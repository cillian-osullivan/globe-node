<TS language="it" version="2.1">
<context>
    <name>AddressBookPage</name>
    <message>
        <source>Right-click to edit address or label</source>
        <translation>Fai clic con il tasto destro del mouse per modificare l'indirizzo o l'etichetta</translation>
    </message>
    <message>
        <source>Create a new address</source>
        <translation>Crea un nuovo indirizzo</translation>
    </message>
    <message>
        <source>&amp;New</source>
        <translation>&amp;Nuovo</translation>
    </message>
    <message>
        <source>Copy the currently selected address to the system clipboard</source>
        <translation>Copia negli appunti l'indirizzo attualmente selezionato</translation>
    </message>
    <message>
        <source>&amp;Copy</source>
        <translation>&amp;Copia</translation>
    </message>
    <message>
        <source>C&amp;lose</source>
        <translation>C&amp;hiudi</translation>
    </message>
    <message>
        <source>Delete the currently selected address from the list</source>
        <translation>Rimuovi dalla lista l'indirizzo attualmente selezionato</translation>
    </message>
    <message>
        <source>Enter address or label to search</source>
        <translation>Inserisci un indirizzo o un'etichetta da cercare</translation>
    </message>
    <message>
        <source>Export the data in the current tab to a file</source>
        <translation>Esporta su file i dati contenuti nella tabella corrente</translation>
    </message>
    <message>
        <source>&amp;Export</source>
        <translation>&amp;Esporta</translation>
    </message>
    <message>
        <source>&amp;Delete</source>
        <translation>&amp;Elimina</translation>
    </message>
    <message>
        <source>Choose the address to send coins to</source>
        <translation>Scegli l'indirizzo a cui inviare particl</translation>
    </message>
    <message>
        <source>Choose the address to receive coins with</source>
<<<<<<< HEAD
        <translation>Scegli l'indirizzo con cui ricevere particl</translation>
=======
        <translation>Scegli l'indirizzo su cui ricevere bitcoin.</translation>
>>>>>>> a54e52b4
    </message>
    <message>
        <source>C&amp;hoose</source>
        <translation>Sc&amp;egli</translation>
    </message>
    <message>
        <source>Sending addresses</source>
        <translation>Indirizzi d'invio</translation>
    </message>
    <message>
        <source>Receiving addresses</source>
        <translation>Indirizzi di ricezione</translation>
    </message>
    <message>
        <source>These are your Particl addresses for sending payments. Always check the amount and the receiving address before sending coins.</source>
        <translation>Questi sono i tuoi indirizzi Particl per l'invio di pagamenti. Controlla sempre l'importo e l'indirizzo del beneficiario prima di inviare particl.</translation>
    </message>
    <message>
<<<<<<< HEAD
        <source>These are your Particl addresses for receiving payments. It is recommended to use a new receiving address for each transaction.</source>
        <translation>Questi sono i tuoi indirizzi Particl per la ricezione di pagamenti. Si raccomanda di usare un nuovo indirizzo di ricezione per ogni transazione.</translation>
=======
        <source>These are your Bitcoin addresses for receiving payments. Use the 'Create new receiving address' button in the receive tab to create new addresses.</source>
        <translation>Questi sono i tuoi indirizzi Bitcoin per ricevere pagamenti. Usa il tasto "Crea nuovo indirizzo ricevente" nella schermata "Ricevi" per creare nuovi indirizzi. </translation>
>>>>>>> a54e52b4
    </message>
    <message>
        <source>&amp;Copy Address</source>
        <translation>&amp;Copia indirizzo</translation>
    </message>
    <message>
        <source>Copy &amp;Label</source>
        <translation>Copia &amp;etichetta</translation>
    </message>
    <message>
        <source>&amp;Edit</source>
        <translation>&amp;Modifica</translation>
    </message>
    <message>
        <source>Export Address List</source>
        <translation>Esporta elenco indirizzi</translation>
    </message>
    <message>
        <source>Comma separated file (*.csv)</source>
        <translation>Testo CSV (*.csv)</translation>
    </message>
    <message>
        <source>Exporting Failed</source>
        <translation>Esportazione fallita</translation>
    </message>
    <message>
        <source>There was an error trying to save the address list to %1. Please try again.</source>
        <translation>Si è verificato un errore nel salvare l'elenco degli indirizzi su %1. Provare di nuovo.</translation>
    </message>
</context>
<context>
    <name>AddressTableModel</name>
    <message>
        <source>Label</source>
        <translation>Etichetta</translation>
    </message>
    <message>
        <source>Address</source>
        <translation>Indirizzo</translation>
    </message>
    <message>
        <source>(no label)</source>
        <translation>(nessuna etichetta)</translation>
    </message>
</context>
<context>
    <name>AskPassphraseDialog</name>
    <message>
        <source>Passphrase Dialog</source>
        <translation>Finestra passphrase</translation>
    </message>
    <message>
        <source>Enter passphrase</source>
        <translation>Inserisci la passphrase</translation>
    </message>
    <message>
        <source>New passphrase</source>
        <translation>Nuova passphrase</translation>
    </message>
    <message>
        <source>Repeat new passphrase</source>
        <translation>Ripeti la nuova passphrase</translation>
    </message>
    <message>
        <source>Show passphrase</source>
        <translation>Mostra passphrase</translation>
    </message>
    <message>
        <source>Encrypt wallet</source>
        <translation>Cifra il portafoglio</translation>
    </message>
    <message>
        <source>This operation needs your wallet passphrase to unlock the wallet.</source>
        <translation>Questa operazione necessita della passphrase per sbloccare il portafoglio.</translation>
    </message>
    <message>
        <source>Unlock wallet</source>
        <translation>Sblocca il portafoglio</translation>
    </message>
    <message>
        <source>This operation needs your wallet passphrase to decrypt the wallet.</source>
        <translation>Questa operazione necessita della passphrase per decifrare il portafoglio.</translation>
    </message>
    <message>
        <source>Decrypt wallet</source>
        <translation>Decifra il portafoglio</translation>
    </message>
    <message>
        <source>Change passphrase</source>
        <translation>Cambia la passphrase</translation>
    </message>
    <message>
        <source>Confirm wallet encryption</source>
        <translation>Conferma la cifratura del portafoglio</translation>
    </message>
    <message>
<<<<<<< HEAD
        <source>Warning: If you encrypt your wallet and lose your passphrase, you will &lt;b&gt;LOSE ALL OF YOUR PARTICL&lt;/b&gt;!</source>
        <translation>Attenzione: perdendo la passphrase di un portamonete cifrato &lt;b&gt;TUTTI I PROPRI PARTICL ANDRANNO PERSI&lt;/b&gt;!</translation>
=======
        <source>Warning: If you encrypt your wallet and lose your passphrase, you will &lt;b&gt;LOSE ALL OF YOUR BITCOINS&lt;/b&gt;!</source>
        <translation>Attenzione: Se si cifra il portamonete e si perde la passphrase &lt;b&gt;TUTTI I PROPRI BITCOIN ANDRANNO PERSI&lt;/b&gt;!</translation>
>>>>>>> a54e52b4
    </message>
    <message>
        <source>Are you sure you wish to encrypt your wallet?</source>
        <translation>Cifrare veramente il portafoglio?</translation>
    </message>
    <message>
        <source>Wallet encrypted</source>
        <translation>Portafoglio cifrato</translation>
    </message>
    <message>
<<<<<<< HEAD
        <source>%1 will close now to finish the encryption process. Remember that encrypting your wallet cannot fully protect your particl from being stolen by malware infecting your computer.</source>
        <translation>%1 verrà chiuso per completare il processo di cifratura. Ricorda che cifrare il tuo portafoglio non può proteggerlo contro potenziali furti di malware che potrebbero aver infettato il tuo computer.</translation>
=======
        <source>Enter the new passphrase for the wallet.&lt;br/&gt;Please use a passphrase of &lt;b&gt;ten or more random characters&lt;/b&gt;, or &lt;b&gt;eight or more words&lt;/b&gt;.</source>
        <translation>Inserisci la nuova passphrase per il portafoglio. Assicurati di usare una passphrase di dieci o più caratteri casuali, oppure otto o più parole.</translation>
    </message>
    <message>
        <source>Enter the old passphrase and new passphrase for the wallet.</source>
        <translation>Inserisci la vecchia passphrase e la nuova passphrase per il portafoglio.</translation>
    </message>
    <message>
        <source>Remember that encrypting your wallet cannot fully protect your bitcoins from being stolen by malware infecting your computer.</source>
        <translation>Ricorda che la cifratura del portamonete non protegge del tutto i tuoi bitcoin dal furto da parte di malware che infettasse il tuo computer.</translation>
    </message>
    <message>
        <source>Wallet to be encrypted</source>
        <translation>Portafoglio  da criptare.</translation>
    </message>
    <message>
        <source>Your wallet is about to be encrypted. </source>
        <translation>Il tuo portafoglio sta per essere criptato. </translation>
    </message>
    <message>
        <source>Your wallet is now encrypted. </source>
        <translation>Il tuo portafoglio è ora criptato. </translation>
>>>>>>> a54e52b4
    </message>
    <message>
        <source>IMPORTANT: Any previous backups you have made of your wallet file should be replaced with the newly generated, encrypted wallet file. For security reasons, previous backups of the unencrypted wallet file will become useless as soon as you start using the new, encrypted wallet.</source>
        <translation>IMPORTANTE: qualsiasi backup del portafoglio effettuato in precedenza dovrà essere sostituito con il file del portafoglio cifrato appena generato. Per ragioni di sicurezza, i precedenti backup del file del portafoglio non cifrato diventeranno inservibili non appena si inizierà ad utilizzare il nuovo portafoglio cifrato.</translation>
    </message>
    <message>
        <source>Wallet encryption failed</source>
        <translation>Cifratura portafoglio fallita</translation>
    </message>
    <message>
        <source>Wallet encryption failed due to an internal error. Your wallet was not encrypted.</source>
        <translation>La cifratura del portafoglio non è riuscita a causa di un errore interno. Il portafoglio personale non è stato cifrato.</translation>
    </message>
    <message>
        <source>The supplied passphrases do not match.</source>
        <translation>Le passphrase fornite non corrispondono.</translation>
    </message>
    <message>
        <source>Wallet unlock failed</source>
        <translation>Sbloccaggio del portafoglio fallito</translation>
    </message>
    <message>
        <source>The passphrase entered for the wallet decryption was incorrect.</source>
        <translation>La passphrase inserita per decifrare il tuo portafoglio non è corretta.</translation>
    </message>
    <message>
        <source>Wallet decryption failed</source>
        <translation>Decrittazione del portafoglio fallita.</translation>
    </message>
    <message>
        <source>Wallet passphrase was successfully changed.</source>
        <translation>La modifica della passphrase del portafoglio è riuscita.</translation>
    </message>
    <message>
        <source>Warning: The Caps Lock key is on!</source>
        <translation>Attenzione: è attivo il tasto Blocco maiuscole (Caps lock)!</translation>
    </message>
</context>
<context>
    <name>BanTableModel</name>
    <message>
        <source>IP/Netmask</source>
        <translation>IP/Netmask</translation>
    </message>
    <message>
        <source>Banned Until</source>
        <translation>Bannato fino a</translation>
    </message>
</context>
<context>
    <name>BitcoinGUI</name>
    <message>
        <source>Sign &amp;message...</source>
        <translation>Firma &amp;messaggio...</translation>
    </message>
    <message>
        <source>Synchronizing with network...</source>
        <translation>Sincronizzazione con la rete in corso...</translation>
    </message>
    <message>
        <source>&amp;Overview</source>
        <translation>&amp;Sintesi</translation>
    </message>
    <message>
        <source>Show general overview of wallet</source>
        <translation>Mostra lo stato generale del portamonete</translation>
    </message>
    <message>
        <source>&amp;Transactions</source>
        <translation>&amp;Transazioni</translation>
    </message>
    <message>
        <source>Browse transaction history</source>
        <translation>Mostra la cronologia delle transazioni</translation>
    </message>
    <message>
        <source>E&amp;xit</source>
        <translation>&amp;Esci</translation>
    </message>
    <message>
        <source>Quit application</source>
        <translation>Chiudi applicazione</translation>
    </message>
    <message>
        <source>&amp;About %1</source>
        <translation>&amp;Informazioni su %1</translation>
    </message>
    <message>
        <source>Show information about %1</source>
        <translation>Mostra informazioni su %1</translation>
    </message>
    <message>
        <source>About &amp;Qt</source>
        <translation>Informazioni su &amp;Qt</translation>
    </message>
    <message>
        <source>Show information about Qt</source>
        <translation>Mostra le informazioni su Qt</translation>
    </message>
    <message>
        <source>&amp;Options...</source>
        <translation>&amp;Opzioni...</translation>
    </message>
    <message>
        <source>Modify configuration options for %1</source>
        <translation>Modifica le opzioni di configurazione per %1</translation>
    </message>
    <message>
        <source>&amp;Encrypt Wallet...</source>
        <translation>&amp;Cifra portafoglio...</translation>
    </message>
    <message>
        <source>&amp;Backup Wallet...</source>
        <translation>&amp;Backup portafoglio...</translation>
    </message>
    <message>
        <source>&amp;Change Passphrase...</source>
        <translation>&amp;Cambia passphrase...</translation>
    </message>
    <message>
        <source>Open &amp;URI...</source>
        <translation>Apri &amp;URI...</translation>
    </message>
    <message>
        <source>Create Wallet...</source>
        <translation>Crea Portafoglio...</translation>
    </message>
    <message>
        <source>Create a new wallet</source>
        <translation>Crea un nuovo portafoglio</translation>
    </message>
    <message>
        <source>Wallet:</source>
        <translation>Portafoglio:</translation>
    </message>
    <message>
        <source>Click to disable network activity.</source>
        <translation>Clicca per disattivare la rete.</translation>
    </message>
    <message>
        <source>Network activity disabled.</source>
        <translation>Attività di rete disabilitata</translation>
    </message>
    <message>
        <source>Click to enable network activity again.</source>
        <translation>Clicca per abilitare nuovamente l'attività di rete</translation>
    </message>
    <message>
        <source>Syncing Headers (%1%)...</source>
        <translation>Sincronizzazione Headers (%1%)...</translation>
    </message>
    <message>
        <source>Reindexing blocks on disk...</source>
        <translation>Re-indicizzazione blocchi su disco...</translation>
    </message>
    <message>
        <source>Proxy is &lt;b&gt;enabled&lt;/b&gt;: %1</source>
        <translation>Il Proxy è &lt;b&gt;abilitato&lt;/b&gt;:%1</translation>
    </message>
    <message>
        <source>Send coins to a Particl address</source>
        <translation>Invia fondi ad un indirizzo Particl.</translation>
    </message>
    <message>
        <source>Backup wallet to another location</source>
        <translation>Effettua il backup del portafoglio</translation>
    </message>
    <message>
        <source>Change the passphrase used for wallet encryption</source>
        <translation>Cambia la passphrase utilizzata per la cifratura del portafoglio</translation>
    </message>
    <message>
        <source>&amp;Debug window</source>
        <translation>Finestra di &amp;debug</translation>
    </message>
    <message>
        <source>Open debugging and diagnostic console</source>
        <translation>Apri la console di debugging e diagnostica</translation>
    </message>
    <message>
        <source>&amp;Verify message...</source>
        <translation>&amp;Verifica messaggio...</translation>
    </message>
    <message>
<<<<<<< HEAD
        <source>Particl.</source>
        <translation>Particl.</translation>
    </message>
    <message>
        <source>Wallet</source>
        <translation>Portafoglio</translation>
    </message>
    <message>
=======
>>>>>>> a54e52b4
        <source>&amp;Send</source>
        <translation>&amp;Invia</translation>
    </message>
    <message>
        <source>&amp;Receive</source>
        <translation>&amp;Ricevi</translation>
    </message>
    <message>
        <source>&amp;Show / Hide</source>
        <translation>&amp;Mostra / Nascondi</translation>
    </message>
    <message>
        <source>Show or hide the main Window</source>
        <translation>Mostra o nascondi la Finestra principale</translation>
    </message>
    <message>
        <source>Encrypt the private keys that belong to your wallet</source>
        <translation>Cifra le chiavi private che appartengono al tuo portamonete</translation>
    </message>
    <message>
        <source>Sign messages with your Particl addresses to prove you own them</source>
        <translation>Firma messaggi con i tuoi indirizzi Particl per dimostrarne il possesso</translation>
    </message>
    <message>
        <source>Verify messages to ensure they were signed with specified Particl addresses</source>
        <translation>Verifica che i messaggi siano stati firmati con gli indirizzi Particl specificati</translation>
    </message>
    <message>
        <source>&amp;File</source>
        <translation>&amp;File</translation>
    </message>
    <message>
        <source>&amp;Settings</source>
        <translation>&amp;Impostazioni</translation>
    </message>
    <message>
        <source>&amp;Help</source>
        <translation>&amp;Aiuto</translation>
    </message>
    <message>
        <source>Tabs toolbar</source>
        <translation>Barra degli strumenti</translation>
    </message>
    <message>
        <source>Request payments (generates QR codes and particl: URIs)</source>
        <translation>Richiedi pagamenti (genera codici QR e particl: URI)</translation>
    </message>
    <message>
        <source>Show the list of used sending addresses and labels</source>
        <translation>Mostra la lista degli indirizzi di invio utilizzati</translation>
    </message>
    <message>
        <source>Show the list of used receiving addresses and labels</source>
        <translation>Mostra la lista degli indirizzi di ricezione utilizzati</translation>
    </message>
    <message>
        <source>Open a particl: URI or payment request</source>
        <translation>Apri un particl: URI o una richiesta di pagamento</translation>
    </message>
    <message>
        <source>&amp;Command-line options</source>
        <translation>Opzioni della riga di &amp;comando</translation>
    </message>
    <message numerus="yes">
        <source>%n active connection(s) to Particl network</source>
        <translation><numerusform>%n connessione attiva alla rete Particl.</numerusform><numerusform>%n connessioni alla rete Particl attive</numerusform></translation>
    </message>
    <message>
        <source>Indexing blocks on disk...</source>
        <translation>Indicizzando i blocchi su disco...</translation>
    </message>
    <message>
        <source>Processing blocks on disk...</source>
        <translation>Elaborazione dei blocchi su disco...</translation>
    </message>
    <message numerus="yes">
        <source>Processed %n block(s) of transaction history.</source>
        <translation><numerusform>Elaborato %n blocco dello storico transazioni.</numerusform><numerusform>Elaborati %n blocchi dello storico delle transazioni.</numerusform></translation>
    </message>
    <message>
        <source>%1 behind</source>
        <translation>Indietro di %1</translation>
    </message>
    <message>
        <source>Last received block was generated %1 ago.</source>
        <translation>L'ultimo blocco ricevuto è stato generato %1 fa.</translation>
    </message>
    <message>
        <source>Transactions after this will not yet be visible.</source>
        <translation>Le transazioni effettuate successivamente non sono ancora visibili.</translation>
    </message>
    <message>
        <source>Error</source>
        <translation>Errore</translation>
    </message>
    <message>
        <source>Warning</source>
        <translation>Attenzione</translation>
    </message>
    <message>
        <source>Information</source>
        <translation>Informazioni</translation>
    </message>
    <message>
        <source>Up to date</source>
        <translation>Aggiornato</translation>
    </message>
    <message>
<<<<<<< HEAD
        <source>Show the %1 help message to get a list with possible Particl command-line options</source>
        <translation>Mostra il messaggio di aiuto di %1 per ottenere una lista di opzioni di comando per Particl </translation>
=======
        <source>&amp;Sending addresses</source>
        <translation>Indirizzi di &amp;spedizione</translation>
    </message>
    <message>
        <source>&amp;Receiving addresses</source>
        <translation>Indirizzi di &amp;ricezione</translation>
    </message>
    <message>
        <source>Open Wallet</source>
        <translation>Apri il Portafoglio</translation>
    </message>
    <message>
        <source>Open a wallet</source>
        <translation>Apri un portafoglio</translation>
    </message>
    <message>
        <source>Close Wallet...</source>
        <translation>Chiudi il Portafoglio...</translation>
    </message>
    <message>
        <source>Close wallet</source>
        <translation>Chiudi il portafoglio</translation>
    </message>
    <message>
        <source>Show the %1 help message to get a list with possible Bitcoin command-line options</source>
        <translation>Mostra il messaggio di aiuto di %1 per ottenere una lista di opzioni di comando per Bitcoin </translation>
>>>>>>> a54e52b4
    </message>
    <message>
        <source>default wallet</source>
        <translation>Portafoglio predefinito:</translation>
    </message>
    <message>
        <source>No wallets available</source>
        <translation>Nessun portafoglio disponibile</translation>
    </message>
    <message>
        <source>&amp;Window</source>
        <translation>&amp;Finestra</translation>
    </message>
    <message>
        <source>Minimize</source>
        <translation>Minimizza</translation>
    </message>
    <message>
        <source>Zoom</source>
        <translation>Zoom</translation>
    </message>
    <message>
        <source>Main Window</source>
        <translation>Finestra principale</translation>
    </message>
    <message>
        <source>%1 client</source>
        <translation>%1 client</translation>
    </message>
    <message>
        <source>Connecting to peers...</source>
        <translation>Connessione ai peers</translation>
    </message>
    <message>
        <source>Catching up...</source>
        <translation>In aggiornamento...</translation>
    </message>
    <message>
        <source>Error: %1</source>
        <translation>Errore: %1</translation>
    </message>
    <message>
        <source>Warning: %1</source>
        <translation>Attenzione: %1</translation>
    </message>
    <message>
        <source>Date: %1
</source>
        <translation>Data: %1
</translation>
    </message>
    <message>
        <source>Amount: %1
</source>
        <translation>Quantità: %1
</translation>
    </message>
    <message>
        <source>Wallet: %1
</source>
        <translation>Portafoglio: %1
</translation>
    </message>
    <message>
        <source>Type: %1
</source>
        <translation>Tipo: %1
</translation>
    </message>
    <message>
        <source>Label: %1
</source>
        <translation>Etichetta: %1
</translation>
    </message>
    <message>
        <source>Address: %1
</source>
        <translation>Indirizzo: %1
</translation>
    </message>
    <message>
        <source>Sent transaction</source>
        <translation>Transazione inviata</translation>
    </message>
    <message>
        <source>Incoming transaction</source>
        <translation>Transazione ricevuta</translation>
    </message>
    <message>
        <source>HD key generation is &lt;b&gt;enabled&lt;/b&gt;</source>
        <translation>La creazione della chiave HD è &lt;b&gt;abilitata&lt;/b&gt;</translation>
    </message>
    <message>
        <source>HD key generation is &lt;b&gt;disabled&lt;/b&gt;</source>
        <translation>La creazione della chiave HD è &lt;b&gt;disabilitata&lt;/b&gt;</translation>
    </message>
    <message>
        <source>Private key &lt;b&gt;disabled&lt;/b&gt;</source>
        <translation>Chiava privata &lt;b&gt; disabilitata &lt;/b&gt;</translation>
    </message>
    <message>
        <source>Wallet is &lt;b&gt;encrypted&lt;/b&gt; and currently &lt;b&gt;unlocked&lt;/b&gt;</source>
        <translation>Il portamonete è &lt;b&gt;cifrato&lt;/b&gt; ed attualmente &lt;b&gt;sbloccato&lt;/b&gt;</translation>
    </message>
    <message>
        <source>Wallet is &lt;b&gt;encrypted&lt;/b&gt; and currently &lt;b&gt;locked&lt;/b&gt;</source>
        <translation>Il portamonete è &lt;b&gt;cifrato&lt;/b&gt; ed attualmente &lt;b&gt;bloccato&lt;/b&gt;</translation>
    </message>
    <message>
        <source>A fatal error occurred. Particl can no longer continue safely and will quit.</source>
        <translation>Si è verificato un errore critico. Particl non può più funzionare in maniera sicura e verrà chiuso.</translation>
    </message>
</context>
<context>
    <name>CoinControlDialog</name>
    <message>
        <source>Coin Selection</source>
        <translation>Selezione coin</translation>
    </message>
    <message>
        <source>Quantity:</source>
        <translation>Quantità:</translation>
    </message>
    <message>
        <source>Bytes:</source>
        <translation>Byte:</translation>
    </message>
    <message>
        <source>Amount:</source>
        <translation>Importo:</translation>
    </message>
    <message>
        <source>Fee:</source>
        <translation>Commissione:</translation>
    </message>
    <message>
        <source>Dust:</source>
        <translation>Trascurabile:</translation>
    </message>
    <message>
        <source>After Fee:</source>
        <translation>Dopo Commissione:</translation>
    </message>
    <message>
        <source>Change:</source>
        <translation>Resto:</translation>
    </message>
    <message>
        <source>(un)select all</source>
        <translation>(de)seleziona tutto</translation>
    </message>
    <message>
        <source>Tree mode</source>
        <translation>Modalità Albero</translation>
    </message>
    <message>
        <source>List mode</source>
        <translation>Modalità Lista</translation>
    </message>
    <message>
        <source>Amount</source>
        <translation>Importo</translation>
    </message>
    <message>
        <source>Received with label</source>
        <translation>Ricevuto con l'etichetta</translation>
    </message>
    <message>
        <source>Received with address</source>
        <translation>Ricevuto con l'indirizzo</translation>
    </message>
    <message>
        <source>Date</source>
        <translation>Data</translation>
    </message>
    <message>
        <source>Confirmations</source>
        <translation>Conferme</translation>
    </message>
    <message>
        <source>Confirmed</source>
        <translation>Confermato</translation>
    </message>
    <message>
        <source>Copy address</source>
        <translation>Copia indirizzo</translation>
    </message>
    <message>
        <source>Copy label</source>
        <translation>Copia etichetta</translation>
    </message>
    <message>
        <source>Copy amount</source>
        <translation>Copia l'importo</translation>
    </message>
    <message>
        <source>Copy transaction ID</source>
        <translation>Copia l'ID transazione</translation>
    </message>
    <message>
        <source>Lock unspent</source>
        <translation>Bloccare non spesi</translation>
    </message>
    <message>
        <source>Unlock unspent</source>
        <translation>Sbloccare non spesi</translation>
    </message>
    <message>
        <source>Copy quantity</source>
        <translation>Copia quantità</translation>
    </message>
    <message>
        <source>Copy fee</source>
        <translation>Copia commissione</translation>
    </message>
    <message>
        <source>Copy after fee</source>
        <translation>Copia dopo commissione</translation>
    </message>
    <message>
        <source>Copy bytes</source>
        <translation>Copia byte</translation>
    </message>
    <message>
        <source>Copy dust</source>
        <translation>Copia trascurabile</translation>
    </message>
    <message>
        <source>Copy change</source>
        <translation>Copia resto</translation>
    </message>
    <message>
        <source>(%1 locked)</source>
        <translation>(%1 bloccato)</translation>
    </message>
    <message>
        <source>yes</source>
        <translation>sì</translation>
    </message>
    <message>
        <source>no</source>
        <translation>no</translation>
    </message>
    <message>
        <source>This label turns red if any recipient receives an amount smaller than the current dust threshold.</source>
        <translation>Questa etichetta diventerà rossa se uno qualsiasi dei destinatari riceverà un importo inferiore alla corrente soglia minima per la movimentazione della valuta.</translation>
    </message>
    <message>
        <source>Can vary +/- %1 satoshi(s) per input.</source>
        <translation>Può variare di +/- %1 satoshi per input.</translation>
    </message>
    <message>
        <source>(no label)</source>
        <translation>(nessuna etichetta)</translation>
    </message>
    <message>
        <source>change from %1 (%2)</source>
        <translation>cambio da %1 (%2)</translation>
    </message>
    <message>
        <source>(change)</source>
        <translation>(resto)</translation>
    </message>
</context>
<context>
    <name>CreateWalletActivity</name>
    <message>
        <source>Creating Wallet &lt;b&gt;%1&lt;/b&gt;...</source>
        <translation>Creando il Portafoglio &lt;b&gt;%1&lt;/b&gt;...</translation>
    </message>
    <message>
        <source>Create wallet failed</source>
        <translation>Creazione portafoglio fallita</translation>
    </message>
    <message>
        <source>Create wallet warning</source>
        <translation>Creazione portafoglio attenzione</translation>
    </message>
</context>
<context>
    <name>CreateWalletDialog</name>
    <message>
        <source>Create Wallet</source>
        <translation>Crea Portafoglio.</translation>
    </message>
    <message>
        <source>Wallet Name</source>
        <translation>Nome Portafoglio</translation>
    </message>
    <message>
        <source>Encrypt the wallet. The wallet will be encrypted with a passphrase of your choice.</source>
        <translation>Cripta il portafoglio. Il portafoglio sarà criptato con una passphrase a tua scelta. </translation>
    </message>
    <message>
        <source>Encrypt Wallet</source>
        <translation>Cripta Portafoglio</translation>
    </message>
    <message>
        <source>Disable private keys for this wallet. Wallets with private keys disabled will have no private keys and cannot have an HD seed or imported private keys. This is ideal for watch-only wallets.</source>
        <translation>Disabilita chiavi private per questo portafoglio. Un portafoglio con chiavi private disabilitate non può avere o importare chiavi private e non può avere un HD seed. Questo è ideale per portafogli watch-only.</translation>
    </message>
    <message>
        <source>Disable Private Keys</source>
        <translation>Disabilita Chiavi Private</translation>
    </message>
    <message>
        <source>Make a blank wallet. Blank wallets do not initially have private keys or scripts. Private keys and addresses can be imported, or an HD seed can be set, at a later time.</source>
        <translation>Crea un portafoglio vuoto. I portafogli vuoti non hanno inizialmente nessuna chiave privata o script. Chiavi private e indirizzi possono essere importati, o un HD seed può essere impostato, in seguito. </translation>
    </message>
    <message>
        <source>Make Blank Wallet</source>
        <translation>Crea Portafoglio Vuoto</translation>
    </message>
    <message>
        <source>Create</source>
        <translation>Crea</translation>
    </message>
</context>
<context>
    <name>EditAddressDialog</name>
    <message>
        <source>Edit Address</source>
        <translation>Modifica l'indirizzo</translation>
    </message>
    <message>
        <source>&amp;Label</source>
        <translation>&amp;Etichetta</translation>
    </message>
    <message>
        <source>The label associated with this address list entry</source>
        <translation>L'etichetta associata con questa voce della lista degli indirizzi</translation>
    </message>
    <message>
        <source>The address associated with this address list entry. This can only be modified for sending addresses.</source>
        <translation>L'indirizzo associato con questa voce della lista degli indirizzi. Può essere modificato solo per gli indirizzi d'invio.</translation>
    </message>
    <message>
        <source>&amp;Address</source>
        <translation>&amp;Indirizzo</translation>
    </message>
    <message>
        <source>New sending address</source>
        <translation>Nuovo indirizzo d'invio</translation>
    </message>
    <message>
        <source>Edit receiving address</source>
        <translation>Modifica indirizzo di ricezione</translation>
    </message>
    <message>
        <source>Edit sending address</source>
        <translation>Modifica indirizzo d'invio</translation>
    </message>
    <message>
        <source>The entered address "%1" is not a valid Particl address.</source>
        <translation>L'indirizzo inserito "%1" non è un indirizzo particl valido.</translation>
    </message>
    <message>
        <source>Address "%1" already exists as a receiving address with label "%2" and so cannot be added as a sending address.</source>
        <translation>L'indirizzo "%1" esiste già come indirizzo di ricezione con l'etichetta "%2" e quindi non può essere aggiunto come indirizzo di invio.</translation>
    </message>
    <message>
        <source>The entered address "%1" is already in the address book with label "%2".</source>
        <translation>L'indirizzo inserito "%1" è già nella rubrica con l'etichetta "%2".</translation>
    </message>
    <message>
        <source>Could not unlock wallet.</source>
        <translation>Impossibile sbloccare il portafoglio.</translation>
    </message>
    <message>
        <source>New key generation failed.</source>
        <translation>Generazione della nuova chiave non riuscita.</translation>
    </message>
</context>
<context>
    <name>FreespaceChecker</name>
    <message>
        <source>A new data directory will be created.</source>
        <translation>Sarà creata una nuova cartella dati.</translation>
    </message>
    <message>
        <source>name</source>
        <translation>nome</translation>
    </message>
    <message>
        <source>Directory already exists. Add %1 if you intend to create a new directory here.</source>
        <translation>Cartella già esistente. Aggiungi %1 se intendi creare qui una nuova cartella.</translation>
    </message>
    <message>
        <source>Path already exists, and is not a directory.</source>
        <translation>Il percorso è già esistente e non è una cartella.</translation>
    </message>
    <message>
        <source>Cannot create data directory here.</source>
        <translation>Impossibile creare una cartella dati qui.</translation>
    </message>
</context>
<context>
    <name>HelpMessageDialog</name>
    <message>
        <source>version</source>
        <translation>versione</translation>
    </message>
    <message>
        <source>(%1-bit)</source>
        <translation>(%1-bit)</translation>
    </message>
    <message>
        <source>About %1</source>
        <translation>Informazioni %1</translation>
    </message>
    <message>
        <source>Command-line options</source>
        <translation>Opzioni della riga di comando</translation>
    </message>
</context>
<context>
    <name>Intro</name>
    <message>
        <source>Welcome</source>
        <translation>Benvenuto</translation>
    </message>
    <message>
        <source>Welcome to %1.</source>
        <translation>Benvenuto su %1.</translation>
    </message>
    <message>
        <source>As this is the first time the program is launched, you can choose where %1 will store its data.</source>
        <translation>Dato che questa è la prima volta che il programma viene lanciato, puoi scegliere dove %1 salverà i suoi dati.</translation>
    </message>
    <message>
        <source>When you click OK, %1 will begin to download and process the full %4 block chain (%2GB) starting with the earliest transactions in %3 when %4 initially launched.</source>
        <translation>Quando fai click su OK, %1 comincerà a scaricare e processare l'intera %4 block chain (%2GB) a partire dalla prime transazioni del %3 quando %4 venne inaugurato.</translation>
    </message>
    <message>
        <source>Reverting this setting requires re-downloading the entire blockchain. It is faster to download the full chain first and prune it later. Disables some advanced features.</source>
        <translation>Cambiare questa impostazione richiede di riscaricare l'intera blockchain. E' più veloce scaricare prima tutta la chain e poi fare prune. Disabilita alcune impostazioni avanzate. </translation>
    </message>
    <message>
        <source>This initial synchronisation is very demanding, and may expose hardware problems with your computer that had previously gone unnoticed. Each time you run %1, it will continue downloading where it left off.</source>
        <translation>La sincronizzazione iniziale è molto dispendiosa e potrebbe mettere in luce problemi di harware del tuo computer che erano prima passati inosservati. Ogni volta che lanci %1 continuerà a scaricare da dove l'avevi lasciato.</translation>
    </message>
    <message>
        <source>If you have chosen to limit block chain storage (pruning), the historical data must still be downloaded and processed, but will be deleted afterward to keep your disk usage low.</source>
        <translation>Se hai scelto di limitare l'immagazzinamento della block chain (operazione nota come "pruning" o "potatura"), i dati storici devono comunque essere scaricati e processati, ma verranno cancellati in seguito per mantenere basso l'utilizzo del tuo disco.</translation>
    </message>
    <message>
        <source>Use the default data directory</source>
        <translation>Usa la cartella dati predefinita</translation>
    </message>
    <message>
        <source>Use a custom data directory:</source>
        <translation>Usa una cartella dati personalizzata:</translation>
    </message>
    <message>
        <source>Particl.</source>
        <translation>Particl.</translation>
    </message>
    <message>
        <source>Discard blocks after verification, except most recent %1 GB (prune)</source>
        <translation>Scarta blocchi dopo la verifica, eccetto i più recenti %1 GB(prune)</translation>
    </message>
    <message>
        <source>At least %1 GB of data will be stored in this directory, and it will grow over time.</source>
        <translation>Almeno %1 GB di dati verrà salvato in questa cartella e continuerà ad aumentare col tempo.</translation>
    </message>
    <message>
        <source>Approximately %1 GB of data will be stored in this directory.</source>
        <translation>Verranno salvati circa %1 GB di dati in questa cartella.</translation>
    </message>
    <message>
        <source>%1 will download and store a copy of the Particl block chain.</source>
        <translation>%1 scaricherà e salverà una copia della block chain di Particl.</translation>
    </message>
    <message>
        <source>The wallet will also be stored in this directory.</source>
        <translation>Anche il portafoglio verrà salvato in questa cartella.</translation>
    </message>
    <message>
        <source>Error: Specified data directory "%1" cannot be created.</source>
        <translation>Errore: La cartella dati "%1" specificata non può essere creata.</translation>
    </message>
    <message>
        <source>Error</source>
        <translation>Errore</translation>
    </message>
    <message numerus="yes">
        <source>%n GB of free space available</source>
        <translation><numerusform>GB di spazio libero disponibile</numerusform><numerusform>%n GB di spazio disponibile</numerusform></translation>
    </message>
    <message numerus="yes">
        <source>(of %n GB needed)</source>
        <translation><numerusform>(di %nGB richiesti)</numerusform><numerusform>(%n GB richiesti)</numerusform></translation>
    </message>
    <message numerus="yes">
        <source>(%n GB needed for full chain)</source>
        <translation><numerusform>(%n GB richiesti per la catena completa)</numerusform><numerusform>(%n GB richiesti per la catena completa)</numerusform></translation>
    </message>
</context>
<context>
    <name>ModalOverlay</name>
    <message>
        <source>Form</source>
        <translation>Modulo</translation>
    </message>
    <message>
        <source>Recent transactions may not yet be visible, and therefore your wallet's balance might be incorrect. This information will be correct once your wallet has finished synchronizing with the particl network, as detailed below.</source>
        <translation>Transazioni recenti potrebbero non essere visibili ancora, perciò il saldo del tuo portafoglio potrebbe non essere corretto. Questa informazione risulterà corretta quando il tuo portafoglio avrà terminato la sincronizzazione con la rete particl, come indicato in dettaglio più sotto.</translation>
    </message>
    <message>
        <source>Attempting to spend particl that are affected by not-yet-displayed transactions will not be accepted by the network.</source>
        <translation>Il tentativo di spendere particl legati a transazioni non ancora visualizzate non verrà accettato dalla rete.</translation>
    </message>
    <message>
        <source>Number of blocks left</source>
        <translation>Numero di blocchi mancanti</translation>
    </message>
    <message>
        <source>Unknown...</source>
        <translation>Sconosciuto...</translation>
    </message>
    <message>
        <source>Last block time</source>
        <translation>Ora del blocco più recente</translation>
    </message>
    <message>
        <source>Progress</source>
        <translation>Progresso</translation>
    </message>
    <message>
        <source>Progress increase per hour</source>
        <translation>Aumento dei progressi per ogni ora</translation>
    </message>
    <message>
        <source>calculating...</source>
        <translation>calcolando...</translation>
    </message>
    <message>
        <source>Estimated time left until synced</source>
        <translation>Tempo stimato al completamento della sincronizzazione</translation>
    </message>
    <message>
        <source>Hide</source>
        <translation>Nascondi</translation>
    </message>
    <message>
        <source>Unknown. Syncing Headers (%1, %2%)...</source>
        <translation>Sconosciuto. Sincronizzando Headers (%1, %2%)...</translation>
    </message>
</context>
<context>
    <name>OpenURIDialog</name>
    <message>
        <source>Open URI</source>
        <translation>Apri URI</translation>
    </message>
    <message>
        <source>Open payment request from URI or file</source>
        <translation>Apri richiesta di pagamento da URI o file</translation>
    </message>
    <message>
        <source>URI:</source>
        <translation>URI:</translation>
    </message>
    <message>
        <source>Select payment request file</source>
        <translation>Seleziona il file di richiesta di pagamento</translation>
    </message>
    <message>
        <source>Select payment request file to open</source>
        <translation>Seleziona il file di richiesta di pagamento da aprire</translation>
    </message>
</context>
<context>
    <name>OpenWalletActivity</name>
    <message>
        <source>Open wallet failed</source>
        <translation>Apertura portafoglio fallita</translation>
    </message>
    <message>
        <source>Open wallet warning</source>
        <translation>Apertura portafoglio attenzione</translation>
    </message>
    <message>
        <source>default wallet</source>
        <translation>Portafoglio predefinito:</translation>
    </message>
    <message>
        <source>Opening Wallet &lt;b&gt;%1&lt;/b&gt;...</source>
        <translation>Aprendo il Portafoglio&lt;b&gt;%1&lt;/b&gt;...</translation>
    </message>
</context>
<context>
    <name>OptionsDialog</name>
    <message>
        <source>Options</source>
        <translation>Opzioni</translation>
    </message>
    <message>
        <source>&amp;Main</source>
        <translation>&amp;Principale</translation>
    </message>
    <message>
        <source>Automatically start %1 after logging in to the system.</source>
        <translation>Avvia automaticamente %1 una volta effettuato l'accesso al sistema.</translation>
    </message>
    <message>
        <source>&amp;Start %1 on system login</source>
        <translation>&amp;Start %1 all'accesso al sistema</translation>
    </message>
    <message>
        <source>Size of &amp;database cache</source>
        <translation>Dimensione della cache del &amp;database.</translation>
    </message>
    <message>
        <source>Number of script &amp;verification threads</source>
        <translation>Numero di thread di &amp;verifica degli script </translation>
    </message>
    <message>
        <source>IP address of the proxy (e.g. IPv4: 127.0.0.1 / IPv6: ::1)</source>
        <translation>Indirizzo IP del proxy (ad es. IPv4: 127.0.0.1 / IPv6: ::1)</translation>
    </message>
    <message>
        <source>Shows if the supplied default SOCKS5 proxy is used to reach peers via this network type.</source>
        <translation>Mostra se il proxy SOCK5 di default che p stato fornito è usato per raggiungere i contatti attraverso questo tipo di rete.</translation>
    </message>
    <message>
        <source>Use separate SOCKS&amp;5 proxy to reach peers via Tor hidden services:</source>
        <translation>Usa una SOCKS&amp;5 proxy differente per raggiungere peers usando servizi Tor hidden</translation>
    </message>
    <message>
        <source>Hide the icon from the system tray.</source>
        <translation>Nascondi l'icona nella barra delle applicazioni.</translation>
    </message>
    <message>
        <source>&amp;Hide tray icon</source>
        <translation>&amp;Nascondi l'icona della barra delle applicazioni</translation>
    </message>
    <message>
        <source>Minimize instead of exit the application when the window is closed. When this option is enabled, the application will be closed only after selecting Exit in the menu.</source>
        <translation>Riduci ad icona invece di uscire dall'applicazione quando la finestra viene chiusa. Attivando questa opzione l'applicazione terminerà solo dopo aver selezionato Esci dal menu File.</translation>
    </message>
    <message>
        <source>Third party URLs (e.g. a block explorer) that appear in the transactions tab as context menu items. %s in the URL is replaced by transaction hash. Multiple URLs are separated by vertical bar |.</source>
        <translation>URL di terze parti (ad es. un block explorer) che appaiono nella tabella delle transazioni come voci nel menu contestuale. "%s" nell'URL è sostituito dall'hash della transazione.
Per specificare più URL separarli con una barra verticale "|".</translation>
    </message>
    <message>
        <source>Open the %1 configuration file from the working directory.</source>
        <translation>Apri il %1 file di configurazione dalla cartella attiva.</translation>
    </message>
    <message>
        <source>Open Configuration File</source>
        <translation>Apri il file di configurazione</translation>
    </message>
    <message>
        <source>Reset all client options to default.</source>
        <translation>Reimposta tutte le opzioni del client allo stato predefinito.</translation>
    </message>
    <message>
        <source>&amp;Reset Options</source>
        <translation>&amp;Ripristina Opzioni</translation>
    </message>
    <message>
        <source>&amp;Network</source>
        <translation>Rete</translation>
    </message>
    <message>
        <source>Disables some advanced features but all blocks will still be fully validated. Reverting this setting requires re-downloading the entire blockchain. Actual disk usage may be somewhat higher.</source>
        <translation>Disattiva alcune funzionalità avanzate, ma tutti i blocchi saranno ancora completamente validati. Per ripristinare questa impostazione è necessario rieseguire il download dell'intera blockchain. L'utilizzo effettivo del disco potrebbe essere leggermente superiore.</translation>
    </message>
    <message>
        <source>Prune &amp;block storage to</source>
        <translation>Eliminare e bloccare l'archiviazione su</translation>
    </message>
    <message>
        <source>GB</source>
        <translation>GB</translation>
    </message>
    <message>
        <source>Reverting this setting requires re-downloading the entire blockchain.</source>
        <translation>Per ripristinare questa impostazione è necessario rieseguire il download dell'intera blockchain.</translation>
    </message>
    <message>
        <source>MiB</source>
        <translation>MiB</translation>
    </message>
    <message>
        <source>(0 = auto, &lt;0 = leave that many cores free)</source>
        <translation>(0 = automatico, &lt;0 = lascia questo numero di core liberi)</translation>
    </message>
    <message>
        <source>W&amp;allet</source>
        <translation>Port&amp;amonete</translation>
    </message>
    <message>
        <source>Expert</source>
        <translation>Esperti</translation>
    </message>
    <message>
        <source>Enable coin &amp;control features</source>
        <translation>Abilita le funzionalità di coin &amp;control</translation>
    </message>
    <message>
        <source>If you disable the spending of unconfirmed change, the change from a transaction cannot be used until that transaction has at least one confirmation. This also affects how your balance is computed.</source>
        <translation>Disabilitando l'uso di resti non confermati, il resto di una transazione non potrà essere speso fino a quando non avrà ottenuto almeno una conferma. Questa impostazione influisce inoltre sul calcolo del saldo.</translation>
    </message>
    <message>
        <source>&amp;Spend unconfirmed change</source>
        <translation>&amp;Spendi resti non confermati</translation>
    </message>
    <message>
        <source>Automatically open the Particl client port on the router. This only works when your router supports UPnP and it is enabled.</source>
        <translation>Apri automaticamente la porta del client Particl sul router. Il protocollo UPnP deve essere supportato da parte del router ed attivo.</translation>
    </message>
    <message>
        <source>Map port using &amp;UPnP</source>
        <translation>Mappa le porte tramite &amp;UPnP</translation>
    </message>
    <message>
        <source>Accept connections from outside.</source>
        <translation>Accetta connessione esterne.</translation>
    </message>
    <message>
        <source>Allow incomin&amp;g connections</source>
        <translation>Accetta connessioni in entrata</translation>
    </message>
    <message>
        <source>Connect to the Particl network through a SOCKS5 proxy.</source>
        <translation>Connessione alla rete Particl attraverso un proxy SOCKS5.</translation>
    </message>
    <message>
        <source>&amp;Connect through SOCKS5 proxy (default proxy):</source>
        <translation>&amp;Connessione attraverso proxy SOCKS5 (proxy predefinito):</translation>
    </message>
    <message>
        <source>Proxy &amp;IP:</source>
        <translation>&amp;IP del proxy:</translation>
    </message>
    <message>
        <source>&amp;Port:</source>
        <translation>&amp;Porta:</translation>
    </message>
    <message>
        <source>Port of the proxy (e.g. 9050)</source>
        <translation>Porta del proxy (ad es. 9050)</translation>
    </message>
    <message>
        <source>Used for reaching peers via:</source>
        <translation>Utilizzata per connettersi attraverso:</translation>
    </message>
    <message>
        <source>IPv4</source>
        <translation>IPv4</translation>
    </message>
    <message>
        <source>IPv6</source>
        <translation>IPv6</translation>
    </message>
    <message>
        <source>Tor</source>
        <translation>Tor</translation>
    </message>
    <message>
        <source>Connect to the Particl network through a separate SOCKS5 proxy for Tor hidden services.</source>
        <translation>Connette alla rete Particl attraverso un proxy SOCKS5 separato per Tor.</translation>
    </message>
    <message>
        <source>&amp;Window</source>
        <translation>&amp;Finestra</translation>
    </message>
    <message>
        <source>Show only a tray icon after minimizing the window.</source>
        <translation>Mostra solo nella tray bar quando si riduce ad icona.</translation>
    </message>
    <message>
        <source>&amp;Minimize to the tray instead of the taskbar</source>
        <translation>&amp;Minimizza nella tray bar invece che sulla barra delle applicazioni</translation>
    </message>
    <message>
        <source>M&amp;inimize on close</source>
        <translation>M&amp;inimizza alla chiusura</translation>
    </message>
    <message>
        <source>&amp;Display</source>
        <translation>&amp;Mostra</translation>
    </message>
    <message>
        <source>User Interface &amp;language:</source>
        <translation>&amp;Lingua Interfaccia Utente:</translation>
    </message>
    <message>
        <source>The user interface language can be set here. This setting will take effect after restarting %1.</source>
        <translation>La lingua dell'interfaccia utente può essere impostata qui. L'impostazione avrà effetto dopo il riavvio %1.</translation>
    </message>
    <message>
        <source>&amp;Unit to show amounts in:</source>
        <translation>&amp;Unità di misura con cui visualizzare gli importi:</translation>
    </message>
    <message>
        <source>Choose the default subdivision unit to show in the interface and when sending coins.</source>
        <translation>Scegli l'unità di suddivisione predefinita da utilizzare per l'interfaccia e per l'invio di particl.</translation>
    </message>
    <message>
        <source>Whether to show coin control features or not.</source>
        <translation>Specifica se le funzionalita di coin control saranno visualizzate.</translation>
    </message>
    <message>
        <source>&amp;Third party transaction URLs</source>
        <translation>&amp;URL di terze parti per transazioni</translation>
    </message>
    <message>
        <source>Options set in this dialog are overridden by the command line or in the configuration file:</source>
        <translation>Le impostazioni sulla riga di comando o nell'archivio di configurazione hanno precedenza su quelle impostate in questo pannello:</translation>
    </message>
    <message>
        <source>&amp;OK</source>
        <translation>&amp;OK</translation>
    </message>
    <message>
        <source>&amp;Cancel</source>
        <translation>&amp;Cancella</translation>
    </message>
    <message>
        <source>default</source>
        <translation>predefinito</translation>
    </message>
    <message>
        <source>none</source>
        <translation>nessuno</translation>
    </message>
    <message>
        <source>Confirm options reset</source>
        <translation>Conferma ripristino opzioni</translation>
    </message>
    <message>
        <source>Client restart required to activate changes.</source>
        <translation>È necessario un riavvio del client per applicare le modifiche.</translation>
    </message>
    <message>
        <source>Client will be shut down. Do you want to proceed?</source>
        <translation>Il client sarà arrestato. Si desidera procedere?</translation>
    </message>
    <message>
        <source>Configuration options</source>
        <translation>Opzioni di configurazione</translation>
    </message>
    <message>
        <source>The configuration file is used to specify advanced user options which override GUI settings. Additionally, any command-line options will override this configuration file.</source>
        <translation>Il file di configurazione è utilizzato per specificare opzioni utente avanzate che aggirano le impostazioni della GUI. Inoltre qualunque opzione da linea di comando aggirerà il file di configurazione.</translation>
    </message>
    <message>
        <source>Error</source>
        <translation>Errore</translation>
    </message>
    <message>
        <source>The configuration file could not be opened.</source>
        <translation>Il file di configurazione non può essere aperto.</translation>
    </message>
    <message>
        <source>This change would require a client restart.</source>
        <translation>Questa modifica richiede un riavvio del client.</translation>
    </message>
    <message>
        <source>The supplied proxy address is invalid.</source>
        <translation>L'indirizzo proxy che hai fornito non è valido.</translation>
    </message>
</context>
<context>
    <name>OverviewPage</name>
    <message>
        <source>Form</source>
        <translation>Modulo</translation>
    </message>
    <message>
<<<<<<< HEAD
        <source>The displayed information may be out of date. Your wallet automatically synchronizes with the Particl network after a connection is established, but this process has not completed yet.</source>
        <translation>Le informazioni visualizzate potrebbero non essere aggiornate. Il portamonete si sincronizza automaticamente con la rete Particl una volta stabilita una connessione, ma questo processo non è ancora stato completato.</translation>
=======
        <source>The displayed information may be out of date. Your wallet automatically synchronizes with the Bitcoin network after a connection is established, but this process has not completed yet.</source>
        <translation>Le informazioni visualizzate potrebbero non essere aggiornate. Il portafoglio si sincronizza automaticamente con la rete Bitcoin una volta stabilita una connessione, ma questo processo non è ancora stato completato.</translation>
>>>>>>> a54e52b4
    </message>
    <message>
        <source>Watch-only:</source>
        <translation>Sola lettura:</translation>
    </message>
    <message>
        <source>Available:</source>
        <translation>Disponibile:</translation>
    </message>
    <message>
        <source>Your current spendable balance</source>
        <translation>Il tuo saldo spendibile attuale</translation>
    </message>
    <message>
        <source>Pending:</source>
        <translation>In attesa:</translation>
    </message>
    <message>
        <source>Total of transactions that have yet to be confirmed, and do not yet count toward the spendable balance</source>
        <translation>Totale delle transazioni in corso di conferma e che non sono ancora conteggiate nel saldo spendibile</translation>
    </message>
    <message>
        <source>Immature:</source>
        <translation>Immaturo:</translation>
    </message>
    <message>
        <source>Mined balance that has not yet matured</source>
        <translation>Importo generato dal mining e non ancora maturato</translation>
    </message>
    <message>
        <source>Balances</source>
        <translation>Saldo</translation>
    </message>
    <message>
        <source>Total:</source>
        <translation>Totale:</translation>
    </message>
    <message>
        <source>Your current total balance</source>
        <translation>Il tuo saldo totale attuale</translation>
    </message>
    <message>
        <source>Your current balance in watch-only addresses</source>
        <translation>Il tuo saldo attuale negli indirizzi di sola lettura</translation>
    </message>
    <message>
        <source>Spendable:</source>
        <translation>Spendibile:</translation>
    </message>
    <message>
        <source>Recent transactions</source>
        <translation>Transazioni recenti</translation>
    </message>
    <message>
        <source>Unconfirmed transactions to watch-only addresses</source>
        <translation>Transazioni non confermate su indirizzi di sola lettura</translation>
    </message>
    <message>
        <source>Mined balance in watch-only addresses that has not yet matured</source>
        <translation>Importo generato dal mining su indirizzi di sola lettura e non ancora maturato</translation>
    </message>
    <message>
        <source>Current total balance in watch-only addresses</source>
        <translation>Saldo corrente totale negli indirizzi di sola lettura</translation>
    </message>
</context>
<context>
    <name>PaymentServer</name>
    <message>
        <source>Payment request error</source>
        <translation>Errore di richiesta di pagamento</translation>
    </message>
    <message>
        <source>Cannot start particl: click-to-pay handler</source>
        <translation>Impossibile avviare particl: gestore click-to-pay</translation>
    </message>
    <message>
        <source>URI handling</source>
        <translation>Gestione URI</translation>
    </message>
    <message>
<<<<<<< HEAD
        <source>'particl://' is not a valid URI. Use 'particl:' instead.</source>
        <translation>'particl: //' non è un URI valido. Usa invece "particl:".</translation>
=======
        <source>'bitcoin://' is not a valid URI. Use 'bitcoin:' instead.</source>
        <translation>'bitcoin://' non è un URI valido. Usa invece 'bitcoin:'.</translation>
    </message>
    <message>
        <source>You are using a BIP70 URL which will be unsupported in the future.</source>
        <translation>Stai usando un URL BIP70 che, in futuro, non sarà piú supportato.</translation>
>>>>>>> a54e52b4
    </message>
    <message>
        <source>Payment request fetch URL is invalid: %1</source>
        <translation>URL di recupero della Richiesta di pagamento non valido: %1</translation>
    </message>
    <message>
        <source>Cannot process payment request because BIP70 support was not compiled in.</source>
        <translation>Non posso completare la richiesta di pagamento perché il supporto per BIP70 non è stato incluso in fase di compilazione.</translation>
    </message>
    <message>
        <source>Due to widespread security flaws in BIP70 it's strongly recommended that any merchant instructions to switch wallets be ignored.</source>
        <translation>A causa dei diffusi difetti di sicurezza nel BIP70, si raccomanda vivamente di ignorare qualsiasi richiesta del commerciante di cambiare portafoglio.</translation>
    </message>
    <message>
        <source>If you are receiving this error you should request the merchant provide a BIP21 compatible URI.</source>
        <translation>Se stai ricevendo questo errore dovresti richiedere al venditore di fornirti un URI compatibile con BIP21.</translation>
    </message>
    <message>
        <source>Invalid payment address %1</source>
        <translation>Indirizzo di pagamento non valido %1</translation>
    </message>
    <message>
        <source>URI cannot be parsed! This can be caused by an invalid Particl address or malformed URI parameters.</source>
        <translation>Impossibile interpretare l'URI! I parametri dell'URI o l'indirizzo Particl potrebbero non essere corretti.</translation>
    </message>
    <message>
        <source>Payment request file handling</source>
        <translation>Gestione del file di richiesta del pagamento</translation>
    </message>
    <message>
        <source>Payment request file cannot be read! This can be caused by an invalid payment request file.</source>
        <translation>Impossibile leggere il file della richiesta di pagamento! Il file della richiesta di pagamento potrebbe non essere valido</translation>
    </message>
    <message>
        <source>Payment request rejected</source>
        <translation>Richiesta di pagamento respinta</translation>
    </message>
    <message>
        <source>Payment request network doesn't match client network.</source>
        <translation>La rete della richiesta di pagamento non corrisponde alla rete del client.</translation>
    </message>
    <message>
        <source>Payment request expired.</source>
        <translation>Richiesta di pagamento scaduta.</translation>
    </message>
    <message>
        <source>Payment request is not initialized.</source>
        <translation>La richiesta di pagamento non è stata inizializzata.</translation>
    </message>
    <message>
        <source>Unverified payment requests to custom payment scripts are unsupported.</source>
        <translation>Le richieste di pagamento non verificate verso script di pagamento personalizzati non sono supportate.</translation>
    </message>
    <message>
        <source>Invalid payment request.</source>
        <translation>Richiesta di pagamento invalida</translation>
    </message>
    <message>
        <source>Requested payment amount of %1 is too small (considered dust).</source>
        <translation>L'importo di pagamento di %1 richiesto è troppo basso (considerato come trascurabile).</translation>
    </message>
    <message>
        <source>Refund from %1</source>
        <translation>Rimborso da %1</translation>
    </message>
    <message>
        <source>Payment request %1 is too large (%2 bytes, allowed %3 bytes).</source>
        <translation>La richiesta di pagamento %1 è troppo grande (%2 bytes, consentiti %3 bytes)</translation>
    </message>
    <message>
        <source>Error communicating with %1: %2</source>
        <translation>Errore di comunicazione con %1: %2</translation>
    </message>
    <message>
        <source>Payment request cannot be parsed!</source>
        <translation>La richiesta di pagamento non può essere processata!</translation>
    </message>
    <message>
        <source>Bad response from server %1</source>
        <translation> Risposta errata da parte del server %1 </translation>
    </message>
    <message>
        <source>Network request error</source>
        <translation> Errore di richiesta di rete</translation>
    </message>
    <message>
        <source>Payment acknowledged</source>
        <translation>Pagamento riconosciuto</translation>
    </message>
</context>
<context>
    <name>PeerTableModel</name>
    <message>
        <source>User Agent</source>
        <translation>User Agent</translation>
    </message>
    <message>
        <source>Node/Service</source>
        <translation>Nodo/Servizio</translation>
    </message>
    <message>
        <source>NodeId</source>
        <translation>Nodeld</translation>
    </message>
    <message>
        <source>Ping</source>
        <translation>Ping</translation>
    </message>
    <message>
        <source>Sent</source>
        <translation>Inviato</translation>
    </message>
    <message>
        <source>Received</source>
        <translation>Ricevuto</translation>
    </message>
</context>
<context>
    <name>QObject</name>
    <message>
        <source>Amount</source>
        <translation>Importo</translation>
    </message>
    <message>
        <source>Enter a Particl address (e.g. %1)</source>
        <translation>Inserisci un indirizzo Particl (ad es. %1)</translation>
    </message>
    <message>
        <source>%1 d</source>
        <translation>%1 d</translation>
    </message>
    <message>
        <source>%1 h</source>
        <translation>%1 h</translation>
    </message>
    <message>
        <source>%1 m</source>
        <translation>%1 m</translation>
    </message>
    <message>
        <source>%1 s</source>
        <translation>%1 s</translation>
    </message>
    <message>
        <source>None</source>
        <translation>Nessuno</translation>
    </message>
    <message>
        <source>N/A</source>
        <translation>N/D</translation>
    </message>
    <message>
        <source>%1 ms</source>
        <translation>%1 ms</translation>
    </message>
    <message numerus="yes">
        <source>%n second(s)</source>
        <translation><numerusform>%n secondo</numerusform><numerusform>%n secondi</numerusform></translation>
    </message>
    <message numerus="yes">
        <source>%n minute(s)</source>
        <translation><numerusform>%n minuto</numerusform><numerusform>%n minuti</numerusform></translation>
    </message>
    <message numerus="yes">
        <source>%n hour(s)</source>
        <translation><numerusform>%n ora</numerusform><numerusform>%n ore</numerusform></translation>
    </message>
    <message numerus="yes">
        <source>%n day(s)</source>
        <translation><numerusform>%n giorno</numerusform><numerusform>%n giorni</numerusform></translation>
    </message>
    <message numerus="yes">
        <source>%n week(s)</source>
        <translation><numerusform>%n settimana</numerusform><numerusform>%n settimane</numerusform></translation>
    </message>
    <message>
        <source>%1 and %2</source>
        <translation>%1 e %2</translation>
    </message>
    <message numerus="yes">
        <source>%n year(s)</source>
        <translation><numerusform>%n anno</numerusform><numerusform>%n anni</numerusform></translation>
    </message>
    <message>
        <source>%1 B</source>
        <translation>%1 B</translation>
    </message>
    <message>
        <source>%1 KB</source>
        <translation>%1 KB</translation>
    </message>
    <message>
        <source>%1 MB</source>
        <translation>%1 MB</translation>
    </message>
    <message>
        <source>%1 GB</source>
        <translation>%1 GB</translation>
    </message>
    <message>
        <source>Error: Specified data directory "%1" does not exist.</source>
        <translation>Errore: La cartella dati "%1" specificata non esiste.</translation>
    </message>
    <message>
        <source>Error: Cannot parse configuration file: %1.</source>
        <translation>Errore: impossibile analizzare il file di configurazione: %1.</translation>
    </message>
    <message>
        <source>Error: %1</source>
        <translation>Errore: %1</translation>
    </message>
    <message>
        <source>%1 didn't yet exit safely...</source>
        <translation>%1 non è ancora stato chiuso in modo sicuro</translation>
    </message>
    <message>
        <source>unknown</source>
        <translation>sconosciuto</translation>
    </message>
</context>
<context>
    <name>QRImageWidget</name>
    <message>
        <source>&amp;Save Image...</source>
        <translation>&amp;Salva immagine</translation>
    </message>
    <message>
        <source>&amp;Copy Image</source>
        <translation>&amp;Copia immagine</translation>
    </message>
    <message>
        <source>Resulting URI too long, try to reduce the text for label / message.</source>
        <translation> L'URI risultante è troppo lungo, prova a ridurre il testo nell'etichetta / messaggio.</translation>
    </message>
    <message>
        <source>Error encoding URI into QR Code.</source>
        <translation> Errore nella codifica dell'URI nel codice QR.</translation>
    </message>
    <message>
        <source>QR code support not available.</source>
        <translation>Supporto QR code non disponibile.</translation>
    </message>
    <message>
        <source>Save QR Code</source>
        <translation>Salva codice QR</translation>
    </message>
    <message>
        <source>PNG Image (*.png)</source>
        <translation>Immagine PNG (*.png)</translation>
    </message>
</context>
<context>
    <name>RPCConsole</name>
    <message>
        <source>N/A</source>
        <translation>N/D</translation>
    </message>
    <message>
        <source>Client version</source>
        <translation>Versione client</translation>
    </message>
    <message>
        <source>&amp;Information</source>
        <translation>&amp;Informazioni</translation>
    </message>
    <message>
        <source>Debug window</source>
        <translation>Finestra di debug</translation>
    </message>
    <message>
        <source>General</source>
        <translation>Generale</translation>
    </message>
    <message>
        <source>Using BerkeleyDB version</source>
        <translation>Versione BerkeleyDB in uso</translation>
    </message>
    <message>
        <source>Datadir</source>
        <translation>Datadir</translation>
    </message>
    <message>
        <source>To specify a non-default location of the data directory use the '%1' option.</source>
        <translation>Per specificare una posizione non di default della directory dei dati, usa l'opzione '%1'</translation>
    </message>
    <message>
        <source>Blocksdir</source>
        <translation>Blocksdir</translation>
    </message>
    <message>
        <source>To specify a non-default location of the blocks directory use the '%1' option.</source>
        <translation>Per specificare una posizione non di default della directory dei blocchi, usa l'opzione '%1'</translation>
    </message>
    <message>
        <source>Startup time</source>
        <translation>Ora di avvio</translation>
    </message>
    <message>
        <source>Network</source>
        <translation>Rete</translation>
    </message>
    <message>
        <source>Name</source>
        <translation>Nome</translation>
    </message>
    <message>
        <source>Number of connections</source>
        <translation>Numero di connessioni</translation>
    </message>
    <message>
        <source>Block chain</source>
        <translation>Block chain</translation>
    </message>
    <message>
        <source>Current number of blocks</source>
        <translation>Numero attuale di blocchi</translation>
    </message>
    <message>
        <source>Memory Pool</source>
        <translation>Memory Pool</translation>
    </message>
    <message>
        <source>Current number of transactions</source>
        <translation>Numero attuale di transazioni</translation>
    </message>
    <message>
        <source>Memory usage</source>
        <translation>Utilizzo memoria</translation>
    </message>
    <message>
        <source>Wallet: </source>
        <translation>Portafoglio:</translation>
    </message>
    <message>
        <source>(none)</source>
        <translation>(nessuno)</translation>
    </message>
    <message>
        <source>&amp;Reset</source>
        <translation>&amp;Ripristina</translation>
    </message>
    <message>
        <source>Received</source>
        <translation>Ricevuto</translation>
    </message>
    <message>
        <source>Sent</source>
        <translation>Inviato</translation>
    </message>
    <message>
        <source>&amp;Peers</source>
        <translation>&amp;Peer</translation>
    </message>
    <message>
        <source>Banned peers</source>
        <translation>Peers bannati</translation>
    </message>
    <message>
        <source>Select a peer to view detailed information.</source>
        <translation>Seleziona un peer per visualizzare informazioni più dettagliate.</translation>
    </message>
    <message>
        <source>Whitelisted</source>
        <translation>Whitelisted/sicuri</translation>
    </message>
    <message>
        <source>Direction</source>
        <translation>Direzione</translation>
    </message>
    <message>
        <source>Version</source>
        <translation>Versione</translation>
    </message>
    <message>
        <source>Starting Block</source>
        <translation>Blocco di partenza</translation>
    </message>
    <message>
        <source>Synced Headers</source>
        <translation>Headers sincronizzati</translation>
    </message>
    <message>
        <source>Synced Blocks</source>
        <translation>Blocchi sincronizzati</translation>
    </message>
    <message>
        <source>User Agent</source>
        <translation>User Agent</translation>
    </message>
    <message>
        <source>Open the %1 debug log file from the current data directory. This can take a few seconds for large log files.</source>
        <translation>Apri il file log del debug di %1 dalla cartella dati attuale. Può richiedere alcuni secondi per file di log di grandi dimensioni.</translation>
    </message>
    <message>
        <source>Decrease font size</source>
        <translation>Riduci dimensioni font.</translation>
    </message>
    <message>
        <source>Increase font size</source>
        <translation>Aumenta dimensioni font</translation>
    </message>
    <message>
        <source>Services</source>
        <translation>Servizi</translation>
    </message>
    <message>
        <source>Ban Score</source>
        <translation>Punteggio di Ban</translation>
    </message>
    <message>
        <source>Connection Time</source>
        <translation>Tempo di Connessione</translation>
    </message>
    <message>
        <source>Last Send</source>
        <translation>Ultimo Invio</translation>
    </message>
    <message>
        <source>Last Receive</source>
        <translation>Ultima Ricezione</translation>
    </message>
    <message>
        <source>Ping Time</source>
        <translation>Tempo di Ping</translation>
    </message>
    <message>
        <source>The duration of a currently outstanding ping.</source>
        <translation>La durata di un ping attualmente in corso.</translation>
    </message>
    <message>
        <source>Ping Wait</source>
        <translation>Attesa ping</translation>
    </message>
    <message>
        <source>Min Ping</source>
        <translation>Ping Minimo</translation>
    </message>
    <message>
        <source>Time Offset</source>
        <translation>Scarto Temporale</translation>
    </message>
    <message>
        <source>Last block time</source>
        <translation>Ora del blocco più recente</translation>
    </message>
    <message>
        <source>&amp;Open</source>
        <translation>&amp;Apri</translation>
    </message>
    <message>
        <source>&amp;Console</source>
        <translation>&amp;Console</translation>
    </message>
    <message>
        <source>&amp;Network Traffic</source>
        <translation>&amp;Traffico di Rete</translation>
    </message>
    <message>
        <source>Totals</source>
        <translation>Totali</translation>
    </message>
    <message>
        <source>In:</source>
        <translation>Entrata:</translation>
    </message>
    <message>
        <source>Out:</source>
        <translation>Uscita:</translation>
    </message>
    <message>
        <source>Debug log file</source>
        <translation>File log del Debug</translation>
    </message>
    <message>
        <source>Clear console</source>
        <translation>Cancella console</translation>
    </message>
    <message>
        <source>1 &amp;hour</source>
        <translation>1 &amp;ora</translation>
    </message>
    <message>
        <source>1 &amp;day</source>
        <translation>1 &amp;giorno</translation>
    </message>
    <message>
        <source>1 &amp;week</source>
        <translation>1 &amp;settimana</translation>
    </message>
    <message>
        <source>1 &amp;year</source>
        <translation>1 &amp;anno</translation>
    </message>
    <message>
        <source>&amp;Disconnect</source>
        <translation>&amp;Disconnetti</translation>
    </message>
    <message>
        <source>Ban for</source>
        <translation>Bannato per</translation>
    </message>
    <message>
        <source>&amp;Unban</source>
        <translation>&amp;Elimina Ban</translation>
    </message>
    <message>
        <source>Welcome to the %1 RPC console.</source>
        <translation>Benvenuto nella console RPC di %1.</translation>
    </message>
    <message>
        <source>Use up and down arrows to navigate history, and %1 to clear screen.</source>
        <translation>Usa le frecce su e giú per navigare nella storia, e %1 per pulire lo schermo</translation>
    </message>
    <message>
        <source>Type %1 for an overview of available commands.</source>
        <translation>Digita %1 per una descrizione di comandi disponibili</translation>
    </message>
    <message>
        <source>For more information on using this console type %1.</source>
        <translation>Per maggiori informazioni su come usare questa console digita %1.</translation>
    </message>
    <message>
        <source>WARNING: Scammers have been active, telling users to type commands here, stealing their wallet contents. Do not use this console without fully understanding the ramifications of a command.</source>
        <translation>ATTENZIONE: I truffatori sono stati attivi in quest'area, cercando di convincere gli utenti a digitare linee di comando rubando i contenuti dei loro portafogli. Non usare questa console senza la piena consapevolezza delle conseguenze di un comando.</translation>
    </message>
    <message>
        <source>Network activity disabled</source>
        <translation>Attività di rete disabilitata</translation>
    </message>
    <message>
        <source>Executing command without any wallet</source>
        <translation>Esecuzione del comando senza alcun portafoglio</translation>
    </message>
    <message>
        <source>Executing command using "%1" wallet</source>
        <translation>Esecuzione del comando usando il wallet "%1"</translation>
    </message>
    <message>
        <source>(node id: %1)</source>
        <translation>(id nodo: %1)</translation>
    </message>
    <message>
        <source>via %1</source>
        <translation>via %1</translation>
    </message>
    <message>
        <source>never</source>
        <translation>mai</translation>
    </message>
    <message>
        <source>Inbound</source>
        <translation>In entrata</translation>
    </message>
    <message>
        <source>Outbound</source>
        <translation>In uscita</translation>
    </message>
    <message>
        <source>Yes</source>
        <translation>Si</translation>
    </message>
    <message>
        <source>No</source>
        <translation>No</translation>
    </message>
    <message>
        <source>Unknown</source>
        <translation>Sconosciuto</translation>
    </message>
</context>
<context>
    <name>ReceiveCoinsDialog</name>
    <message>
        <source>&amp;Amount:</source>
        <translation>&amp;Importo:</translation>
    </message>
    <message>
        <source>&amp;Label:</source>
        <translation>&amp;Etichetta:</translation>
    </message>
    <message>
        <source>&amp;Message:</source>
        <translation>&amp;Messaggio:</translation>
    </message>
    <message>
        <source>An optional message to attach to the payment request, which will be displayed when the request is opened. Note: The message will not be sent with the payment over the Particl network.</source>
        <translation>Un messaggio opzionale da allegare e mostrare all'apertura della richiesta di pagamento. Nota: Il messaggio non sarà inviato con il pagamento sulla rete Particl.</translation>
    </message>
    <message>
        <source>An optional label to associate with the new receiving address.</source>
        <translation>Un'etichetta opzionale da associare al nuovo indirizzo di ricezione.</translation>
    </message>
    <message>
        <source>Use this form to request payments. All fields are &lt;b&gt;optional&lt;/b&gt;.</source>
        <translation>Usa questo modulo per richiedere pagamenti. Tutti i campi sono &lt;b&gt;opzionali&lt;/b&gt;.</translation>
    </message>
    <message>
        <source>An optional amount to request. Leave this empty or zero to not request a specific amount.</source>
        <translation>Un importo opzionale da associare alla richiesta. Lasciare vuoto o a zero per non richiedere un importo specifico.</translation>
    </message>
    <message>
        <source>&amp;Create new receiving address</source>
        <translation>Crea nuovo indirizzo ricevente. </translation>
    </message>
    <message>
        <source>Clear all fields of the form.</source>
        <translation>Cancellare tutti i campi del modulo.</translation>
    </message>
    <message>
        <source>Clear</source>
        <translation>Cancella</translation>
    </message>
    <message>
        <source>Native segwit addresses (aka Bech32 or BIP-173) reduce your transaction fees later on and offer better protection against typos, but old wallets don't support them. When unchecked, an address compatible with older wallets will be created instead.</source>
        <translation>Gli indirizzi nativi segwit (noti anche come Bech32 o BIP-173) riducono le spese di transazione e offrono una migliore protezione dagli errori di battitura, ma i vecchi portafogli non li supportano. Se deselezionata, verrà creato un indirizzo compatibile con i portafogli meno recenti.</translation>
    </message>
    <message>
        <source>Generate native segwit (Bech32) address</source>
        <translation>Genera indirizzo nativo segwit (Bech32)</translation>
    </message>
    <message>
        <source>Requested payments history</source>
        <translation>Cronologia pagamenti richiesti</translation>
    </message>
    <message>
        <source>Show the selected request (does the same as double clicking an entry)</source>
        <translation>Mostra la richiesta selezionata (produce lo stesso effetto di un doppio click su una voce)</translation>
    </message>
    <message>
        <source>Show</source>
        <translation>Mostra</translation>
    </message>
    <message>
        <source>Remove the selected entries from the list</source>
        <translation>Rimuovi le voci selezionate dalla lista</translation>
    </message>
    <message>
        <source>Remove</source>
        <translation>Rimuovi</translation>
    </message>
    <message>
        <source>Copy URI</source>
        <translation>Copia URI</translation>
    </message>
    <message>
        <source>Copy label</source>
        <translation>Copia etichetta</translation>
    </message>
    <message>
        <source>Copy message</source>
        <translation>Copia il messaggio</translation>
    </message>
    <message>
        <source>Copy amount</source>
        <translation>Copia l'importo</translation>
    </message>
</context>
<context>
    <name>ReceiveRequestDialog</name>
    <message>
        <source>QR Code</source>
        <translation>Codice QR</translation>
    </message>
    <message>
        <source>Copy &amp;URI</source>
        <translation>Copia &amp;URI</translation>
    </message>
    <message>
        <source>Copy &amp;Address</source>
        <translation>Copia &amp;Indirizzo</translation>
    </message>
    <message>
        <source>&amp;Save Image...</source>
        <translation>&amp;Salva Immagine...</translation>
    </message>
    <message>
        <source>Request payment to %1</source>
        <translation>Richiesta di pagamento a %1</translation>
    </message>
    <message>
        <source>Payment information</source>
        <translation>Informazioni di pagamento</translation>
    </message>
    <message>
        <source>URI</source>
        <translation>URI</translation>
    </message>
    <message>
        <source>Address</source>
        <translation>Indirizzo</translation>
    </message>
    <message>
        <source>Amount</source>
        <translation>Importo</translation>
    </message>
    <message>
        <source>Label</source>
        <translation>Etichetta</translation>
    </message>
    <message>
        <source>Message</source>
        <translation>Messaggio</translation>
    </message>
    <message>
        <source>Wallet</source>
        <translation>Portafoglio</translation>
    </message>
</context>
<context>
    <name>RecentRequestsTableModel</name>
    <message>
        <source>Date</source>
        <translation>Data</translation>
    </message>
    <message>
        <source>Label</source>
        <translation>Etichetta</translation>
    </message>
    <message>
        <source>Message</source>
        <translation>Messaggio</translation>
    </message>
    <message>
        <source>(no label)</source>
        <translation>(nessuna etichetta)</translation>
    </message>
    <message>
        <source>(no message)</source>
        <translation>(nessun messaggio)</translation>
    </message>
    <message>
        <source>(no amount requested)</source>
        <translation>(nessun importo richiesto)</translation>
    </message>
    <message>
        <source>Requested</source>
        <translation>Richiesto</translation>
    </message>
</context>
<context>
    <name>SendCoinsDialog</name>
    <message>
        <source>Send Coins</source>
        <translation>Invia Particl.</translation>
    </message>
    <message>
        <source>Coin Control Features</source>
        <translation>Funzionalità di Coin Control</translation>
    </message>
    <message>
        <source>Inputs...</source>
        <translation>Input...</translation>
    </message>
    <message>
        <source>automatically selected</source>
        <translation>selezionato automaticamente</translation>
    </message>
    <message>
        <source>Insufficient funds!</source>
        <translation>Fondi insufficienti!</translation>
    </message>
    <message>
        <source>Quantity:</source>
        <translation>Quantità:</translation>
    </message>
    <message>
        <source>Bytes:</source>
        <translation>Byte:</translation>
    </message>
    <message>
        <source>Amount:</source>
        <translation>Importo:</translation>
    </message>
    <message>
        <source>Fee:</source>
        <translation>Commissione:</translation>
    </message>
    <message>
        <source>After Fee:</source>
        <translation>Dopo Commissione:</translation>
    </message>
    <message>
        <source>Change:</source>
        <translation>Resto:</translation>
    </message>
    <message>
        <source>If this is activated, but the change address is empty or invalid, change will be sent to a newly generated address.</source>
        <translation>In caso di abilitazione con indirizzo vuoto o non valido, il resto sarà inviato ad un nuovo indirizzo generato appositamente.</translation>
    </message>
    <message>
        <source>Custom change address</source>
        <translation>Personalizza indirizzo di resto</translation>
    </message>
    <message>
        <source>Transaction Fee:</source>
        <translation>Commissione di Transazione:</translation>
    </message>
    <message>
        <source>Choose...</source>
        <translation>Scegli...</translation>
    </message>
    <message>
        <source>Using the fallbackfee can result in sending a transaction that will take several hours or days (or never) to confirm. Consider choosing your fee manually or wait until you have validated the complete chain.</source>
        <translation>L'utilizzo della fallback fee può risultare nell'invio di una transazione che impiegherà diverse ore o giorni per essere confermata (e potrebbe non esserlo mai). Prendi in considerazione di scegliere la tua commissione manualmente o aspetta fino ad aver validato l'intera catena.</translation>
    </message>
    <message>
        <source>Warning: Fee estimation is currently not possible.</source>
        <translation>Attenzione: Il calcolo delle commissioni non è attualmente disponibile.</translation>
    </message>
    <message>
        <source>collapse fee-settings</source>
        <translation>minimizza le impostazioni di commissione</translation>
    </message>
    <message>
        <source>Specify a custom fee per kB (1,000 bytes) of the transaction's virtual size.

Note:  Since the fee is calculated on a per-byte basis, a fee of "100 satoshis per kB" for a transaction size of 500 bytes (half of 1 kB) would ultimately yield a fee of only 50 satoshis.</source>
        <translation>Specifica una tariffa personalizzata per kB (1.000 byte) della dimensione virtuale della transazione

Nota: poiché la commissione è calcolata su base per byte, una commissione di "100 satoshi per kB" per una dimensione di transazione di 500 byte (metà di 1 kB) alla fine produrrà una commissione di soli 50 satoshi.</translation>
    </message>
    <message>
        <source>per kilobyte</source>
        <translation>per kilobyte</translation>
    </message>
    <message>
        <source>Hide</source>
        <translation>Nascondi</translation>
    </message>
    <message>
<<<<<<< HEAD
        <source>Paying only the minimum fee is just fine as long as there is less transaction volume than space in the blocks. But be aware that this can end up in a never confirming transaction once there is more demand for particl transactions than the network can process.</source>
        <translation>Non vi è alcuna controindicazione a pagare la commissione minima, a patto che il volume delle transazioni sia inferiore allo spazio disponibile nei blocchi. Occorre comunque essere consapevoli che ciò potrebbe impedire la conferma delle transazioni nel caso in cui la rete risultasse satura.</translation>
    </message>
    <message>
        <source>(read the tooltip)</source>
        <translation>(leggi il suggerimento)</translation>
    </message>
    <message>
=======
>>>>>>> a54e52b4
        <source>Recommended:</source>
        <translation>Raccomandata:</translation>
    </message>
    <message>
        <source>Custom:</source>
        <translation>Personalizzata:</translation>
    </message>
    <message>
        <source>(Smart fee not initialized yet. This usually takes a few blocks...)</source>
        <translation>(Commissione intelligente non ancora inizializzata. Normalmente richiede un'attesa di alcuni blocchi...)</translation>
    </message>
    <message>
        <source>Send to multiple recipients at once</source>
        <translation>Invia simultaneamente a più beneficiari</translation>
    </message>
    <message>
        <source>Add &amp;Recipient</source>
        <translation>&amp;Aggiungi beneficiario</translation>
    </message>
    <message>
        <source>Clear all fields of the form.</source>
        <translation>Cancellare tutti i campi del modulo.</translation>
    </message>
    <message>
        <source>Dust:</source>
        <translation>Trascurabile:</translation>
    </message>
    <message>
        <source>When there is less transaction volume than space in the blocks, miners as well as relaying nodes may enforce a minimum fee. Paying only this minimum fee is just fine, but be aware that this can result in a never confirming transaction once there is more demand for bitcoin transactions than the network can process.</source>
        <translation>Quando il volume delle transazioni è minore dello spazio nei blocchi, i minatori e in nodi di relay potrebbero imporre una commissione minima. Va benissimo pagare solo questa commissione minima, ma tieni presente che questo potrebbe risultare in una transazione che, se la richiesta di transazioni bitcoin dovesse superare la velocità con cui la rete riesce ad elaborarle, non viene mai confermata.</translation>
    </message>
    <message>
        <source>A too low fee might result in a never confirming transaction (read the tooltip)</source>
        <translation>Una commissione troppo bassa potrebbe risultare in una transazione che non si conferma mai (vedi il tooltip)</translation>
    </message>
    <message>
        <source>Confirmation time target:</source>
        <translation>Obiettivo del tempo di conferma:</translation>
    </message>
    <message>
        <source>Enable Replace-By-Fee</source>
        <translation>Attiva Replace-By-Fee</translation>
    </message>
    <message>
        <source>With Replace-By-Fee (BIP-125) you can increase a transaction's fee after it is sent. Without this, a higher fee may be recommended to compensate for increased transaction delay risk.</source>
        <translation>Con Replace-By-Fee (BIP-125) si puó aumentare la commissione sulla transazione dopo averla inviata. Senza questa, una commissione piú alta è consigliabile per compensare l'aumento del rischio dovuto al ritardo della transazione.</translation>
    </message>
    <message>
        <source>Clear &amp;All</source>
        <translation>Cancella &amp;tutto</translation>
    </message>
    <message>
        <source>Balance:</source>
        <translation>Saldo:</translation>
    </message>
    <message>
        <source>Confirm the send action</source>
        <translation>Conferma l'azione di invio</translation>
    </message>
    <message>
        <source>S&amp;end</source>
        <translation>&amp;Invia</translation>
    </message>
    <message>
        <source>Copy quantity</source>
        <translation>Copia quantità</translation>
    </message>
    <message>
        <source>Copy amount</source>
        <translation>Copia l'importo</translation>
    </message>
    <message>
        <source>Copy fee</source>
        <translation>Copia commissione</translation>
    </message>
    <message>
        <source>Copy after fee</source>
        <translation>Copia dopo commissione</translation>
    </message>
    <message>
        <source>Copy bytes</source>
        <translation>Copia byte</translation>
    </message>
    <message>
        <source>Copy dust</source>
        <translation>Copia trascurabile</translation>
    </message>
    <message>
        <source>Copy change</source>
        <translation>Copia resto</translation>
    </message>
    <message>
        <source>%1 (%2 blocks)</source>
        <translation>%1 (%2 blocchi)</translation>
    </message>
    <message>
        <source> from wallet '%1'</source>
        <translation>dal wallet '%1'</translation>
    </message>
    <message>
        <source>%1 to '%2'</source>
        <translation>%1 to '%2'</translation>
    </message>
    <message>
        <source>%1 to %2</source>
        <translation>%1 a %2</translation>
    </message>
    <message>
        <source>Are you sure you want to send?</source>
        <translation> Sei sicuro di voler inviare?</translation>
    </message>
    <message>
        <source>or</source>
        <translation>o</translation>
    </message>
    <message>
        <source>You can increase the fee later (signals Replace-By-Fee, BIP-125).</source>
        <translation>Si puó aumentare la commissione successivamente (segnalando Replace-By-Fee, BIP-125).</translation>
    </message>
    <message>
        <source>Please, review your transaction.</source>
        <translation>Per favore, rivedi la tua transazione.</translation>
    </message>
    <message>
        <source>Transaction fee</source>
        <translation>Commissione transazione</translation>
    </message>
    <message>
        <source>Not signalling Replace-By-Fee, BIP-125.</source>
        <translation>Senza segnalare Replace-By-Fee, BIP-125.</translation>
    </message>
    <message>
        <source>Total Amount</source>
        <translation>Importo totale</translation>
    </message>
    <message>
        <source>To review recipient list click "Show Details..."</source>
        <translation>Per controllare la lista dei destinatari fare click su "Mostra dettagli..."</translation>
    </message>
    <message>
        <source>Confirm send coins</source>
        <translation>Conferma invio coins</translation>
    </message>
    <message>
        <source>The recipient address is not valid. Please recheck.</source>
        <translation> L'indirizzo del destinatario non è valido. Si prega di ricontrollare.</translation>
    </message>
    <message>
        <source>The amount to pay must be larger than 0.</source>
        <translation> L'importo da pagare deve essere maggiore di 0.</translation>
    </message>
    <message>
        <source>The amount exceeds your balance.</source>
        <translation>Non hai abbastanza fondi</translation>
    </message>
    <message>
        <source>The total exceeds your balance when the %1 transaction fee is included.</source>
        <translation> Il totale è superiore al tuo saldo attuale includendo la commissione di %1. </translation>
    </message>
    <message>
        <source>Duplicate address found: addresses should only be used once each.</source>
        <translation> Rilevato un indirizzo duplicato Ciascun indirizzo dovrebbe essere utilizzato una sola volta.</translation>
    </message>
    <message>
        <source>Transaction creation failed!</source>
        <translation>Creazione della transazione fallita!</translation>
    </message>
    <message>
        <source>The transaction was rejected with the following reason: %1</source>
        <translation>La transazione è stata respinta per il seguente motivo: %1</translation>
    </message>
    <message>
        <source>A fee higher than %1 is considered an absurdly high fee.</source>
        <translation> Una commissione maggiore di %1 è considerata irragionevolmente elevata.</translation>
    </message>
    <message>
        <source>Payment request expired.</source>
        <translation>Richiesta di pagamento scaduta.</translation>
    </message>
    <message numerus="yes">
        <source>Estimated to begin confirmation within %n block(s).</source>
        <translation><numerusform>Inizio delle conferme stimato entro %n blocchi.</numerusform><numerusform>Inizio delle conferme stimato entro %n blocchi.</numerusform></translation>
    </message>
    <message>
        <source>Warning: Invalid Particl address</source>
        <translation>Attenzione: Indirizzo Particl non valido</translation>
    </message>
    <message>
        <source>Warning: Unknown change address</source>
        <translation>Attenzione: Indirizzo per il resto sconosciuto</translation>
    </message>
    <message>
        <source>Confirm custom change address</source>
        <translation>Conferma il cambio di indirizzo</translation>
    </message>
    <message>
        <source>The address you selected for change is not part of this wallet. Any or all funds in your wallet may be sent to this address. Are you sure?</source>
        <translation>L'indirizzo selezionato per il resto non fa parte di questo portafoglio. Alcuni o tutti i fondi nel tuo portafoglio potrebbero essere inviati a questo indirizzo. Sei sicuro?</translation>
    </message>
    <message>
        <source>(no label)</source>
        <translation>(nessuna etichetta)</translation>
    </message>
</context>
<context>
    <name>SendCoinsEntry</name>
    <message>
        <source>A&amp;mount:</source>
        <translation>&amp;Importo:</translation>
    </message>
    <message>
        <source>Pay &amp;To:</source>
        <translation>Paga &amp;a:</translation>
    </message>
    <message>
        <source>&amp;Label:</source>
        <translation>&amp;Etichetta:</translation>
    </message>
    <message>
        <source>Choose previously used address</source>
        <translation>Scegli un indirizzo usato precedentemente</translation>
    </message>
    <message>
        <source>This is a normal payment.</source>
        <translation>Questo è un normale pagamento.</translation>
    </message>
    <message>
        <source>The Particl address to send the payment to</source>
        <translation>L'indirizzo Particl a cui vuoi inviare il pagamento</translation>
    </message>
    <message>
        <source>Alt+A</source>
        <translation>Alt+A</translation>
    </message>
    <message>
        <source>Paste address from clipboard</source>
        <translation>Incollare l'indirizzo dagli appunti</translation>
    </message>
    <message>
        <source>Alt+P</source>
        <translation>Alt+P</translation>
    </message>
    <message>
        <source>Remove this entry</source>
        <translation>Rimuovi questa voce</translation>
    </message>
    <message>
        <source>The fee will be deducted from the amount being sent. The recipient will receive less particl than you enter in the amount field. If multiple recipients are selected, the fee is split equally.</source>
        <translation>La commissione sarà sottratta dall'importo che si sta inviando. Il beneficiario riceverà un totale di particl inferiore al valore digitato. Nel caso in cui siano stati selezionati più beneficiari la commissione sarà suddivisa in parti uguali.</translation>
    </message>
    <message>
        <source>S&amp;ubtract fee from amount</source>
        <translation>S&amp;ottrae la commissione dall'importo</translation>
    </message>
    <message>
        <source>Use available balance</source>
        <translation>Usa saldo disponibile</translation>
    </message>
    <message>
        <source>Message:</source>
        <translation>Messaggio:</translation>
    </message>
    <message>
        <source>This is an unauthenticated payment request.</source>
        <translation>Questa è una richiesta di pagamento non autenticata.</translation>
    </message>
    <message>
        <source>This is an authenticated payment request.</source>
        <translation>Questa è una richiesta di pagamento autenticata.</translation>
    </message>
    <message>
        <source>Enter a label for this address to add it to the list of used addresses</source>
        <translation>Inserisci un'etichetta per questo indirizzo per aggiungerlo alla lista degli indirizzi utilizzati</translation>
    </message>
    <message>
<<<<<<< HEAD
        <source>A message that was attached to the particl: URI which will be stored with the transaction for your reference. Note: This message will not be sent over the Particl network.</source>
        <translation>Messaggio incluso nel particl URI e che sarà memorizzato con la transazione per vostro riferimento. Nota: Questo messaggio non sarà inviato attraverso la rete Particl.</translation>
=======
        <source>A message that was attached to the bitcoin: URI which will be stored with the transaction for your reference. Note: This message will not be sent over the Bitcoin network.</source>
        <translation>Messaggio incluso nel bitcoin URI e che sarà memorizzato con la transazione per tuo riferimento. Nota: Questo messaggio non sarà inviato attraverso la rete Bitcoin.</translation>
>>>>>>> a54e52b4
    </message>
    <message>
        <source>Pay To:</source>
        <translation>Pagare a:</translation>
    </message>
    <message>
        <source>Memo:</source>
        <translation>Memo:</translation>
    </message>
    <message>
        <source>Enter a label for this address to add it to your address book</source>
        <translation>Inserisci un'etichetta per questo indirizzo per aggiungerlo alla tua rubrica</translation>
    </message>
</context>
<context>
    <name>SendConfirmationDialog</name>
    <message>
        <source>Yes</source>
        <translation>Si</translation>
    </message>
</context>
<context>
    <name>ShutdownWindow</name>
    <message>
        <source>%1 is shutting down...</source>
        <translation>Arresto di %1 in corso...</translation>
    </message>
    <message>
        <source>Do not shut down the computer until this window disappears.</source>
        <translation>Non spegnere il computer fino a quando questa finestra non si sarà chiusa.</translation>
    </message>
</context>
<context>
    <name>SignVerifyMessageDialog</name>
    <message>
        <source>Signatures - Sign / Verify a Message</source>
        <translation>Firme - Firma / Verifica un messaggio</translation>
    </message>
    <message>
        <source>&amp;Sign Message</source>
        <translation>&amp;Firma Messaggio</translation>
    </message>
    <message>
<<<<<<< HEAD
        <source>You can sign messages/agreements with your addresses to prove you can receive particl sent to them. Be careful not to sign anything vague or random, as phishing attacks may try to trick you into signing your identity over to them. Only sign fully-detailed statements you agree to.</source>
        <translation>È possibile firmare messaggi/accordi con i propri indirizzi in modo da dimostrare di poter ricevere particl attraverso di essi. Si consiglia di prestare attenzione a non firmare dichiarazioni vaghe o casuali, attacchi di phishing potrebbero cercare di indurre ad apporre la firma su di esse. Si raccomanda di firmare esclusivamente dichiarazioni completamente dettagliate e delle quali si condivide in pieno il contenuto.</translation>
    </message>
    <message>
        <source>The Particl address to sign the message with</source>
        <translation>L'indirizzo Particl da utilizzare per firmare il messaggio</translation>
=======
        <source>You can sign messages/agreements with your addresses to prove you can receive bitcoins sent to them. Be careful not to sign anything vague or random, as phishing attacks may try to trick you into signing your identity over to them. Only sign fully-detailed statements you agree to.</source>
        <translation>È possibile firmare messaggi/accordi con i propri indirizzi in modo da dimostrare di poter ricevere bitcoin attraverso di essi. Presta attenzione a non firmare dichiarazioni vaghe o casuali, perché attacchi di phishing potrebbero cercare di indurti ad apporre la firma su di esse. Firma esclusivamente dichiarazioni completamente dettagliate e delle quali condividi in pieno il contenuto.</translation>
    </message>
    <message>
        <source>The Bitcoin address to sign the message with</source>
        <translation>Indirizzo Bitcoin da utilizzare per firmare il messaggio</translation>
>>>>>>> a54e52b4
    </message>
    <message>
        <source>Choose previously used address</source>
        <translation>Scegli un indirizzo usato precedentemente</translation>
    </message>
    <message>
        <source>Alt+A</source>
        <translation>Alt+A</translation>
    </message>
    <message>
        <source>Paste address from clipboard</source>
        <translation>Incolla l'indirizzo dagli appunti</translation>
    </message>
    <message>
        <source>Alt+P</source>
        <translation>Alt+P</translation>
    </message>
    <message>
        <source>Enter the message you want to sign here</source>
        <translation>Inserisci qui il messaggio che vuoi firmare</translation>
    </message>
    <message>
        <source>Signature</source>
        <translation>Firma</translation>
    </message>
    <message>
        <source>Copy the current signature to the system clipboard</source>
        <translation>Copia la firma corrente nella clipboard</translation>
    </message>
    <message>
        <source>Sign the message to prove you own this Particl address</source>
        <translation>Firma un messaggio per dimostrare di possedere questo indirizzo Particl.</translation>
    </message>
    <message>
        <source>Sign &amp;Message</source>
        <translation>Firma &amp;Messaggio</translation>
    </message>
    <message>
        <source>Reset all sign message fields</source>
        <translation>Reimposta tutti i campi della firma messaggio</translation>
    </message>
    <message>
        <source>Clear &amp;All</source>
        <translation>Cancella &amp;Tutto</translation>
    </message>
    <message>
        <source>&amp;Verify Message</source>
        <translation>&amp;Verifica Messaggio</translation>
    </message>
    <message>
        <source>Enter the receiver's address, message (ensure you copy line breaks, spaces, tabs, etc. exactly) and signature below to verify the message. Be careful not to read more into the signature than what is in the signed message itself, to avoid being tricked by a man-in-the-middle attack. Note that this only proves the signing party receives with the address, it cannot prove sendership of any transaction!</source>
        <translation>Per verificare il messaggio inserire l'indirizzo del firmatario, il messaggio e la firma nei campi sottostanti, assicurandosi di copiare esattamente anche ritorni a capo, spazi, tabulazioni, etc.. Si raccomanda di non lasciarsi fuorviare dalla firma a leggere più di quanto non sia riportato nel testo del messaggio stesso, in modo da evitare di cadere vittima di attacchi di tipo man-in-the-middle. Si ricorda che la verifica della firma dimostra soltanto che il firmatario può ricevere pagamenti con l'indirizzo corrispondente, non prova l'invio di alcuna transazione.</translation>
    </message>
    <message>
        <source>The Particl address the message was signed with</source>
        <translation>L'indirizzo Particl con cui è stato contrassegnato il messaggio</translation>
    </message>
    <message>
        <source>Verify the message to ensure it was signed with the specified Particl address</source>
        <translation>Verifica il messaggio per accertare che sia stato firmato con l'indirizzo specificato</translation>
    </message>
    <message>
        <source>Verify &amp;Message</source>
        <translation>Verifica &amp;Messaggio</translation>
    </message>
    <message>
        <source>Reset all verify message fields</source>
        <translation>Reimposta tutti i campi della verifica messaggio</translation>
    </message>
    <message>
        <source>Click "Sign Message" to generate signature</source>
        <translation>Clicca "Firma Messaggio" per generare una firma</translation>
    </message>
    <message>
        <source>The entered address is invalid.</source>
        <translation>L'indirizzo inserito non è valido.</translation>
    </message>
    <message>
        <source>Please check the address and try again.</source>
        <translation>Per favore controlla l'indirizzo e prova di nuovo.</translation>
    </message>
    <message>
        <source>The entered address does not refer to a key.</source>
        <translation>L'indirizzo particl inserito non è associato a nessuna chiave.</translation>
    </message>
    <message>
        <source>Wallet unlock was cancelled.</source>
        <translation>Sblocco del portafoglio annullato.</translation>
    </message>
    <message>
        <source>Private key for the entered address is not available.</source>
        <translation>La chiave privata per l'indirizzo inserito non è disponibile.</translation>
    </message>
    <message>
        <source>Message signing failed.</source>
        <translation>Firma messaggio fallita.</translation>
    </message>
    <message>
        <source>Message signed.</source>
        <translation>Messaggio firmato.</translation>
    </message>
    <message>
        <source>The signature could not be decoded.</source>
        <translation>Non è stato possibile decodificare la firma.</translation>
    </message>
    <message>
        <source>Please check the signature and try again.</source>
        <translation>Per favore controlla la firma e prova di nuovo.</translation>
    </message>
    <message>
        <source>The signature did not match the message digest.</source>
        <translation>La firma non corrisponde al digest del messaggio.</translation>
    </message>
    <message>
        <source>Message verification failed.</source>
        <translation>Verifica messaggio fallita.</translation>
    </message>
    <message>
        <source>Message verified.</source>
        <translation>Messaggio verificato.</translation>
    </message>
</context>
<context>
    <name>TrafficGraphWidget</name>
    <message>
        <source>KB/s</source>
        <translation>KB/s</translation>
    </message>
</context>
<context>
    <name>TransactionDesc</name>
    <message numerus="yes">
        <source>Open for %n more block(s)</source>
        <translation><numerusform>Aperto per altri %n blocchi</numerusform><numerusform>Aperto per altri %n blocchi</numerusform></translation>
    </message>
    <message>
        <source>Open until %1</source>
        <translation>Apri fino al %1</translation>
    </message>
    <message>
        <source>conflicted with a transaction with %1 confirmations</source>
        <translation>in conflitto con una transazione con %1 conferme</translation>
    </message>
    <message>
        <source>0/unconfirmed, %1</source>
        <translation>0/non confermati, %1</translation>
    </message>
    <message>
        <source>in memory pool</source>
        <translation>nella riserva di memoria</translation>
    </message>
    <message>
        <source>not in memory pool</source>
        <translation>non nella riserva di memoria</translation>
    </message>
    <message>
        <source>abandoned</source>
        <translation>abbandonato</translation>
    </message>
    <message>
        <source>%1/unconfirmed</source>
        <translation>%1/non confermato</translation>
    </message>
    <message>
        <source>%1 confirmations</source>
        <translation>%1 conferme</translation>
    </message>
    <message>
        <source>Status</source>
        <translation>Stato</translation>
    </message>
    <message>
        <source>Date</source>
        <translation>Data</translation>
    </message>
    <message>
        <source>Source</source>
        <translation>Sorgente</translation>
    </message>
    <message>
        <source>Generated</source>
        <translation>Generato</translation>
    </message>
    <message>
        <source>From</source>
        <translation>Da</translation>
    </message>
    <message>
        <source>unknown</source>
        <translation>sconosciuto</translation>
    </message>
    <message>
        <source>To</source>
        <translation>A</translation>
    </message>
    <message>
        <source>own address</source>
        <translation>proprio indirizzo</translation>
    </message>
    <message>
        <source>watch-only</source>
        <translation>sola lettura</translation>
    </message>
    <message>
        <source>label</source>
        <translation>etichetta</translation>
    </message>
    <message>
        <source>Credit</source>
        <translation>Credito</translation>
    </message>
    <message numerus="yes">
        <source>matures in %n more block(s)</source>
        <translation><numerusform>matura tra %n blocchi</numerusform><numerusform>matura tra %n blocchi</numerusform></translation>
    </message>
    <message>
        <source>not accepted</source>
        <translation>non accettate</translation>
    </message>
    <message>
        <source>Debit</source>
        <translation>Debito</translation>
    </message>
    <message>
        <source>Total debit</source>
        <translation>Debito totale</translation>
    </message>
    <message>
        <source>Total credit</source>
        <translation>Credito totale</translation>
    </message>
    <message>
        <source>Transaction fee</source>
        <translation>Commissione transazione</translation>
    </message>
    <message>
        <source>Net amount</source>
        <translation>Importo netto</translation>
    </message>
    <message>
        <source>Message</source>
        <translation>Messaggio</translation>
    </message>
    <message>
        <source>Comment</source>
        <translation>Commento</translation>
    </message>
    <message>
        <source>Transaction ID</source>
        <translation>ID della transazione</translation>
    </message>
    <message>
        <source>Transaction total size</source>
        <translation>Dimensione totale della transazione</translation>
    </message>
    <message>
        <source>Transaction virtual size</source>
        <translation>Dimensione virtuale della transazione</translation>
    </message>
    <message>
        <source>Output index</source>
        <translation>Indice di output</translation>
    </message>
    <message>
        <source>Merchant</source>
        <translation>Commerciante</translation>
    </message>
    <message>
        <source>Generated coins must mature %1 blocks before they can be spent. When you generated this block, it was broadcast to the network to be added to the block chain. If it fails to get into the chain, its state will change to "not accepted" and it won't be spendable. This may occasionally happen if another node generates a block within a few seconds of yours.</source>
        <translation>I particl generati devono maturare %1 blocchi prima di poter essere spesi. Quando hai generato questo blocco, è stato trasmesso alla rete per essere aggiunto alla block chain. Se l'inserimento nella catena avrà esito negativo, il suo stato cambierà a "non accettato" e non sarà spendibile. Talvolta ciò può accadere anche nel caso in cui un altro nodo generi un blocco entro pochi secondi dal tuo.</translation>
    </message>
    <message>
        <source>Debug information</source>
        <translation>Informazione di debug</translation>
    </message>
    <message>
        <source>Transaction</source>
        <translation>Transazione</translation>
    </message>
    <message>
        <source>Inputs</source>
        <translation>Input</translation>
    </message>
    <message>
        <source>Amount</source>
        <translation>Importo</translation>
    </message>
    <message>
        <source>true</source>
        <translation>vero</translation>
    </message>
    <message>
        <source>false</source>
        <translation>falso</translation>
    </message>
</context>
<context>
    <name>TransactionDescDialog</name>
    <message>
        <source>This pane shows a detailed description of the transaction</source>
        <translation>Questo pannello mostra una descrizione dettagliata della transazione</translation>
    </message>
    <message>
        <source>Details for %1</source>
        <translation>Dettagli per %1</translation>
    </message>
</context>
<context>
    <name>TransactionTableModel</name>
    <message>
        <source>Date</source>
        <translation>Data</translation>
    </message>
    <message>
        <source>Type</source>
        <translation>Tipo</translation>
    </message>
    <message>
        <source>Label</source>
        <translation>Etichetta</translation>
    </message>
    <message numerus="yes">
        <source>Open for %n more block(s)</source>
        <translation><numerusform>Aperto per altri %n blocchi</numerusform><numerusform>Aperto per altri %n blocchi</numerusform></translation>
    </message>
    <message>
        <source>Open until %1</source>
        <translation>Apri fino al %1</translation>
    </message>
    <message>
        <source>Unconfirmed</source>
        <translation>Non confermato</translation>
    </message>
    <message>
        <source>Abandoned</source>
        <translation>Abbandonato</translation>
    </message>
    <message>
        <source>Confirming (%1 of %2 recommended confirmations)</source>
        <translation>In conferma (%1 di %2 conferme raccomandate)</translation>
    </message>
    <message>
        <source>Confirmed (%1 confirmations)</source>
        <translation>Confermato (%1 conferme)</translation>
    </message>
    <message>
        <source>Conflicted</source>
        <translation>In conflitto</translation>
    </message>
    <message>
        <source>Immature (%1 confirmations, will be available after %2)</source>
        <translation>Immaturo (%1 conferme, sarà disponibile fra %2)</translation>
    </message>
    <message>
        <source>Generated but not accepted</source>
        <translation>Generati, ma non accettati</translation>
    </message>
    <message>
        <source>Received with</source>
        <translation>Ricevuto tramite</translation>
    </message>
    <message>
        <source>Received from</source>
        <translation>Ricevuto da</translation>
    </message>
    <message>
        <source>Sent to</source>
        <translation>Inviato a</translation>
    </message>
    <message>
        <source>Payment to yourself</source>
        <translation>Pagamento a te stesso</translation>
    </message>
    <message>
        <source>Mined</source>
        <translation>Ottenuto dal mining</translation>
    </message>
    <message>
        <source>watch-only</source>
        <translation>sola lettura</translation>
    </message>
    <message>
        <source>(n/a)</source>
        <translation>(n/d)</translation>
    </message>
    <message>
        <source>(no label)</source>
        <translation>(nessuna etichetta)</translation>
    </message>
    <message>
        <source>Transaction status. Hover over this field to show number of confirmations.</source>
        <translation>Stato della transazione. Passare con il mouse su questo campo per visualizzare il numero di conferme.</translation>
    </message>
    <message>
        <source>Date and time that the transaction was received.</source>
        <translation>Data e ora in cui la transazione è stata ricevuta.</translation>
    </message>
    <message>
        <source>Type of transaction.</source>
        <translation>Tipo di transazione.</translation>
    </message>
    <message>
        <source>Whether or not a watch-only address is involved in this transaction.</source>
        <translation>Indica se un indirizzo di sola lettura sia o meno coinvolto in questa transazione.</translation>
    </message>
    <message>
        <source>User-defined intent/purpose of the transaction.</source>
        <translation>Intento/scopo della transazione definito dall'utente.</translation>
    </message>
    <message>
        <source>Amount removed from or added to balance.</source>
        <translation>Importo rimosso o aggiunto al saldo.</translation>
    </message>
</context>
<context>
    <name>TransactionView</name>
    <message>
        <source>All</source>
        <translation>Tutti</translation>
    </message>
    <message>
        <source>Today</source>
        <translation>Oggi</translation>
    </message>
    <message>
        <source>This week</source>
        <translation>Questa settimana</translation>
    </message>
    <message>
        <source>This month</source>
        <translation>Questo mese</translation>
    </message>
    <message>
        <source>Last month</source>
        <translation>Il mese scorso</translation>
    </message>
    <message>
        <source>This year</source>
        <translation>Quest'anno</translation>
    </message>
    <message>
        <source>Range...</source>
        <translation>Intervallo...</translation>
    </message>
    <message>
        <source>Received with</source>
        <translation>Ricevuto tramite</translation>
    </message>
    <message>
        <source>Sent to</source>
        <translation>Inviato a</translation>
    </message>
    <message>
        <source>To yourself</source>
        <translation>A te stesso</translation>
    </message>
    <message>
        <source>Mined</source>
        <translation>Ottenuto dal mining</translation>
    </message>
    <message>
        <source>Other</source>
        <translation>Altro</translation>
    </message>
    <message>
        <source>Enter address, transaction id, or label to search</source>
        <translation>Inserisci indirizzo, ID transazione, o etichetta per iniziare la ricerca</translation>
    </message>
    <message>
        <source>Min amount</source>
        <translation>Importo minimo</translation>
    </message>
    <message>
        <source>Abandon transaction</source>
        <translation>Abbandona transazione </translation>
    </message>
    <message>
        <source>Increase transaction fee</source>
        <translation>Aumenta la commissione di transazione</translation>
    </message>
    <message>
        <source>Copy address</source>
        <translation>Copia indirizzo</translation>
    </message>
    <message>
        <source>Copy label</source>
        <translation>Copia etichetta</translation>
    </message>
    <message>
        <source>Copy amount</source>
        <translation>Copia l'importo</translation>
    </message>
    <message>
        <source>Copy transaction ID</source>
        <translation>Copia l'ID transazione</translation>
    </message>
    <message>
        <source>Copy raw transaction</source>
        <translation>Copia la transazione raw</translation>
    </message>
    <message>
        <source>Copy full transaction details</source>
        <translation>Copia i dettagli dell'intera transazione</translation>
    </message>
    <message>
        <source>Edit label</source>
        <translation>Modifica l'etichetta</translation>
    </message>
    <message>
        <source>Show transaction details</source>
        <translation>Mostra i dettagli della transazione</translation>
    </message>
    <message>
        <source>Export Transaction History</source>
        <translation>Esporta lo storico delle transazioni</translation>
    </message>
    <message>
        <source>Comma separated file (*.csv)</source>
        <translation>Testo CSV (*.csv)</translation>
    </message>
    <message>
        <source>Confirmed</source>
        <translation>Confermato</translation>
    </message>
    <message>
        <source>Watch-only</source>
        <translation>Sola lettura</translation>
    </message>
    <message>
        <source>Date</source>
        <translation>Data</translation>
    </message>
    <message>
        <source>Type</source>
        <translation>Tipo</translation>
    </message>
    <message>
        <source>Label</source>
        <translation>Etichetta</translation>
    </message>
    <message>
        <source>Address</source>
        <translation>Indirizzo</translation>
    </message>
    <message>
        <source>ID</source>
        <translation>ID</translation>
    </message>
    <message>
        <source>Exporting Failed</source>
        <translation>Esportazione Fallita</translation>
    </message>
    <message>
        <source>There was an error trying to save the transaction history to %1.</source>
        <translation>Si è verificato un errore durante il salvataggio dello storico delle transazioni in %1.</translation>
    </message>
    <message>
        <source>Exporting Successful</source>
        <translation>Esportazione Riuscita</translation>
    </message>
    <message>
        <source>The transaction history was successfully saved to %1.</source>
        <translation>Lo storico delle transazioni e' stato salvato con successo in %1.</translation>
    </message>
    <message>
        <source>Range:</source>
        <translation>Intervallo:</translation>
    </message>
    <message>
        <source>to</source>
        <translation>a</translation>
    </message>
</context>
<context>
    <name>UnitDisplayStatusBarControl</name>
    <message>
        <source>Unit to show amounts in. Click to select another unit.</source>
        <translation>Unità con cui visualizzare gli importi. Clicca per selezionare un'altra unità.</translation>
    </message>
</context>
<context>
    <name>WalletController</name>
    <message>
        <source>Close wallet</source>
        <translation>Chiudi il portafoglio</translation>
    </message>
    <message>
        <source>Are you sure you wish to close the wallet &lt;i&gt;%1&lt;/i&gt;?</source>
        <translation>Sei sicuro di voler chiudere il portafoglio &lt;i&gt;%1&lt;/i&gt;?</translation>
    </message>
    <message>
        <source>Closing the wallet for too long can result in having to resync the entire chain if pruning is enabled.</source>
        <translation>Chiudere il portafoglio per troppo tempo può causare la resincronizzazione dell'intera catena se la modalità "pruning" è attiva.</translation>
    </message>
</context>
<context>
    <name>WalletFrame</name>
    <message>
        <source>No wallet has been loaded.</source>
        <translation>Non è stato caricato alcun portafoglio.</translation>
    </message>
</context>
<context>
    <name>WalletModel</name>
    <message>
        <source>Send Coins</source>
        <translation>Invia Particl.</translation>
    </message>
    <message>
        <source>Fee bump error</source>
        <translation>Errore di salto di commissione</translation>
    </message>
    <message>
        <source>Increasing transaction fee failed</source>
        <translation>Aumento della commissione di transazione fallito</translation>
    </message>
    <message>
        <source>Do you want to increase the fee?</source>
        <translation>Vuoi aumentare la commissione?</translation>
    </message>
    <message>
        <source>Current fee:</source>
        <translation>Commissione attuale:</translation>
    </message>
    <message>
        <source>Increase:</source>
        <translation>Aumento:</translation>
    </message>
    <message>
        <source>New fee:</source>
        <translation>Nuova commissione:</translation>
    </message>
    <message>
        <source>Confirm fee bump</source>
        <translation>Conferma il salto di commissione</translation>
    </message>
    <message>
        <source>Can't sign transaction.</source>
        <translation>Non è possibile firmare la transazione.</translation>
    </message>
    <message>
        <source>Could not commit transaction</source>
        <translation>Non è stato possibile completare la transazione</translation>
    </message>
    <message>
        <source>default wallet</source>
        <translation>Portafoglio predefinito:</translation>
    </message>
</context>
<context>
    <name>WalletView</name>
    <message>
        <source>&amp;Export</source>
        <translation>&amp;Esporta</translation>
    </message>
    <message>
        <source>Export the data in the current tab to a file</source>
        <translation>Esporta su file i dati contenuti nella tabella corrente</translation>
    </message>
    <message>
        <source>Backup Wallet</source>
        <translation>Backup Portafoglio</translation>
    </message>
    <message>
        <source>Wallet Data (*.dat)</source>
        <translation>Dati Portafoglio (*.dat)</translation>
    </message>
    <message>
        <source>Backup Failed</source>
        <translation>Backup Fallito</translation>
    </message>
    <message>
        <source>There was an error trying to save the wallet data to %1.</source>
        <translation>Si è verificato un errore durante il salvataggio dei dati del portafoglio in %1.</translation>
    </message>
    <message>
        <source>Backup Successful</source>
        <translation>Backup eseguito con successo</translation>
    </message>
    <message>
        <source>The wallet data was successfully saved to %1.</source>
        <translation>Il portafoglio è stato correttamente salvato in %1.</translation>
    </message>
    <message>
        <source>Cancel</source>
        <translation>Annulla</translation>
    </message>
</context>
<context>
    <name>bitcoin-core</name>
    <message>
        <source>Distributed under the MIT software license, see the accompanying file %s or %s</source>
        <translation>Distribuito sotto la licenza software del MIT, si veda il file %s o %s incluso</translation>
    </message>
    <message>
        <source>Prune configured below the minimum of %d MiB.  Please use a higher number.</source>
        <translation>La modalità "prune" è configurata al di sotto del minimo di %d MB. Si prega di utilizzare un valore più elevato.</translation>
    </message>
    <message>
        <source>Prune: last wallet synchronisation goes beyond pruned data. You need to -reindex (download the whole blockchain again in case of pruned node)</source>
        <translation>Prune: l'ultima sincronizzazione del portafoglio risulta essere precedente alla eliminazione dei dati per via della modalità "pruning". È necessario eseguire un -reindex (scaricare nuovamente la blockchain in caso di nodo pruned).</translation>
    </message>
    <message>
        <source>Rescans are not possible in pruned mode. You will need to use -reindex which will download the whole blockchain again.</source>
        <translation>Non è possibile un rescan in modalità pruned. Sarà necessario utilizzare -reindex che farà scaricare nuovamente tutta la blockchain.</translation>
    </message>
    <message>
        <source>Error: A fatal internal error occurred, see debug.log for details</source>
        <translation>Errore: si è presentato un errore interno fatale, consulta il file debug.log per maggiori dettagli</translation>
    </message>
    <message>
        <source>Pruning blockstore...</source>
        <translation>Pruning del blockstore...</translation>
    </message>
    <message>
        <source>Unable to start HTTP server. See debug log for details.</source>
        <translation>Impossibile avviare il server HTTP. Dettagli nel log di debug.</translation>
    </message>
    <message>
<<<<<<< HEAD
        <source>Particl Core</source>
        <translation>Particl Core</translation>
    </message>
    <message>
=======
>>>>>>> a54e52b4
        <source>The %s developers</source>
        <translation>Sviluppatori di %s</translation>
    </message>
    <message>
        <source>Can't generate a change-address key. No keys in the internal keypool and can't generate any keys.</source>
        <translation>Impossibile generare una chiave per il resto. Non c'è nessuna chiave nel keypool interno ed è impossibile generare altre chiavi.</translation>
    </message>
    <message>
        <source>Cannot obtain a lock on data directory %s. %s is probably already running.</source>
        <translation>Non è possibile ottenere i dati sulla cartella %s. Probabilmente %s è già in esecuzione.</translation>
    </message>
    <message>
        <source>Cannot provide specific connections and have addrman find outgoing connections at the same.</source>
        <translation>Non è possibile fornire connessioni specifiche e contemporaneamente usare addrman per trovare connessioni uscenti.  </translation>
    </message>
    <message>
        <source>Error reading %s! All keys read correctly, but transaction data or address book entries might be missing or incorrect.</source>
        <translation>Errore lettura %s! Tutte le chiavi sono state lette correttamente, ma i dati delle transazioni o della rubrica potrebbero essere mancanti o non corretti.</translation>
    </message>
    <message>
        <source>Please check that your computer's date and time are correct! If your clock is wrong, %s will not work properly.</source>
        <translation>Per favore controllate che la data del computer e l'ora siano corrette! Se il vostro orologio è sbagliato %s non funzionerà correttamente.</translation>
    </message>
    <message>
        <source>Please contribute if you find %s useful. Visit %s for further information about the software.</source>
        <translation>Per favore contribuite se ritenete %s utile. Visitate %s per maggiori informazioni riguardo il software.</translation>
    </message>
    <message>
        <source>The block database contains a block which appears to be from the future. This may be due to your computer's date and time being set incorrectly. Only rebuild the block database if you are sure that your computer's date and time are correct</source>
        <translation>Il database dei blocchi contiene un blocco che sembra provenire dal futuro. Questo può essere dovuto alla data e ora del tuo computer impostate in modo scorretto. Ricostruisci il database dei blocchi se sei certo che la data e l'ora sul tuo computer siano corrette</translation>
    </message>
    <message>
        <source>This is a pre-release test build - use at your own risk - do not use for mining or merchant applications</source>
        <translation>Questa è una compilazione di prova pre-rilascio - usala a tuo rischio - da non utilizzare per il mining o per applicazioni commerciali</translation>
    </message>
    <message>
        <source>This is the transaction fee you may discard if change is smaller than dust at this level</source>
        <translation>Questa è la commissione di transazione che puoi scartare se il cambio è più piccolo della polvere a questo livello</translation>
    </message>
    <message>
        <source>Unable to replay blocks. You will need to rebuild the database using -reindex-chainstate.</source>
        <translation>Impossibile ripetere i blocchi. È necessario ricostruire il database usando -reindex-chainstate.</translation>
    </message>
    <message>
        <source>Unable to rewind the database to a pre-fork state. You will need to redownload the blockchain</source>
        <translation>Impossibile riportare il database ad un livello pre-fork. Dovrai riscaricare tutta la blockchain</translation>
    </message>
    <message>
        <source>Warning: The network does not appear to fully agree! Some miners appear to be experiencing issues.</source>
        <translation>Attenzione: La rete non sembra essere pienamente d'accordo! Alcuni minatori sembrano riscontrare problemi.</translation>
    </message>
    <message>
        <source>Warning: We do not appear to fully agree with our peers! You may need to upgrade, or other nodes may need to upgrade.</source>
        <translation>Attenzione: Sembra che non vi sia pieno consenso con i nostri peer! Un aggiornamento da parte tua o degli altri nodi potrebbe essere necessario.</translation>
    </message>
    <message>
        <source>%d of last 100 blocks have unexpected version</source>
        <translation>%d degli ultimi 100 blocchi hanno una versione inaspettata</translation>
    </message>
    <message>
        <source>%s corrupt, salvage failed</source>
        <translation>%s corrotto, recupero fallito</translation>
    </message>
    <message>
        <source>-maxmempool must be at least %d MB</source>
        <translation>-maxmempool deve essere almeno %d MB</translation>
    </message>
    <message>
        <source>Cannot resolve -%s address: '%s'</source>
        <translation>Impossobile risolvere l'indirizzo -%s: '%s'</translation>
    </message>
    <message>
        <source>Change index out of range</source>
        <translation>Cambio indice fuori paramentro</translation>
    </message>
    <message>
        <source>Config setting for %s only applied on %s network when in [%s] section.</source>
        <translation>La configurazione di %s si applica alla rete %s soltanto nella sezione [%s]</translation>
    </message>
    <message>
        <source>Copyright (C) %i-%i</source>
        <translation>Copyright (C) %i-%i</translation>
    </message>
    <message>
        <source>Corrupted block database detected</source>
        <translation>Rilevato database blocchi corrotto</translation>
    </message>
    <message>
        <source>Do you want to rebuild the block database now?</source>
        <translation>Vuoi ricostruire ora il database dei blocchi?</translation>
    </message>
    <message>
        <source>Error initializing block database</source>
        <translation>Errore durante l'inizializzazione del database dei blocchi</translation>
    </message>
    <message>
        <source>Error initializing wallet database environment %s!</source>
        <translation>Errore durante l'inizializzazione dell'ambiente del database del portafoglio %s!</translation>
    </message>
    <message>
        <source>Error loading %s</source>
        <translation>Errore caricamento %s</translation>
    </message>
    <message>
        <source>Error loading %s: Private keys can only be disabled during creation</source>
        <translation>Errore durante il caricamento di %s: le chiavi private possono essere disabilitate solo durante la creazione</translation>
    </message>
    <message>
        <source>Error loading %s: Wallet corrupted</source>
        <translation>Errore caricamento %s: portafoglio corrotto</translation>
    </message>
    <message>
        <source>Error loading %s: Wallet requires newer version of %s</source>
        <translation>Errore caricamento %s: il portafoglio richiede una versione aggiornata di %s</translation>
    </message>
    <message>
        <source>Error loading block database</source>
        <translation>Errore durante il caricamento del database blocchi</translation>
    </message>
    <message>
        <source>Error opening block database</source>
        <translation>Errore durante l'apertura del database blocchi</translation>
    </message>
    <message>
        <source>Failed to listen on any port. Use -listen=0 if you want this.</source>
        <translation>Nessuna porta disponibile per l'ascolto. Usa -listen=0 se vuoi procedere comunque.</translation>
    </message>
    <message>
        <source>Failed to rescan the wallet during initialization</source>
        <translation>Impossibile ripetere la scansione del portafoglio durante l'inizializzazione</translation>
    </message>
    <message>
        <source>Importing...</source>
        <translation>Importazione...</translation>
    </message>
    <message>
        <source>Incorrect or no genesis block found. Wrong datadir for network?</source>
        <translation>Blocco genesi non corretto o non trovato. È possibile che la cartella dati appartenga ad un'altra rete.</translation>
    </message>
    <message>
        <source>Initialization sanity check failed. %s is shutting down.</source>
        <translation>Test di integrità iniziale fallito. %s si arresterà.</translation>
    </message>
    <message>
        <source>Invalid P2P permission: '%s'</source>
        <translation>Permesso P2P non valido: '%s'</translation>
    </message>
    <message>
        <source>Invalid amount for -%s=&lt;amount&gt;: '%s'</source>
        <translation>Importo non valido per -%s=&lt;amount&gt;: '%s'</translation>
    </message>
    <message>
        <source>Invalid amount for -discardfee=&lt;amount&gt;: '%s'</source>
        <translation>Importo non valido per -discardfee=&lt;amount&gt;:'%s'</translation>
    </message>
    <message>
        <source>Invalid amount for -fallbackfee=&lt;amount&gt;: '%s'</source>
        <translation>Importo non valido per -fallbackfee=&lt;amount&gt;: '%s'</translation>
    </message>
    <message>
        <source>Specified blocks directory "%s" does not exist.</source>
        <translation>La cartella specificata "%s" non esiste.</translation>
    </message>
    <message>
        <source>Unknown address type '%s'</source>
        <translation>Il tipo di indirizzo '%s' è sconosciuto&lt;br data-mce-bogus="1"&gt;</translation>
    </message>
    <message>
        <source>Unknown change type '%s'</source>
        <translation>Tipo di resto sconosciuto '%s'</translation>
    </message>
    <message>
        <source>Upgrading txindex database</source>
        <translation>Aggiornamento del database txindex</translation>
    </message>
    <message>
        <source>Loading P2P addresses...</source>
        <translation>Caricamento indirizzi P2P...</translation>
    </message>
    <message>
        <source>Error: Disk space is too low!</source>
        <translation>Errore: Spazio su disco insufficiente!</translation>
    </message>
    <message>
        <source>Loading banlist...</source>
        <translation>Caricamento bloccati...</translation>
    </message>
    <message>
        <source>Not enough file descriptors available.</source>
        <translation>Non ci sono abbastanza descrittori di file disponibili.</translation>
    </message>
    <message>
        <source>Prune cannot be configured with a negative value.</source>
        <translation>La modalità prune non può essere configurata con un valore negativo.</translation>
    </message>
    <message>
        <source>Prune mode is incompatible with -txindex.</source>
        <translation>La modalità prune è incompatibile con l'opzione -txindex.</translation>
    </message>
    <message>
        <source>Replaying blocks...</source>
        <translation>Ripetizione dei blocchi...</translation>
    </message>
    <message>
        <source>Rewinding blocks...</source>
        <translation>Verifica blocchi...</translation>
    </message>
    <message>
        <source>The source code is available from %s.</source>
        <translation>Il codice sorgente è disponibile in %s</translation>
    </message>
    <message>
        <source>Transaction fee and change calculation failed</source>
        <translation>Commissione di transazione e calcolo del cambio falliti</translation>
    </message>
    <message>
        <source>Unable to bind to %s on this computer. %s is probably already running.</source>
        <translation>Impossibile collegarsi a %s su questo computer. Probabilmente %s è già in esecuzione.</translation>
    </message>
    <message>
        <source>Unable to generate keys</source>
        <translation>Impossibile generare le chiavi</translation>
    </message>
    <message>
        <source>Unsupported logging category %s=%s.</source>
        <translation>Categoria di registrazione non supportata %s=%s.</translation>
    </message>
    <message>
        <source>Upgrading UTXO database</source>
        <translation>Aggiornamento del database UTXO</translation>
    </message>
    <message>
        <source>User Agent comment (%s) contains unsafe characters.</source>
        <translation>Il commento del User Agent (%s) contiene caratteri non sicuri.</translation>
    </message>
    <message>
        <source>Verifying blocks...</source>
        <translation>Verifica blocchi...</translation>
    </message>
    <message>
        <source>Wallet needed to be rewritten: restart %s to complete</source>
        <translation>Il portafoglio necessita di essere riscritto: riavviare %s per completare</translation>
    </message>
    <message>
        <source>Error: Listening for incoming connections failed (listen returned error %s)</source>
        <translation>Errore: attesa per connessioni in arrivo fallita (errore riportato %s)</translation>
    </message>
    <message>
        <source>Invalid amount for -maxtxfee=&lt;amount&gt;: '%s' (must be at least the minrelay fee of %s to prevent stuck transactions)</source>
        <translation>Importo non valido per -maxtxfee=&lt;amount&gt;: '%s' (deve essere almeno pari alla commissione 'minrelay fee' di %s per prevenire transazioni bloccate)</translation>
    </message>
    <message>
        <source>The transaction amount is too small to send after the fee has been deducted</source>
        <translation>L'importo della transazione risulta troppo basso per l'invio una volta dedotte le commissioni.</translation>
    </message>
    <message>
        <source>You need to rebuild the database using -reindex to go back to unpruned mode.  This will redownload the entire blockchain</source>
        <translation>Per ritornare alla modalità unpruned sarà necessario ricostruire il database utilizzando l'opzione -reindex. L'intera blockchain sarà riscaricata.</translation>
    </message>
    <message>
        <source>Error reading from database, shutting down.</source>
        <translation>Errore durante la lettura del database. Arresto in corso.</translation>
    </message>
    <message>
        <source>Error upgrading chainstate database</source>
        <translation>Errore durante l'aggiornamento del database chainstate</translation>
    </message>
    <message>
        <source>Error: Disk space is low for %s</source>
        <translation>Errore: lo spazio sul disco è troppo poco per %s</translation>
    </message>
    <message>
        <source>Invalid -onion address or hostname: '%s'</source>
        <translation>Indirizzo -onion o hostname non valido: '%s'</translation>
    </message>
    <message>
        <source>Invalid -proxy address or hostname: '%s'</source>
        <translation>Indirizzo -proxy o hostname non valido: '%s'</translation>
    </message>
    <message>
        <source>Invalid amount for -paytxfee=&lt;amount&gt;: '%s' (must be at least %s)</source>
        <translation>Importo non valido per -paytxfee=&lt;amount&gt;: '%s' (deve essere almeno %s)</translation>
    </message>
    <message>
        <source>Invalid netmask specified in -whitelist: '%s'</source>
        <translation>Netmask non valida specificata in -whitelist: '%s'</translation>
    </message>
    <message>
        <source>Need to specify a port with -whitebind: '%s'</source>
        <translation>È necessario specificare una porta con -whitebind: '%s'</translation>
    </message>
    <message>
        <source>Prune mode is incompatible with -blockfilterindex.</source>
        <translation>La modalità ridotta(pruned) non è compatibile con -blockfilterindex</translation>
    </message>
    <message>
        <source>Reducing -maxconnections from %d to %d, because of system limitations.</source>
        <translation>Riduzione -maxconnections da %d a %d a causa di limitazioni di sistema.</translation>
    </message>
    <message>
        <source>Section [%s] is not recognized.</source>
        <translation>La sezione [%s] non è riconosciuta</translation>
    </message>
    <message>
        <source>Signing transaction failed</source>
        <translation>Firma transazione fallita</translation>
    </message>
    <message>
        <source>Specified -walletdir "%s" does not exist</source>
        <translation>-walletdir "%s"  specificata non esiste</translation>
    </message>
    <message>
        <source>Specified -walletdir "%s" is a relative path</source>
        <translation>-walletdir "%s" specificata è un path relativo</translation>
    </message>
    <message>
        <source>Specified -walletdir "%s" is not a directory</source>
        <translation>-walletdir "%s" specificata non e' una directory</translation>
    </message>
    <message>
        <source>The specified config file %s does not exist
</source>
        <translation>Lo specificato archivio di configurazione %s non esiste
</translation>
    </message>
    <message>
        <source>The transaction amount is too small to pay the fee</source>
        <translation>L'importo della transazione è troppo basso per pagare la commissione</translation>
    </message>
    <message>
        <source>This is experimental software.</source>
        <translation>Questo è un software sperimentale.</translation>
    </message>
    <message>
        <source>Transaction amount too small</source>
        <translation>Importo transazione troppo piccolo</translation>
    </message>
    <message>
        <source>Transaction too large</source>
        <translation>Transazione troppo grande</translation>
    </message>
    <message>
        <source>Unable to bind to %s on this computer (bind returned error %s)</source>
        <translation>Impossibile associarsi a %s su questo computer (l'associazione ha restituito l'errore %s)</translation>
    </message>
    <message>
        <source>Unable to create the PID file '%s': %s</source>
        <translation>Impossibile creare il PID file '%s': %s</translation>
    </message>
    <message>
        <source>Unable to generate initial keys</source>
        <translation>Impossibile generare chiave iniziale</translation>
    </message>
    <message>
        <source>Unknown -blockfilterindex value %s.</source>
        <translation>Valore -blockfilterindex %s sconosciuto.</translation>
    </message>
    <message>
        <source>Verifying wallet(s)...</source>
        <translation>Verifica portafoglio/i...</translation>
    </message>
    <message>
        <source>Warning: unknown new rules activated (versionbit %i)</source>
        <translation>Attenzione: nuove regole non conosciute attivate (versionbit %i)</translation>
    </message>
    <message>
        <source>Zapping all transactions from wallet...</source>
        <translation>Eliminazione dal portafoglio di tutte le transazioni...</translation>
    </message>
    <message>
        <source>-maxtxfee is set very high! Fees this large could be paid on a single transaction.</source>
        <translation>-maxtxfee è impostato molto alto! Commissioni così alte possono venir pagate anche su una singola transazione.</translation>
    </message>
    <message>
        <source>This is the transaction fee you may pay when fee estimates are not available.</source>
        <translation>Questo è il costo di transazione che potresti pagare quando le stime della tariffa non sono disponibili.</translation>
    </message>
    <message>
        <source>This product includes software developed by the OpenSSL Project for use in the OpenSSL Toolkit %s and cryptographic software written by Eric Young and UPnP software written by Thomas Bernard.</source>
        <translation>Questo prodotto include software sviluppato dal progetto OpenSSL per l'uso del Toolkit OpenSSL %s, software crittografico scritto da Eric Young e software UPnP scritto da Thomas Bernard.</translation>
    </message>
    <message>
        <source>Total length of network version string (%i) exceeds maximum length (%i). Reduce the number or size of uacomments.</source>
        <translation>La lunghezza totale della stringa di network version (%i) eccede la lunghezza massima (%i). Ridurre il numero o la dimensione di uacomments.</translation>
    </message>
    <message>
        <source>Warning: Wallet file corrupt, data salvaged! Original %s saved as %s in %s; if your balance or transactions are incorrect you should restore from a backup.</source>
        <translation>Attenzione: file del Portafoglio corrotto, dati recuperati! %s originale salvato come %s in %s; se il saldo o le transazioni non sono corrette effettua un ripristino da un backup.</translation>
    </message>
    <message>
        <source>%s is set very high!</source>
        <translation>%s ha un'impostazione molto alta!</translation>
    </message>
    <message>
        <source>Error loading wallet %s. Duplicate -wallet filename specified.</source>
        <translation>Errore caricamento portafoglio %s. Il nome file -wallet specificato è duplicato.</translation>
    </message>
    <message>
        <source>Starting network threads...</source>
        <translation>Inizializzazione dei thread di rete...</translation>
    </message>
    <message>
        <source>The wallet will avoid paying less than the minimum relay fee.</source>
        <translation>Il portafoglio eviterà di pagare meno della tariffa minima di trasmissione.</translation>
    </message>
    <message>
        <source>This is the minimum transaction fee you pay on every transaction.</source>
        <translation>Questo è il costo di transazione minimo che pagherai su ogni transazione.</translation>
    </message>
    <message>
        <source>This is the transaction fee you will pay if you send a transaction.</source>
        <translation>Questo è il costo di transazione che pagherai se invii una transazione.</translation>
    </message>
    <message>
        <source>Transaction amounts must not be negative</source>
        <translation>Gli importi di transazione non devono essere negativi</translation>
    </message>
    <message>
        <source>Transaction has too long of a mempool chain</source>
        <translation>La transazione ha una mempool chain troppo lunga</translation>
    </message>
    <message>
        <source>Transaction must have at least one recipient</source>
        <translation>La transazione deve avere almeno un destinatario</translation>
    </message>
    <message>
        <source>Unknown network specified in -onlynet: '%s'</source>
        <translation>Rete sconosciuta specificata in -onlynet: '%s'</translation>
    </message>
    <message>
        <source>Insufficient funds</source>
        <translation>Fondi insufficienti</translation>
    </message>
    <message>
        <source>Cannot upgrade a non HD split wallet without upgrading to support pre split keypool. Please use -upgradewallet=169900 or -upgradewallet with no version specified.</source>
        <translation>Impossibile aggiornare un portafoglio diviso non HD senza aggiornamento per supportare il keypool pre-split. Si prega di utilizzare -upgradewallet = 169900 o -upgradewallet senza specificare la versione.</translation>
    </message>
    <message>
        <source>Fee estimation failed. Fallbackfee is disabled. Wait a few blocks or enable -fallbackfee.</source>
        <translation>Stima della commissione non riuscita. Fallbackfee è disabilitato. Attendi qualche blocco o abilita -fallbackfee.</translation>
    </message>
    <message>
        <source>Warning: Private keys detected in wallet {%s} with disabled private keys</source>
        <translation>Avviso: chiavi private rilevate nel portafoglio { %s} con chiavi private disabilitate</translation>
    </message>
    <message>
        <source>Cannot write to data directory '%s'; check permissions.</source>
        <translation>Impossibile scrivere nella directory dei dati ' %s'; controlla le autorizzazioni.</translation>
    </message>
    <message>
        <source>Loading block index...</source>
        <translation>Caricamento dell'indice dei blocchi...</translation>
    </message>
    <message>
        <source>Loading wallet...</source>
        <translation>Caricamento portafoglio...</translation>
    </message>
    <message>
        <source>Cannot downgrade wallet</source>
        <translation>Non è possibile effettuare il downgrade del portafoglio</translation>
    </message>
    <message>
        <source>Rescanning...</source>
        <translation>Ripetizione scansione...</translation>
    </message>
    <message>
        <source>Done loading</source>
        <translation>Caricamento completato</translation>
    </message>
</context>
</TS><|MERGE_RESOLUTION|>--- conflicted
+++ resolved
@@ -51,11 +51,7 @@
     </message>
     <message>
         <source>Choose the address to receive coins with</source>
-<<<<<<< HEAD
-        <translation>Scegli l'indirizzo con cui ricevere particl</translation>
-=======
-        <translation>Scegli l'indirizzo su cui ricevere bitcoin.</translation>
->>>>>>> a54e52b4
+        <translation>Scegli l'indirizzo su cui ricevere particl.</translation>
     </message>
     <message>
         <source>C&amp;hoose</source>
@@ -74,13 +70,8 @@
         <translation>Questi sono i tuoi indirizzi Particl per l'invio di pagamenti. Controlla sempre l'importo e l'indirizzo del beneficiario prima di inviare particl.</translation>
     </message>
     <message>
-<<<<<<< HEAD
-        <source>These are your Particl addresses for receiving payments. It is recommended to use a new receiving address for each transaction.</source>
-        <translation>Questi sono i tuoi indirizzi Particl per la ricezione di pagamenti. Si raccomanda di usare un nuovo indirizzo di ricezione per ogni transazione.</translation>
-=======
-        <source>These are your Bitcoin addresses for receiving payments. Use the 'Create new receiving address' button in the receive tab to create new addresses.</source>
-        <translation>Questi sono i tuoi indirizzi Bitcoin per ricevere pagamenti. Usa il tasto "Crea nuovo indirizzo ricevente" nella schermata "Ricevi" per creare nuovi indirizzi. </translation>
->>>>>>> a54e52b4
+        <source>These are your Particl addresses for receiving payments. Use the 'Create new receiving address' button in the receive tab to create new addresses.</source>
+        <translation>Questi sono i tuoi indirizzi Particl per ricevere pagamenti. Usa il tasto "Crea nuovo indirizzo ricevente" nella schermata "Ricevi" per creare nuovi indirizzi. </translation>
     </message>
     <message>
         <source>&amp;Copy Address</source>
@@ -177,13 +168,8 @@
         <translation>Conferma la cifratura del portafoglio</translation>
     </message>
     <message>
-<<<<<<< HEAD
         <source>Warning: If you encrypt your wallet and lose your passphrase, you will &lt;b&gt;LOSE ALL OF YOUR PARTICL&lt;/b&gt;!</source>
-        <translation>Attenzione: perdendo la passphrase di un portamonete cifrato &lt;b&gt;TUTTI I PROPRI PARTICL ANDRANNO PERSI&lt;/b&gt;!</translation>
-=======
-        <source>Warning: If you encrypt your wallet and lose your passphrase, you will &lt;b&gt;LOSE ALL OF YOUR BITCOINS&lt;/b&gt;!</source>
-        <translation>Attenzione: Se si cifra il portamonete e si perde la passphrase &lt;b&gt;TUTTI I PROPRI BITCOIN ANDRANNO PERSI&lt;/b&gt;!</translation>
->>>>>>> a54e52b4
+        <translation>Attenzione: Se si cifra il portamonete e si perde la passphrase &lt;b&gt;TUTTI I PROPRI PARTICL ANDRANNO PERSI&lt;/b&gt;!</translation>
     </message>
     <message>
         <source>Are you sure you wish to encrypt your wallet?</source>
@@ -194,10 +180,6 @@
         <translation>Portafoglio cifrato</translation>
     </message>
     <message>
-<<<<<<< HEAD
-        <source>%1 will close now to finish the encryption process. Remember that encrypting your wallet cannot fully protect your particl from being stolen by malware infecting your computer.</source>
-        <translation>%1 verrà chiuso per completare il processo di cifratura. Ricorda che cifrare il tuo portafoglio non può proteggerlo contro potenziali furti di malware che potrebbero aver infettato il tuo computer.</translation>
-=======
         <source>Enter the new passphrase for the wallet.&lt;br/&gt;Please use a passphrase of &lt;b&gt;ten or more random characters&lt;/b&gt;, or &lt;b&gt;eight or more words&lt;/b&gt;.</source>
         <translation>Inserisci la nuova passphrase per il portafoglio. Assicurati di usare una passphrase di dieci o più caratteri casuali, oppure otto o più parole.</translation>
     </message>
@@ -206,8 +188,8 @@
         <translation>Inserisci la vecchia passphrase e la nuova passphrase per il portafoglio.</translation>
     </message>
     <message>
-        <source>Remember that encrypting your wallet cannot fully protect your bitcoins from being stolen by malware infecting your computer.</source>
-        <translation>Ricorda che la cifratura del portamonete non protegge del tutto i tuoi bitcoin dal furto da parte di malware che infettasse il tuo computer.</translation>
+        <source>Remember that encrypting your wallet cannot fully protect your particl from being stolen by malware infecting your computer.</source>
+        <translation>Ricorda che la cifratura del portamonete non protegge del tutto i tuoi particl dal furto da parte di malware che infettasse il tuo computer.</translation>
     </message>
     <message>
         <source>Wallet to be encrypted</source>
@@ -220,7 +202,6 @@
     <message>
         <source>Your wallet is now encrypted. </source>
         <translation>Il tuo portafoglio è ora criptato. </translation>
->>>>>>> a54e52b4
     </message>
     <message>
         <source>IMPORTANT: Any previous backups you have made of your wallet file should be replaced with the newly generated, encrypted wallet file. For security reasons, previous backups of the unencrypted wallet file will become useless as soon as you start using the new, encrypted wallet.</source>
@@ -382,7 +363,7 @@
     </message>
     <message>
         <source>Send coins to a Particl address</source>
-        <translation>Invia fondi ad un indirizzo Particl.</translation>
+        <translation>Invia fondi ad un indirizzo Particl</translation>
     </message>
     <message>
         <source>Backup wallet to another location</source>
@@ -405,17 +386,6 @@
         <translation>&amp;Verifica messaggio...</translation>
     </message>
     <message>
-<<<<<<< HEAD
-        <source>Particl.</source>
-        <translation>Particl.</translation>
-    </message>
-    <message>
-        <source>Wallet</source>
-        <translation>Portafoglio</translation>
-    </message>
-    <message>
-=======
->>>>>>> a54e52b4
         <source>&amp;Send</source>
         <translation>&amp;Invia</translation>
     </message>
@@ -481,7 +451,7 @@
     </message>
     <message numerus="yes">
         <source>%n active connection(s) to Particl network</source>
-        <translation><numerusform>%n connessione attiva alla rete Particl.</numerusform><numerusform>%n connessioni alla rete Particl attive</numerusform></translation>
+        <translation><numerusform>%n connessione attiva alla rete Particl</numerusform><numerusform>%n connessioni alla rete Particl attive</numerusform></translation>
     </message>
     <message>
         <source>Indexing blocks on disk...</source>
@@ -524,37 +494,32 @@
         <translation>Aggiornato</translation>
     </message>
     <message>
-<<<<<<< HEAD
+        <source>&amp;Sending addresses</source>
+        <translation>Indirizzi di &amp;spedizione</translation>
+    </message>
+    <message>
+        <source>&amp;Receiving addresses</source>
+        <translation>Indirizzi di &amp;ricezione</translation>
+    </message>
+    <message>
+        <source>Open Wallet</source>
+        <translation>Apri il Portafoglio</translation>
+    </message>
+    <message>
+        <source>Open a wallet</source>
+        <translation>Apri un portafoglio</translation>
+    </message>
+    <message>
+        <source>Close Wallet...</source>
+        <translation>Chiudi il Portafoglio...</translation>
+    </message>
+    <message>
+        <source>Close wallet</source>
+        <translation>Chiudi il portafoglio</translation>
+    </message>
+    <message>
         <source>Show the %1 help message to get a list with possible Particl command-line options</source>
         <translation>Mostra il messaggio di aiuto di %1 per ottenere una lista di opzioni di comando per Particl </translation>
-=======
-        <source>&amp;Sending addresses</source>
-        <translation>Indirizzi di &amp;spedizione</translation>
-    </message>
-    <message>
-        <source>&amp;Receiving addresses</source>
-        <translation>Indirizzi di &amp;ricezione</translation>
-    </message>
-    <message>
-        <source>Open Wallet</source>
-        <translation>Apri il Portafoglio</translation>
-    </message>
-    <message>
-        <source>Open a wallet</source>
-        <translation>Apri un portafoglio</translation>
-    </message>
-    <message>
-        <source>Close Wallet...</source>
-        <translation>Chiudi il Portafoglio...</translation>
-    </message>
-    <message>
-        <source>Close wallet</source>
-        <translation>Chiudi il portafoglio</translation>
-    </message>
-    <message>
-        <source>Show the %1 help message to get a list with possible Bitcoin command-line options</source>
-        <translation>Mostra il messaggio di aiuto di %1 per ottenere una lista di opzioni di comando per Bitcoin </translation>
->>>>>>> a54e52b4
     </message>
     <message>
         <source>default wallet</source>
@@ -1010,8 +975,8 @@
         <translation>Usa una cartella dati personalizzata:</translation>
     </message>
     <message>
-        <source>Particl.</source>
-        <translation>Particl.</translation>
+        <source>Particl</source>
+        <translation>Particl</translation>
     </message>
     <message>
         <source>Discard blocks after verification, except most recent %1 GB (prune)</source>
@@ -1430,13 +1395,8 @@
         <translation>Modulo</translation>
     </message>
     <message>
-<<<<<<< HEAD
         <source>The displayed information may be out of date. Your wallet automatically synchronizes with the Particl network after a connection is established, but this process has not completed yet.</source>
-        <translation>Le informazioni visualizzate potrebbero non essere aggiornate. Il portamonete si sincronizza automaticamente con la rete Particl una volta stabilita una connessione, ma questo processo non è ancora stato completato.</translation>
-=======
-        <source>The displayed information may be out of date. Your wallet automatically synchronizes with the Bitcoin network after a connection is established, but this process has not completed yet.</source>
-        <translation>Le informazioni visualizzate potrebbero non essere aggiornate. Il portafoglio si sincronizza automaticamente con la rete Bitcoin una volta stabilita una connessione, ma questo processo non è ancora stato completato.</translation>
->>>>>>> a54e52b4
+        <translation>Le informazioni visualizzate potrebbero non essere aggiornate. Il portafoglio si sincronizza automaticamente con la rete Particl una volta stabilita una connessione, ma questo processo non è ancora stato completato.</translation>
     </message>
     <message>
         <source>Watch-only:</source>
@@ -1518,17 +1478,12 @@
         <translation>Gestione URI</translation>
     </message>
     <message>
-<<<<<<< HEAD
         <source>'particl://' is not a valid URI. Use 'particl:' instead.</source>
-        <translation>'particl: //' non è un URI valido. Usa invece "particl:".</translation>
-=======
-        <source>'bitcoin://' is not a valid URI. Use 'bitcoin:' instead.</source>
-        <translation>'bitcoin://' non è un URI valido. Usa invece 'bitcoin:'.</translation>
+        <translation>'particl://' non è un URI valido. Usa invece 'particl:'.</translation>
     </message>
     <message>
         <source>You are using a BIP70 URL which will be unsupported in the future.</source>
         <translation>Stai usando un URL BIP70 che, in futuro, non sarà piú supportato.</translation>
->>>>>>> a54e52b4
     </message>
     <message>
         <source>Payment request fetch URL is invalid: %1</source>
@@ -2272,7 +2227,7 @@
     <name>SendCoinsDialog</name>
     <message>
         <source>Send Coins</source>
-        <translation>Invia Particl.</translation>
+        <translation>Invia Particl</translation>
     </message>
     <message>
         <source>Coin Control Features</source>
@@ -2359,17 +2314,6 @@
         <translation>Nascondi</translation>
     </message>
     <message>
-<<<<<<< HEAD
-        <source>Paying only the minimum fee is just fine as long as there is less transaction volume than space in the blocks. But be aware that this can end up in a never confirming transaction once there is more demand for particl transactions than the network can process.</source>
-        <translation>Non vi è alcuna controindicazione a pagare la commissione minima, a patto che il volume delle transazioni sia inferiore allo spazio disponibile nei blocchi. Occorre comunque essere consapevoli che ciò potrebbe impedire la conferma delle transazioni nel caso in cui la rete risultasse satura.</translation>
-    </message>
-    <message>
-        <source>(read the tooltip)</source>
-        <translation>(leggi il suggerimento)</translation>
-    </message>
-    <message>
-=======
->>>>>>> a54e52b4
         <source>Recommended:</source>
         <translation>Raccomandata:</translation>
     </message>
@@ -2398,8 +2342,8 @@
         <translation>Trascurabile:</translation>
     </message>
     <message>
-        <source>When there is less transaction volume than space in the blocks, miners as well as relaying nodes may enforce a minimum fee. Paying only this minimum fee is just fine, but be aware that this can result in a never confirming transaction once there is more demand for bitcoin transactions than the network can process.</source>
-        <translation>Quando il volume delle transazioni è minore dello spazio nei blocchi, i minatori e in nodi di relay potrebbero imporre una commissione minima. Va benissimo pagare solo questa commissione minima, ma tieni presente che questo potrebbe risultare in una transazione che, se la richiesta di transazioni bitcoin dovesse superare la velocità con cui la rete riesce ad elaborarle, non viene mai confermata.</translation>
+        <source>When there is less transaction volume than space in the blocks, miners as well as relaying nodes may enforce a minimum fee. Paying only this minimum fee is just fine, but be aware that this can result in a never confirming transaction once there is more demand for particl transactions than the network can process.</source>
+        <translation>Quando il volume delle transazioni è minore dello spazio nei blocchi, i minatori e in nodi di relay potrebbero imporre una commissione minima. Va benissimo pagare solo questa commissione minima, ma tieni presente che questo potrebbe risultare in una transazione che, se la richiesta di transazioni particl dovesse superare la velocità con cui la rete riesce ad elaborarle, non viene mai confermata.</translation>
     </message>
     <message>
         <source>A too low fee might result in a never confirming transaction (read the tooltip)</source>
@@ -2645,13 +2589,8 @@
         <translation>Inserisci un'etichetta per questo indirizzo per aggiungerlo alla lista degli indirizzi utilizzati</translation>
     </message>
     <message>
-<<<<<<< HEAD
         <source>A message that was attached to the particl: URI which will be stored with the transaction for your reference. Note: This message will not be sent over the Particl network.</source>
-        <translation>Messaggio incluso nel particl URI e che sarà memorizzato con la transazione per vostro riferimento. Nota: Questo messaggio non sarà inviato attraverso la rete Particl.</translation>
-=======
-        <source>A message that was attached to the bitcoin: URI which will be stored with the transaction for your reference. Note: This message will not be sent over the Bitcoin network.</source>
-        <translation>Messaggio incluso nel bitcoin URI e che sarà memorizzato con la transazione per tuo riferimento. Nota: Questo messaggio non sarà inviato attraverso la rete Bitcoin.</translation>
->>>>>>> a54e52b4
+        <translation>Messaggio incluso nel particl URI e che sarà memorizzato con la transazione per tuo riferimento. Nota: Questo messaggio non sarà inviato attraverso la rete Particl.</translation>
     </message>
     <message>
         <source>Pay To:</source>
@@ -2695,21 +2634,12 @@
         <translation>&amp;Firma Messaggio</translation>
     </message>
     <message>
-<<<<<<< HEAD
         <source>You can sign messages/agreements with your addresses to prove you can receive particl sent to them. Be careful not to sign anything vague or random, as phishing attacks may try to trick you into signing your identity over to them. Only sign fully-detailed statements you agree to.</source>
-        <translation>È possibile firmare messaggi/accordi con i propri indirizzi in modo da dimostrare di poter ricevere particl attraverso di essi. Si consiglia di prestare attenzione a non firmare dichiarazioni vaghe o casuali, attacchi di phishing potrebbero cercare di indurre ad apporre la firma su di esse. Si raccomanda di firmare esclusivamente dichiarazioni completamente dettagliate e delle quali si condivide in pieno il contenuto.</translation>
+        <translation>È possibile firmare messaggi/accordi con i propri indirizzi in modo da dimostrare di poter ricevere particl attraverso di essi. Presta attenzione a non firmare dichiarazioni vaghe o casuali, perché attacchi di phishing potrebbero cercare di indurti ad apporre la firma su di esse. Firma esclusivamente dichiarazioni completamente dettagliate e delle quali condividi in pieno il contenuto.</translation>
     </message>
     <message>
         <source>The Particl address to sign the message with</source>
-        <translation>L'indirizzo Particl da utilizzare per firmare il messaggio</translation>
-=======
-        <source>You can sign messages/agreements with your addresses to prove you can receive bitcoins sent to them. Be careful not to sign anything vague or random, as phishing attacks may try to trick you into signing your identity over to them. Only sign fully-detailed statements you agree to.</source>
-        <translation>È possibile firmare messaggi/accordi con i propri indirizzi in modo da dimostrare di poter ricevere bitcoin attraverso di essi. Presta attenzione a non firmare dichiarazioni vaghe o casuali, perché attacchi di phishing potrebbero cercare di indurti ad apporre la firma su di esse. Firma esclusivamente dichiarazioni completamente dettagliate e delle quali condividi in pieno il contenuto.</translation>
-    </message>
-    <message>
-        <source>The Bitcoin address to sign the message with</source>
-        <translation>Indirizzo Bitcoin da utilizzare per firmare il messaggio</translation>
->>>>>>> a54e52b4
+        <translation>Indirizzo Particl da utilizzare per firmare il messaggio</translation>
     </message>
     <message>
         <source>Choose previously used address</source>
@@ -2741,7 +2671,7 @@
     </message>
     <message>
         <source>Sign the message to prove you own this Particl address</source>
-        <translation>Firma un messaggio per dimostrare di possedere questo indirizzo Particl.</translation>
+        <translation>Firma un messaggio per dimostrare di possedere questo indirizzo Particl</translation>
     </message>
     <message>
         <source>Sign &amp;Message</source>
@@ -3316,7 +3246,7 @@
     <name>WalletModel</name>
     <message>
         <source>Send Coins</source>
-        <translation>Invia Particl.</translation>
+        <translation>Invia Particl</translation>
     </message>
     <message>
         <source>Fee bump error</source>
@@ -3429,13 +3359,6 @@
         <translation>Impossibile avviare il server HTTP. Dettagli nel log di debug.</translation>
     </message>
     <message>
-<<<<<<< HEAD
-        <source>Particl Core</source>
-        <translation>Particl Core</translation>
-    </message>
-    <message>
-=======
->>>>>>> a54e52b4
         <source>The %s developers</source>
         <translation>Sviluppatori di %s</translation>
     </message>
