// Copyright (c) 2010 Satoshi Nakamoto
// Copyright (c) 2009-2020 The Bitcoin Core developers
// Distributed under the MIT software license, see the accompanying
// file COPYING or http://www.opensource.org/licenses/mit-license.php.

#include <rpc/blockchain.h>

#include <amount.h>
#include <blockfilter.h>
#include <chain.h>
#include <chainparams.h>
#include <coins.h>
#include <consensus/validation.h>
#include <core_io.h>
#include <hash.h>
#include <index/blockfilterindex.h>
#include <node/coinstats.h>
#include <node/context.h>
#include <node/utxo_snapshot.h>
#include <policy/feerate.h>
#include <policy/fees.h>
#include <policy/policy.h>
#include <policy/rbf.h>
#include <primitives/transaction.h>
#include <rpc/server.h>
#include <rpc/util.h>
#include <script/descriptor.h>
#include <streams.h>
#include <sync.h>
#include <txdb.h>
#include <txmempool.h>
#include <undo.h>
#include <util/ref.h>
#include <util/strencodings.h>
#include <util/system.h>
#include <util/translation.h>
#include <validation.h>
#include <validationinterface.h>
#include <warnings.h>

#include <stdint.h>

#include <univalue.h>

#include <condition_variable>
#include <memory>
#include <mutex>

#include <pos/kernel.h>

struct CUpdatedBlock
{
    uint256 hash;
    int height;
};

static Mutex cs_blockchange;
static std::condition_variable cond_blockchange;
static CUpdatedBlock latestblock GUARDED_BY(cs_blockchange);

NodeContext& EnsureNodeContext(const util::Ref& context)
{
    if (!context.Has<NodeContext>()) {
        throw JSONRPCError(RPC_INTERNAL_ERROR, "Node context not found");
    }
    return context.Get<NodeContext>();
}

CTxMemPool& EnsureMemPool(const util::Ref& context)
{
    const NodeContext& node = EnsureNodeContext(context);
    if (!node.mempool) {
        throw JSONRPCError(RPC_CLIENT_MEMPOOL_DISABLED, "Mempool disabled or instance not found");
    }
    return *node.mempool;
}

ChainstateManager& EnsureChainman(const util::Ref& context)
{
    const NodeContext& node = EnsureNodeContext(context);
    if (!node.chainman) {
        throw JSONRPCError(RPC_INTERNAL_ERROR, "Node chainman not found");
    }
    return *node.chainman;
}

CBlockPolicyEstimator& EnsureFeeEstimator(const util::Ref& context)
{
    NodeContext& node = EnsureNodeContext(context);
    if (!node.fee_estimator) {
        throw JSONRPCError(RPC_INTERNAL_ERROR, "Fee estimation disabled");
    }
    return *node.fee_estimator;
}

/* Calculate the difficulty for a given block index.
 */
double GetDifficulty(const CBlockIndex* blockindex)
{
    CHECK_NONFATAL(blockindex);

    int nShift = (blockindex->nBits >> 24) & 0xff;
    double dDiff =
        (double)0x0000ffff / (double)(blockindex->nBits & 0x00ffffff);

    while (nShift < 29)
    {
        dDiff *= 256.0;
        nShift++;
    }
    while (nShift > 29)
    {
        dDiff /= 256.0;
        nShift--;
    }

    return dDiff;
}

static int ComputeNextBlockAndDepth(const CBlockIndex* tip, const CBlockIndex* blockindex, const CBlockIndex*& next)
{
    next = tip->GetAncestor(blockindex->nHeight + 1);
    if (next && next->pprev == blockindex) {
        return tip->nHeight - blockindex->nHeight + 1;
    }
    next = nullptr;
    return blockindex == tip ? 1 : -1;
}

UniValue blockheaderToJSON(const CBlockIndex* tip, const CBlockIndex* blockindex)
{
    // Serialize passed information without accessing chain state of the active chain!
    AssertLockNotHeld(cs_main); // For performance reasons

    UniValue result(UniValue::VOBJ);
    result.pushKV("hash", blockindex->GetBlockHash().GetHex());
    const CBlockIndex* pnext;
    int confirmations = ComputeNextBlockAndDepth(tip, blockindex, pnext);
    result.pushKV("confirmations", confirmations);
    result.pushKV("height", blockindex->nHeight);
    result.pushKV("version", blockindex->nVersion);
    result.pushKV("versionHex", strprintf("%08x", blockindex->nVersion));
    result.pushKV("merkleroot", blockindex->hashMerkleRoot.GetHex());
    result.pushKV("witnessmerkleroot", blockindex->hashWitnessMerkleRoot.GetHex());
    PushTime(result, "time", blockindex->nTime);
    PushTime(result, "mediantime", blockindex->GetMedianTimePast());
    result.pushKV("nonce", (uint64_t)blockindex->nNonce);
    result.pushKV("bits", strprintf("%08x", blockindex->nBits));
    result.pushKV("difficulty", GetDifficulty(blockindex));
    result.pushKV("chainwork", blockindex->nChainWork.GetHex());
    result.pushKV("nTx", (uint64_t)blockindex->nTx);
    result.pushKV("moneysupply", ValueFromAmount(blockindex->nMoneySupply));
    result.pushKV("anonoutputs", (uint64_t)blockindex->nAnonOutputs);

    if (blockindex->pprev)
        result.pushKV("previousblockhash", blockindex->pprev->GetBlockHash().GetHex());
    if (pnext)
        result.pushKV("nextblockhash", pnext->GetBlockHash().GetHex());
    return result;
}

UniValue blockToJSON(const CBlock& block, const CBlockIndex* tip, const CBlockIndex* blockindex, bool txDetails, bool coinstakeDetails)
{
    UniValue result = blockheaderToJSON(tip, blockindex);

    result.pushKV("strippedsize", (int)::GetSerializeSize(block, PROTOCOL_VERSION | SERIALIZE_TRANSACTION_NO_WITNESS));
    result.pushKV("size", (int)::GetSerializeSize(block, PROTOCOL_VERSION));
    result.pushKV("weight", (int)::GetBlockWeight(block));
    UniValue txs(UniValue::VARR);
    if (txDetails) {
        CBlockUndo blockUndo;
        const bool have_undo = !IsBlockPruned(blockindex) && UndoReadFromDisk(blockUndo, blockindex);
        for (size_t i = 0; i < block.vtx.size(); ++i) {
            const CTransactionRef& tx = block.vtx.at(i);
            // coinbase transaction (i == 0) doesn't have undo data
            const CTxUndo* txundo = (have_undo && i) ? &blockUndo.vtxundo.at(i - 1) : nullptr;
            UniValue objTx(UniValue::VOBJ);
            TxToUniv(*tx, uint256(), objTx, true, RPCSerializationFlags(), txundo);
            txs.push_back(objTx);
        }
    } else {
        for (const CTransactionRef& tx : block.vtx) {
            txs.push_back(tx->GetHash().GetHex());
        }
    }
    result.pushKV("tx", txs);
    if (coinstakeDetails && blockindex->pprev) {
        result.pushKV("blocksig", HexStr(block.vchBlockSig));
        result.pushKV("prevstakemodifier", blockindex->pprev->bnStakeModifier.GetHex());
        uint256 kernelhash, kernelblockhash;
        CAmount kernelvalue;
        CScript kernelscript;
        if (GetKernelInfo(blockindex, *block.vtx[0], kernelhash, kernelvalue, kernelscript, kernelblockhash)) {
            result.pushKV("hashproofofstake", kernelhash.GetHex());
            result.pushKV("stakekernelvalue", ValueFromAmount(kernelvalue));
            result.pushKV("stakekernelscript", HexStr(kernelscript));
            result.pushKV("stakekernelblockhash", kernelblockhash.GetHex());
        }
    }

    return result;
}

static RPCHelpMan getblockcount()
{
    return RPCHelpMan{"getblockcount",
                "\nReturns the height of the most-work fully-validated chain.\n"
                "The genesis block has height 0.\n",
                {},
                RPCResult{
                    RPCResult::Type::NUM, "", "The current block count"},
                RPCExamples{
                    HelpExampleCli("getblockcount", "")
            + HelpExampleRpc("getblockcount", "")
                },
        [&](const RPCHelpMan& self, const JSONRPCRequest& request) -> UniValue
{
    LOCK(cs_main);
    return ::ChainActive().Height();
},
    };
}

static RPCHelpMan getbestblockhash()
{
    return RPCHelpMan{"getbestblockhash",
                "\nReturns the hash of the best (tip) block in the most-work fully-validated chain.\n",
                {},
                RPCResult{
                    RPCResult::Type::STR_HEX, "", "the block hash, hex-encoded"},
                RPCExamples{
                    HelpExampleCli("getbestblockhash", "")
            + HelpExampleRpc("getbestblockhash", "")
                },
        [&](const RPCHelpMan& self, const JSONRPCRequest& request) -> UniValue
{
    LOCK(cs_main);
    return ::ChainActive().Tip()->GetBlockHash().GetHex();
},
    };
}

void RPCNotifyBlockChange(const CBlockIndex* pindex)
{
    if(pindex) {
        LOCK(cs_blockchange);
        latestblock.hash = pindex->GetBlockHash();
        latestblock.height = pindex->nHeight;
    }
    cond_blockchange.notify_all();
}

static RPCHelpMan waitfornewblock()
{
    return RPCHelpMan{"waitfornewblock",
                "\nWaits for a specific new block and returns useful info about it.\n"
                "\nReturns the current block on timeout or exit.\n",
                {
                    {"timeout", RPCArg::Type::NUM, /* default */ "0", "Time in milliseconds to wait for a response. 0 indicates no timeout."},
                },
                RPCResult{
                    RPCResult::Type::OBJ, "", "",
                    {
                        {RPCResult::Type::STR_HEX, "hash", "The blockhash"},
                        {RPCResult::Type::NUM, "height", "Block height"},
                    }},
                RPCExamples{
                    HelpExampleCli("waitfornewblock", "1000")
            + HelpExampleRpc("waitfornewblock", "1000")
                },
        [&](const RPCHelpMan& self, const JSONRPCRequest& request) -> UniValue
{
    int timeout = 0;
    if (!request.params[0].isNull())
        timeout = request.params[0].get_int();

    CUpdatedBlock block;
    {
        WAIT_LOCK(cs_blockchange, lock);
        block = latestblock;
        if(timeout)
            cond_blockchange.wait_for(lock, std::chrono::milliseconds(timeout), [&block]() EXCLUSIVE_LOCKS_REQUIRED(cs_blockchange) {return latestblock.height != block.height || latestblock.hash != block.hash || !IsRPCRunning(); });
        else
            cond_blockchange.wait(lock, [&block]() EXCLUSIVE_LOCKS_REQUIRED(cs_blockchange) {return latestblock.height != block.height || latestblock.hash != block.hash || !IsRPCRunning(); });
        block = latestblock;
    }
    UniValue ret(UniValue::VOBJ);
    ret.pushKV("hash", block.hash.GetHex());
    ret.pushKV("height", block.height);
    return ret;
},
    };
}

static RPCHelpMan waitforblock()
{
    return RPCHelpMan{"waitforblock",
                "\nWaits for a specific new block and returns useful info about it.\n"
                "\nReturns the current block on timeout or exit.\n",
                {
                    {"blockhash", RPCArg::Type::STR_HEX, RPCArg::Optional::NO, "Block hash to wait for."},
                    {"timeout", RPCArg::Type::NUM, /* default */ "0", "Time in milliseconds to wait for a response. 0 indicates no timeout."},
                },
                RPCResult{
                    RPCResult::Type::OBJ, "", "",
                    {
                        {RPCResult::Type::STR_HEX, "hash", "The blockhash"},
                        {RPCResult::Type::NUM, "height", "Block height"},
                    }},
                RPCExamples{
                    HelpExampleCli("waitforblock", "\"0000000000079f8ef3d2c688c244eb7a4570b24c9ed7b4a8c619eb02596f8862\" 1000")
            + HelpExampleRpc("waitforblock", "\"0000000000079f8ef3d2c688c244eb7a4570b24c9ed7b4a8c619eb02596f8862\", 1000")
                },
        [&](const RPCHelpMan& self, const JSONRPCRequest& request) -> UniValue
{
    int timeout = 0;

    uint256 hash(ParseHashV(request.params[0], "blockhash"));

    if (!request.params[1].isNull())
        timeout = request.params[1].get_int();

    CUpdatedBlock block;
    {
        WAIT_LOCK(cs_blockchange, lock);
        if(timeout)
            cond_blockchange.wait_for(lock, std::chrono::milliseconds(timeout), [&hash]() EXCLUSIVE_LOCKS_REQUIRED(cs_blockchange) {return latestblock.hash == hash || !IsRPCRunning();});
        else
            cond_blockchange.wait(lock, [&hash]() EXCLUSIVE_LOCKS_REQUIRED(cs_blockchange) {return latestblock.hash == hash || !IsRPCRunning(); });
        block = latestblock;
    }

    UniValue ret(UniValue::VOBJ);
    ret.pushKV("hash", block.hash.GetHex());
    ret.pushKV("height", block.height);
    return ret;
},
    };
}

static RPCHelpMan waitforblockheight()
{
    return RPCHelpMan{"waitforblockheight",
                "\nWaits for (at least) block height and returns the height and hash\n"
                "of the current tip.\n"
                "\nReturns the current block on timeout or exit.\n",
                {
                    {"height", RPCArg::Type::NUM, RPCArg::Optional::NO, "Block height to wait for."},
                    {"timeout", RPCArg::Type::NUM, /* default */ "0", "Time in milliseconds to wait for a response. 0 indicates no timeout."},
                },
                RPCResult{
                    RPCResult::Type::OBJ, "", "",
                    {
                        {RPCResult::Type::STR_HEX, "hash", "The blockhash"},
                        {RPCResult::Type::NUM, "height", "Block height"},
                    }},
                RPCExamples{
                    HelpExampleCli("waitforblockheight", "100 1000")
            + HelpExampleRpc("waitforblockheight", "100, 1000")
                },
        [&](const RPCHelpMan& self, const JSONRPCRequest& request) -> UniValue
{
    int timeout = 0;

    int height = request.params[0].get_int();

    if (!request.params[1].isNull())
        timeout = request.params[1].get_int();

    CUpdatedBlock block;
    {
        WAIT_LOCK(cs_blockchange, lock);
        if(timeout)
            cond_blockchange.wait_for(lock, std::chrono::milliseconds(timeout), [&height]() EXCLUSIVE_LOCKS_REQUIRED(cs_blockchange) {return latestblock.height >= height || !IsRPCRunning();});
        else
            cond_blockchange.wait(lock, [&height]() EXCLUSIVE_LOCKS_REQUIRED(cs_blockchange) {return latestblock.height >= height || !IsRPCRunning(); });
        block = latestblock;
    }
    UniValue ret(UniValue::VOBJ);
    ret.pushKV("hash", block.hash.GetHex());
    ret.pushKV("height", block.height);
    return ret;
},
    };
}

static RPCHelpMan syncwithvalidationinterfacequeue()
{
    return RPCHelpMan{"syncwithvalidationinterfacequeue",
                "\nWaits for the validation interface queue to catch up on everything that was there when we entered this function.\n",
                {},
                RPCResult{RPCResult::Type::NONE, "", ""},
                RPCExamples{
                    HelpExampleCli("syncwithvalidationinterfacequeue","")
            + HelpExampleRpc("syncwithvalidationinterfacequeue","")
                },
        [&](const RPCHelpMan& self, const JSONRPCRequest& request) -> UniValue
{
    SyncWithValidationInterfaceQueue();
    return NullUniValue;
},
    };
}

static RPCHelpMan getdifficulty()
{
    return RPCHelpMan{"getdifficulty",
                "\nReturns the proof-of-work difficulty as a multiple of the minimum difficulty.\n",
                {},
                RPCResult{
                    RPCResult::Type::NUM, "", "the proof-of-work difficulty as a multiple of the minimum difficulty."},
                RPCExamples{
                    HelpExampleCli("getdifficulty", "")
            + HelpExampleRpc("getdifficulty", "")
                },
        [&](const RPCHelpMan& self, const JSONRPCRequest& request) -> UniValue
{
    LOCK(cs_main);
    return GetDifficulty(::ChainActive().Tip());
},
    };
}

static std::vector<RPCResult> MempoolEntryDescription() { return {
    RPCResult{RPCResult::Type::NUM, "vsize", "virtual transaction size as defined in BIP 141. This is different from actual serialized size for witness transactions as witness data is discounted."},
    RPCResult{RPCResult::Type::NUM, "weight", "transaction weight as defined in BIP 141."},
    RPCResult{RPCResult::Type::STR_AMOUNT, "fee", "transaction fee in " + CURRENCY_UNIT + " (DEPRECATED)"},
    RPCResult{RPCResult::Type::STR_AMOUNT, "modifiedfee", "transaction fee with fee deltas used for mining priority (DEPRECATED)"},
    RPCResult{RPCResult::Type::NUM_TIME, "time", "local time transaction entered pool in seconds since 1 Jan 1970 GMT"},
    RPCResult{RPCResult::Type::NUM, "height", "block height when transaction entered pool"},
    RPCResult{RPCResult::Type::NUM, "descendantcount", "number of in-mempool descendant transactions (including this one)"},
    RPCResult{RPCResult::Type::NUM, "descendantsize", "virtual transaction size of in-mempool descendants (including this one)"},
    RPCResult{RPCResult::Type::STR_AMOUNT, "descendantfees", "modified fees (see above) of in-mempool descendants (including this one) (DEPRECATED)"},
    RPCResult{RPCResult::Type::NUM, "ancestorcount", "number of in-mempool ancestor transactions (including this one)"},
    RPCResult{RPCResult::Type::NUM, "ancestorsize", "virtual transaction size of in-mempool ancestors (including this one)"},
    RPCResult{RPCResult::Type::STR_AMOUNT, "ancestorfees", "modified fees (see above) of in-mempool ancestors (including this one) (DEPRECATED)"},
    RPCResult{RPCResult::Type::STR_HEX, "wtxid", "hash of serialized transaction, including witness data"},
    RPCResult{RPCResult::Type::OBJ, "fees", "",
        {
            RPCResult{RPCResult::Type::STR_AMOUNT, "base", "transaction fee in " + CURRENCY_UNIT},
            RPCResult{RPCResult::Type::STR_AMOUNT, "modified", "transaction fee with fee deltas used for mining priority in " + CURRENCY_UNIT},
            RPCResult{RPCResult::Type::STR_AMOUNT, "ancestor", "modified fees (see above) of in-mempool ancestors (including this one) in " + CURRENCY_UNIT},
            RPCResult{RPCResult::Type::STR_AMOUNT, "descendant", "modified fees (see above) of in-mempool descendants (including this one) in " + CURRENCY_UNIT},
        }},
    RPCResult{RPCResult::Type::ARR, "depends", "unconfirmed transactions used as inputs for this transaction",
        {RPCResult{RPCResult::Type::STR_HEX, "transactionid", "parent transaction id"}}},
    RPCResult{RPCResult::Type::ARR, "spentby", "unconfirmed transactions spending outputs from this transaction",
        {RPCResult{RPCResult::Type::STR_HEX, "transactionid", "child transaction id"}}},
    RPCResult{RPCResult::Type::BOOL, "bip125-replaceable", "Whether this transaction could be replaced due to BIP125 (replace-by-fee)"},
    RPCResult{RPCResult::Type::BOOL, "unbroadcast", "Whether this transaction is currently unbroadcast (initial broadcast not yet acknowledged by any peers)"},
};}

static void entryToJSON(const CTxMemPool& pool, UniValue& info, const CTxMemPoolEntry& e) EXCLUSIVE_LOCKS_REQUIRED(pool.cs)
{
    AssertLockHeld(pool.cs);

    UniValue fees(UniValue::VOBJ);
    fees.pushKV("base", ValueFromAmount(e.GetFee()));
    fees.pushKV("modified", ValueFromAmount(e.GetModifiedFee()));
    fees.pushKV("ancestor", ValueFromAmount(e.GetModFeesWithAncestors()));
    fees.pushKV("descendant", ValueFromAmount(e.GetModFeesWithDescendants()));
    info.pushKV("fees", fees);

    info.pushKV("vsize", (int)e.GetTxSize());
    info.pushKV("weight", (int)e.GetTxWeight());
    info.pushKV("fee", ValueFromAmount(e.GetFee()));
    info.pushKV("modifiedfee", ValueFromAmount(e.GetModifiedFee()));
    info.pushKV("time", count_seconds(e.GetTime()));
    info.pushKV("height", (int)e.GetHeight());
    info.pushKV("descendantcount", e.GetCountWithDescendants());
    info.pushKV("descendantsize", e.GetSizeWithDescendants());
    info.pushKV("descendantfees", e.GetModFeesWithDescendants());
    info.pushKV("ancestorcount", e.GetCountWithAncestors());
    info.pushKV("ancestorsize", e.GetSizeWithAncestors());
    info.pushKV("ancestorfees", e.GetModFeesWithAncestors());
    info.pushKV("wtxid", pool.vTxHashes[e.vTxHashesIdx].first.ToString());
    const CTransaction& tx = e.GetTx();
    std::set<std::string> setDepends;
    for (const CTxIn& txin : tx.vin)
    {
        if (pool.exists(txin.prevout.hash))
            setDepends.insert(txin.prevout.hash.ToString());
    }

    UniValue depends(UniValue::VARR);
    for (const std::string& dep : setDepends)
    {
        depends.push_back(dep);
    }

    info.pushKV("depends", depends);

    UniValue spent(UniValue::VARR);
    const CTxMemPool::txiter& it = pool.mapTx.find(tx.GetHash());
    const CTxMemPoolEntry::Children& children = it->GetMemPoolChildrenConst();
    for (const CTxMemPoolEntry& child : children) {
        spent.push_back(child.GetTx().GetHash().ToString());
    }

    info.pushKV("spentby", spent);

    // Add opt-in RBF status
    bool rbfStatus = false;
    RBFTransactionState rbfState = IsRBFOptIn(tx, pool);
    if (rbfState == RBFTransactionState::UNKNOWN) {
        throw JSONRPCError(RPC_MISC_ERROR, "Transaction is not in mempool");
    } else if (rbfState == RBFTransactionState::REPLACEABLE_BIP125) {
        rbfStatus = true;
    }

    info.pushKV("bip125-replaceable", rbfStatus);
    info.pushKV("unbroadcast", pool.IsUnbroadcastTx(tx.GetHash()));
}

UniValue MempoolToJSON(const CTxMemPool& pool, bool verbose, bool include_mempool_sequence)
{
    if (verbose) {
        if (include_mempool_sequence) {
            throw JSONRPCError(RPC_INVALID_PARAMETER, "Verbose results cannot contain mempool sequence values.");
        }
        LOCK(pool.cs);
        UniValue o(UniValue::VOBJ);
        for (const CTxMemPoolEntry& e : pool.mapTx) {
            const uint256& hash = e.GetTx().GetHash();
            UniValue info(UniValue::VOBJ);
            entryToJSON(pool, info, e);
            // Mempool has unique entries so there is no advantage in using
            // UniValue::pushKV, which checks if the key already exists in O(N).
            // UniValue::__pushKV is used instead which currently is O(1).
            o.__pushKV(hash.ToString(), info);
        }
        return o;
    } else {
        uint64_t mempool_sequence;
        std::vector<uint256> vtxid;
        {
            LOCK(pool.cs);
            pool.queryHashes(vtxid);
            mempool_sequence = pool.GetSequence();
        }
        UniValue a(UniValue::VARR);
        for (const uint256& hash : vtxid)
            a.push_back(hash.ToString());

        if (!include_mempool_sequence) {
            return a;
        } else {
            UniValue o(UniValue::VOBJ);
            o.pushKV("txids", a);
            o.pushKV("mempool_sequence", mempool_sequence);
            return o;
        }
    }
}

static RPCHelpMan getrawmempool()
{
    return RPCHelpMan{"getrawmempool",
                "\nReturns all transaction ids in memory pool as a json array of string transaction ids.\n"
                "\nHint: use getmempoolentry to fetch a specific transaction from the mempool.\n",
                {
                    {"verbose", RPCArg::Type::BOOL, /* default */ "false", "True for a json object, false for array of transaction ids"},
                    {"mempool_sequence", RPCArg::Type::BOOL, /* default */ "false", "If verbose=false, returns a json object with transaction list and mempool sequence number attached."},
                },
                {
                    RPCResult{"for verbose = false",
                        RPCResult::Type::ARR, "", "",
                        {
                            {RPCResult::Type::STR_HEX, "", "The transaction id"},
                        }},
                    RPCResult{"for verbose = true",
                        RPCResult::Type::OBJ_DYN, "", "",
                        {
                            {RPCResult::Type::OBJ, "transactionid", "", MempoolEntryDescription()},
                        }},
                    RPCResult{"for verbose = false and mempool_sequence = true",
                        RPCResult::Type::OBJ, "", "",
                        {
                            {RPCResult::Type::ARR, "txids", "",
                            {
                                {RPCResult::Type::STR_HEX, "", "The transaction id"},
                            }},
                            {RPCResult::Type::NUM, "mempool_sequence", "The mempool sequence value."},
                        }},
                },
                RPCExamples{
                    HelpExampleCli("getrawmempool", "true")
            + HelpExampleRpc("getrawmempool", "true")
                },
        [&](const RPCHelpMan& self, const JSONRPCRequest& request) -> UniValue
{
    bool fVerbose = false;
    if (!request.params[0].isNull())
        fVerbose = request.params[0].get_bool();

    bool include_mempool_sequence = false;
    if (!request.params[1].isNull()) {
        include_mempool_sequence = request.params[1].get_bool();
    }

    return MempoolToJSON(EnsureMemPool(request.context), fVerbose, include_mempool_sequence);
},
    };
}

static RPCHelpMan getmempoolancestors()
{
    return RPCHelpMan{"getmempoolancestors",
                "\nIf txid is in the mempool, returns all in-mempool ancestors.\n",
                {
                    {"txid", RPCArg::Type::STR_HEX, RPCArg::Optional::NO, "The transaction id (must be in mempool)"},
                    {"verbose", RPCArg::Type::BOOL, /* default */ "false", "True for a json object, false for array of transaction ids"},
                },
                {
                    RPCResult{"for verbose = false",
                        RPCResult::Type::ARR, "", "",
                        {{RPCResult::Type::STR_HEX, "", "The transaction id of an in-mempool ancestor transaction"}}},
                    RPCResult{"for verbose = true",
                        RPCResult::Type::OBJ_DYN, "", "",
                        {
                            {RPCResult::Type::OBJ, "transactionid", "", MempoolEntryDescription()},
                        }},
                },
                RPCExamples{
                    HelpExampleCli("getmempoolancestors", "\"mytxid\"")
            + HelpExampleRpc("getmempoolancestors", "\"mytxid\"")
                },
        [&](const RPCHelpMan& self, const JSONRPCRequest& request) -> UniValue
{
    bool fVerbose = false;
    if (!request.params[1].isNull())
        fVerbose = request.params[1].get_bool();

    uint256 hash = ParseHashV(request.params[0], "parameter 1");

    const CTxMemPool& mempool = EnsureMemPool(request.context);
    LOCK(mempool.cs);

    CTxMemPool::txiter it = mempool.mapTx.find(hash);
    if (it == mempool.mapTx.end()) {
        throw JSONRPCError(RPC_INVALID_ADDRESS_OR_KEY, "Transaction not in mempool");
    }

    CTxMemPool::setEntries setAncestors;
    uint64_t noLimit = std::numeric_limits<uint64_t>::max();
    std::string dummy;
    mempool.CalculateMemPoolAncestors(*it, setAncestors, noLimit, noLimit, noLimit, noLimit, dummy, false);

    if (!fVerbose) {
        UniValue o(UniValue::VARR);
        for (CTxMemPool::txiter ancestorIt : setAncestors) {
            o.push_back(ancestorIt->GetTx().GetHash().ToString());
        }
        return o;
    } else {
        UniValue o(UniValue::VOBJ);
        for (CTxMemPool::txiter ancestorIt : setAncestors) {
            const CTxMemPoolEntry &e = *ancestorIt;
            const uint256& _hash = e.GetTx().GetHash();
            UniValue info(UniValue::VOBJ);
            entryToJSON(mempool, info, e);
            o.pushKV(_hash.ToString(), info);
        }
        return o;
    }
},
    };
}

static RPCHelpMan getmempooldescendants()
{
    return RPCHelpMan{"getmempooldescendants",
                "\nIf txid is in the mempool, returns all in-mempool descendants.\n",
                {
                    {"txid", RPCArg::Type::STR_HEX, RPCArg::Optional::NO, "The transaction id (must be in mempool)"},
                    {"verbose", RPCArg::Type::BOOL, /* default */ "false", "True for a json object, false for array of transaction ids"},
                },
                {
                    RPCResult{"for verbose = false",
                        RPCResult::Type::ARR, "", "",
                        {{RPCResult::Type::STR_HEX, "", "The transaction id of an in-mempool descendant transaction"}}},
                    RPCResult{"for verbose = true",
                        RPCResult::Type::OBJ_DYN, "", "",
                        {
                            {RPCResult::Type::OBJ, "transactionid", "", MempoolEntryDescription()},
                        }},
                },
                RPCExamples{
                    HelpExampleCli("getmempooldescendants", "\"mytxid\"")
            + HelpExampleRpc("getmempooldescendants", "\"mytxid\"")
                },
        [&](const RPCHelpMan& self, const JSONRPCRequest& request) -> UniValue
{
    bool fVerbose = false;
    if (!request.params[1].isNull())
        fVerbose = request.params[1].get_bool();

    uint256 hash = ParseHashV(request.params[0], "parameter 1");

    const CTxMemPool& mempool = EnsureMemPool(request.context);
    LOCK(mempool.cs);

    CTxMemPool::txiter it = mempool.mapTx.find(hash);
    if (it == mempool.mapTx.end()) {
        throw JSONRPCError(RPC_INVALID_ADDRESS_OR_KEY, "Transaction not in mempool");
    }

    CTxMemPool::setEntries setDescendants;
    mempool.CalculateDescendants(it, setDescendants);
    // CTxMemPool::CalculateDescendants will include the given tx
    setDescendants.erase(it);

    if (!fVerbose) {
        UniValue o(UniValue::VARR);
        for (CTxMemPool::txiter descendantIt : setDescendants) {
            o.push_back(descendantIt->GetTx().GetHash().ToString());
        }

        return o;
    } else {
        UniValue o(UniValue::VOBJ);
        for (CTxMemPool::txiter descendantIt : setDescendants) {
            const CTxMemPoolEntry &e = *descendantIt;
            const uint256& _hash = e.GetTx().GetHash();
            UniValue info(UniValue::VOBJ);
            entryToJSON(mempool, info, e);
            o.pushKV(_hash.ToString(), info);
        }
        return o;
    }
},
    };
}

static RPCHelpMan getmempoolentry()
{
    return RPCHelpMan{"getmempoolentry",
                "\nReturns mempool data for given transaction\n",
                {
                    {"txid", RPCArg::Type::STR_HEX, RPCArg::Optional::NO, "The transaction id (must be in mempool)"},
                },
                RPCResult{
                    RPCResult::Type::OBJ, "", "", MempoolEntryDescription()},
                RPCExamples{
                    HelpExampleCli("getmempoolentry", "\"mytxid\"")
            + HelpExampleRpc("getmempoolentry", "\"mytxid\"")
                },
        [&](const RPCHelpMan& self, const JSONRPCRequest& request) -> UniValue
{
    uint256 hash = ParseHashV(request.params[0], "parameter 1");

    const CTxMemPool& mempool = EnsureMemPool(request.context);
    LOCK(mempool.cs);

    CTxMemPool::txiter it = mempool.mapTx.find(hash);
    if (it == mempool.mapTx.end()) {
        throw JSONRPCError(RPC_INVALID_ADDRESS_OR_KEY, "Transaction not in mempool");
    }

    const CTxMemPoolEntry &e = *it;
    UniValue info(UniValue::VOBJ);
    entryToJSON(mempool, info, e);
    return info;
},
    };
}

static RPCHelpMan getblockhash()
{
    return RPCHelpMan{"getblockhash",
                "\nReturns hash of block in best-block-chain at height provided.\n",
                {
                    {"height", RPCArg::Type::NUM, RPCArg::Optional::NO, "The height index"},
                },
                RPCResult{
                    RPCResult::Type::STR_HEX, "", "The block hash"},
                RPCExamples{
                    HelpExampleCli("getblockhash", "1000")
            + HelpExampleRpc("getblockhash", "1000")
                },
        [&](const RPCHelpMan& self, const JSONRPCRequest& request) -> UniValue
{
    LOCK(cs_main);

    int nHeight = request.params[0].get_int();
    if (nHeight < 0 || nHeight > ::ChainActive().Height())
        throw JSONRPCError(RPC_INVALID_PARAMETER, "Block height out of range");

    CBlockIndex* pblockindex = ::ChainActive()[nHeight];
    return pblockindex->GetBlockHash().GetHex();
},
    };
}

static RPCHelpMan getblockheader()
{
    return RPCHelpMan{"getblockheader",
                "\nIf verbose is false, returns a string that is serialized, hex-encoded data for blockheader 'hash'.\n"
                "If verbose is true, returns an Object with information about blockheader <hash>.\n",
                {
                    {"blockhash", RPCArg::Type::STR_HEX, RPCArg::Optional::NO, "The block hash"},
                    {"verbose", RPCArg::Type::BOOL, /* default */ "true", "true for a json object, false for the hex-encoded data"},
                },
                {
                    RPCResult{"for verbose = true",
                        RPCResult::Type::OBJ, "", "",
                        {
                            {RPCResult::Type::STR_HEX, "hash", "the block hash (same as provided)"},
                            {RPCResult::Type::NUM, "confirmations", "The number of confirmations, or -1 if the block is not on the main chain"},
                            {RPCResult::Type::NUM, "height", "The block height or index"},
                            {RPCResult::Type::NUM, "version", "The block version"},
                            {RPCResult::Type::STR_HEX, "versionHex", "The block version formatted in hexadecimal"},
                            {RPCResult::Type::STR_HEX, "merkleroot", "The merkle root"},
                            {RPCResult::Type::NUM_TIME, "time", "The block time expressed in " + UNIX_EPOCH_TIME},
                            {RPCResult::Type::NUM_TIME, "mediantime", "The median block time expressed in " + UNIX_EPOCH_TIME},
                            {RPCResult::Type::NUM, "nonce", "The nonce"},
                            {RPCResult::Type::STR_HEX, "bits", "The bits"},
                            {RPCResult::Type::NUM, "difficulty", "The difficulty"},
                            {RPCResult::Type::STR_HEX, "chainwork", "Expected number of hashes required to produce the current chain"},
                            {RPCResult::Type::NUM, "nTx", "The number of transactions in the block"},
                            {RPCResult::Type::NUM, "anonoutputs", "The number of RCT outputs in the chain at this block"},
                            {RPCResult::Type::STR_AMOUNT, "moneysupply", "The total amount of particl in the chain at this block"},
                            {RPCResult::Type::STR_HEX, "previousblockhash", /* optional */ true, "The hash of the previous block (if available)"},
                            {RPCResult::Type::STR_HEX, "nextblockhash", /* optional */ true, "The hash of the next block (if available)"},
                        }},
                    RPCResult{"for verbose=false",
                        RPCResult::Type::STR_HEX, "", "A string that is serialized, hex-encoded data for block 'hash'"},
                },
                RPCExamples{
                    HelpExampleCli("getblockheader", "\"00000000c937983704a73af28acdec37b049d214adbda81d7e2a3dd146f6ed09\"")
            + HelpExampleRpc("getblockheader", "\"00000000c937983704a73af28acdec37b049d214adbda81d7e2a3dd146f6ed09\"")
                },
        [&](const RPCHelpMan& self, const JSONRPCRequest& request) -> UniValue
{
    uint256 hash(ParseHashV(request.params[0], "hash"));

    bool fVerbose = true;
    if (!request.params[1].isNull())
        fVerbose = request.params[1].get_bool();

    const CBlockIndex* pblockindex;
    const CBlockIndex* tip;
    {
        LOCK(cs_main);
        pblockindex = g_chainman.m_blockman.LookupBlockIndex(hash);
        tip = ::ChainActive().Tip();
    }

    if (!pblockindex) {
        throw JSONRPCError(RPC_INVALID_ADDRESS_OR_KEY, "Block not found");
    }

    if (!fVerbose)
    {
        CDataStream ssBlock(SER_NETWORK, PROTOCOL_VERSION);
        ssBlock << pblockindex->GetBlockHeader();
        std::string strHex = HexStr(ssBlock);
        return strHex;
    }

    return blockheaderToJSON(tip, pblockindex);
},
    };
}

static CBlock GetBlockChecked(const CBlockIndex* pblockindex)
{
    CBlock block;
    if (IsBlockPruned(pblockindex)) {
        throw JSONRPCError(RPC_MISC_ERROR, "Block not available (pruned data)");
    }

    if (!ReadBlockFromDisk(block, pblockindex, Params().GetConsensus())) {
        // Block not found on disk. This could be because we have the block
        // header in our index but not yet have the block or did not accept the
        // block.
        throw JSONRPCError(RPC_MISC_ERROR, "Block not found on disk");
    }

    return block;
}

static CBlockUndo GetUndoChecked(const CBlockIndex* pblockindex)
{
    CBlockUndo blockUndo;
    if (IsBlockPruned(pblockindex)) {
        throw JSONRPCError(RPC_MISC_ERROR, "Undo data not available (pruned data)");
    }

    if (!UndoReadFromDisk(blockUndo, pblockindex)) {
        throw JSONRPCError(RPC_MISC_ERROR, "Can't read undo data from disk");
    }

    return blockUndo;
}

static RPCHelpMan getblock()
{
    return RPCHelpMan{"getblock",
                "\nIf verbosity is 0, returns a string that is serialized, hex-encoded data for block 'hash'.\n"
                "If verbosity is 1, returns an Object with information about block <hash>.\n"
                "If verbosity is 2, returns an Object with information about block <hash> and information about each transaction. \n",
                {
                    {"blockhash", RPCArg::Type::STR_HEX, RPCArg::Optional::NO, "The block hash"},
                    {"verbosity|verbose", RPCArg::Type::NUM, /* default */ "1", "0 for hex-encoded data, 1 for a json object, and 2 for json object with transaction data"},
                    {"coinstakeinfo", RPCArg::Type::BOOL, /* default */ "false", "Display more Proof of Stake info"},
                },
                {
                    RPCResult{"for verbosity = 0",
                RPCResult::Type::STR_HEX, "", "A string that is serialized, hex-encoded data for block 'hash'"},
                    RPCResult{"for verbosity = 1",
                RPCResult::Type::OBJ, "", "",
                {
                    {RPCResult::Type::STR_HEX, "hash", "the block hash (same as provided)"},
                    {RPCResult::Type::NUM, "confirmations", "The number of confirmations, or -1 if the block is not on the main chain"},
                    {RPCResult::Type::NUM, "size", "The block size"},
                    {RPCResult::Type::NUM, "strippedsize", "The block size excluding witness data"},
                    {RPCResult::Type::NUM, "weight", "The block weight as defined in BIP 141"},
                    {RPCResult::Type::NUM, "height", "The block height or index"},
                    {RPCResult::Type::NUM, "version", "The block version"},
                    {RPCResult::Type::STR_HEX, "versionHex", "The block version formatted in hexadecimal"},
                    {RPCResult::Type::STR_HEX, "merkleroot", "The merkle root"},
                    {RPCResult::Type::STR_HEX, "witnessmerkleroot", "The witness merkle root"},
                    {RPCResult::Type::ARR, "tx", "The transaction ids",
                        {{RPCResult::Type::STR_HEX, "", "The transaction id"}}},
                    {RPCResult::Type::NUM_TIME, "time",       "The block time expressed in " + UNIX_EPOCH_TIME},
                    {RPCResult::Type::NUM_TIME, "mediantime", "The median block time expressed in " + UNIX_EPOCH_TIME},
                    {RPCResult::Type::NUM, "nonce", "The nonce"},
                    {RPCResult::Type::STR_HEX, "bits", "The bits"},
                    {RPCResult::Type::NUM, "difficulty", "The difficulty"},
                    {RPCResult::Type::STR_HEX, "chainwork", "Expected number of hashes required to produce the chain up to this block (in hex)"},
                    {RPCResult::Type::NUM, "nTx", "The number of transactions in the block"},
                    {RPCResult::Type::STR_HEX, "previousblockhash", /* optional */ true, "The hash of the previous block (if available)"},
                    {RPCResult::Type::STR_HEX, "nextblockhash", /* optional */ true, "The hash of the next block (if available)"},
                }},
                    RPCResult{"for verbosity = 2",
                RPCResult::Type::OBJ, "", "",
                {
                    {RPCResult::Type::ELISION, "", "Same output as verbosity = 1"},
                    {RPCResult::Type::STR_HEX, "blocksig", "The block signature"},
                    {RPCResult::Type::ARR, "tx", "",
                    {
                        {RPCResult::Type::OBJ, "", "",
                        {
                            {RPCResult::Type::ELISION, "", "The transactions in the format of the getrawtransaction RPC. Different from verbosity = 1 \"tx\" result"},
                            {RPCResult::Type::NUM, "fee", "The transaction fee in " + CURRENCY_UNIT + ", omitted if block undo data is not available"},
                        }},
                    }},
                }},
        },
                RPCExamples{
                    HelpExampleCli("getblock", "\"00000000c937983704a73af28acdec37b049d214adbda81d7e2a3dd146f6ed09\"")
            + HelpExampleRpc("getblock", "\"00000000c937983704a73af28acdec37b049d214adbda81d7e2a3dd146f6ed09\"")
                },
        [&](const RPCHelpMan& self, const JSONRPCRequest& request) -> UniValue
{
    uint256 hash(ParseHashV(request.params[0], "blockhash"));

    int verbosity = 1;
    if (!request.params[1].isNull()) {
        if(request.params[1].isNum())
            verbosity = request.params[1].get_int();
        else
            verbosity = request.params[1].get_bool() ? 1 : 0;
    }

    bool with_coinstakeinfo = !request.params[2].isNull() ? request.params[2].get_bool() : false;

    CBlock block;
    const CBlockIndex* pblockindex;
    const CBlockIndex* tip;
    {
        LOCK(cs_main);
        pblockindex = g_chainman.m_blockman.LookupBlockIndex(hash);
        tip = ::ChainActive().Tip();

        if (!pblockindex) {
            throw JSONRPCError(RPC_INVALID_ADDRESS_OR_KEY, "Block not found");
        }

        block = GetBlockChecked(pblockindex);
    }

    if (verbosity <= 0)
    {
        CDataStream ssBlock(SER_NETWORK, PROTOCOL_VERSION | RPCSerializationFlags());
        ssBlock << block;
        std::string strHex = HexStr(ssBlock);
        return strHex;
    }

    return blockToJSON(block, tip, pblockindex, verbosity >= 2, with_coinstakeinfo);
},
    };
}

static RPCHelpMan pruneblockchain()
{
    return RPCHelpMan{"pruneblockchain", "",
                {
                    {"height", RPCArg::Type::NUM, RPCArg::Optional::NO, "The block height to prune up to. May be set to a discrete height, or to a " + UNIX_EPOCH_TIME + "\n"
            "                  to prune blocks whose block time is at least 2 hours older than the provided timestamp."},
                },
                RPCResult{
                    RPCResult::Type::NUM, "", "Height of the last block pruned"},
                RPCExamples{
                    HelpExampleCli("pruneblockchain", "1000")
            + HelpExampleRpc("pruneblockchain", "1000")
                },
        [&](const RPCHelpMan& self, const JSONRPCRequest& request) -> UniValue
{
    if (!fPruneMode)
        throw JSONRPCError(RPC_MISC_ERROR, "Cannot prune blocks because node is not in prune mode.");

    LOCK(cs_main);

    int heightParam = request.params[0].get_int();
    if (heightParam < 0)
        throw JSONRPCError(RPC_INVALID_PARAMETER, "Negative block height.");

    // Height value more than a billion is too high to be a block height, and
    // too low to be a block time (corresponds to timestamp from Sep 2001).
    if (heightParam > 1000000000) {
        // Add a 2 hour buffer to include blocks which might have had old timestamps
        CBlockIndex* pindex = ::ChainActive().FindEarliestAtLeast(heightParam - TIMESTAMP_WINDOW, 0);
        if (!pindex) {
            throw JSONRPCError(RPC_INVALID_PARAMETER, "Could not find block with at least the specified timestamp.");
        }
        heightParam = pindex->nHeight;
    }

    unsigned int height = (unsigned int) heightParam;
    unsigned int chainHeight = (unsigned int) ::ChainActive().Height();
    if (chainHeight < Params().PruneAfterHeight())
        throw JSONRPCError(RPC_MISC_ERROR, "Blockchain is too short for pruning.");
    else if (height > chainHeight)
        throw JSONRPCError(RPC_INVALID_PARAMETER, "Blockchain is shorter than the attempted prune height.");
    else if (height > chainHeight - MIN_BLOCKS_TO_KEEP) {
        LogPrint(BCLog::RPC, "Attempt to prune blocks close to the tip.  Retaining the minimum number of blocks.\n");
        height = chainHeight - MIN_BLOCKS_TO_KEEP;
    }

    PruneBlockFilesManual(::ChainstateActive(), height);
    const CBlockIndex* block = ::ChainActive().Tip();
    CHECK_NONFATAL(block);
    while (block->pprev && (block->pprev->nStatus & BLOCK_HAVE_DATA)) {
        block = block->pprev;
    }
    return uint64_t(block->nHeight);
},
    };
}

CoinStatsHashType ParseHashType(const std::string& hash_type_input)
{
    if (hash_type_input == "hash_serialized_2") {
        return CoinStatsHashType::HASH_SERIALIZED;
    } else if (hash_type_input == "muhash") {
        return CoinStatsHashType::MUHASH;
    } else if (hash_type_input == "none") {
        return CoinStatsHashType::NONE;
    } else {
        throw JSONRPCError(RPC_INVALID_PARAMETER, strprintf("%s is not a valid hash_type", hash_type_input));
    }
}

static RPCHelpMan gettxoutsetinfo()
{
    return RPCHelpMan{"gettxoutsetinfo",
                "\nReturns statistics about the unspent transaction output set.\n"
                "Note this call may take some time.\n",
                {
                    {"hash_type", RPCArg::Type::STR, /* default */ "hash_serialized_2", "Which UTXO set hash should be calculated. Options: 'hash_serialized_2' (the legacy algorithm), 'muhash', 'none'."},
                },
                RPCResult{
                    RPCResult::Type::OBJ, "", "",
                    {
                        {RPCResult::Type::NUM, "height", "The current block height (index)"},
                        {RPCResult::Type::STR_HEX, "bestblock", "The hash of the block at the tip of the chain"},
                        {RPCResult::Type::NUM, "transactions", "The number of transactions with unspent outputs"},
                        {RPCResult::Type::NUM, "txouts", "The number of unspent transaction outputs"},
                        {RPCResult::Type::NUM, "bogosize", "A meaningless metric for UTXO set size"},
                        {RPCResult::Type::STR_HEX, "hash_serialized_2", /* optional */ true, "The serialized hash (only present if 'hash_serialized_2' hash_type is chosen)"},
                        {RPCResult::Type::STR_HEX, "muhash", /* optional */ true, "The serialized hash (only present if 'muhash' hash_type is chosen)"},
                        {RPCResult::Type::NUM, "disk_size", "The estimated size of the chainstate on disk"},
                        {RPCResult::Type::STR_AMOUNT, "total_amount", "The total amount"},
                    }},
                RPCExamples{
                    HelpExampleCli("gettxoutsetinfo", "")
            + HelpExampleRpc("gettxoutsetinfo", "")
                },
        [&](const RPCHelpMan& self, const JSONRPCRequest& request) -> UniValue
{
    UniValue ret(UniValue::VOBJ);

    CCoinsStats stats;
    ::ChainstateActive().ForceFlushStateToDisk();

    const CoinStatsHashType hash_type{request.params[0].isNull() ? CoinStatsHashType::HASH_SERIALIZED : ParseHashType(request.params[0].get_str())};

    CCoinsView* coins_view = WITH_LOCK(::cs_main, return &::ChainstateActive().CoinsDB());
    NodeContext& node = EnsureNodeContext(request.context);
    if (GetUTXOStats(coins_view, WITH_LOCK(::cs_main, return std::ref(g_chainman.m_blockman)), stats, hash_type, node.rpc_interruption_point)) {
        ret.pushKV("height", (int64_t)stats.nHeight);
        ret.pushKV("bestblock", stats.hashBlock.GetHex());
        ret.pushKV("transactions", (int64_t)stats.nTransactions);
        ret.pushKV("txouts", (int64_t)stats.nTransactionOutputs);
        if (fParticlMode) {
            ret.pushKV("txouts_blinded", (int64_t)stats.nBlindTransactionOutputs);
        }
        ret.pushKV("bogosize", (int64_t)stats.nBogoSize);
        if (hash_type == CoinStatsHashType::HASH_SERIALIZED) {
            ret.pushKV("hash_serialized_2", stats.hashSerialized.GetHex());
        }
        if (hash_type == CoinStatsHashType::MUHASH) {
              ret.pushKV("muhash", stats.hashSerialized.GetHex());
        }
        ret.pushKV("disk_size", stats.nDiskSize);
        ret.pushKV("total_amount", ValueFromAmount(stats.nTotalAmount));
    } else {
        throw JSONRPCError(RPC_INTERNAL_ERROR, "Unable to read UTXO set");
    }
    return ret;
},
    };
}

static RPCHelpMan gettxout()
{
    return RPCHelpMan{"gettxout",
<<<<<<< HEAD
                "\nReturns details about an unspent transaction output.\n",
                {
                    {"txid", RPCArg::Type::STR, RPCArg::Optional::NO, "The transaction id"},
                    {"n", RPCArg::Type::NUM, RPCArg::Optional::NO, "vout number"},
                    {"include_mempool", RPCArg::Type::BOOL, /* default */ "true", "Whether to include the mempool. Note that an unspent output that is spent in the mempool won't appear."},
                },
                RPCResult{
                    RPCResult::Type::OBJ, "", "",
                    {
                        {RPCResult::Type::STR_HEX, "bestblock", "The hash of the block at the tip of the chain"},
                        {RPCResult::Type::NUM, "confirmations", "The number of confirmations"},
                        {RPCResult::Type::STR_AMOUNT, "value", "The transaction value in " + CURRENCY_UNIT},
                        {RPCResult::Type::OBJ, "scriptPubKey", "",
                            {
                                {RPCResult::Type::STR_HEX, "asm", ""},
                                {RPCResult::Type::STR_HEX, "hex", ""},
                                {RPCResult::Type::NUM, "reqSigs", "Number of required signatures"},
                                {RPCResult::Type::STR_HEX, "type", "The type, eg pubkeyhash"},
                                {RPCResult::Type::ARR, "addresses", "array of particl addresses",
                                    {{RPCResult::Type::STR, "address", "particl address"}}},
                            }},
                        {RPCResult::Type::BOOL, "coinbase", "Coinbase or not"},
                    }},
                RPCExamples{
=======
        "\nReturns details about an unspent transaction output.\n",
        {
            {"txid", RPCArg::Type::STR, RPCArg::Optional::NO, "The transaction id"},
            {"n", RPCArg::Type::NUM, RPCArg::Optional::NO, "vout number"},
            {"include_mempool", RPCArg::Type::BOOL, /* default */ "true", "Whether to include the mempool. Note that an unspent output that is spent in the mempool won't appear."},
        },
        {
            RPCResult{"If the UTXO was not found", RPCResult::Type::NONE, "", ""},
            RPCResult{"Otherwise", RPCResult::Type::OBJ, "", "", {
                {RPCResult::Type::STR_HEX, "bestblock", "The hash of the block at the tip of the chain"},
                {RPCResult::Type::NUM, "confirmations", "The number of confirmations"},
                {RPCResult::Type::STR_AMOUNT, "value", "The transaction value in " + CURRENCY_UNIT},
                {RPCResult::Type::OBJ, "scriptPubKey", "", {
                    {RPCResult::Type::STR_HEX, "asm", ""},
                    {RPCResult::Type::STR_HEX, "hex", ""},
                    {RPCResult::Type::NUM, "reqSigs", "Number of required signatures"},
                    {RPCResult::Type::STR_HEX, "type", "The type, eg pubkeyhash"},
                    {RPCResult::Type::ARR, "addresses", "array of bitcoin addresses", {{RPCResult::Type::STR, "address", "bitcoin address"}}},
                }},
                {RPCResult::Type::BOOL, "coinbase", "Coinbase or not"},
            }},
        },
        RPCExamples{
>>>>>>> 63952f73
            "\nGet unspent transactions\n"
            + HelpExampleCli("listunspent", "") +
            "\nView the details\n"
            + HelpExampleCli("gettxout", "\"txid\" 1") +
            "\nAs a JSON-RPC call\n"
            + HelpExampleRpc("gettxout", "\"txid\", 1")
                },
        [&](const RPCHelpMan& self, const JSONRPCRequest& request) -> UniValue
{
    LOCK(cs_main);

    UniValue ret(UniValue::VOBJ);

    uint256 hash(ParseHashV(request.params[0], "txid"));
    int n = request.params[1].get_int();
    COutPoint out(hash, n);
    bool fMempool = true;
    if (!request.params[2].isNull())
        fMempool = request.params[2].get_bool();

    Coin coin;
    CCoinsViewCache* coins_view = &::ChainstateActive().CoinsTip();

    if (fMempool) {
        const CTxMemPool& mempool = EnsureMemPool(request.context);
        LOCK(mempool.cs);
        CCoinsViewMemPool view(coins_view, mempool);
        if (!view.GetCoin(out, coin) || mempool.isSpent(out)) {
            return NullUniValue;
        }
    } else {
        if (!coins_view->GetCoin(out, coin)) {
            return NullUniValue;
        }
    }

    const CBlockIndex* pindex = g_chainman.m_blockman.LookupBlockIndex(coins_view->GetBestBlock());
    ret.pushKV("bestblock", pindex->GetBlockHash().GetHex());
    if (coin.nHeight == MEMPOOL_HEIGHT) {
        ret.pushKV("confirmations", 0);
    } else {
        ret.pushKV("confirmations", (int64_t)(pindex->nHeight - coin.nHeight + 1));
    }
    ret.pushKV("value", ValueFromAmount(coin.out.nValue));
    UniValue o(UniValue::VOBJ);
    ScriptPubKeyToUniv(coin.out.scriptPubKey, o, true);
    ret.pushKV("scriptPubKey", o);
    ret.pushKV("coinbase", (bool)coin.fCoinBase);

    return ret;
},
    };
}

static RPCHelpMan verifychain()
{
    return RPCHelpMan{"verifychain",
                "\nVerifies blockchain database.\n",
                {
                    {"checklevel", RPCArg::Type::NUM, /* default */ strprintf("%d, range=0-4", DEFAULT_CHECKLEVEL),
                        strprintf("How thorough the block verification is:\n - %s", Join(CHECKLEVEL_DOC, "\n- "))},
                    {"nblocks", RPCArg::Type::NUM, /* default */ strprintf("%d, 0=all", DEFAULT_CHECKBLOCKS), "The number of blocks to check."},
                },
                RPCResult{
                    RPCResult::Type::BOOL, "", "Verified or not"},
                RPCExamples{
                    HelpExampleCli("verifychain", "")
            + HelpExampleRpc("verifychain", "")
                },
        [&](const RPCHelpMan& self, const JSONRPCRequest& request) -> UniValue
{
    const int check_level(request.params[0].isNull() ? DEFAULT_CHECKLEVEL : request.params[0].get_int());
    const int check_depth{request.params[1].isNull() ? DEFAULT_CHECKBLOCKS : request.params[1].get_int()};

    LOCK(cs_main);

    return CVerifyDB().VerifyDB(Params(), ::ChainstateActive(), &::ChainstateActive().CoinsTip(), check_level, check_depth);
},
    };
}

static void BuriedForkDescPushBack(UniValue& softforks, const std::string &name, int height) EXCLUSIVE_LOCKS_REQUIRED(cs_main)
{
    // For buried deployments.
    // A buried deployment is one where the height of the activation has been hardcoded into
    // the client implementation long after the consensus change has activated. See BIP 90.
    // Buried deployments with activation height value of
    // std::numeric_limits<int>::max() are disabled and thus hidden.
    if (height == std::numeric_limits<int>::max()) return;

    UniValue rv(UniValue::VOBJ);
    rv.pushKV("type", "buried");
    // getblockchaininfo reports the softfork as active from when the chain height is
    // one below the activation height
    rv.pushKV("active", ::ChainActive().Tip()->nHeight + 1 >= height);
    rv.pushKV("height", height);
    softforks.pushKV(name, rv);
}

static void BIP9SoftForkDescPushBack(UniValue& softforks, const std::string &name, const Consensus::Params& consensusParams, Consensus::DeploymentPos id) EXCLUSIVE_LOCKS_REQUIRED(cs_main)
{
    // For BIP9 deployments.
    // Deployments (e.g. testdummy) with timeout value before Jan 1, 2009 are hidden.
    // A timeout value of 0 guarantees a softfork will never be activated.
    // This is used when merging logic to implement a proposed softfork without a specified deployment schedule.
    if (consensusParams.vDeployments[id].nTimeout <= 1230768000) return;

    UniValue bip9(UniValue::VOBJ);
    const ThresholdState thresholdState = VersionBitsState(::ChainActive().Tip(), consensusParams, id, versionbitscache);
    switch (thresholdState) {
    case ThresholdState::DEFINED: bip9.pushKV("status", "defined"); break;
    case ThresholdState::STARTED: bip9.pushKV("status", "started"); break;
    case ThresholdState::LOCKED_IN: bip9.pushKV("status", "locked_in"); break;
    case ThresholdState::ACTIVE: bip9.pushKV("status", "active"); break;
    case ThresholdState::FAILED: bip9.pushKV("status", "failed"); break;
    }
    if (ThresholdState::STARTED == thresholdState)
    {
        bip9.pushKV("bit", consensusParams.vDeployments[id].bit);
    }
    bip9.pushKV("start_time", consensusParams.vDeployments[id].nStartTime);
    bip9.pushKV("timeout", consensusParams.vDeployments[id].nTimeout);
    int64_t since_height = VersionBitsStateSinceHeight(::ChainActive().Tip(), consensusParams, id, versionbitscache);
    bip9.pushKV("since", since_height);
    if (ThresholdState::STARTED == thresholdState)
    {
        UniValue statsUV(UniValue::VOBJ);
        BIP9Stats statsStruct = VersionBitsStatistics(::ChainActive().Tip(), consensusParams, id);
        statsUV.pushKV("period", statsStruct.period);
        statsUV.pushKV("threshold", statsStruct.threshold);
        statsUV.pushKV("elapsed", statsStruct.elapsed);
        statsUV.pushKV("count", statsStruct.count);
        statsUV.pushKV("possible", statsStruct.possible);
        bip9.pushKV("statistics", statsUV);
    }

    UniValue rv(UniValue::VOBJ);
    rv.pushKV("type", "bip9");
    rv.pushKV("bip9", bip9);
    if (ThresholdState::ACTIVE == thresholdState) {
        rv.pushKV("height", since_height);
    }
    rv.pushKV("active", ThresholdState::ACTIVE == thresholdState);

    softforks.pushKV(name, rv);
}

RPCHelpMan getblockchaininfo()
{
    return RPCHelpMan{"getblockchaininfo",
                "Returns an object containing various state info regarding blockchain processing.\n",
                {},
                RPCResult{
                    RPCResult::Type::OBJ, "", "",
                    {
                        {RPCResult::Type::STR, "chain", "current network name (main, test, signet, regtest)"},
                        {RPCResult::Type::NUM, "blocks", "the height of the most-work fully-validated chain. The genesis block has height 0"},
                        {RPCResult::Type::NUM, "headers", "the current number of headers we have validated"},
                        {RPCResult::Type::STR, "bestblockhash", "the hash of the currently best block"},
                        {RPCResult::Type::STR, "moneysupply", "the total amount of coin in the network"},
                        {RPCResult::Type::NUM, "difficulty", "the current difficulty"},
                        {RPCResult::Type::NUM, "mediantime", "median time for the current best block"},
                        {RPCResult::Type::NUM, "verificationprogress", "estimate of verification progress [0..1]"},
                        {RPCResult::Type::BOOL, "initialblockdownload", "(debug information) estimate of whether this node is in Initial Block Download mode"},
                        {RPCResult::Type::STR_HEX, "chainwork", "total amount of work in active chain, in hexadecimal"},
                        {RPCResult::Type::NUM, "size_on_disk", "the estimated size of the block and undo files on disk"},
                        {RPCResult::Type::BOOL, "pruned", "if the blocks are subject to pruning"},
                        {RPCResult::Type::NUM, "pruneheight", "lowest-height complete block stored (only present if pruning is enabled)"},
                        {RPCResult::Type::BOOL, "automatic_pruning", "whether automatic pruning is enabled (only present if pruning is enabled)"},
                        {RPCResult::Type::NUM, "prune_target_size", "the target size used by pruning (only present if automatic pruning is enabled)"},
                        {RPCResult::Type::OBJ_DYN, "softforks", "status of softforks",
                        {
                            {RPCResult::Type::OBJ, "xxxx", "name of the softfork",
                            {
                                {RPCResult::Type::STR, "type", "one of \"buried\", \"bip9\""},
                                {RPCResult::Type::OBJ, "bip9", "status of bip9 softforks (only for \"bip9\" type)",
                                {
                                    {RPCResult::Type::STR, "status", "one of \"defined\", \"started\", \"locked_in\", \"active\", \"failed\""},
                                    {RPCResult::Type::NUM, "bit", "the bit (0-28) in the block version field used to signal this softfork (only for \"started\" status)"},
                                    {RPCResult::Type::NUM_TIME, "start_time", "the minimum median time past of a block at which the bit gains its meaning"},
                                    {RPCResult::Type::NUM_TIME, "timeout", "the median time past of a block at which the deployment is considered failed if not yet locked in"},
                                    {RPCResult::Type::NUM, "since", "height of the first block to which the status applies"},
                                    {RPCResult::Type::OBJ, "statistics", "numeric statistics about BIP9 signalling for a softfork (only for \"started\" status)",
                                    {
                                        {RPCResult::Type::NUM, "period", "the length in blocks of the BIP9 signalling period"},
                                        {RPCResult::Type::NUM, "threshold", "the number of blocks with the version bit set required to activate the feature"},
                                        {RPCResult::Type::NUM, "elapsed", "the number of blocks elapsed since the beginning of the current period"},
                                        {RPCResult::Type::NUM, "count", "the number of blocks with the version bit set in the current period"},
                                        {RPCResult::Type::BOOL, "possible", "returns false if there are not enough blocks left in this period to pass activation threshold"},
                                    }},
                                }},
                                {RPCResult::Type::NUM, "height", "height of the first block which the rules are or will be enforced (only for \"buried\" type, or \"bip9\" type with \"active\" status)"},
                                {RPCResult::Type::BOOL, "active", "true if the rules are enforced for the mempool and the next block"},
                            }},
                        }},
                        {RPCResult::Type::STR, "warnings", "any network and blockchain warnings"},
                    }},
                RPCExamples{
                    HelpExampleCli("getblockchaininfo", "")
            + HelpExampleRpc("getblockchaininfo", "")
                },
        [&](const RPCHelpMan& self, const JSONRPCRequest& request) -> UniValue
{
    LOCK(cs_main);

    const CBlockIndex* tip = ::ChainActive().Tip();
    UniValue obj(UniValue::VOBJ);
    obj.pushKV("chain",                 Params().NetworkIDString());
    obj.pushKV("blocks",                (int)::ChainActive().Height());
    obj.pushKV("headers",               pindexBestHeader ? pindexBestHeader->nHeight : -1);
    obj.pushKV("bestblockhash",         tip->GetBlockHash().GetHex());
    if (fParticlMode) {
        obj.pushKV("moneysupply",           ValueFromAmount(tip->nMoneySupply));
        obj.pushKV("blockindexsize",        (int)g_chainman.BlockIndex().size());
        obj.pushKV("delayedblocks",         (int)particl::CountDelayedBlocks());
    }
    obj.pushKV("difficulty",            (double)GetDifficulty(tip));
    PushTime(obj, "mediantime", tip->GetMedianTimePast());
    obj.pushKV("verificationprogress",  GuessVerificationProgress(Params().TxData(), tip));
    obj.pushKV("initialblockdownload",  ::ChainstateActive().IsInitialBlockDownload());
    obj.pushKV("chainwork",             tip->nChainWork.GetHex());
    obj.pushKV("size_on_disk",          CalculateCurrentUsage());
    obj.pushKV("pruned",                fPruneMode);
    if (fPruneMode) {
        const CBlockIndex* block = tip;
        CHECK_NONFATAL(block);
        while (block->pprev && (block->pprev->nStatus & BLOCK_HAVE_DATA)) {
            block = block->pprev;
        }

        obj.pushKV("pruneheight",        block->nHeight);

        // if 0, execution bypasses the whole if block.
        bool automatic_pruning = (gArgs.GetArg("-prune", 0) != 1);
        obj.pushKV("automatic_pruning",  automatic_pruning);
        if (automatic_pruning) {
            obj.pushKV("prune_target_size",  nPruneTarget);
        }
    }

    if (fParticlMode) {
        return obj;
    }
    const Consensus::Params& consensusParams = Params().GetConsensus();
    UniValue softforks(UniValue::VOBJ);
    BuriedForkDescPushBack(softforks, "bip34", consensusParams.BIP34Height);
    BuriedForkDescPushBack(softforks, "bip66", consensusParams.BIP66Height);
    BuriedForkDescPushBack(softforks, "bip65", consensusParams.BIP65Height);
    BuriedForkDescPushBack(softforks, "csv", consensusParams.CSVHeight);
    BuriedForkDescPushBack(softforks, "segwit", consensusParams.SegwitHeight);
    BIP9SoftForkDescPushBack(softforks, "testdummy", consensusParams, Consensus::DEPLOYMENT_TESTDUMMY);
    BIP9SoftForkDescPushBack(softforks, "taproot", consensusParams, Consensus::DEPLOYMENT_TAPROOT);
    obj.pushKV("softforks",             softforks);

    obj.pushKV("warnings", GetWarnings(false).original);
    return obj;
},
    };
}

/** Comparison function for sorting the getchaintips heads.  */
struct CompareBlocksByHeight
{
    bool operator()(const CBlockIndex* a, const CBlockIndex* b) const
    {
        /* Make sure that unequal blocks with the same height do not compare
           equal. Use the pointers themselves to make a distinction. */

        if (a->nHeight != b->nHeight)
          return (a->nHeight > b->nHeight);

        return a < b;
    }
};

static RPCHelpMan getchaintips()
{
    return RPCHelpMan{"getchaintips",
                "Return information about all known tips in the block tree,"
                " including the main chain as well as orphaned branches.\n",
                {},
                RPCResult{
                    RPCResult::Type::ARR, "", "",
                    {{RPCResult::Type::OBJ, "", "",
                        {
                            {RPCResult::Type::NUM, "height", "height of the chain tip"},
                            {RPCResult::Type::STR_HEX, "hash", "block hash of the tip"},
                            {RPCResult::Type::NUM, "branchlen", "zero for main chain, otherwise length of branch connecting the tip to the main chain"},
                            {RPCResult::Type::STR, "status", "status of the chain, \"active\" for the main chain\n"
            "Possible values for status:\n"
            "1.  \"invalid\"               This branch contains at least one invalid block\n"
            "2.  \"headers-only\"          Not all blocks for this branch are available, but the headers are valid\n"
            "3.  \"valid-headers\"         All blocks are available for this branch, but they were never fully validated\n"
            "4.  \"valid-fork\"            This branch is not part of the active chain, but is fully validated\n"
            "5.  \"active\"                This is the tip of the active main chain, which is certainly valid"},
                        }}}},
                RPCExamples{
                    HelpExampleCli("getchaintips", "")
            + HelpExampleRpc("getchaintips", "")
                },
        [&](const RPCHelpMan& self, const JSONRPCRequest& request) -> UniValue
{
    ChainstateManager& chainman = EnsureChainman(request.context);
    LOCK(cs_main);

    /*
     * Idea: The set of chain tips is the active chain tip, plus orphan blocks which do not have another orphan building off of them.
     * Algorithm:
     *  - Make one pass through BlockIndex(), picking out the orphan blocks, and also storing a set of the orphan block's pprev pointers.
     *  - Iterate through the orphan blocks. If the block isn't pointed to by another orphan, it is a chain tip.
     *  - Add the active chain tip
     */
    std::set<const CBlockIndex*, CompareBlocksByHeight> setTips;
    std::set<const CBlockIndex*> setOrphans;
    std::set<const CBlockIndex*> setPrevs;

    for (const std::pair<const uint256, CBlockIndex*>& item : chainman.BlockIndex()) {
        if (!chainman.ActiveChain().Contains(item.second)) {
            setOrphans.insert(item.second);
            setPrevs.insert(item.second->pprev);
        }
    }

    for (std::set<const CBlockIndex*>::iterator it = setOrphans.begin(); it != setOrphans.end(); ++it) {
        if (setPrevs.erase(*it) == 0) {
            setTips.insert(*it);
        }
    }

    // Always report the currently active tip.
    setTips.insert(chainman.ActiveChain().Tip());

    /* Construct the output array.  */
    UniValue res(UniValue::VARR);
    for (const CBlockIndex* block : setTips) {
        UniValue obj(UniValue::VOBJ);
        obj.pushKV("height", block->nHeight);
        obj.pushKV("hash", block->phashBlock->GetHex());

        const int branchLen = block->nHeight - chainman.ActiveChain().FindFork(block)->nHeight;
        obj.pushKV("branchlen", branchLen);

        std::string status;
        if (chainman.ActiveChain().Contains(block)) {
            // This block is part of the currently active chain.
            status = "active";
        } else if (block->nStatus & BLOCK_FAILED_MASK) {
            // This block or one of its ancestors is invalid.
            status = "invalid";
        } else if (!block->HaveTxsDownloaded()) {
            // This block cannot be connected because full block data for it or one of its parents is missing.
            status = "headers-only";
        } else if (block->IsValid(BLOCK_VALID_SCRIPTS)) {
            // This block is fully validated, but no longer part of the active chain. It was probably the active block once, but was reorganized.
            status = "valid-fork";
        } else if (block->IsValid(BLOCK_VALID_TREE)) {
            // The headers for this block are valid, but it has not been validated. It was probably never part of the most-work chain.
            status = "valid-headers";
        } else {
            // No clue.
            status = "unknown";
        }
        obj.pushKV("status", status);

        res.push_back(obj);
    }

    return res;
},
    };
}

UniValue MempoolInfoToJSON(const CTxMemPool& pool)
{
    // Make sure this call is atomic in the pool.
    LOCK(pool.cs);
    UniValue ret(UniValue::VOBJ);
    ret.pushKV("loaded", pool.IsLoaded());
    ret.pushKV("size", (int64_t)pool.size());
    ret.pushKV("bytes", (int64_t)pool.GetTotalTxSize());
    ret.pushKV("usage", (int64_t)pool.DynamicMemoryUsage());
    ret.pushKV("total_fee", ValueFromAmount(pool.GetTotalFee()));
    size_t maxmempool = gArgs.GetArg("-maxmempool", DEFAULT_MAX_MEMPOOL_SIZE) * 1000000;
    ret.pushKV("maxmempool", (int64_t) maxmempool);
    ret.pushKV("mempoolminfee", ValueFromAmount(std::max(pool.GetMinFee(maxmempool), ::minRelayTxFee).GetFeePerK()));
    ret.pushKV("minrelaytxfee", ValueFromAmount(::minRelayTxFee.GetFeePerK()));
    ret.pushKV("unbroadcastcount", uint64_t{pool.GetUnbroadcastTxs().size()});
    return ret;
}

static RPCHelpMan getmempoolinfo()
{
    return RPCHelpMan{"getmempoolinfo",
                "\nReturns details on the active state of the TX memory pool.\n",
                {},
                RPCResult{
                    RPCResult::Type::OBJ, "", "",
                    {
                        {RPCResult::Type::BOOL, "loaded", "True if the mempool is fully loaded"},
                        {RPCResult::Type::NUM, "size", "Current tx count"},
                        {RPCResult::Type::NUM, "bytes", "Sum of all virtual transaction sizes as defined in BIP 141. Differs from actual serialized size because witness data is discounted"},
                        {RPCResult::Type::NUM, "usage", "Total memory usage for the mempool"},
                        {RPCResult::Type::STR_AMOUNT, "total_fee", "Total fees for the mempool in " + CURRENCY_UNIT + ", ignoring modified fees through prioritizetransaction"},
                        {RPCResult::Type::NUM, "maxmempool", "Maximum memory usage for the mempool"},
                        {RPCResult::Type::STR_AMOUNT, "mempoolminfee", "Minimum fee rate in " + CURRENCY_UNIT + "/kB for tx to be accepted. Is the maximum of minrelaytxfee and minimum mempool fee"},
                        {RPCResult::Type::STR_AMOUNT, "minrelaytxfee", "Current minimum relay fee for transactions"},
                        {RPCResult::Type::NUM, "unbroadcastcount", "Current number of transactions that haven't passed initial broadcast yet"}
                    }},
                RPCExamples{
                    HelpExampleCli("getmempoolinfo", "")
            + HelpExampleRpc("getmempoolinfo", "")
                },
        [&](const RPCHelpMan& self, const JSONRPCRequest& request) -> UniValue
{
    return MempoolInfoToJSON(EnsureMemPool(request.context));
},
    };
}

static RPCHelpMan preciousblock()
{
    return RPCHelpMan{"preciousblock",
                "\nTreats a block as if it were received before others with the same work.\n"
                "\nA later preciousblock call can override the effect of an earlier one.\n"
                "\nThe effects of preciousblock are not retained across restarts.\n",
                {
                    {"blockhash", RPCArg::Type::STR_HEX, RPCArg::Optional::NO, "the hash of the block to mark as precious"},
                },
                RPCResult{RPCResult::Type::NONE, "", ""},
                RPCExamples{
                    HelpExampleCli("preciousblock", "\"blockhash\"")
            + HelpExampleRpc("preciousblock", "\"blockhash\"")
                },
        [&](const RPCHelpMan& self, const JSONRPCRequest& request) -> UniValue
{
    uint256 hash(ParseHashV(request.params[0], "blockhash"));
    CBlockIndex* pblockindex;

    {
        LOCK(cs_main);
        pblockindex = g_chainman.m_blockman.LookupBlockIndex(hash);
        if (!pblockindex) {
            throw JSONRPCError(RPC_INVALID_ADDRESS_OR_KEY, "Block not found");
        }
    }

    BlockValidationState state;
    ::ChainstateActive().PreciousBlock(state, Params(), pblockindex);

    if (!state.IsValid()) {
        throw JSONRPCError(RPC_DATABASE_ERROR, state.ToString());
    }

    return NullUniValue;
},
    };
}

static RPCHelpMan invalidateblock()
{
    return RPCHelpMan{"invalidateblock",
                "\nPermanently marks a block as invalid, as if it violated a consensus rule.\n",
                {
                    {"blockhash", RPCArg::Type::STR_HEX, RPCArg::Optional::NO, "the hash of the block to mark as invalid"},
                },
                RPCResult{RPCResult::Type::NONE, "", ""},
                RPCExamples{
                    HelpExampleCli("invalidateblock", "\"blockhash\"")
            + HelpExampleRpc("invalidateblock", "\"blockhash\"")
                },
        [&](const RPCHelpMan& self, const JSONRPCRequest& request) -> UniValue
{
    uint256 hash(ParseHashV(request.params[0], "blockhash"));
    BlockValidationState state;

    CBlockIndex* pblockindex;
    {
        LOCK(cs_main);
        pblockindex = g_chainman.m_blockman.LookupBlockIndex(hash);
        if (!pblockindex) {
            throw JSONRPCError(RPC_INVALID_ADDRESS_OR_KEY, "Block not found");
        }
    }
    ::ChainstateActive().InvalidateBlock(state, Params(), pblockindex);

    if (state.IsValid()) {
        ::ChainstateActive().ActivateBestChain(state, Params());
    }

    if (!state.IsValid()) {
        throw JSONRPCError(RPC_DATABASE_ERROR, state.ToString());
    }

    return NullUniValue;
},
    };
}

static RPCHelpMan reconsiderblock()
{
    return RPCHelpMan{"reconsiderblock",
                "\nRemoves invalidity status of a block, its ancestors and its descendants, reconsider them for activation.\n"
                "This can be used to undo the effects of invalidateblock.\n",
                {
                    {"blockhash", RPCArg::Type::STR_HEX, RPCArg::Optional::NO, "the hash of the block to reconsider"},
                },
                RPCResult{RPCResult::Type::NONE, "", ""},
                RPCExamples{
                    HelpExampleCli("reconsiderblock", "\"blockhash\"")
            + HelpExampleRpc("reconsiderblock", "\"blockhash\"")
                },
        [&](const RPCHelpMan& self, const JSONRPCRequest& request) -> UniValue
{
    uint256 hash(ParseHashV(request.params[0], "blockhash"));

    {
        LOCK(cs_main);
        CBlockIndex* pblockindex = g_chainman.m_blockman.LookupBlockIndex(hash);
        if (!pblockindex) {
            throw JSONRPCError(RPC_INVALID_ADDRESS_OR_KEY, "Block not found");
        }

        ::ChainstateActive().ResetBlockFailureFlags(pblockindex);
    }

    BlockValidationState state;
    ::ChainstateActive().ActivateBestChain(state, Params());

    if (!state.IsValid()) {
        throw JSONRPCError(RPC_DATABASE_ERROR, state.ToString());
    }

    return NullUniValue;
},
    };
}

static RPCHelpMan getchaintxstats()
{
    return RPCHelpMan{"getchaintxstats",
                "\nCompute statistics about the total number and rate of transactions in the chain.\n",
                {
                    {"nblocks", RPCArg::Type::NUM, /* default */ "one month", "Size of the window in number of blocks"},
                    {"blockhash", RPCArg::Type::STR_HEX, /* default */ "chain tip", "The hash of the block that ends the window."},
                },
                RPCResult{
                    RPCResult::Type::OBJ, "", "",
                    {
                        {RPCResult::Type::NUM_TIME, "time", "The timestamp for the final block in the window, expressed in " + UNIX_EPOCH_TIME},
                        {RPCResult::Type::NUM, "txcount", "The total number of transactions in the chain up to that point"},
                        {RPCResult::Type::STR_HEX, "window_final_block_hash", "The hash of the final block in the window"},
                        {RPCResult::Type::NUM, "window_final_block_height", "The height of the final block in the window."},
                        {RPCResult::Type::NUM, "window_block_count", "Size of the window in number of blocks"},
                        {RPCResult::Type::NUM, "window_tx_count", "The number of transactions in the window. Only returned if \"window_block_count\" is > 0"},
                        {RPCResult::Type::NUM, "window_interval", "The elapsed time in the window in seconds. Only returned if \"window_block_count\" is > 0"},
                        {RPCResult::Type::NUM, "txrate", "The average rate of transactions per second in the window. Only returned if \"window_interval\" is > 0"},
                    }},
                RPCExamples{
                    HelpExampleCli("getchaintxstats", "")
            + HelpExampleRpc("getchaintxstats", "2016")
                },
        [&](const RPCHelpMan& self, const JSONRPCRequest& request) -> UniValue
{
    const CBlockIndex* pindex;
    int blockcount = 30 * 24 * 60 * 60 / Params().GetConsensus().nPowTargetSpacing; // By default: 1 month

    if (request.params[1].isNull()) {
        LOCK(cs_main);
        pindex = ::ChainActive().Tip();
    } else {
        uint256 hash(ParseHashV(request.params[1], "blockhash"));
        LOCK(cs_main);
        pindex = g_chainman.m_blockman.LookupBlockIndex(hash);
        if (!pindex) {
            throw JSONRPCError(RPC_INVALID_ADDRESS_OR_KEY, "Block not found");
        }
        if (!::ChainActive().Contains(pindex)) {
            throw JSONRPCError(RPC_INVALID_PARAMETER, "Block is not in main chain");
        }
    }

    CHECK_NONFATAL(pindex != nullptr);

    if (request.params[0].isNull()) {
        blockcount = std::max(0, std::min(blockcount, pindex->nHeight - 1));
    } else {
        blockcount = request.params[0].get_int();

        if (blockcount < 0 || (blockcount > 0 && blockcount >= pindex->nHeight)) {
            throw JSONRPCError(RPC_INVALID_PARAMETER, "Invalid block count: should be between 0 and the block's height - 1");
        }
    }

    const CBlockIndex* pindexPast = pindex->GetAncestor(pindex->nHeight - blockcount);
    int nTimeDiff = pindex->GetMedianTimePast() - pindexPast->GetMedianTimePast();
    int nTxDiff = pindex->nChainTx - pindexPast->nChainTx;

    UniValue ret(UniValue::VOBJ);
    ret.pushKV("time", (int64_t)pindex->nTime);
    ret.pushKV("txcount", (int64_t)pindex->nChainTx);
    ret.pushKV("window_final_block_hash", pindex->GetBlockHash().GetHex());
    ret.pushKV("window_final_block_height", pindex->nHeight);
    ret.pushKV("window_block_count", blockcount);
    if (blockcount > 0) {
        ret.pushKV("window_tx_count", nTxDiff);
        ret.pushKV("window_interval", nTimeDiff);
        if (nTimeDiff > 0) {
            ret.pushKV("txrate", ((double)nTxDiff) / nTimeDiff);
        }
    }

    return ret;
},
    };
}

template<typename T>
static T CalculateTruncatedMedian(std::vector<T>& scores)
{
    size_t size = scores.size();
    if (size == 0) {
        return 0;
    }

    std::sort(scores.begin(), scores.end());
    if (size % 2 == 0) {
        return (scores[size / 2 - 1] + scores[size / 2]) / 2;
    } else {
        return scores[size / 2];
    }
}

void CalculatePercentilesByWeight(CAmount result[NUM_GETBLOCKSTATS_PERCENTILES], std::vector<std::pair<CAmount, int64_t>>& scores, int64_t total_weight)
{
    if (scores.empty()) {
        return;
    }

    std::sort(scores.begin(), scores.end());

    // 10th, 25th, 50th, 75th, and 90th percentile weight units.
    const double weights[NUM_GETBLOCKSTATS_PERCENTILES] = {
        total_weight / 10.0, total_weight / 4.0, total_weight / 2.0, (total_weight * 3.0) / 4.0, (total_weight * 9.0) / 10.0
    };

    int64_t next_percentile_index = 0;
    int64_t cumulative_weight = 0;
    for (const auto& element : scores) {
        cumulative_weight += element.second;
        while (next_percentile_index < NUM_GETBLOCKSTATS_PERCENTILES && cumulative_weight >= weights[next_percentile_index]) {
            result[next_percentile_index] = element.first;
            ++next_percentile_index;
        }
    }

    // Fill any remaining percentiles with the last value.
    for (int64_t i = next_percentile_index; i < NUM_GETBLOCKSTATS_PERCENTILES; i++) {
        result[i] = scores.back().first;
    }
}

template<typename T>
static inline bool SetHasKeys(const std::set<T>& set) {return false;}
template<typename T, typename Tk, typename... Args>
static inline bool SetHasKeys(const std::set<T>& set, const Tk& key, const Args&... args)
{
    return (set.count(key) != 0) || SetHasKeys(set, args...);
}

// outpoint (needed for the utxo index) + nHeight + fCoinBase
static constexpr size_t PER_UTXO_OVERHEAD = sizeof(COutPoint) + sizeof(uint32_t) + sizeof(bool);

static RPCHelpMan getblockstats()
{
    return RPCHelpMan{"getblockstats",
                "\nCompute per block statistics for a given window. All amounts are in satoshis.\n"
                "It won't work for some heights with pruning.\n",
                {
                    {"hash_or_height", RPCArg::Type::NUM, RPCArg::Optional::NO, "The block hash or height of the target block", "", {"", "string or numeric"}},
                    {"stats", RPCArg::Type::ARR, /* default */ "all values", "Values to plot (see result below)",
                        {
                            {"height", RPCArg::Type::STR, RPCArg::Optional::OMITTED, "Selected statistic"},
                            {"time", RPCArg::Type::STR, RPCArg::Optional::OMITTED, "Selected statistic"},
                        },
                        "stats"},
                },
                RPCResult{
            RPCResult::Type::OBJ, "", "",
            {
                {RPCResult::Type::NUM, "avgfee", "Average fee in the block"},
                {RPCResult::Type::NUM, "avgfeerate", "Average feerate (in satoshis per virtual byte)"},
                {RPCResult::Type::NUM, "avgtxsize", "Average transaction size"},
                {RPCResult::Type::STR_HEX, "blockhash", "The block hash (to check for potential reorgs)"},
                {RPCResult::Type::ARR_FIXED, "feerate_percentiles", "Feerates at the 10th, 25th, 50th, 75th, and 90th percentile weight unit (in satoshis per virtual byte)",
                {
                    {RPCResult::Type::NUM, "10th_percentile_feerate", "The 10th percentile feerate"},
                    {RPCResult::Type::NUM, "25th_percentile_feerate", "The 25th percentile feerate"},
                    {RPCResult::Type::NUM, "50th_percentile_feerate", "The 50th percentile feerate"},
                    {RPCResult::Type::NUM, "75th_percentile_feerate", "The 75th percentile feerate"},
                    {RPCResult::Type::NUM, "90th_percentile_feerate", "The 90th percentile feerate"},
                }},
                {RPCResult::Type::NUM, "height", "The height of the block"},
                {RPCResult::Type::NUM, "ins", "The number of inputs (excluding coinbase)"},
                {RPCResult::Type::NUM, "maxfee", "Maximum fee in the block"},
                {RPCResult::Type::NUM, "maxfeerate", "Maximum feerate (in satoshis per virtual byte)"},
                {RPCResult::Type::NUM, "maxtxsize", "Maximum transaction size"},
                {RPCResult::Type::NUM, "medianfee", "Truncated median fee in the block"},
                {RPCResult::Type::NUM, "mediantime", "The block median time past"},
                {RPCResult::Type::NUM, "mediantxsize", "Truncated median transaction size"},
                {RPCResult::Type::NUM, "minfee", "Minimum fee in the block"},
                {RPCResult::Type::NUM, "minfeerate", "Minimum feerate (in satoshis per virtual byte)"},
                {RPCResult::Type::NUM, "mintxsize", "Minimum transaction size"},
                {RPCResult::Type::NUM, "outs", "The number of outputs"},
                {RPCResult::Type::NUM, "subsidy", "The block subsidy"},
                {RPCResult::Type::NUM, "swtotal_size", "Total size of all segwit transactions"},
                {RPCResult::Type::NUM, "swtotal_weight", "Total weight of all segwit transactions"},
                {RPCResult::Type::NUM, "swtxs", "The number of segwit transactions"},
                {RPCResult::Type::NUM, "time", "The block time"},
                {RPCResult::Type::NUM, "total_out", "Total amount in all outputs (excluding coinbase and thus reward [ie subsidy + totalfee])"},
                {RPCResult::Type::NUM, "total_size", "Total size of all non-coinbase transactions"},
                {RPCResult::Type::NUM, "total_weight", "Total weight of all non-coinbase transactions"},
                {RPCResult::Type::NUM, "totalfee", "The fee total"},
                {RPCResult::Type::NUM, "txs", "The number of transactions (including coinbase)"},
                {RPCResult::Type::NUM, "utxo_increase", "The increase/decrease in the number of unspent outputs"},
                {RPCResult::Type::NUM, "utxo_size_inc", "The increase/decrease in size for the utxo index (not discounting op_return and similar)"},
            }},
                RPCExamples{
                    HelpExampleCli("getblockstats", R"('"00000000c937983704a73af28acdec37b049d214adbda81d7e2a3dd146f6ed09"' '["minfeerate","avgfeerate"]')") +
                    HelpExampleCli("getblockstats", R"(1000 '["minfeerate","avgfeerate"]')") +
                    HelpExampleRpc("getblockstats", R"("00000000c937983704a73af28acdec37b049d214adbda81d7e2a3dd146f6ed09", ["minfeerate","avgfeerate"])") +
                    HelpExampleRpc("getblockstats", R"(1000, ["minfeerate","avgfeerate"])")
                },
        [&](const RPCHelpMan& self, const JSONRPCRequest& request) -> UniValue
{
    LOCK(cs_main);

    CBlockIndex* pindex;
    if (request.params[0].isNum()) {
        const int height = request.params[0].get_int();
        const int current_tip = ::ChainActive().Height();
        if (height < 0) {
            throw JSONRPCError(RPC_INVALID_PARAMETER, strprintf("Target block height %d is negative", height));
        }
        if (height > current_tip) {
            throw JSONRPCError(RPC_INVALID_PARAMETER, strprintf("Target block height %d after current tip %d", height, current_tip));
        }

        pindex = ::ChainActive()[height];
    } else {
        const uint256 hash(ParseHashV(request.params[0], "hash_or_height"));
        pindex = g_chainman.m_blockman.LookupBlockIndex(hash);
        if (!pindex) {
            throw JSONRPCError(RPC_INVALID_ADDRESS_OR_KEY, "Block not found");
        }
        if (!::ChainActive().Contains(pindex)) {
            throw JSONRPCError(RPC_INVALID_PARAMETER, strprintf("Block is not in chain %s", Params().NetworkIDString()));
        }
    }

    CHECK_NONFATAL(pindex != nullptr);

    std::set<std::string> stats;
    if (!request.params[1].isNull()) {
        const UniValue stats_univalue = request.params[1].get_array();
        for (unsigned int i = 0; i < stats_univalue.size(); i++) {
            const std::string stat = stats_univalue[i].get_str();
            stats.insert(stat);
        }
    }

    const CBlock block = GetBlockChecked(pindex);
    const CBlockUndo blockUndo = GetUndoChecked(pindex);

    const bool do_all = stats.size() == 0; // Calculate everything if nothing selected (default)
    const bool do_mediantxsize = do_all || stats.count("mediantxsize") != 0;
    const bool do_medianfee = do_all || stats.count("medianfee") != 0;
    const bool do_feerate_percentiles = do_all || stats.count("feerate_percentiles") != 0;
    const bool loop_inputs = do_all || do_medianfee || do_feerate_percentiles ||
        SetHasKeys(stats, "utxo_size_inc", "totalfee", "avgfee", "avgfeerate", "minfee", "maxfee", "minfeerate", "maxfeerate");
    const bool loop_outputs = do_all || loop_inputs || stats.count("total_out");
    const bool do_calculate_size = do_mediantxsize ||
        SetHasKeys(stats, "total_size", "avgtxsize", "mintxsize", "maxtxsize", "swtotal_size");
    const bool do_calculate_weight = do_all || SetHasKeys(stats, "total_weight", "avgfeerate", "swtotal_weight", "avgfeerate", "feerate_percentiles", "minfeerate", "maxfeerate");
    const bool do_calculate_sw = do_all || SetHasKeys(stats, "swtxs", "swtotal_size", "swtotal_weight");

    CAmount maxfee = 0;
    CAmount maxfeerate = 0;
    CAmount minfee = MAX_MONEY;
    CAmount minfeerate = MAX_MONEY;
    CAmount total_out = 0;
    CAmount totalfee = 0;
    int64_t inputs = 0;
    int64_t maxtxsize = 0;
    int64_t mintxsize = MAX_BLOCK_SERIALIZED_SIZE;
    int64_t outputs = 0;
    int64_t swtotal_size = 0;
    int64_t swtotal_weight = 0;
    int64_t swtxs = 0;
    int64_t total_size = 0;
    int64_t total_weight = 0;
    int64_t utxo_size_inc = 0;
    std::vector<CAmount> fee_array;
    std::vector<std::pair<CAmount, int64_t>> feerate_array;
    std::vector<int64_t> txsize_array;

    for (size_t i = 0; i < block.vtx.size(); ++i) {
        const auto& tx = block.vtx.at(i);
        outputs += tx->vout.size();

        CAmount tx_total_out = 0;
        if (loop_outputs) {
            for (const CTxOut& out : tx->vout) {
                tx_total_out += out.nValue;
                utxo_size_inc += GetSerializeSize(out, PROTOCOL_VERSION) + PER_UTXO_OVERHEAD;
            }
            for (const auto& out : tx->vpout) {
                if (out->IsStandardOutput()) {
                    tx_total_out += out->GetValue();
                }
                utxo_size_inc += GetSerializeSize(*out, PROTOCOL_VERSION) + PER_UTXO_OVERHEAD + 1;
            }
        }

        if (tx->IsCoinBase()) {
            continue;
        }

        inputs += tx->vin.size(); // Don't count coinbase's fake input
        total_out += tx_total_out; // Don't count coinbase reward

        int64_t tx_size = 0;
        if (do_calculate_size) {

            tx_size = tx->GetTotalSize();
            if (do_mediantxsize) {
                txsize_array.push_back(tx_size);
            }
            maxtxsize = std::max(maxtxsize, tx_size);
            mintxsize = std::min(mintxsize, tx_size);
            total_size += tx_size;
        }

        int64_t weight = 0;
        if (do_calculate_weight) {
            weight = GetTransactionWeight(*tx);
            total_weight += weight;
        }

        if (do_calculate_sw && tx->HasWitness()) {
            ++swtxs;
            swtotal_size += tx_size;
            swtotal_weight += weight;
        }

        if (loop_inputs) {
            CAmount tx_total_in = 0;
            const auto& txundo = blockUndo.vtxundo.at(fParticlMode ? i : i - 1); // Particl includes coinbase/coinstake in undo data
            for (const Coin& coin: txundo.vprevout) {
                const CTxOut& prevoutput = coin.out;

                tx_total_in += prevoutput.nValue;
                utxo_size_inc -= GetSerializeSize(prevoutput, PROTOCOL_VERSION) + PER_UTXO_OVERHEAD;
            }

            CAmount txfee;
            if (tx->IsCoinStake()) {
                 txfee = 0;
            } else
            if (!tx->GetCTFee(txfee)) {
                txfee = tx_total_in - tx_total_out;
            }
            CHECK_NONFATAL(MoneyRange(txfee));
            if (do_medianfee) {
                fee_array.push_back(txfee);
            }
            maxfee = std::max(maxfee, txfee);
            minfee = std::min(minfee, txfee);
            totalfee += txfee;

            // New feerate uses satoshis per virtual byte instead of per serialized byte
            CAmount feerate = weight ? (txfee * WITNESS_SCALE_FACTOR) / weight : 0;
            if (do_feerate_percentiles) {
                feerate_array.emplace_back(std::make_pair(feerate, weight));
            }
            maxfeerate = std::max(maxfeerate, feerate);
            minfeerate = std::min(minfeerate, feerate);
        }
    }

    CAmount feerate_percentiles[NUM_GETBLOCKSTATS_PERCENTILES] = { 0 };
    CalculatePercentilesByWeight(feerate_percentiles, feerate_array, total_weight);

    UniValue feerates_res(UniValue::VARR);
    for (int64_t i = 0; i < NUM_GETBLOCKSTATS_PERCENTILES; i++) {
        feerates_res.push_back(feerate_percentiles[i]);
    }

    UniValue ret_all(UniValue::VOBJ);
    ret_all.pushKV("avgfee", (block.vtx.size() > 1) ? totalfee / (block.vtx.size() - 1) : 0);
    ret_all.pushKV("avgfeerate", total_weight ? (totalfee * WITNESS_SCALE_FACTOR) / total_weight : 0); // Unit: sat/vbyte
    ret_all.pushKV("avgtxsize", (block.vtx.size() > 1) ? total_size / (block.vtx.size() - 1) : 0);
    ret_all.pushKV("blockhash", pindex->GetBlockHash().GetHex());
    ret_all.pushKV("feerate_percentiles", feerates_res);
    ret_all.pushKV("height", (int64_t)pindex->nHeight);
    ret_all.pushKV("ins", inputs);
    ret_all.pushKV("maxfee", maxfee);
    ret_all.pushKV("maxfeerate", maxfeerate);
    ret_all.pushKV("maxtxsize", maxtxsize);
    ret_all.pushKV("medianfee", CalculateTruncatedMedian(fee_array));
    ret_all.pushKV("mediantime", pindex->GetMedianTimePast());
    ret_all.pushKV("mediantxsize", CalculateTruncatedMedian(txsize_array));
    ret_all.pushKV("minfee", (minfee == MAX_MONEY) ? 0 : minfee);
    ret_all.pushKV("minfeerate", (minfeerate == MAX_MONEY) ? 0 : minfeerate);
    ret_all.pushKV("mintxsize", mintxsize == MAX_BLOCK_SERIALIZED_SIZE ? 0 : mintxsize);
    ret_all.pushKV("outs", outputs);
    ret_all.pushKV("subsidy", GetBlockSubsidy(pindex->nHeight, Params().GetConsensus()));
    ret_all.pushKV("swtotal_size", swtotal_size);
    ret_all.pushKV("swtotal_weight", swtotal_weight);
    ret_all.pushKV("swtxs", swtxs);
    ret_all.pushKV("time", pindex->GetBlockTime());
    ret_all.pushKV("total_out", total_out);
    ret_all.pushKV("total_size", total_size);
    ret_all.pushKV("total_weight", total_weight);
    ret_all.pushKV("totalfee", totalfee);
    ret_all.pushKV("txs", (int64_t)block.vtx.size());
    ret_all.pushKV("utxo_increase", outputs - inputs);
    ret_all.pushKV("utxo_size_inc", utxo_size_inc);

    if (do_all) {
        return ret_all;
    }

    UniValue ret(UniValue::VOBJ);
    for (const std::string& stat : stats) {
        const UniValue& value = ret_all[stat];
        if (value.isNull()) {
            throw JSONRPCError(RPC_INVALID_PARAMETER, strprintf("Invalid selected statistic %s", stat));
        }
        ret.pushKV(stat, value);
    }
    return ret;
},
    };
}

static RPCHelpMan savemempool()
{
    return RPCHelpMan{"savemempool",
                "\nDumps the mempool to disk. It will fail until the previous dump is fully loaded.\n",
                {},
                RPCResult{RPCResult::Type::NONE, "", ""},
                RPCExamples{
                    HelpExampleCli("savemempool", "")
            + HelpExampleRpc("savemempool", "")
                },
        [&](const RPCHelpMan& self, const JSONRPCRequest& request) -> UniValue
{
    const CTxMemPool& mempool = EnsureMemPool(request.context);

    if (!mempool.IsLoaded()) {
        throw JSONRPCError(RPC_MISC_ERROR, "The mempool was not loaded yet");
    }

    if (!DumpMempool(mempool)) {
        throw JSONRPCError(RPC_MISC_ERROR, "Unable to dump mempool to disk");
    }

    return NullUniValue;
},
    };
}

namespace {
//! Search for a given set of pubkey scripts
bool FindScriptPubKey(std::atomic<int>& scan_progress, const std::atomic<bool>& should_abort, int64_t& count, CCoinsViewCursor* cursor, const std::set<CScript>& needles, std::map<COutPoint, Coin>& out_results, std::function<void()>& interruption_point)
{
    scan_progress = 0;
    count = 0;
    while (cursor->Valid()) {
        COutPoint key;
        Coin coin;
        if (!cursor->GetKey(key) || !cursor->GetValue(coin)) return false;
        if (++count % 8192 == 0) {
            interruption_point();
            if (should_abort) {
                // allow to abort the scan via the abort reference
                return false;
            }
        }
        if (count % 256 == 0) {
            // update progress reference every 256 item
            uint32_t high = 0x100 * *key.hash.begin() + *(key.hash.begin() + 1);
            scan_progress = (int)(high * 100.0 / 65536.0 + 0.5);
        }
        if (needles.count(coin.out.scriptPubKey)) {
            out_results.emplace(key, coin);
        }
        cursor->Next();
    }
    scan_progress = 100;
    return true;
}
} // namespace

/** RAII object to prevent concurrency issue when scanning the txout set */
static std::atomic<int> g_scan_progress;
static std::atomic<bool> g_scan_in_progress;
static std::atomic<bool> g_should_abort_scan;
class CoinsViewScanReserver
{
private:
    bool m_could_reserve;
public:
    explicit CoinsViewScanReserver() : m_could_reserve(false) {}

    bool reserve() {
        CHECK_NONFATAL(!m_could_reserve);
        if (g_scan_in_progress.exchange(true)) {
            return false;
        }
        m_could_reserve = true;
        return true;
    }

    ~CoinsViewScanReserver() {
        if (m_could_reserve) {
            g_scan_in_progress = false;
        }
    }
};

static RPCHelpMan scantxoutset()
{
    return RPCHelpMan{"scantxoutset",
        "\nScans the unspent transaction output set for entries that match certain output descriptors.\n"
        "Examples of output descriptors are:\n"
        "    addr(<address>)                      Outputs whose scriptPubKey corresponds to the specified address (does not include P2PK)\n"
        "    raw(<hex script>)                    Outputs whose scriptPubKey equals the specified hex scripts\n"
        "    combo(<pubkey>)                      P2PK, P2PKH, P2WPKH, and P2SH-P2WPKH outputs for the given pubkey\n"
        "    pkh(<pubkey>)                        P2PKH outputs for the given pubkey\n"
        "    sh(multi(<n>,<pubkey>,<pubkey>,...)) P2SH-multisig outputs for the given threshold and pubkeys\n"
        "\nIn the above, <pubkey> either refers to a fixed public key in hexadecimal notation, or to an xpub/xprv optionally followed by one\n"
        "or more path elements separated by \"/\", and optionally ending in \"/*\" (unhardened), or \"/*'\" or \"/*h\" (hardened) to specify all\n"
        "unhardened or hardened child keys.\n"
        "In the latter case, a range needs to be specified by below if different from 1000.\n"
        "For more information on output descriptors, see the documentation in the doc/descriptors.md file.\n",
        {
            {"action", RPCArg::Type::STR, RPCArg::Optional::NO, "The action to execute\n"
                "\"start\" for starting a scan\n"
                "\"abort\" for aborting the current scan (returns true when abort was successful)\n"
                "\"status\" for progress report (in %) of the current scan"},
            {"scanobjects", RPCArg::Type::ARR, RPCArg::Optional::OMITTED, "Array of scan objects. Required for \"start\" action\n"
                "Every scan object is either a string descriptor or an object:",
            {
                {"descriptor", RPCArg::Type::STR, RPCArg::Optional::OMITTED, "An output descriptor"},
                {"", RPCArg::Type::OBJ, RPCArg::Optional::OMITTED, "An object with output descriptor and metadata",
                {
                    {"desc", RPCArg::Type::STR, RPCArg::Optional::NO, "An output descriptor"},
                    {"range", RPCArg::Type::RANGE, /* default */ "1000", "The range of HD chain indexes to explore (either end or [begin,end])"},
                }},
            },
                        "[scanobjects,...]"},
        },
        {
            RPCResult{"When action=='abort'", RPCResult::Type::BOOL, "", ""},
            RPCResult{"When action=='status' and no scan is in progress", RPCResult::Type::NONE, "", ""},
            RPCResult{"When action=='status' and scan is in progress", RPCResult::Type::OBJ, "", "",
            {
                {RPCResult::Type::NUM, "progress", "The scan progress"},
            }},
            RPCResult{"When action=='start'", RPCResult::Type::OBJ, "", "", {
                {RPCResult::Type::BOOL, "success", "Whether the scan was completed"},
                {RPCResult::Type::NUM, "txouts", "The number of unspent transaction outputs scanned"},
                {RPCResult::Type::NUM, "height", "The current block height (index)"},
                {RPCResult::Type::STR_HEX, "bestblock", "The hash of the block at the tip of the chain"},
                {RPCResult::Type::ARR, "unspents", "",
                {
                    {RPCResult::Type::OBJ, "", "",
                    {
                        {RPCResult::Type::STR_HEX, "txid", "The transaction id"},
                        {RPCResult::Type::NUM, "vout", "The vout value"},
                        {RPCResult::Type::STR_HEX, "scriptPubKey", "The script key"},
                        {RPCResult::Type::STR, "desc", "A specialized descriptor for the matched scriptPubKey"},
                        {RPCResult::Type::STR_AMOUNT, "amount", "The total amount in " + CURRENCY_UNIT + " of the unspent output"},
                        {RPCResult::Type::NUM, "height", "Height of the unspent transaction output"},
                    }},
                }},
                {RPCResult::Type::STR_AMOUNT, "total_amount", "The total amount of all found unspent outputs in " + CURRENCY_UNIT},
            }},
        },
        RPCExamples{""},
        [&](const RPCHelpMan& self, const JSONRPCRequest& request) -> UniValue
{
    RPCTypeCheck(request.params, {UniValue::VSTR, UniValue::VARR});

    UniValue result(UniValue::VOBJ);
    if (request.params[0].get_str() == "status") {
        CoinsViewScanReserver reserver;
        if (reserver.reserve()) {
            // no scan in progress
            return NullUniValue;
        }
        result.pushKV("progress", g_scan_progress);
        return result;
    } else if (request.params[0].get_str() == "abort") {
        CoinsViewScanReserver reserver;
        if (reserver.reserve()) {
            // reserve was possible which means no scan was running
            return false;
        }
        // set the abort flag
        g_should_abort_scan = true;
        return true;
    } else if (request.params[0].get_str() == "start") {
        CoinsViewScanReserver reserver;
        if (!reserver.reserve()) {
            throw JSONRPCError(RPC_INVALID_PARAMETER, "Scan already in progress, use action \"abort\" or \"status\"");
        }

        if (request.params.size() < 2) {
            throw JSONRPCError(RPC_MISC_ERROR, "scanobjects argument is required for the start action");
        }

        std::set<CScript> needles;
        std::map<CScript, std::string> descriptors;
        CAmount total_in = 0;

        // loop through the scan objects
        for (const UniValue& scanobject : request.params[1].get_array().getValues()) {
            FlatSigningProvider provider;
            auto scripts = EvalDescriptorStringOrObject(scanobject, provider);
            for (const auto& script : scripts) {
                std::string inferred = InferDescriptor(script, provider)->ToString();
                needles.emplace(script);
                descriptors.emplace(std::move(script), std::move(inferred));
            }
        }

        // Scan the unspent transaction output set for inputs
        UniValue unspents(UniValue::VARR);
        std::vector<CTxOut> input_txos;
        std::map<COutPoint, Coin> coins;
        g_should_abort_scan = false;
        g_scan_progress = 0;
        int64_t count = 0;
        std::unique_ptr<CCoinsViewCursor> pcursor;
        CBlockIndex* tip;
        {
            LOCK(cs_main);
            ::ChainstateActive().ForceFlushStateToDisk();
            pcursor = std::unique_ptr<CCoinsViewCursor>(::ChainstateActive().CoinsDB().Cursor());
            CHECK_NONFATAL(pcursor);
            tip = ::ChainActive().Tip();
            CHECK_NONFATAL(tip);
        }
        NodeContext& node = EnsureNodeContext(request.context);
        bool res = FindScriptPubKey(g_scan_progress, g_should_abort_scan, count, pcursor.get(), needles, coins, node.rpc_interruption_point);
        result.pushKV("success", res);
        result.pushKV("txouts", count);
        result.pushKV("height", tip->nHeight);
        result.pushKV("bestblock", tip->GetBlockHash().GetHex());

        for (const auto& it : coins) {
            const COutPoint& outpoint = it.first;
            const Coin& coin = it.second;
            const CTxOut& txo = coin.out;
            input_txos.push_back(txo);
            total_in += txo.nValue;

            UniValue unspent(UniValue::VOBJ);
            unspent.pushKV("txid", outpoint.hash.GetHex());
            unspent.pushKV("vout", (int32_t)outpoint.n);
            unspent.pushKV("scriptPubKey", HexStr(txo.scriptPubKey));
            unspent.pushKV("desc", descriptors[txo.scriptPubKey]);
            unspent.pushKV("amount", ValueFromAmount(txo.nValue));
            unspent.pushKV("height", (int32_t)coin.nHeight);

            unspents.push_back(unspent);
        }
        result.pushKV("unspents", unspents);
        result.pushKV("total_amount", ValueFromAmount(total_in));
    } else {
        throw JSONRPCError(RPC_INVALID_PARAMETER, "Invalid command");
    }
    return result;
},
    };
}

static RPCHelpMan getblockfilter()
{
    return RPCHelpMan{"getblockfilter",
                "\nRetrieve a BIP 157 content filter for a particular block.\n",
                {
                    {"blockhash", RPCArg::Type::STR_HEX, RPCArg::Optional::NO, "The hash of the block"},
                    {"filtertype", RPCArg::Type::STR, /*default*/ "basic", "The type name of the filter"},
                },
                RPCResult{
                    RPCResult::Type::OBJ, "", "",
                    {
                        {RPCResult::Type::STR_HEX, "filter", "the hex-encoded filter data"},
                        {RPCResult::Type::STR_HEX, "header", "the hex-encoded filter header"},
                    }},
                RPCExamples{
                    HelpExampleCli("getblockfilter", "\"00000000c937983704a73af28acdec37b049d214adbda81d7e2a3dd146f6ed09\" \"basic\"") +
                    HelpExampleRpc("getblockfilter", "\"00000000c937983704a73af28acdec37b049d214adbda81d7e2a3dd146f6ed09\", \"basic\"")
                },
        [&](const RPCHelpMan& self, const JSONRPCRequest& request) -> UniValue
{
    uint256 block_hash = ParseHashV(request.params[0], "blockhash");
    std::string filtertype_name = "basic";
    if (!request.params[1].isNull()) {
        filtertype_name = request.params[1].get_str();
    }

    BlockFilterType filtertype;
    if (!BlockFilterTypeByName(filtertype_name, filtertype)) {
        throw JSONRPCError(RPC_INVALID_ADDRESS_OR_KEY, "Unknown filtertype");
    }

    BlockFilterIndex* index = GetBlockFilterIndex(filtertype);
    if (!index) {
        throw JSONRPCError(RPC_MISC_ERROR, "Index is not enabled for filtertype " + filtertype_name);
    }

    const CBlockIndex* block_index;
    bool block_was_connected;
    {
        LOCK(cs_main);
        block_index = g_chainman.m_blockman.LookupBlockIndex(block_hash);
        if (!block_index) {
            throw JSONRPCError(RPC_INVALID_ADDRESS_OR_KEY, "Block not found");
        }
        block_was_connected = block_index->IsValid(BLOCK_VALID_SCRIPTS);
    }

    bool index_ready = index->BlockUntilSyncedToCurrentChain();

    BlockFilter filter;
    uint256 filter_header;
    if (!index->LookupFilter(block_index, filter) ||
        !index->LookupFilterHeader(block_index, filter_header)) {
        int err_code;
        std::string errmsg = "Filter not found.";

        if (!block_was_connected) {
            err_code = RPC_INVALID_ADDRESS_OR_KEY;
            errmsg += " Block was not connected to active chain.";
        } else if (!index_ready) {
            err_code = RPC_MISC_ERROR;
            errmsg += " Block filters are still in the process of being indexed.";
        } else {
            err_code = RPC_INTERNAL_ERROR;
            errmsg += " This error is unexpected and indicates index corruption.";
        }

        throw JSONRPCError(err_code, errmsg);
    }

    UniValue ret(UniValue::VOBJ);
    ret.pushKV("filter", HexStr(filter.GetEncodedFilter()));
    ret.pushKV("header", filter_header.GetHex());
    return ret;
},
    };
}

/**
 * Serialize the UTXO set to a file for loading elsewhere.
 *
 * @see SnapshotMetadata
 */
static RPCHelpMan dumptxoutset()
{
    return RPCHelpMan{
        "dumptxoutset",
        "\nWrite the serialized UTXO set to disk.\n",
        {
            {"path",
                RPCArg::Type::STR,
                RPCArg::Optional::NO,
                /* default_val */ "",
                "path to the output file. If relative, will be prefixed by datadir."},
        },
        RPCResult{
            RPCResult::Type::OBJ, "", "",
                {
                    {RPCResult::Type::NUM, "coins_written", "the number of coins written in the snapshot"},
                    {RPCResult::Type::STR_HEX, "base_hash", "the hash of the base of the snapshot"},
                    {RPCResult::Type::NUM, "base_height", "the height of the base of the snapshot"},
                    {RPCResult::Type::STR, "path", "the absolute path that the snapshot was written to"},
                }
        },
        RPCExamples{
            HelpExampleCli("dumptxoutset", "utxo.dat")
        },
        [&](const RPCHelpMan& self, const JSONRPCRequest& request) -> UniValue
{
    const fs::path path = fsbridge::AbsPathJoin(GetDataDir(), request.params[0].get_str());
    // Write to a temporary path and then move into `path` on completion
    // to avoid confusion due to an interruption.
    const fs::path temppath = fsbridge::AbsPathJoin(GetDataDir(), request.params[0].get_str() + ".incomplete");

    if (fs::exists(path)) {
        throw JSONRPCError(
            RPC_INVALID_PARAMETER,
            path.string() + " already exists. If you are sure this is what you want, "
            "move it out of the way first");
    }

    FILE* file{fsbridge::fopen(temppath, "wb")};
    CAutoFile afile{file, SER_DISK, CLIENT_VERSION};
    NodeContext& node = EnsureNodeContext(request.context);
    UniValue result = CreateUTXOSnapshot(node, node.chainman->ActiveChainstate(), afile);
    fs::rename(temppath, path);

    result.pushKV("path", path.string());
    return result;
},
    };
}

UniValue CreateUTXOSnapshot(NodeContext& node, CChainState& chainstate, CAutoFile& afile)
{
    std::unique_ptr<CCoinsViewCursor> pcursor;
    CCoinsStats stats;
    CBlockIndex* tip;

    {
        // We need to lock cs_main to ensure that the coinsdb isn't written to
        // between (i) flushing coins cache to disk (coinsdb), (ii) getting stats
        // based upon the coinsdb, and (iii) constructing a cursor to the
        // coinsdb for use below this block.
        //
        // Cursors returned by leveldb iterate over snapshots, so the contents
        // of the pcursor will not be affected by simultaneous writes during
        // use below this block.
        //
        // See discussion here:
        //   https://github.com/bitcoin/bitcoin/pull/15606#discussion_r274479369
        //
        LOCK(::cs_main);

        chainstate.ForceFlushStateToDisk();

        if (!GetUTXOStats(&chainstate.CoinsDB(), chainstate.m_blockman, stats, CoinStatsHashType::NONE, node.rpc_interruption_point)) {
            throw JSONRPCError(RPC_INTERNAL_ERROR, "Unable to read UTXO set");
        }

        pcursor = std::unique_ptr<CCoinsViewCursor>(chainstate.CoinsDB().Cursor());
        tip = g_chainman.m_blockman.LookupBlockIndex(stats.hashBlock);
        CHECK_NONFATAL(tip);
    }

    SnapshotMetadata metadata{tip->GetBlockHash(), stats.coins_count, tip->nChainTx};

    afile << metadata;

    COutPoint key;
    Coin coin;
    unsigned int iter{0};

    while (pcursor->Valid()) {
        if (iter % 5000 == 0) node.rpc_interruption_point();
        ++iter;
        if (pcursor->GetKey(key) && pcursor->GetValue(coin)) {
            afile << key;
            afile << coin;
        }

        pcursor->Next();
    }

    afile.fclose();

    UniValue result(UniValue::VOBJ);
    result.pushKV("coins_written", stats.coins_count);
    result.pushKV("base_hash", tip->GetBlockHash().ToString());
    result.pushKV("base_height", tip->nHeight);

    return result;
}

void RegisterBlockchainRPCCommands(CRPCTable &t)
{
// clang-format off
static const CRPCCommand commands[] =
{ //  category              actor (function)
  //  --------------------- ------------------------
    { "blockchain",         &getblockchaininfo,                  },
    { "blockchain",         &getchaintxstats,                    },
    { "blockchain",         &getblockstats,                      },
    { "blockchain",         &getbestblockhash,                   },
    { "blockchain",         &getblockcount,                      },
    { "blockchain",         &getblock,                           },
    { "blockchain",         &getblockhash,                       },
    { "blockchain",         &getblockheader,                     },
    { "blockchain",         &getchaintips,                       },
    { "blockchain",         &getdifficulty,                      },
    { "blockchain",         &getmempoolancestors,                },
    { "blockchain",         &getmempooldescendants,              },
    { "blockchain",         &getmempoolentry,                    },
    { "blockchain",         &getmempoolinfo,                     },
    { "blockchain",         &getrawmempool,                      },
    { "blockchain",         &gettxout,                           },
    { "blockchain",         &gettxoutsetinfo,                    },
    { "blockchain",         &pruneblockchain,                    },
    { "blockchain",         &savemempool,                        },
    { "blockchain",         &verifychain,                        },

    { "blockchain",         &preciousblock,                      },
    { "blockchain",         &scantxoutset,                       },
    { "blockchain",         &getblockfilter,                     },

    /* Not shown in help */
    { "hidden",              &invalidateblock,                   },
    { "hidden",              &reconsiderblock,                   },
    { "hidden",              &waitfornewblock,                   },
    { "hidden",              &waitforblock,                      },
    { "hidden",              &waitforblockheight,                },
    { "hidden",              &syncwithvalidationinterfacequeue,  },
    { "hidden",              &dumptxoutset,                      },
};
// clang-format on
    for (const auto& c : commands) {
        t.appendCommand(c.name, &c);
    }
}<|MERGE_RESOLUTION|>--- conflicted
+++ resolved
@@ -1128,56 +1128,29 @@
 static RPCHelpMan gettxout()
 {
     return RPCHelpMan{"gettxout",
-<<<<<<< HEAD
-                "\nReturns details about an unspent transaction output.\n",
-                {
-                    {"txid", RPCArg::Type::STR, RPCArg::Optional::NO, "The transaction id"},
-                    {"n", RPCArg::Type::NUM, RPCArg::Optional::NO, "vout number"},
-                    {"include_mempool", RPCArg::Type::BOOL, /* default */ "true", "Whether to include the mempool. Note that an unspent output that is spent in the mempool won't appear."},
-                },
-                RPCResult{
-                    RPCResult::Type::OBJ, "", "",
-                    {
-                        {RPCResult::Type::STR_HEX, "bestblock", "The hash of the block at the tip of the chain"},
-                        {RPCResult::Type::NUM, "confirmations", "The number of confirmations"},
-                        {RPCResult::Type::STR_AMOUNT, "value", "The transaction value in " + CURRENCY_UNIT},
-                        {RPCResult::Type::OBJ, "scriptPubKey", "",
-                            {
-                                {RPCResult::Type::STR_HEX, "asm", ""},
-                                {RPCResult::Type::STR_HEX, "hex", ""},
-                                {RPCResult::Type::NUM, "reqSigs", "Number of required signatures"},
-                                {RPCResult::Type::STR_HEX, "type", "The type, eg pubkeyhash"},
-                                {RPCResult::Type::ARR, "addresses", "array of particl addresses",
-                                    {{RPCResult::Type::STR, "address", "particl address"}}},
-                            }},
-                        {RPCResult::Type::BOOL, "coinbase", "Coinbase or not"},
-                    }},
-                RPCExamples{
-=======
         "\nReturns details about an unspent transaction output.\n",
         {
             {"txid", RPCArg::Type::STR, RPCArg::Optional::NO, "The transaction id"},
             {"n", RPCArg::Type::NUM, RPCArg::Optional::NO, "vout number"},
             {"include_mempool", RPCArg::Type::BOOL, /* default */ "true", "Whether to include the mempool. Note that an unspent output that is spent in the mempool won't appear."},
         },
-        {
-            RPCResult{"If the UTXO was not found", RPCResult::Type::NONE, "", ""},
-            RPCResult{"Otherwise", RPCResult::Type::OBJ, "", "", {
+        RPCResult{
+            RPCResult::Type::OBJ, "", "",
+            {
                 {RPCResult::Type::STR_HEX, "bestblock", "The hash of the block at the tip of the chain"},
                 {RPCResult::Type::NUM, "confirmations", "The number of confirmations"},
                 {RPCResult::Type::STR_AMOUNT, "value", "The transaction value in " + CURRENCY_UNIT},
-                {RPCResult::Type::OBJ, "scriptPubKey", "", {
-                    {RPCResult::Type::STR_HEX, "asm", ""},
-                    {RPCResult::Type::STR_HEX, "hex", ""},
-                    {RPCResult::Type::NUM, "reqSigs", "Number of required signatures"},
-                    {RPCResult::Type::STR_HEX, "type", "The type, eg pubkeyhash"},
-                    {RPCResult::Type::ARR, "addresses", "array of bitcoin addresses", {{RPCResult::Type::STR, "address", "bitcoin address"}}},
-                }},
+                {RPCResult::Type::OBJ, "scriptPubKey", "",
+                    {
+                        {RPCResult::Type::STR_HEX, "asm", ""},
+                        {RPCResult::Type::STR_HEX, "hex", ""},
+                        {RPCResult::Type::NUM, "reqSigs", "Number of required signatures"},
+                        {RPCResult::Type::STR_HEX, "type", "The type, eg pubkeyhash"},
+                        {RPCResult::Type::ARR, "addresses", "array of particl addresses", {{RPCResult::Type::STR, "address", "particl address"}}},
+                    }},
                 {RPCResult::Type::BOOL, "coinbase", "Coinbase or not"},
             }},
-        },
         RPCExamples{
->>>>>>> 63952f73
             "\nGet unspent transactions\n"
             + HelpExampleCli("listunspent", "") +
             "\nView the details\n"
