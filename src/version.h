--- conflicted
+++ resolved
@@ -9,11 +9,7 @@
  * network protocol versioning
  */
 
-<<<<<<< HEAD
-static const int PROTOCOL_VERSION = 90010;
-=======
-static const int PROTOCOL_VERSION = 70016;
->>>>>>> be3af4f3
+static const int PROTOCOL_VERSION = 90011;
 
 //! initial proto version, to be increased after version/verack negotiation
 static const int INIT_PROTO_VERSION = 209;
