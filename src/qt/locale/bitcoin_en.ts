<?xml version="1.0" encoding="utf-8"?>
<!DOCTYPE TS>
<TS version="2.1" language="en">
<context>
    <name>AddressBookPage</name>
    <message>
        <location filename="../forms/addressbookpage.ui" line="+37"/>
        <source>Right-click to edit address or label</source>
        <translation type="unfinished"></translation>
    </message>
    <message>
        <location line="+27"/>
        <source>Create a new address</source>
        <translation>Create a new address</translation>
    </message>
    <message>
        <location line="+3"/>
        <source>&amp;New</source>
        <translation type="unfinished"></translation>
    </message>
    <message>
        <location line="+14"/>
        <source>Copy the currently selected address to the system clipboard</source>
        <translation>Copy the currently selected address to the system clipboard</translation>
    </message>
    <message>
        <location line="+3"/>
        <source>&amp;Copy</source>
        <translation type="unfinished"></translation>
    </message>
    <message>
        <location line="+67"/>
        <source>C&amp;lose</source>
        <translation type="unfinished"></translation>
    </message>
    <message>
        <location line="-53"/>
        <source>Delete the currently selected address from the list</source>
        <translation>Delete the currently selected address from the list</translation>
    </message>
    <message>
        <location line="-71"/>
        <source>Enter address or label to search</source>
        <translation type="unfinished"></translation>
    </message>
    <message>
        <location line="+101"/>
        <source>Export the data in the current tab to a file</source>
        <translation>Export the data in the current tab to a file</translation>
    </message>
    <message>
        <location line="+3"/>
        <source>&amp;Export</source>
        <translation>&amp;Export</translation>
    </message>
    <message>
        <location line="-30"/>
        <source>&amp;Delete</source>
        <translation>&amp;Delete</translation>
    </message>
    <message>
        <location filename="../addressbookpage.cpp" line="+84"/>
        <source>Choose the address to send coins to</source>
        <translation type="unfinished"></translation>
    </message>
    <message>
        <location line="+1"/>
        <source>Choose the address to receive coins with</source>
        <translation type="unfinished"></translation>
    </message>
    <message>
        <location line="+5"/>
        <source>C&amp;hoose</source>
        <translation type="unfinished"></translation>
    </message>
    <message>
        <location line="+6"/>
        <source>Sending addresses</source>
        <translation type="unfinished"></translation>
    </message>
    <message>
        <location line="+1"/>
        <source>Receiving addresses</source>
        <translation type="unfinished"></translation>
    </message>
    <message>
        <location line="+7"/>
        <source>These are your Particl addresses for sending payments. Always check the amount and the receiving address before sending coins.</source>
        <translation type="unfinished"></translation>
    </message>
    <message>
        <location line="+5"/>
        <source>These are your Particl addresses for receiving payments. Use the &apos;Create new receiving address&apos; button in the receive tab to create new addresses.</source>
        <translation type="unfinished"></translation>
    </message>
    <message>
        <location line="+7"/>
        <source>&amp;Copy Address</source>
        <translation type="unfinished"></translation>
    </message>
    <message>
        <location line="+1"/>
        <source>Copy &amp;Label</source>
        <translation type="unfinished"></translation>
    </message>
    <message>
        <location line="+1"/>
        <source>&amp;Edit</source>
        <translation type="unfinished"></translation>
    </message>
    <message>
        <location line="+177"/>
        <source>Export Address List</source>
        <translation type="unfinished"></translation>
    </message>
    <message>
        <location line="+1"/>
        <source>Comma separated file (*.csv)</source>
        <translation type="unfinished"></translation>
    </message>
    <message>
        <location line="+13"/>
        <source>Exporting Failed</source>
        <translation type="unfinished"></translation>
    </message>
    <message>
        <location line="+1"/>
        <source>There was an error trying to save the address list to %1. Please try again.</source>
        <translation type="unfinished"></translation>
    </message>
</context>
<context>
    <name>AddressTableModel</name>
    <message>
        <location filename="../addresstablemodel.cpp" line="+175"/>
        <source>Label</source>
        <translation type="unfinished"></translation>
    </message>
    <message>
        <location line="+0"/>
        <source>Address</source>
        <translation type="unfinished"></translation>
    </message>
    <message>
        <location line="+36"/>
        <source>(no label)</source>
        <translation type="unfinished"></translation>
    </message>
</context>
<context>
    <name>AskPassphraseDialog</name>
    <message>
        <location filename="../forms/askpassphrasedialog.ui" line="+26"/>
        <source>Passphrase Dialog</source>
        <translation>Passphrase Dialog</translation>
    </message>
    <message>
        <location line="+30"/>
        <source>Enter passphrase</source>
        <translation>Enter passphrase</translation>
    </message>
    <message>
        <location line="+14"/>
        <source>New passphrase</source>
        <translation>New passphrase</translation>
    </message>
    <message>
        <location line="+14"/>
        <source>Repeat new passphrase</source>
        <translation>Repeat new passphrase</translation>
    </message>
    <message>
        <location line="+14"/>
        <source>Show passphrase</source>
        <translation type="unfinished"></translation>
    </message>
    <message>
        <location line="+23"/>
        <source>Unlock For Staking Only</source>
        <translation type="unfinished"></translation>
    </message>
    <message>
        <location filename="../askpassphrasedialog.cpp" line="+53"/>
        <source>Encrypt wallet</source>
        <translation type="unfinished"></translation>
    </message>
    <message>
        <location line="+3"/>
        <location line="+8"/>
        <source>This operation needs your wallet passphrase to unlock the wallet.</source>
        <translation type="unfinished"></translation>
    </message>
    <message>
        <location line="-3"/>
        <location line="+10"/>
        <source>Unlock wallet</source>
        <translation type="unfinished"></translation>
    </message>
    <message>
        <location line="+3"/>
        <source>This operation needs your wallet passphrase to decrypt the wallet.</source>
        <translation type="unfinished"></translation>
    </message>
    <message>
        <location line="+5"/>
        <source>Decrypt wallet</source>
        <translation type="unfinished"></translation>
    </message>
    <message>
        <location line="+3"/>
        <source>Change passphrase</source>
        <translation type="unfinished"></translation>
    </message>
    <message>
        <location line="+48"/>
        <source>Confirm wallet encryption</source>
        <translation type="unfinished"></translation>
    </message>
    <message>
        <location line="+1"/>
        <source>Warning: If you encrypt your wallet and lose your passphrase, you will &lt;b&gt;LOSE ALL OF YOUR PARTICL&lt;/b&gt;!</source>
        <translation type="unfinished"></translation>
    </message>
    <message>
        <location line="+0"/>
        <source>Are you sure you wish to encrypt your wallet?</source>
        <translation type="unfinished"></translation>
    </message>
    <message>
        <location line="+19"/>
        <location line="+58"/>
        <source>Wallet encrypted</source>
        <translation type="unfinished"></translation>
    </message>
    <message>
        <location line="-158"/>
        <source>Enter the new passphrase for the wallet.&lt;br/&gt;Please use a passphrase of &lt;b&gt;ten or more random characters&lt;/b&gt;, or &lt;b&gt;eight or more words&lt;/b&gt;.</source>
        <translation type="unfinished"></translation>
    </message>
    <message>
        <location line="+33"/>
        <source>Enter the old passphrase and new passphrase for the wallet.</source>
        <translation type="unfinished"></translation>
    </message>
    <message>
        <location line="+55"/>
        <source>Remember that encrypting your wallet cannot fully protect your particl from being stolen by malware infecting your computer.</source>
        <translation type="unfinished"></translation>
    </message>
    <message>
        <location line="+4"/>
        <source>Wallet to be encrypted</source>
        <translation type="unfinished"></translation>
    </message>
    <message>
        <location line="+2"/>
        <source>Your wallet is about to be encrypted. </source>
        <translation type="unfinished"></translation>
    </message>
    <message>
        <location line="+8"/>
        <source>Your wallet is now encrypted. </source>
        <translation type="unfinished"></translation>
    </message>
    <message>
        <location line="+2"/>
        <source>IMPORTANT: Any previous backups you have made of your wallet file should be replaced with the newly generated, encrypted wallet file. For security reasons, previous backups of the unencrypted wallet file will become useless as soon as you start using the new, encrypted wallet.</source>
        <translation type="unfinished"></translation>
    </message>
    <message>
        <location line="+8"/>
        <location line="+8"/>
        <location line="+44"/>
        <location line="+6"/>
        <source>Wallet encryption failed</source>
        <translation type="unfinished"></translation>
    </message>
    <message>
        <location line="-57"/>
        <source>Wallet encryption failed due to an internal error. Your wallet was not encrypted.</source>
        <translation type="unfinished"></translation>
    </message>
    <message>
        <location line="+8"/>
        <location line="+50"/>
        <source>The supplied passphrases do not match.</source>
        <translation type="unfinished"></translation>
    </message>
    <message>
        <location line="-38"/>
        <location line="+6"/>
        <source>Wallet unlock failed</source>
        <translation type="unfinished"></translation>
    </message>
    <message>
        <location line="-5"/>
        <location line="+12"/>
        <location line="+19"/>
        <source>The passphrase entered for the wallet decryption was incorrect.</source>
        <translation type="unfinished"></translation>
    </message>
    <message>
        <location line="-20"/>
        <source>Wallet decryption failed</source>
        <translation type="unfinished"></translation>
    </message>
    <message>
        <location line="+14"/>
        <source>Wallet passphrase was successfully changed.</source>
        <translation type="unfinished"></translation>
    </message>
    <message>
        <location line="+48"/>
        <location line="+33"/>
        <source>Warning: The Caps Lock key is on!</source>
        <translation type="unfinished"></translation>
    </message>
</context>
<context>
    <name>BanTableModel</name>
    <message>
        <location filename="../bantablemodel.cpp" line="+88"/>
        <source>IP/Netmask</source>
        <translation type="unfinished"></translation>
    </message>
    <message>
        <location line="+0"/>
        <source>Banned Until</source>
        <translation type="unfinished"></translation>
    </message>
</context>
<context>
    <name>BitcoinGUI</name>
    <message>
        <location filename="../bitcoingui.cpp" line="+321"/>
        <source>Sign &amp;message...</source>
        <translation>Sign &amp;message...</translation>
    </message>
    <message>
        <location line="+681"/>
        <source>Synchronizing with network...</source>
        <translation>Synchronizing with network...</translation>
    </message>
    <message>
        <location line="-759"/>
        <source>&amp;Overview</source>
        <translation>&amp;Overview</translation>
    </message>
    <message>
        <location line="+1"/>
        <source>Show general overview of wallet</source>
        <translation>Show general overview of wallet</translation>
    </message>
    <message>
        <location line="+28"/>
        <source>&amp;Transactions</source>
        <translation>&amp;Transactions</translation>
    </message>
    <message>
        <location line="+1"/>
        <source>Browse transaction history</source>
        <translation>Browse transaction history</translation>
    </message>
    <message>
        <location line="+23"/>
        <source>E&amp;xit</source>
        <translation>E&amp;xit</translation>
    </message>
    <message>
        <location line="+1"/>
        <source>Quit application</source>
        <translation>Quit application</translation>
    </message>
    <message>
        <location line="+3"/>
        <source>&amp;About %1</source>
        <translation type="unfinished"></translation>
    </message>
    <message>
        <location line="+1"/>
        <source>Show information about %1</source>
        <translation type="unfinished"></translation>
    </message>
    <message>
        <location line="+3"/>
        <source>About &amp;Qt</source>
        <translation>About &amp;Qt</translation>
    </message>
    <message>
        <location line="+1"/>
        <source>Show information about Qt</source>
        <translation>Show information about Qt</translation>
    </message>
    <message>
        <location line="+2"/>
        <source>&amp;Options...</source>
        <translation>&amp;Options...</translation>
    </message>
    <message>
        <location line="+1"/>
        <source>Modify configuration options for %1</source>
        <translation type="unfinished"></translation>
    </message>
    <message>
        <location line="+6"/>
        <source>&amp;Encrypt Wallet...</source>
        <translation>&amp;Encrypt Wallet...</translation>
    </message>
    <message>
        <location line="+3"/>
        <source>&amp;Backup Wallet...</source>
        <translation>&amp;Backup Wallet...</translation>
    </message>
    <message>
        <location line="+2"/>
        <source>&amp;Change Passphrase...</source>
        <translation>&amp;Change Passphrase...</translation>
    </message>
    <message>
        <location line="+18"/>
        <source>Open &amp;URI...</source>
        <translation type="unfinished"></translation>
    </message>
    <message>
        <location line="+11"/>
        <source>Create Wallet...</source>
        <translation type="unfinished"></translation>
    </message>
    <message>
        <location line="+1"/>
        <source>Create a new wallet</source>
        <translation type="unfinished"></translation>
    </message>
    <message>
        <location line="+200"/>
        <source>Wallet:</source>
        <translation type="unfinished"></translation>
    </message>
    <message>
        <location line="+382"/>
        <source>Click to disable network activity.</source>
        <translation type="unfinished"></translation>
    </message>
    <message>
        <location line="+2"/>
        <source>Network activity disabled.</source>
        <translation type="unfinished"></translation>
    </message>
    <message>
        <location line="+0"/>
        <source>Click to enable network activity again.</source>
        <translation type="unfinished"></translation>
    </message>
    <message>
        <location line="+27"/>
        <source>Syncing Headers (%1%)...</source>
        <translation type="unfinished"></translation>
    </message>
    <message>
        <location line="+53"/>
        <source>Reindexing blocks on disk...</source>
        <translation>Reindexing blocks on disk...</translation>
    </message>
    <message>
        <location line="+93"/>
        <source>Error: %1</source>
        <translation type="unfinished"></translation>
    </message>
    <message>
        <location line="+4"/>
        <source>Warning: %1</source>
        <translation type="unfinished"></translation>
    </message>
    <message>
        <location line="+270"/>
        <source>Proxy is &lt;b&gt;enabled&lt;/b&gt;: %1</source>
        <translation type="unfinished"></translation>
    </message>
    <message>
        <location line="-1129"/>
        <source>Send coins to a Particl address</source>
        <translation>Send coins to a Particl address</translation>
    </message>
    <message>
        <location line="+67"/>
        <source>Backup wallet to another location</source>
        <translation>Backup wallet to another location</translation>
    </message>
    <message>
        <location line="+2"/>
        <source>Change the passphrase used for wallet encryption</source>
        <translation>Change the passphrase used for wallet encryption</translation>
    </message>
    <message>
        <location line="+6"/>
        <source>&amp;Debug window</source>
        <translation>&amp;Debug window</translation>
    </message>
    <message>
        <location line="+1"/>
        <source>Open debugging and diagnostic console</source>
        <translation>Open debugging and diagnostic console</translation>
    </message>
    <message>
        <location line="-4"/>
        <source>&amp;Verify message...</source>
        <translation>&amp;Verify message...</translation>
    </message>
    <message>
        <location line="-73"/>
        <source>&amp;Send</source>
        <translation>&amp;Send</translation>
    </message>
    <message>
        <location line="+11"/>
        <source>&amp;Receive</source>
        <translation>&amp;Receive</translation>
    </message>
    <message>
        <location line="+50"/>
        <source>&amp;Show / Hide</source>
        <translation>&amp;Show / Hide</translation>
    </message>
    <message>
        <location line="+1"/>
        <source>Show or hide the main Window</source>
        <translation>Show or hide the main Window</translation>
    </message>
    <message>
        <location line="+3"/>
        <source>Encrypt the private keys that belong to your wallet</source>
        <translation>Encrypt the private keys that belong to your wallet</translation>
    </message>
    <message>
        <location line="+7"/>
        <source>Sign messages with your Particl addresses to prove you own them</source>
        <translation>Sign messages with your Particl addresses to prove you own them</translation>
    </message>
    <message>
        <location line="+2"/>
        <source>Verify messages to ensure they were signed with specified Particl addresses</source>
        <translation>Verify messages to ensure they were signed with specified Particl addresses</translation>
    </message>
    <message>
        <location line="+117"/>
        <source>&amp;File</source>
        <translation>&amp;File</translation>
    </message>
    <message>
        <location line="+15"/>
        <source>&amp;Settings</source>
        <translation>&amp;Settings</translation>
    </message>
    <message>
        <location line="+61"/>
        <source>&amp;Help</source>
        <translation>&amp;Help</translation>
    </message>
    <message>
        <location line="+11"/>
        <source>Tabs toolbar</source>
        <translation>Tabs toolbar</translation>
    </message>
    <message>
        <location line="-266"/>
        <source>Request payments (generates QR codes and particl: URIs)</source>
        <translation type="unfinished"></translation>
    </message>
    <message>
        <location line="+71"/>
        <source>Show the list of used sending addresses and labels</source>
        <translation type="unfinished"></translation>
    </message>
    <message>
        <location line="+2"/>
        <source>Show the list of used receiving addresses and labels</source>
        <translation type="unfinished"></translation>
    </message>
    <message>
        <location line="+3"/>
        <source>Open a particl: URI or payment request</source>
        <translation type="unfinished"></translation>
    </message>
    <message>
        <location line="+13"/>
        <source>&amp;Command-line options</source>
        <translation type="unfinished"></translation>
    </message>
    <message numerus="yes">
        <location line="+580"/>
        <source>%n active connection(s) to Particl network</source>
        <translation>
            <numerusform>%n active connection to Particl network</numerusform>
            <numerusform>%n active connections to Particl network</numerusform>
        </translation>
    </message>
    <message>
        <location line="+76"/>
        <source>Indexing blocks on disk...</source>
        <translation type="unfinished"></translation>
    </message>
    <message>
        <location line="+2"/>
        <source>Processing blocks on disk...</source>
        <translation type="unfinished"></translation>
    </message>
    <message numerus="yes">
        <location line="+19"/>
        <source>Processed %n block(s) of transaction history.</source>
        <translation>
            <numerusform>Processed %n block of transaction history.</numerusform>
            <numerusform>Processed %n blocks of transaction history.</numerusform>
        </translation>
    </message>
    <message>
        <location line="+23"/>
        <source>%1 behind</source>
        <translation>%1 behind</translation>
    </message>
    <message>
        <location line="+24"/>
        <source>Last received block was generated %1 ago.</source>
        <translation>Last received block was generated %1 ago.</translation>
    </message>
    <message>
        <location line="+2"/>
        <source>Transactions after this will not yet be visible.</source>
        <translation>Transactions after this will not yet be visible.</translation>
    </message>
    <message>
        <location line="+28"/>
        <source>Error</source>
        <translation>Error</translation>
    </message>
    <message>
        <location line="+4"/>
        <source>Warning</source>
        <translation>Warning</translation>
    </message>
    <message>
        <location line="+4"/>
        <source>Information</source>
        <translation>Information</translation>
    </message>
    <message>
        <location line="-81"/>
        <source>Up to date</source>
        <translation>Up to date</translation>
    </message>
    <message>
        <location line="-700"/>
        <source>&amp;Sending addresses</source>
        <translation type="unfinished"></translation>
    </message>
    <message>
        <location line="+2"/>
        <source>&amp;Receiving addresses</source>
        <translation type="unfinished"></translation>
    </message>
    <message>
        <location line="+6"/>
        <source>Open Wallet</source>
        <translation type="unfinished"></translation>
    </message>
    <message>
        <location line="+2"/>
        <source>Open a wallet</source>
        <translation type="unfinished"></translation>
    </message>
    <message>
        <location line="+3"/>
        <source>Close Wallet...</source>
        <translation type="unfinished"></translation>
    </message>
    <message>
        <location line="+1"/>
        <source>Close wallet</source>
        <translation type="unfinished"></translation>
    </message>
    <message>
        <location line="+7"/>
        <source>Show the %1 help message to get a list with possible Particl command-line options</source>
        <translation type="unfinished"></translation>
    </message>
    <message>
        <location line="+2"/>
        <source>&amp;HD Wallet...</source>
        <translation type="unfinished"></translation>
    </message>
    <message>
        <location line="+2"/>
        <source>&amp;Staking Setup</source>
        <translation type="unfinished"></translation>
    </message>
    <message>
        <location line="+32"/>
        <source>default wallet</source>
        <translation type="unfinished"></translation>
    </message>
    <message>
        <location line="+21"/>
        <source>No wallets available</source>
        <translation type="unfinished"></translation>
    </message>
    <message>
        <location line="+55"/>
        <source>&amp;Window</source>
        <translation type="unfinished">&amp;Window</translation>
    </message>
    <message>
        <location line="+2"/>
        <source>Minimize</source>
        <translation type="unfinished"></translation>
    </message>
    <message>
        <location line="+10"/>
        <source>Zoom</source>
        <translation type="unfinished"></translation>
    </message>
    <message>
        <location line="+18"/>
        <source>Main Window</source>
        <translation type="unfinished"></translation>
    </message>
    <message>
        <location line="+243"/>
        <source>%1 client</source>
        <translation type="unfinished"></translation>
    </message>
    <message>
        <location line="+281"/>
        <source>Connecting to peers...</source>
        <translation type="unfinished"></translation>
    </message>
    <message>
        <location line="+37"/>
        <source>Catching up...</source>
        <translation>Catching up...</translation>
    </message>
    <message>
        <location line="+170"/>
        <source>Date: %1
</source>
        <translation type="unfinished"></translation>
    </message>
    <message>
        <location line="+1"/>
        <source>Amount: %1
</source>
        <translation type="unfinished"></translation>
    </message>
    <message>
        <location line="+2"/>
        <source>Wallet: %1
</source>
        <translation type="unfinished"></translation>
    </message>
    <message>
        <location line="+2"/>
        <source>Type: %1
</source>
        <translation type="unfinished"></translation>
    </message>
    <message>
        <location line="+2"/>
        <source>Label: %1
</source>
        <translation type="unfinished"></translation>
    </message>
    <message>
        <location line="+2"/>
        <source>Address: %1
</source>
        <translation type="unfinished"></translation>
    </message>
    <message>
        <location line="+1"/>
        <source>Sent transaction</source>
        <translation>Sent transaction</translation>
    </message>
    <message>
        <location line="+0"/>
        <source>Incoming transaction</source>
        <translation>Incoming transaction</translation>
    </message>
    <message>
        <location line="+52"/>
        <source>HD key generation is &lt;b&gt;enabled&lt;/b&gt;</source>
        <translation type="unfinished"></translation>
    </message>
    <message>
        <location line="+0"/>
        <source>HD key generation is &lt;b&gt;disabled&lt;/b&gt;</source>
        <translation type="unfinished"></translation>
    </message>
    <message>
        <location line="+0"/>
        <source>Private key &lt;b&gt;disabled&lt;/b&gt;</source>
        <translation type="unfinished"></translation>
    </message>
    <message>
        <location line="+20"/>
        <source>Wallet is &lt;b&gt;encrypted&lt;/b&gt; and currently &lt;b&gt;unlocked&lt;/b&gt;</source>
        <translation>Wallet is &lt;b&gt;encrypted&lt;/b&gt; and currently &lt;b&gt;unlocked&lt;/b&gt;</translation>
    </message>
    <message>
        <location line="+8"/>
        <source>Wallet is &lt;b&gt;encrypted&lt;/b&gt; and currently &lt;b&gt;unlocked&lt;/b&gt; for staking only</source>
        <translation type="unfinished"></translation>
    </message>
    <message>
        <location line="+9"/>
        <source>Wallet is &lt;b&gt;encrypted&lt;/b&gt; and currently &lt;b&gt;locked&lt;/b&gt;</source>
        <translation>Wallet is &lt;b&gt;encrypted&lt;/b&gt; and currently &lt;b&gt;locked&lt;/b&gt;</translation>
    </message>
    <message>
        <location filename="../bitcoin.cpp" line="+392"/>
        <source>A fatal error occurred. Particl can no longer continue safely and will quit.</source>
        <translation type="unfinished"></translation>
    </message>
</context>
<context>
    <name>CoinControlDialog</name>
    <message>
        <location filename="../forms/coincontroldialog.ui" line="+14"/>
        <source>Coin Selection</source>
        <translation type="unfinished"></translation>
    </message>
    <message>
        <location line="+34"/>
        <source>Quantity:</source>
        <translation type="unfinished"></translation>
    </message>
    <message>
        <location line="+29"/>
        <source>Bytes:</source>
        <translation type="unfinished"></translation>
    </message>
    <message>
        <location line="+45"/>
        <source>Amount:</source>
        <translation type="unfinished"></translation>
    </message>
    <message>
        <location line="+80"/>
        <source>Fee:</source>
        <translation type="unfinished"></translation>
    </message>
    <message>
        <location line="-48"/>
        <source>Dust:</source>
        <translation type="unfinished"></translation>
    </message>
    <message>
        <location line="+93"/>
        <source>After Fee:</source>
        <translation type="unfinished"></translation>
    </message>
    <message>
        <location line="+32"/>
        <source>Change:</source>
        <translation type="unfinished"></translation>
    </message>
    <message>
        <location line="+51"/>
        <source>Standard</source>
        <translation type="unfinished"></translation>
    </message>
    <message>
        <location line="+5"/>
        <source>Blind</source>
        <translation type="unfinished"></translation>
    </message>
    <message>
        <location line="+5"/>
        <source>Anon</source>
        <translation type="unfinished"></translation>
    </message>
    <message>
        <location line="+14"/>
        <source>(un)select all</source>
        <translation type="unfinished"></translation>
    </message>
    <message>
        <location line="+16"/>
        <source>Tree mode</source>
        <translation type="unfinished"></translation>
    </message>
    <message>
        <location line="+13"/>
        <source>List mode</source>
        <translation type="unfinished"></translation>
    </message>
    <message>
        <location line="+56"/>
        <source>Amount</source>
        <translation type="unfinished">Amount</translation>
    </message>
    <message>
        <location line="+8"/>
        <source>Received with label</source>
        <translation type="unfinished"></translation>
    </message>
    <message>
        <location line="+5"/>
        <source>Received with address</source>
        <translation type="unfinished"></translation>
    </message>
    <message>
        <location line="+5"/>
        <source>Date</source>
        <translation type="unfinished">Date</translation>
    </message>
    <message>
        <location line="+5"/>
        <source>Confirmations</source>
        <translation type="unfinished"></translation>
    </message>
    <message>
        <location line="+3"/>
        <source>Confirmed</source>
        <translation type="unfinished">Confirmed</translation>
    </message>
    <message>
        <location filename="../coincontroldialog.cpp" line="+55"/>
        <source>Copy address</source>
        <translation type="unfinished"></translation>
    </message>
    <message>
        <location line="+1"/>
        <source>Copy label</source>
        <translation type="unfinished"></translation>
    </message>
    <message>
        <location line="+1"/>
        <location line="+26"/>
        <source>Copy amount</source>
        <translation type="unfinished"></translation>
    </message>
    <message>
        <location line="-25"/>
        <source>Copy transaction ID</source>
        <translation type="unfinished"></translation>
    </message>
    <message>
        <location line="+1"/>
        <source>Lock unspent</source>
        <translation type="unfinished"></translation>
    </message>
    <message>
        <location line="+1"/>
        <source>Unlock unspent</source>
        <translation type="unfinished"></translation>
    </message>
    <message>
        <location line="+22"/>
        <source>Copy quantity</source>
        <translation type="unfinished"></translation>
    </message>
    <message>
        <location line="+2"/>
        <source>Copy fee</source>
        <translation type="unfinished"></translation>
    </message>
    <message>
        <location line="+1"/>
        <source>Copy after fee</source>
        <translation type="unfinished"></translation>
    </message>
    <message>
        <location line="+1"/>
        <source>Copy bytes</source>
        <translation type="unfinished"></translation>
    </message>
    <message>
        <location line="+1"/>
        <source>Copy dust</source>
        <translation type="unfinished"></translation>
    </message>
    <message>
        <location line="+1"/>
        <source>Copy change</source>
        <translation type="unfinished"></translation>
    </message>
    <message>
        <location line="+332"/>
        <source>(%1 locked)</source>
        <translation type="unfinished"></translation>
    </message>
    <message>
        <location line="+157"/>
        <source>yes</source>
        <translation type="unfinished"></translation>
    </message>
    <message>
        <location line="+0"/>
        <source>no</source>
        <translation type="unfinished"></translation>
    </message>
    <message>
        <location line="+14"/>
        <source>This label turns red if any recipient receives an amount smaller than the current dust threshold.</source>
        <translation type="unfinished"></translation>
    </message>
    <message>
        <location line="+5"/>
        <source>Can vary +/- %1 satoshi(s) per input.</source>
        <translation type="unfinished"></translation>
    </message>
    <message>
        <location line="+49"/>
        <location line="+55"/>
        <source>(no label)</source>
        <translation type="unfinished"></translation>
    </message>
    <message>
        <location line="-7"/>
        <source>change from %1 (%2)</source>
        <translation type="unfinished"></translation>
    </message>
    <message>
        <location line="+1"/>
        <source>(change)</source>
        <translation type="unfinished"></translation>
    </message>
</context>
<context>
    <name>ColdStakingDialog</name>
    <message>
        <location filename="../forms/coldstakingdialog.ui" line="+14"/>
        <source>Staking Setup</source>
        <translation type="unfinished"></translation>
    </message>
    <message>
        <location line="+8"/>
        <source>Wallet:</source>
        <translation type="unfinished"></translation>
    </message>
    <message>
        <location line="+7"/>
        <source>Unknown</source>
        <translation type="unfinished"></translation>
    </message>
    <message>
        <location line="+7"/>
        <source>Cold staking change address:</source>
        <translation type="unfinished"></translation>
    </message>
    <message>
        <location line="+7"/>
        <source>Set the cold staking address for change outputs.</source>
        <translation type="unfinished"></translation>
    </message>
    <message>
        <location line="+7"/>
        <source>Cold staking enabled:</source>
        <translation type="unfinished"></translation>
    </message>
    <message>
        <location line="+14"/>
        <source>Percent in cold staking script:</source>
        <translation type="unfinished"></translation>
    </message>
    <message>
        <location line="+24"/>
        <source>Apply</source>
        <translation type="unfinished"></translation>
    </message>
    <message>
        <location line="+13"/>
        <source>Cancel</source>
        <translation type="unfinished"></translation>
    </message>
</context>
<context>
    <name>CreateWalletActivity</name>
    <message>
        <location filename="../walletcontroller.cpp" line="+202"/>
        <source>Creating Wallet &lt;b&gt;%1&lt;/b&gt;...</source>
        <translation type="unfinished"></translation>
    </message>
    <message>
        <location line="+29"/>
        <source>Create wallet failed</source>
        <translation type="unfinished"></translation>
    </message>
    <message>
        <location line="+2"/>
        <source>Create wallet warning</source>
        <translation type="unfinished"></translation>
    </message>
</context>
<context>
    <name>CreateWalletDialog</name>
    <message>
        <location filename="../forms/createwalletdialog.ui" line="+14"/>
        <source>Create Wallet</source>
        <translation type="unfinished"></translation>
    </message>
    <message>
        <location line="+38"/>
        <source>Wallet Name</source>
        <translation type="unfinished"></translation>
    </message>
    <message>
        <location line="+13"/>
        <source>Encrypt the wallet. The wallet will be encrypted with a passphrase of your choice.</source>
        <translation type="unfinished"></translation>
    </message>
    <message>
        <location line="+3"/>
        <source>Encrypt Wallet</source>
        <translation type="unfinished"></translation>
    </message>
    <message>
        <location line="+19"/>
        <source>Disable private keys for this wallet. Wallets with private keys disabled will have no private keys and cannot have an HD seed or imported private keys. This is ideal for watch-only wallets.</source>
        <translation type="unfinished"></translation>
    </message>
    <message>
        <location line="+3"/>
        <source>Disable Private Keys</source>
        <translation type="unfinished"></translation>
    </message>
    <message>
        <location line="+13"/>
        <source>Make a blank wallet. Blank wallets do not initially have private keys or scripts. Private keys and addresses can be imported, or an HD seed can be set, at a later time.</source>
        <translation type="unfinished"></translation>
    </message>
    <message>
        <location line="+3"/>
        <source>Make Blank Wallet</source>
        <translation type="unfinished"></translation>
    </message>
    <message>
        <location filename="../createwalletdialog.cpp" line="+21"/>
        <source>Create</source>
        <translation type="unfinished"></translation>
    </message>
</context>
<context>
    <name>EditAddressDialog</name>
    <message>
        <location filename="../forms/editaddressdialog.ui" line="+14"/>
        <source>Edit Address</source>
        <translation>Edit Address</translation>
    </message>
    <message>
        <location line="+11"/>
        <source>&amp;Label</source>
        <translation>&amp;Label</translation>
    </message>
    <message>
        <location line="+10"/>
        <source>The label associated with this address list entry</source>
        <translation type="unfinished"></translation>
    </message>
    <message>
        <location line="+17"/>
        <source>The address associated with this address list entry. This can only be modified for sending addresses.</source>
        <translation type="unfinished"></translation>
    </message>
    <message>
        <location line="+11"/>
        <source>Standard</source>
        <translation type="unfinished"></translation>
    </message>
    <message>
        <location line="+5"/>
        <source>Stealth</source>
        <translation type="unfinished"></translation>
    </message>
    <message>
        <location line="+5"/>
        <source>Extended</source>
        <translation type="unfinished"></translation>
    </message>
    <message>
        <location line="+5"/>
        <source>Standard 256bit</source>
        <translation type="unfinished"></translation>
    </message>
    <message>
        <location line="+8"/>
        <source>Type</source>
        <translation type="unfinished"></translation>
    </message>
    <message>
        <location line="-44"/>
        <source>&amp;Address</source>
        <translation>&amp;Address</translation>
    </message>
    <message>
        <location filename="../editaddressdialog.cpp" line="+43"/>
        <source>New sending address</source>
        <translation type="unfinished"></translation>
    </message>
    <message>
        <location line="+3"/>
        <source>Edit receiving address</source>
        <translation type="unfinished"></translation>
    </message>
    <message>
        <location line="+4"/>
        <source>Edit sending address</source>
        <translation type="unfinished"></translation>
    </message>
    <message>
        <location line="+86"/>
        <source>The entered address &quot;%1&quot; is not a valid Particl address.</source>
        <translation type="unfinished"></translation>
    </message>
    <message>
        <location line="+33"/>
        <source>Address &quot;%1&quot; already exists as a receiving address with label &quot;%2&quot; and so cannot be added as a sending address.</source>
        <translation type="unfinished"></translation>
    </message>
    <message>
        <location line="+5"/>
        <source>The entered address &quot;%1&quot; is already in the address book with label &quot;%2&quot;.</source>
        <translation type="unfinished"></translation>
    </message>
    <message>
        <location line="-28"/>
        <source>Could not unlock wallet.</source>
        <translation type="unfinished"></translation>
    </message>
    <message>
        <location line="-106"/>
        <source>New receiving address</source>
        <translation type="unfinished"></translation>
    </message>
    <message>
        <location line="+111"/>
        <source>New key generation failed.</source>
        <translation type="unfinished"></translation>
    </message>
</context>
<context>
    <name>FreespaceChecker</name>
    <message>
        <location filename="../intro.cpp" line="+73"/>
        <source>A new data directory will be created.</source>
        <translation>A new data directory will be created.</translation>
    </message>
    <message>
        <location line="+22"/>
        <source>name</source>
        <translation>name</translation>
    </message>
    <message>
        <location line="+2"/>
        <source>Directory already exists. Add %1 if you intend to create a new directory here.</source>
        <translation>Directory already exists. Add %1 if you intend to create a new directory here.</translation>
    </message>
    <message>
        <location line="+3"/>
        <source>Path already exists, and is not a directory.</source>
        <translation>Path already exists, and is not a directory.</translation>
    </message>
    <message>
        <location line="+7"/>
        <source>Cannot create data directory here.</source>
        <translation>Cannot create data directory here.</translation>
    </message>
</context>
<context>
    <name>HelpMessageDialog</name>
    <message>
        <location filename="../utilitydialog.cpp" line="+39"/>
        <source>version</source>
        <translation type="unfinished">version</translation>
    </message>
    <message>
        <location line="+5"/>
        <location line="+2"/>
        <source>(%1-bit)</source>
        <translation type="unfinished"></translation>
    </message>
    <message>
        <location line="+5"/>
        <source>About %1</source>
        <translation type="unfinished"></translation>
    </message>
    <message>
        <location line="+19"/>
        <source>Command-line options</source>
        <translation type="unfinished"></translation>
    </message>
</context>
<context>
    <name>Intro</name>
    <message>
        <location filename="../forms/intro.ui" line="+14"/>
        <source>Welcome</source>
        <translation>Welcome</translation>
    </message>
    <message>
        <location line="+9"/>
        <source>Welcome to %1.</source>
        <translation type="unfinished"></translation>
    </message>
    <message>
        <location line="+26"/>
        <source>As this is the first time the program is launched, you can choose where %1 will store its data.</source>
        <translation type="unfinished"></translation>
    </message>
    <message>
        <location line="+157"/>
        <source>When you click OK, %1 will begin to download and process the full %4 block chain (%2GB) starting with the earliest transactions in %3 when %4 initially launched.</source>
        <translation type="unfinished"></translation>
    </message>
    <message>
        <location line="+10"/>
        <source>Reverting this setting requires re-downloading the entire blockchain. It is faster to download the full chain first and prune it later. Disables some advanced features.</source>
        <translation type="unfinished"></translation>
    </message>
    <message>
        <location line="+10"/>
        <source>This initial synchronisation is very demanding, and may expose hardware problems with your computer that had previously gone unnoticed. Each time you run %1, it will continue downloading where it left off.</source>
        <translation type="unfinished"></translation>
    </message>
    <message>
        <location line="+10"/>
        <source>If you have chosen to limit block chain storage (pruning), the historical data must still be downloaded and processed, but will be deleted afterward to keep your disk usage low.</source>
        <translation type="unfinished"></translation>
    </message>
    <message>
        <location line="-170"/>
        <source>Use the default data directory</source>
        <translation>Use the default data directory</translation>
    </message>
    <message>
        <location line="+7"/>
        <source>Use a custom data directory:</source>
        <translation>Use a custom data directory:</translation>
    </message>
    <message>
        <location filename="../intro.cpp" line="+22"/>
        <source>Particl</source>
        <translation type="unfinished">Particl</translation>
    </message>
    <message>
        <location line="+15"/>
        <source>Discard blocks after verification, except most recent %1 GB (prune)</source>
        <translation type="unfinished"></translation>
    </message>
    <message>
        <location line="+2"/>
        <source>At least %1 GB of data will be stored in this directory, and it will grow over time.</source>
        <translation type="unfinished"></translation>
    </message>
    <message>
        <location line="+5"/>
        <source>Approximately %1 GB of data will be stored in this directory.</source>
        <translation type="unfinished"></translation>
    </message>
    <message>
        <location line="+8"/>
        <source>%1 will download and store a copy of the Particl block chain.</source>
        <translation type="unfinished"></translation>
    </message>
    <message>
        <location line="+2"/>
        <source>The wallet will also be stored in this directory.</source>
        <translation type="unfinished"></translation>
    </message>
    <message>
        <location line="+78"/>
        <source>Error: Specified data directory &quot;%1&quot; cannot be created.</source>
        <translation type="unfinished"></translation>
    </message>
    <message>
        <location line="+30"/>
        <source>Error</source>
        <translation>Error</translation>
    </message>
    <message numerus="yes">
        <location line="+9"/>
        <source>%n GB of free space available</source>
        <translation>
            <numerusform>%n GB of free space available</numerusform>
            <numerusform>%n GB of free space available</numerusform>
        </translation>
    </message>
    <message numerus="yes">
        <location line="+3"/>
        <source>(of %n GB needed)</source>
        <translation>
            <numerusform>(of %n GB needed)</numerusform>
            <numerusform>(of %n GB needed)</numerusform>
        </translation>
    </message>
    <message numerus="yes">
        <location line="+4"/>
        <source>(%n GB needed for full chain)</source>
        <translation type="unfinished">
            <numerusform></numerusform>
            <numerusform></numerusform>
        </translation>
    </message>
</context>
<context>
    <name>MnemonicDialog</name>
    <message>
        <location filename="../forms/mnemonicdialog.ui" line="+14"/>
        <source>HD Wallet Setup</source>
        <translation type="unfinished"></translation>
    </message>
    <message>
        <location line="+10"/>
        <location line="+92"/>
        <location line="+234"/>
        <location filename="../mnemonicdialog.cpp" line="+102"/>
        <source>Import</source>
        <translation type="unfinished"></translation>
    </message>
    <message>
        <location line="-320"/>
        <source>Import Recovery Phrase</source>
        <translation type="unfinished"></translation>
    </message>
    <message>
        <location line="+7"/>
        <source>Enter your BIP39 compliant Recovery Phrase/Mnemonic - Typing your own words will probably not work how you expect, since the words require a particular structure (the last word is a checksum).</source>
        <translation type="unfinished"></translation>
    </message>
    <message>
        <location line="+12"/>
        <source>Recovery Passphrase </source>
        <translation type="unfinished"></translation>
    </message>
    <message>
        <location line="+7"/>
        <source>Enter a passphrase to protect your Recovery Phrase (optional)</source>
        <translation type="unfinished"></translation>
    </message>
    <message>
        <location line="+7"/>
        <source>Import Chain</source>
        <translation type="unfinished"></translation>
    </message>
    <message>
        <location line="+7"/>
        <source>Only needed if you&apos;re importing </source>
        <translation type="unfinished"></translation>
    </message>
    <message>
        <location line="+16"/>
        <source>Warning</source>
        <translation type="unfinished">Warning</translation>
    </message>
    <message>
        <location line="+7"/>
        <source>Please ensure you backup your Recovery Phrase and Passphrase - they are not recoverable!</source>
        <translation type="unfinished"></translation>
    </message>
    <message>
        <location line="+42"/>
        <location line="+171"/>
        <location line="+57"/>
        <source>Cancel</source>
        <translation type="unfinished"></translation>
    </message>
    <message>
        <location line="-205"/>
        <source>Create</source>
        <translation type="unfinished"></translation>
    </message>
    <message>
        <location line="+6"/>
        <source>Create New Recovery Phrase</source>
        <translation type="unfinished"></translation>
    </message>
    <message>
        <location line="+7"/>
        <source>This is your randomly generated Recovery Phrase/Mnemonic</source>
        <translation type="unfinished"></translation>
    </message>
    <message>
        <location line="+21"/>
        <source>Bytes of Entropy </source>
        <translation type="unfinished"></translation>
    </message>
    <message>
        <location line="+13"/>
        <source>Entropy is an advanced feature. Your mnemonic may be insecure if this feature is used incorrectly.</source>
        <translation type="unfinished"></translation>
    </message>
    <message>
        <location line="+22"/>
        <source>Select your language</source>
        <translation type="unfinished"></translation>
    </message>
    <message>
        <location line="+4"/>
        <source>English</source>
        <translation type="unfinished"></translation>
    </message>
    <message>
        <location line="+5"/>
        <source>French</source>
        <translation type="unfinished"></translation>
    </message>
    <message>
        <location line="+5"/>
        <source>Japanese</source>
        <translation type="unfinished"></translation>
    </message>
    <message>
        <location line="+5"/>
        <source>Spanish</source>
        <translation type="unfinished"></translation>
    </message>
    <message>
        <location line="+5"/>
        <source>Chinese_s</source>
        <translation type="unfinished"></translation>
    </message>
    <message>
        <location line="+5"/>
        <source>Chinese_t</source>
        <translation type="unfinished"></translation>
    </message>
    <message>
        <location line="+8"/>
        <source>Language</source>
        <translation type="unfinished"></translation>
    </message>
    <message>
        <location line="+23"/>
        <source>Generate</source>
        <translation type="unfinished"></translation>
    </message>
    <message>
        <location line="+42"/>
        <source>Hardware Device</source>
        <translation type="unfinished"></translation>
    </message>
    <message>
        <location line="+64"/>
        <source>Path</source>
        <translation type="unfinished"></translation>
    </message>
    <message>
        <location line="+7"/>
        <source>Path to derive account from, if not using default.</source>
        <translation type="unfinished"></translation>
    </message>
    <message>
        <location line="+7"/>
        <source>Notes  </source>
        <translation type="unfinished"></translation>
    </message>
    <message>
        <location line="+7"/>
        <source>Open particl app before importing, confirm on device if prompted and wait for chain rescan to complete.</source>
        <translation type="unfinished"></translation>
    </message>
    <message>
        <location line="+9"/>
        <source>Import account from hardware device</source>
        <translation type="unfinished"></translation>
    </message>
    <message>
        <location filename="../mnemonicdialog.cpp" line="-61"/>
        <source>Path to derive account from, if not using default. (optional, default=%1)</source>
        <translation type="unfinished"></translation>
    </message>
    <message>
        <location line="+1"/>
        <source>Enter a passphrase to protect your Recovery Phrase. (optional)</source>
        <translation type="unfinished"></translation>
    </message>
    <message>
        <location line="+2"/>
        <source>Enter your BIP39 compliant Recovery Phrase/Mnemonic.</source>
        <translation type="unfinished"></translation>
    </message>
</context>
<context>
    <name>ModalOverlay</name>
    <message>
        <location filename="../forms/modaloverlay.ui" line="+14"/>
        <source>Form</source>
        <translation type="unfinished">Form</translation>
    </message>
    <message>
        <location line="+119"/>
        <source>Recent transactions may not yet be visible, and therefore your wallet&apos;s balance might be incorrect. This information will be correct once your wallet has finished synchronizing with the particl network, as detailed below.</source>
        <translation type="unfinished"></translation>
    </message>
    <message>
        <location line="+19"/>
        <source>Attempting to spend coins that are affected by not-yet-displayed transactions will not be accepted by the network.</source>
        <translation type="unfinished"></translation>
    </message>
    <message>
        <location line="+63"/>
        <source>Number of blocks left</source>
        <translation type="unfinished"></translation>
    </message>
    <message>
        <location line="+7"/>
        <location line="+26"/>
        <location filename="../modaloverlay.cpp" line="+141"/>
        <source>Unknown...</source>
        <translation type="unfinished"></translation>
    </message>
    <message>
        <location line="-13"/>
        <source>Last block time</source>
        <translation type="unfinished">Last block time</translation>
    </message>
    <message>
        <location line="+26"/>
        <source>Progress</source>
        <translation type="unfinished"></translation>
    </message>
    <message>
        <location line="+34"/>
        <source>Progress increase per hour</source>
        <translation type="unfinished"></translation>
    </message>
    <message>
        <location line="+7"/>
        <location line="+20"/>
        <source>calculating...</source>
        <translation type="unfinished"></translation>
    </message>
    <message>
        <location line="-7"/>
        <source>Estimated time left until synced</source>
        <translation type="unfinished"></translation>
    </message>
    <message>
        <location line="+37"/>
        <source>Hide</source>
        <translation type="unfinished"></translation>
    </message>
    <message>
        <location filename="../modaloverlay.cpp" line="+6"/>
        <source>Unknown. Syncing Headers (%1, %2%)...</source>
        <translation type="unfinished"></translation>
    </message>
</context>
<context>
    <name>OpenURIDialog</name>
    <message>
        <location filename="../forms/openuridialog.ui" line="+14"/>
        <source>Open URI</source>
        <translation type="unfinished"></translation>
    </message>
    <message>
        <location line="+6"/>
        <source>Open payment request from URI or file</source>
        <translation type="unfinished"></translation>
    </message>
    <message>
        <location line="+9"/>
        <source>URI:</source>
        <translation type="unfinished"></translation>
    </message>
    <message>
        <location line="+10"/>
        <source>Select payment request file</source>
        <translation type="unfinished"></translation>
    </message>
    <message>
        <location filename="../openuridialog.cpp" line="+45"/>
        <source>Select payment request file to open</source>
        <translation type="unfinished"></translation>
    </message>
</context>
<context>
    <name>OpenWalletActivity</name>
    <message>
        <location filename="../walletcontroller.cpp" line="+39"/>
        <source>Open wallet failed</source>
        <translation type="unfinished"></translation>
    </message>
    <message>
        <location line="+2"/>
        <source>Open wallet warning</source>
        <translation type="unfinished"></translation>
    </message>
    <message>
        <location line="+10"/>
        <source>default wallet</source>
        <translation type="unfinished"></translation>
    </message>
    <message>
        <location line="+2"/>
        <source>Opening Wallet &lt;b&gt;%1&lt;/b&gt;...</source>
        <translation type="unfinished"></translation>
    </message>
</context>
<context>
    <name>OptionsDialog</name>
    <message>
        <location filename="../forms/optionsdialog.ui" line="+14"/>
        <source>Options</source>
        <translation>Options</translation>
    </message>
    <message>
        <location line="+13"/>
        <source>&amp;Main</source>
        <translation>&amp;Main</translation>
    </message>
    <message>
        <location line="+6"/>
        <source>Automatically start %1 after logging in to the system.</source>
        <translation type="unfinished"></translation>
    </message>
    <message>
        <location line="+3"/>
        <source>&amp;Start %1 on system login</source>
        <translation type="unfinished"></translation>
    </message>
    <message>
        <location line="+72"/>
        <source>Size of &amp;database cache</source>
        <translation type="unfinished"></translation>
    </message>
    <message>
        <location line="+43"/>
        <source>Number of script &amp;verification threads</source>
        <translation type="unfinished"></translation>
    </message>
    <message>
        <location line="+181"/>
        <location line="+187"/>
        <source>IP address of the proxy (e.g. IPv4: 127.0.0.1 / IPv6: ::1)</source>
        <translation type="unfinished"></translation>
    </message>
    <message>
        <location line="-118"/>
        <location line="+23"/>
        <location line="+23"/>
        <source>Shows if the supplied default SOCKS5 proxy is used to reach peers via this network type.</source>
        <translation type="unfinished"></translation>
    </message>
    <message>
        <location line="+38"/>
        <source>Use separate SOCKS&amp;5 proxy to reach peers via Tor hidden services:</source>
        <translation type="unfinished"></translation>
    </message>
    <message>
        <location line="+108"/>
        <source>Hide the icon from the system tray.</source>
        <translation type="unfinished"></translation>
    </message>
    <message>
        <location line="+3"/>
        <source>&amp;Hide tray icon</source>
        <translation type="unfinished"></translation>
    </message>
    <message>
        <location line="+17"/>
        <source>Minimize instead of exit the application when the window is closed. When this option is enabled, the application will be closed only after selecting Exit in the menu.</source>
        <translation type="unfinished"></translation>
    </message>
    <message>
        <location line="+80"/>
        <location line="+13"/>
        <source>Third party URLs (e.g. a block explorer) that appear in the transactions tab as context menu items. %s in the URL is replaced by transaction hash. Multiple URLs are separated by vertical bar |.</source>
        <translation type="unfinished"></translation>
    </message>
    <message>
        <location line="+23"/>
        <source>Staking</source>
        <translation type="unfinished"></translation>
    </message>
    <message>
        <location line="+8"/>
        <source>Reserve Balance</source>
        <translation type="unfinished"></translation>
    </message>
    <message>
        <location line="+73"/>
        <source>Open the %1 configuration file from the working directory.</source>
        <translation type="unfinished"></translation>
    </message>
    <message>
        <location line="+3"/>
        <source>Open Configuration File</source>
        <translation type="unfinished"></translation>
    </message>
    <message>
        <location line="+10"/>
        <source>Reset all client options to default.</source>
        <translation>Reset all client options to default.</translation>
    </message>
    <message>
        <location line="+3"/>
        <source>&amp;Reset Options</source>
        <translation>&amp;Reset Options</translation>
    </message>
    <message>
        <location line="-557"/>
        <source>&amp;Network</source>
        <translation>&amp;Network</translation>
    </message>
    <message>
        <location line="-211"/>
        <source>Disables some advanced features but all blocks will still be fully validated. Reverting this setting requires re-downloading the entire blockchain. Actual disk usage may be somewhat higher.</source>
        <translation type="unfinished"></translation>
    </message>
    <message>
        <location line="+3"/>
        <source>Prune &amp;block storage to</source>
        <translation type="unfinished"></translation>
    </message>
    <message>
        <location line="+10"/>
        <source>GB</source>
        <translation type="unfinished"></translation>
    </message>
    <message>
        <location line="+25"/>
        <source>Reverting this setting requires re-downloading the entire blockchain.</source>
        <translation type="unfinished"></translation>
    </message>
    <message>
        <location line="+28"/>
        <source>MiB</source>
        <translation type="unfinished"></translation>
    </message>
    <message>
        <location line="+40"/>
        <source>(0 = auto, &lt;0 = leave that many cores free)</source>
        <translation type="unfinished"></translation>
    </message>
    <message>
        <location line="+36"/>
        <source>W&amp;allet</source>
        <translation type="unfinished"></translation>
    </message>
    <message>
        <location line="+6"/>
        <source>Expert</source>
        <translation type="unfinished"></translation>
    </message>
    <message>
        <location line="+9"/>
        <source>Enable coin &amp;control features</source>
        <translation type="unfinished"></translation>
    </message>
    <message>
        <location line="+7"/>
        <source>If you disable the spending of unconfirmed change, the change from a transaction cannot be used until that transaction has at least one confirmation. This also affects how your balance is computed.</source>
        <translation type="unfinished"></translation>
    </message>
    <message>
        <location line="+3"/>
        <source>&amp;Spend unconfirmed change</source>
        <translation type="unfinished"></translation>
    </message>
    <message>
        <location line="+7"/>
        <source>Display notification dialog for incoming stake transactions.</source>
        <translation type="unfinished"></translation>
    </message>
    <message>
        <location line="+3"/>
        <source>&amp;Show incoming stake notifications</source>
        <translation type="unfinished"></translation>
    </message>
    <message>
        <location line="+7"/>
        <source>Display zero value stake transactions.</source>
        <translation type="unfinished"></translation>
    </message>
    <message>
        <location line="+3"/>
        <source>&amp;Show zero value stakes</source>
        <translation type="unfinished"></translation>
    </message>
    <message>
        <location line="+30"/>
        <source>Automatically open the Particl client port on the router. This only works when your router supports UPnP and it is enabled.</source>
        <translation>Automatically open the Particl client port on the router. This only works when your router supports UPnP and it is enabled.</translation>
    </message>
    <message>
        <location line="+3"/>
        <source>Map port using &amp;UPnP</source>
        <translation>Map port using &amp;UPnP</translation>
    </message>
    <message>
        <location line="+7"/>
        <source>Accept connections from outside.</source>
        <translation type="unfinished"></translation>
    </message>
    <message>
        <location line="+3"/>
        <source>Allow incomin&amp;g connections</source>
        <translation type="unfinished"></translation>
    </message>
    <message>
        <location line="+7"/>
        <source>Connect to the Particl network through a SOCKS5 proxy.</source>
        <translation type="unfinished"></translation>
    </message>
    <message>
        <location line="+3"/>
        <source>&amp;Connect through SOCKS5 proxy (default proxy):</source>
        <translation type="unfinished"></translation>
    </message>
    <message>
        <location line="+9"/>
        <location line="+187"/>
        <source>Proxy &amp;IP:</source>
        <translation>Proxy &amp;IP:</translation>
    </message>
    <message>
        <location line="-155"/>
        <location line="+187"/>
        <source>&amp;Port:</source>
        <translation>&amp;Port:</translation>
    </message>
    <message>
        <location line="-162"/>
        <location line="+187"/>
        <source>Port of the proxy (e.g. 9050)</source>
        <translation>Port of the proxy (e.g. 9050)</translation>
    </message>
    <message>
        <location line="-163"/>
        <source>Used for reaching peers via:</source>
        <translation type="unfinished"></translation>
    </message>
    <message>
        <location line="+23"/>
        <source>IPv4</source>
        <translation type="unfinished"></translation>
    </message>
    <message>
        <location line="+23"/>
        <source>IPv6</source>
        <translation type="unfinished"></translation>
    </message>
    <message>
        <location line="+23"/>
        <source>Tor</source>
        <translation type="unfinished"></translation>
    </message>
    <message>
        <location line="+25"/>
        <source>Connect to the Particl network through a separate SOCKS5 proxy for Tor hidden services.</source>
        <translation type="unfinished"></translation>
    </message>
    <message>
        <location line="+105"/>
        <source>&amp;Window</source>
        <translation>&amp;Window</translation>
    </message>
    <message>
        <location line="+16"/>
        <source>Show only a tray icon after minimizing the window.</source>
        <translation>Show only a tray icon after minimizing the window.</translation>
    </message>
    <message>
        <location line="+3"/>
        <source>&amp;Minimize to the tray instead of the taskbar</source>
        <translation>&amp;Minimize to the tray instead of the taskbar</translation>
    </message>
    <message>
        <location line="+10"/>
        <source>M&amp;inimize on close</source>
        <translation>M&amp;inimize on close</translation>
    </message>
    <message>
        <location line="+21"/>
        <source>&amp;Display</source>
        <translation>&amp;Display</translation>
    </message>
    <message>
        <location line="+8"/>
        <source>User Interface &amp;language:</source>
        <translation>User Interface &amp;language:</translation>
    </message>
    <message>
        <location line="+13"/>
        <source>The user interface language can be set here. This setting will take effect after restarting %1.</source>
        <translation type="unfinished"></translation>
    </message>
    <message>
        <location line="+11"/>
        <source>&amp;Unit to show amounts in:</source>
        <translation>&amp;Unit to show amounts in:</translation>
    </message>
    <message>
        <location line="+13"/>
        <source>Choose the default subdivision unit to show in the interface and when sending coins.</source>
        <translation>Choose the default subdivision unit to show in the interface and when sending coins.</translation>
    </message>
    <message>
        <location line="-470"/>
        <source>Whether to show coin control features or not.</source>
        <translation type="unfinished"></translation>
    </message>
    <message>
        <location line="+484"/>
        <source>&amp;Third party transaction URLs</source>
        <translation type="unfinished"></translation>
    </message>
    <message>
        <location line="+69"/>
        <source>Options set in this dialog are overridden by the command line or in the configuration file:</source>
        <translation type="unfinished"></translation>
    </message>
    <message>
        <location line="+141"/>
        <source>&amp;OK</source>
        <translation>&amp;OK</translation>
    </message>
    <message>
        <location line="+13"/>
        <source>&amp;Cancel</source>
        <translation>&amp;Cancel</translation>
    </message>
    <message>
        <location filename="../optionsdialog.cpp" line="+96"/>
        <source>default</source>
        <translation>default</translation>
    </message>
    <message>
        <location line="+67"/>
        <source>none</source>
        <translation type="unfinished"></translation>
    </message>
    <message>
        <location line="+97"/>
        <source>Confirm options reset</source>
        <translation>Confirm options reset</translation>
    </message>
    <message>
        <location line="+1"/>
        <location line="+60"/>
        <source>Client restart required to activate changes.</source>
        <translation type="unfinished"></translation>
    </message>
    <message>
        <location line="-60"/>
        <source>Client will be shut down. Do you want to proceed?</source>
        <translation type="unfinished"></translation>
    </message>
    <message>
        <location line="+15"/>
        <source>Configuration options</source>
        <translation type="unfinished"></translation>
    </message>
    <message>
        <location line="+1"/>
        <source>The configuration file is used to specify advanced user options which override GUI settings. Additionally, any command-line options will override this configuration file.</source>
        <translation type="unfinished"></translation>
    </message>
    <message>
        <location line="+5"/>
        <source>Error</source>
        <translation type="unfinished">Error</translation>
    </message>
    <message>
        <location line="+0"/>
        <source>The configuration file could not be opened.</source>
        <translation type="unfinished"></translation>
    </message>
    <message>
        <location line="+43"/>
        <source>This change would require a client restart.</source>
        <translation type="unfinished"></translation>
    </message>
    <message>
        <location line="+28"/>
        <source>The supplied proxy address is invalid.</source>
        <translation>The supplied proxy address is invalid.</translation>
    </message>
</context>
<context>
    <name>OverviewPage</name>
    <message>
        <location filename="../forms/overviewpage.ui" line="+14"/>
        <source>Form</source>
        <translation>Form</translation>
    </message>
    <message>
        <location line="+62"/>
        <location line="+539"/>
        <source>The displayed information may be out of date. Your wallet automatically synchronizes with the Particl network after a connection is established, but this process has not completed yet.</source>
        <translation>The displayed information may be out of date. Your wallet automatically synchronizes with the Particl network after a connection is established, but this process has not completed yet.</translation>
    </message>
    <message>
        <location line="-249"/>
        <source>Watch-only:</source>
        <translation type="unfinished"></translation>
    </message>
    <message>
        <location line="+17"/>
        <source>Available:</source>
        <translation type="unfinished"></translation>
    </message>
    <message>
        <location line="+129"/>
        <location line="+32"/>
        <source>Your current spendable balance</source>
        <translation>Your current spendable balance</translation>
    </message>
    <message>
        <location line="-122"/>
        <source>Pending:</source>
        <translation type="unfinished"></translation>
    </message>
    <message>
        <location line="-155"/>
        <source>Total of transactions that have yet to be confirmed, and do not yet count toward the spendable balance</source>
        <translation>Total of transactions that have yet to be confirmed, and do not yet count toward the spendable balance</translation>
    </message>
    <message>
        <location line="+123"/>
        <source>Immature:</source>
        <translation>Immature:</translation>
    </message>
    <message>
        <location line="-173"/>
        <source>Mined balance that has not yet matured</source>
        <translation>Mined balance that has not yet matured</translation>
    </message>
    <message>
        <location line="-157"/>
        <source>Balances</source>
        <translation type="unfinished"></translation>
    </message>
    <message>
        <location line="+69"/>
        <source>Your current staked balance</source>
        <translation type="unfinished"></translation>
    </message>
    <message>
        <location line="+25"/>
        <source>Your current watch-only staked balance</source>
        <translation type="unfinished"></translation>
    </message>
    <message>
        <location line="+129"/>
        <source>Staked:</source>
        <translation type="unfinished"></translation>
    </message>
    <message>
        <location line="+51"/>
        <source>Total:</source>
        <translation>Total:</translation>
    </message>
    <message>
        <location line="+16"/>
        <source>Your current total balance</source>
        <translation>Your current total balance</translation>
    </message>
    <message>
        <location line="+56"/>
        <source>Your current balance in watch-only addresses</source>
        <translation type="unfinished"></translation>
    </message>
    <message>
        <location line="+23"/>
        <source>Spendable:</source>
        <translation type="unfinished"></translation>
    </message>
    <message>
        <location line="+10"/>
        <source>Blind:</source>
        <translation type="unfinished"></translation>
    </message>
    <message>
        <location line="+16"/>
        <source>Your current spendable blinded balance</source>
        <translation type="unfinished"></translation>
    </message>
    <message>
        <location line="+16"/>
        <source>Anon:</source>
        <translation type="unfinished"></translation>
    </message>
    <message>
        <location line="+16"/>
        <source>Your current spendable anon balance</source>
        <translation type="unfinished"></translation>
    </message>
    <message>
        <location line="+41"/>
        <source>Reserved:</source>
        <translation type="unfinished"></translation>
    </message>
    <message>
        <location line="+71"/>
        <source>Recent transactions</source>
        <translation type="unfinished"></translation>
    </message>
    <message>
        <location line="-357"/>
        <source>Unconfirmed transactions to watch-only addresses</source>
        <translation type="unfinished"></translation>
    </message>
    <message>
        <location line="-63"/>
        <source>Mined balance in watch-only addresses that has not yet matured</source>
        <translation type="unfinished"></translation>
    </message>
    <message>
        <location line="+139"/>
        <source>Current total balance in watch-only addresses</source>
        <translation type="unfinished"></translation>
    </message>
</context>
<context>
    <name>PaymentServer</name>
    <message>
        <location filename="../paymentserver.cpp" line="+226"/>
        <location line="+350"/>
        <location line="+42"/>
        <location line="+108"/>
        <location line="+14"/>
        <location line="+18"/>
        <source>Payment request error</source>
        <translation type="unfinished"></translation>
    </message>
    <message>
        <location line="-531"/>
        <source>Cannot start particl: click-to-pay handler</source>
        <translation type="unfinished"></translation>
    </message>
    <message>
        <location line="+62"/>
        <location line="+9"/>
        <location line="+16"/>
        <location line="+16"/>
        <location line="+7"/>
        <location line="+7"/>
        <source>URI handling</source>
        <translation type="unfinished"></translation>
    </message>
    <message>
        <location line="-55"/>
        <source>&apos;particl://&apos; is not a valid URI. Use &apos;particl:&apos; instead.</source>
        <translation type="unfinished"></translation>
    </message>
    <message>
        <location line="+10"/>
        <source>You are using a BIP70 URL which will be unsupported in the future.</source>
        <translation type="unfinished"></translation>
    </message>
    <message>
        <location line="+16"/>
        <source>Payment request fetch URL is invalid: %1</source>
        <translation type="unfinished"></translation>
    </message>
    <message>
        <location line="+16"/>
        <location line="+38"/>
        <source>Cannot process payment request because BIP70 support was not compiled in.</source>
        <translation type="unfinished"></translation>
    </message>
    <message>
        <location line="-37"/>
        <location line="+38"/>
        <source>Due to widespread security flaws in BIP70 it&apos;s strongly recommended that any merchant instructions to switch wallets be ignored.</source>
        <translation type="unfinished"></translation>
    </message>
    <message>
        <location line="-37"/>
        <location line="+38"/>
        <source>If you are receiving this error you should request the merchant provide a BIP21 compatible URI.</source>
        <translation type="unfinished"></translation>
    </message>
    <message>
        <location line="-34"/>
        <source>Invalid payment address %1</source>
        <translation type="unfinished"></translation>
    </message>
    <message>
        <location line="+8"/>
        <source>URI cannot be parsed! This can be caused by an invalid Particl address or malformed URI parameters.</source>
        <translation type="unfinished"></translation>
    </message>
    <message>
        <location line="+14"/>
        <location line="+9"/>
        <source>Payment request file handling</source>
        <translation type="unfinished"></translation>
    </message>
    <message>
        <location line="-8"/>
        <source>Payment request file cannot be read! This can be caused by an invalid payment request file.</source>
        <translation type="unfinished"></translation>
    </message>
    <message>
        <location line="+201"/>
        <location line="+9"/>
        <location line="+31"/>
        <location line="+10"/>
        <location line="+17"/>
        <location line="+83"/>
        <source>Payment request rejected</source>
        <translation type="unfinished"></translation>
    </message>
    <message>
        <location line="-150"/>
        <source>Payment request network doesn&apos;t match client network.</source>
        <translation type="unfinished"></translation>
    </message>
    <message>
        <location line="+9"/>
        <source>Payment request expired.</source>
        <translation type="unfinished"></translation>
    </message>
    <message>
        <location line="+6"/>
        <source>Payment request is not initialized.</source>
        <translation type="unfinished"></translation>
    </message>
    <message>
        <location line="+26"/>
        <source>Unverified payment requests to custom payment scripts are unsupported.</source>
        <translation type="unfinished"></translation>
    </message>
    <message>
        <location line="+9"/>
        <location line="+17"/>
        <source>Invalid payment request.</source>
        <translation type="unfinished"></translation>
    </message>
    <message>
        <location line="-10"/>
        <source>Requested payment amount of %1 is too small (considered dust).</source>
        <translation type="unfinished"></translation>
    </message>
    <message>
        <location line="+63"/>
        <source>Refund from %1</source>
        <translation type="unfinished"></translation>
    </message>
    <message>
        <location line="+31"/>
        <source>Payment request %1 is too large (%2 bytes, allowed %3 bytes).</source>
        <translation type="unfinished"></translation>
    </message>
    <message>
        <location line="+9"/>
        <source>Error communicating with %1: %2</source>
        <translation type="unfinished"></translation>
    </message>
    <message>
        <location line="+20"/>
        <source>Payment request cannot be parsed!</source>
        <translation type="unfinished"></translation>
    </message>
    <message>
        <location line="+13"/>
        <source>Bad response from server %1</source>
        <translation type="unfinished"></translation>
    </message>
    <message>
        <location line="+22"/>
        <source>Network request error</source>
        <translation type="unfinished"></translation>
    </message>
    <message>
        <location line="+6"/>
        <source>Payment acknowledged</source>
        <translation type="unfinished"></translation>
    </message>
</context>
<context>
    <name>PeerTableModel</name>
    <message>
        <location filename="../peertablemodel.cpp" line="+110"/>
        <source>User Agent</source>
        <translation type="unfinished"></translation>
    </message>
    <message>
        <location line="+0"/>
        <source>Node/Service</source>
        <translation type="unfinished"></translation>
    </message>
    <message>
        <location line="+0"/>
        <source>NodeId</source>
        <translation type="unfinished"></translation>
    </message>
    <message>
        <location line="+0"/>
        <source>Ping</source>
        <translation type="unfinished"></translation>
    </message>
    <message>
        <location line="+0"/>
        <source>Sent</source>
        <translation type="unfinished"></translation>
    </message>
    <message>
        <location line="+0"/>
        <source>Received</source>
        <translation type="unfinished"></translation>
    </message>
</context>
<context>
    <name>QObject</name>
    <message>
        <location filename="../bitcoinunits.cpp" line="+195"/>
        <source>Amount</source>
        <translation type="unfinished">Amount</translation>
    </message>
    <message>
        <location filename="../guiutil.cpp" line="+108"/>
        <source>Enter a Particl address (e.g. %1)</source>
        <translation type="unfinished"></translation>
    </message>
    <message>
        <location line="+698"/>
        <source>%1 d</source>
        <translation type="unfinished"></translation>
    </message>
    <message>
        <location line="+2"/>
        <source>%1 h</source>
        <translation type="unfinished"></translation>
    </message>
    <message>
        <location line="+2"/>
        <source>%1 m</source>
        <translation type="unfinished"></translation>
    </message>
    <message>
        <location line="+2"/>
        <location line="+50"/>
        <source>%1 s</source>
        <translation type="unfinished"></translation>
    </message>
    <message>
        <location line="-10"/>
        <source>None</source>
        <translation type="unfinished"></translation>
    </message>
    <message>
        <location line="+5"/>
        <source>N/A</source>
        <translation type="unfinished">N/A</translation>
    </message>
    <message>
        <location line="+0"/>
        <source>%1 ms</source>
        <translation type="unfinished"></translation>
    </message>
    <message numerus="yes">
        <location line="+18"/>
        <source>%n second(s)</source>
        <translation>
            <numerusform>%n second</numerusform>
            <numerusform>%n seconds</numerusform>
        </translation>
    </message>
    <message numerus="yes">
        <location line="+4"/>
        <source>%n minute(s)</source>
        <translation>
            <numerusform>%n minute</numerusform>
            <numerusform>%n minutes</numerusform>
        </translation>
    </message>
    <message numerus="yes">
        <location line="+4"/>
        <source>%n hour(s)</source>
        <translation type="unfinished">
            <numerusform>%n hour</numerusform>
            <numerusform>%n hours</numerusform>
        </translation>
    </message>
    <message numerus="yes">
        <location line="+4"/>
        <source>%n day(s)</source>
        <translation type="unfinished">
            <numerusform>%n day</numerusform>
            <numerusform>%n days</numerusform>
        </translation>
    </message>
    <message numerus="yes">
        <location line="+4"/>
        <location line="+6"/>
        <source>%n week(s)</source>
        <translation type="unfinished">
            <numerusform>%n week</numerusform>
            <numerusform>%n weeks</numerusform>
        </translation>
    </message>
    <message>
        <location line="+0"/>
        <source>%1 and %2</source>
        <translation type="unfinished"></translation>
    </message>
    <message numerus="yes">
        <location line="+0"/>
        <source>%n year(s)</source>
        <translation type="unfinished">
            <numerusform>%n year</numerusform>
            <numerusform>%n years</numerusform>
        </translation>
    </message>
    <message>
        <location line="+8"/>
        <source>%1 B</source>
        <translation type="unfinished"></translation>
    </message>
    <message>
        <location line="+2"/>
        <source>%1 KB</source>
        <translation type="unfinished"></translation>
    </message>
    <message>
        <location line="+2"/>
        <source>%1 MB</source>
        <translation type="unfinished"></translation>
    </message>
    <message>
        <location line="+2"/>
        <source>%1 GB</source>
        <translation type="unfinished"></translation>
    </message>
    <message>
        <location filename="../bitcoin.cpp" line="+118"/>
        <source>Error: Specified data directory &quot;%1&quot; does not exist.</source>
        <translation type="unfinished"></translation>
    </message>
    <message>
        <location line="+6"/>
        <source>Error: Cannot parse configuration file: %1.</source>
        <translation type="unfinished"></translation>
    </message>
    <message>
        <location line="+15"/>
        <source>Error: %1</source>
        <translation type="unfinished"></translation>
    </message>
    <message>
        <location line="+64"/>
        <source>%1 didn&apos;t yet exit safely...</source>
        <translation type="unfinished"></translation>
    </message>
    <message>
        <location filename="../modaloverlay.cpp" line="-36"/>
        <source>unknown</source>
        <translation type="unfinished"></translation>
    </message>
</context>
<context>
    <name>QRImageWidget</name>
    <message>
        <location filename="../qrimagewidget.cpp" line="+29"/>
        <source>&amp;Save Image...</source>
        <translation type="unfinished"></translation>
    </message>
    <message>
        <location line="+3"/>
        <source>&amp;Copy Image</source>
        <translation type="unfinished"></translation>
    </message>
    <message>
        <location line="+13"/>
        <source>Resulting URI too long, try to reduce the text for label / message.</source>
        <translation type="unfinished"></translation>
    </message>
    <message>
        <location line="+7"/>
        <source>Error encoding URI into QR Code.</source>
        <translation type="unfinished"></translation>
    </message>
    <message>
        <location line="+38"/>
        <source>QR code support not available.</source>
        <translation type="unfinished"></translation>
    </message>
    <message>
        <location line="+32"/>
        <source>Save QR Code</source>
        <translation type="unfinished"></translation>
    </message>
    <message>
        <location line="+0"/>
        <source>PNG Image (*.png)</source>
        <translation type="unfinished"></translation>
    </message>
</context>
<context>
    <name>RPCConsole</name>
    <message>
        <location filename="../forms/debugwindow.ui" line="+75"/>
        <location line="+26"/>
        <location line="+26"/>
        <location line="+26"/>
        <location line="+29"/>
        <location line="+26"/>
        <location line="+36"/>
        <location line="+23"/>
        <location line="+36"/>
        <location line="+23"/>
        <location line="+36"/>
        <location line="+23"/>
        <location line="+716"/>
        <location line="+23"/>
        <location line="+23"/>
        <location line="+23"/>
        <location line="+23"/>
        <location line="+23"/>
        <location line="+23"/>
        <location line="+23"/>
        <location line="+23"/>
        <location line="+23"/>
        <location line="+23"/>
        <location line="+23"/>
        <location line="+23"/>
        <location line="+23"/>
        <location line="+23"/>
        <location line="+26"/>
        <location line="+23"/>
        <location line="+23"/>
        <source>N/A</source>
        <translation>N/A</translation>
    </message>
    <message>
        <location line="-1430"/>
        <source>Client version</source>
        <translation>Client version</translation>
    </message>
    <message>
        <location line="-22"/>
        <source>&amp;Information</source>
        <translation>&amp;Information</translation>
    </message>
    <message>
        <location line="-29"/>
        <source>Debug window</source>
        <translation type="unfinished"></translation>
    </message>
    <message>
        <location line="+44"/>
        <source>General</source>
        <translation type="unfinished"></translation>
    </message>
    <message>
        <location line="+56"/>
        <source>Using BerkeleyDB version</source>
        <translation type="unfinished"></translation>
    </message>
    <message>
        <location line="+26"/>
        <source>Datadir</source>
        <translation type="unfinished"></translation>
    </message>
    <message>
        <location line="+10"/>
        <source>To specify a non-default location of the data directory use the &apos;%1&apos; option.</source>
        <translation type="unfinished"></translation>
    </message>
    <message>
        <location line="+19"/>
        <source>Blocksdir</source>
        <translation type="unfinished"></translation>
    </message>
    <message>
        <location line="+10"/>
        <source>To specify a non-default location of the blocks directory use the &apos;%1&apos; option.</source>
        <translation type="unfinished"></translation>
    </message>
    <message>
        <location line="+19"/>
        <source>Startup time</source>
        <translation>Startup time</translation>
    </message>
    <message>
        <location line="+29"/>
        <source>Network</source>
        <translation>Network</translation>
    </message>
    <message>
        <location line="+7"/>
        <source>Name</source>
        <translation type="unfinished"></translation>
    </message>
    <message>
        <location line="+23"/>
        <source>Number of connections</source>
        <translation>Number of connections</translation>
    </message>
    <message>
        <location line="+29"/>
        <source>Block chain</source>
        <translation>Block chain</translation>
    </message>
    <message>
        <location line="+7"/>
        <source>Current number of blocks</source>
        <translation>Current number of blocks</translation>
    </message>
    <message>
        <location line="+52"/>
        <source>Memory Pool</source>
        <translation type="unfinished"></translation>
    </message>
    <message>
        <location line="+7"/>
        <source>Current number of transactions</source>
        <translation type="unfinished"></translation>
    </message>
    <message>
        <location line="+23"/>
        <source>Memory usage</source>
        <translation type="unfinished"></translation>
    </message>
    <message>
        <location line="+94"/>
        <source>Wallet: </source>
        <translation type="unfinished"></translation>
    </message>
    <message>
        <location line="+11"/>
        <source>(none)</source>
        <translation type="unfinished"></translation>
    </message>
    <message>
        <location line="+241"/>
        <source>&amp;Reset</source>
        <translation type="unfinished"></translation>
    </message>
    <message>
        <location line="+80"/>
        <location line="+589"/>
        <source>Received</source>
        <translation type="unfinished"></translation>
    </message>
    <message>
        <location line="-509"/>
        <location line="+486"/>
        <source>Sent</source>
        <translation type="unfinished"></translation>
    </message>
    <message>
        <location line="-445"/>
        <source>&amp;Peers</source>
        <translation type="unfinished"></translation>
    </message>
    <message>
        <location line="+67"/>
        <source>Banned peers</source>
        <translation type="unfinished"></translation>
    </message>
    <message>
        <location line="+65"/>
        <location filename="../rpcconsole.cpp" line="+497"/>
        <location line="+759"/>
        <source>Select a peer to view detailed information.</source>
        <translation type="unfinished"></translation>
    </message>
    <message>
        <location line="+37"/>
        <source>Whitelisted</source>
        <translation type="unfinished"></translation>
    </message>
    <message>
        <location line="+23"/>
        <source>Direction</source>
        <translation type="unfinished"></translation>
    </message>
    <message>
        <location line="+23"/>
        <source>Version</source>
        <translation type="unfinished"></translation>
    </message>
    <message>
        <location line="+69"/>
        <source>Starting Block</source>
        <translation type="unfinished"></translation>
    </message>
    <message>
        <location line="+23"/>
        <source>Synced Headers</source>
        <translation type="unfinished"></translation>
    </message>
    <message>
        <location line="+23"/>
        <source>Synced Blocks</source>
        <translation type="unfinished"></translation>
    </message>
    <message>
        <location line="-1164"/>
        <location line="+1072"/>
        <source>User Agent</source>
        <translation type="unfinished"></translation>
    </message>
    <message>
        <location line="-737"/>
        <source>Open the %1 debug log file from the current data directory. This can take a few seconds for large log files.</source>
        <translation type="unfinished"></translation>
    </message>
    <message>
        <location line="+84"/>
        <source>Decrease font size</source>
        <translation type="unfinished"></translation>
    </message>
    <message>
        <location line="+32"/>
        <source>Increase font size</source>
        <translation type="unfinished"></translation>
    </message>
    <message>
        <location line="+644"/>
        <source>Services</source>
        <translation type="unfinished"></translation>
    </message>
    <message>
        <location line="+92"/>
        <source>Ban Score</source>
        <translation type="unfinished"></translation>
    </message>
    <message>
        <location line="+23"/>
        <source>Connection Time</source>
        <translation type="unfinished"></translation>
    </message>
    <message>
        <location line="+23"/>
        <source>Last Send</source>
        <translation type="unfinished"></translation>
    </message>
    <message>
        <location line="+23"/>
        <source>Last Receive</source>
        <translation type="unfinished"></translation>
    </message>
    <message>
        <location line="+69"/>
        <source>Ping Time</source>
        <translation type="unfinished"></translation>
    </message>
    <message>
        <location line="+23"/>
        <source>The duration of a currently outstanding ping.</source>
        <translation type="unfinished"></translation>
    </message>
    <message>
        <location line="+3"/>
        <source>Ping Wait</source>
        <translation type="unfinished"></translation>
    </message>
    <message>
        <location line="+23"/>
        <source>Min Ping</source>
        <translation type="unfinished"></translation>
    </message>
    <message>
        <location line="+23"/>
        <source>Time Offset</source>
        <translation type="unfinished"></translation>
    </message>
    <message>
        <location line="-1169"/>
        <source>Last block time</source>
        <translation>Last block time</translation>
    </message>
    <message>
        <location line="+110"/>
        <source>&amp;Open</source>
        <translation>&amp;Open</translation>
    </message>
    <message>
        <location line="+26"/>
        <source>&amp;Console</source>
        <translation>&amp;Console</translation>
    </message>
    <message>
        <location line="+217"/>
        <source>&amp;Network Traffic</source>
        <translation type="unfinished"></translation>
    </message>
    <message>
        <location line="+68"/>
        <source>Totals</source>
        <translation type="unfinished"></translation>
    </message>
    <message>
        <location filename="../rpcconsole.cpp" line="-411"/>
        <source>In:</source>
        <translation type="unfinished"></translation>
    </message>
    <message>
        <location line="+1"/>
        <source>Out:</source>
        <translation type="unfinished"></translation>
    </message>
    <message>
        <location filename="../forms/debugwindow.ui" line="-321"/>
        <source>Debug log file</source>
        <translation>Debug log file</translation>
    </message>
    <message>
        <location line="+155"/>
        <source>Clear console</source>
        <translation>Clear console</translation>
    </message>
    <message>
        <location filename="../rpcconsole.cpp" line="-243"/>
        <source>1 &amp;hour</source>
        <translation type="unfinished"></translation>
    </message>
    <message>
        <location line="+1"/>
        <source>1 &amp;day</source>
        <translation type="unfinished"></translation>
    </message>
    <message>
        <location line="+1"/>
        <source>1 &amp;week</source>
        <translation type="unfinished"></translation>
    </message>
    <message>
        <location line="+1"/>
        <source>1 &amp;year</source>
        <translation type="unfinished"></translation>
    </message>
    <message>
        <location line="-4"/>
        <source>&amp;Disconnect</source>
        <translation type="unfinished"></translation>
    </message>
    <message>
        <location line="+1"/>
        <location line="+1"/>
        <location line="+1"/>
        <location line="+1"/>
        <source>Ban for</source>
        <translation type="unfinished"></translation>
    </message>
    <message>
        <location line="+38"/>
        <source>&amp;Unban</source>
        <translation type="unfinished"></translation>
    </message>
    <message>
        <location line="+164"/>
        <source>Welcome to the %1 RPC console.</source>
        <translation type="unfinished"></translation>
    </message>
    <message>
        <location line="+1"/>
        <source>Use up and down arrows to navigate history, and %1 to clear screen.</source>
        <translation type="unfinished"></translation>
    </message>
    <message>
        <location line="+1"/>
        <source>Type %1 for an overview of available commands.</source>
        <translation type="unfinished"></translation>
    </message>
    <message>
        <location line="+1"/>
        <source>For more information on using this console type %1.</source>
        <translation type="unfinished"></translation>
    </message>
    <message>
        <location line="+2"/>
        <source>WARNING: Scammers have been active, telling users to type commands here, stealing their wallet contents. Do not use this console without fully understanding the ramifications of a command.</source>
        <translation type="unfinished"></translation>
    </message>
    <message>
        <location line="+36"/>
        <source>Network activity disabled</source>
        <translation type="unfinished"></translation>
    </message>
    <message>
        <location line="+70"/>
        <source>Executing command without any wallet</source>
        <translation type="unfinished"></translation>
    </message>
    <message>
        <location line="-2"/>
        <source>Executing command using &quot;%1&quot; wallet</source>
        <translation type="unfinished"></translation>
    </message>
    <message>
        <location line="+189"/>
        <source>(node id: %1)</source>
        <translation type="unfinished"></translation>
    </message>
    <message>
        <location line="+2"/>
        <source>via %1</source>
        <translation type="unfinished"></translation>
    </message>
    <message>
        <location line="+3"/>
        <location line="+1"/>
        <source>never</source>
        <translation type="unfinished"></translation>
    </message>
    <message>
        <location line="+10"/>
        <source>Inbound</source>
        <translation type="unfinished"></translation>
    </message>
    <message>
        <location line="+0"/>
        <source>Outbound</source>
        <translation type="unfinished"></translation>
    </message>
    <message>
        <location line="+2"/>
        <source>Yes</source>
        <translation type="unfinished"></translation>
    </message>
    <message>
        <location line="+0"/>
        <source>No</source>
        <translation type="unfinished"></translation>
    </message>
    <message>
        <location line="+12"/>
        <location line="+6"/>
        <source>Unknown</source>
        <translation type="unfinished"></translation>
    </message>
</context>
<context>
    <name>ReceiveCoinsDialog</name>
    <message>
        <location filename="../forms/receivecoinsdialog.ui" line="+37"/>
        <source>&amp;Amount:</source>
        <translation type="unfinished"></translation>
    </message>
    <message>
        <location line="+16"/>
        <source>&amp;Label:</source>
        <translation type="unfinished">&amp;Label:</translation>
    </message>
    <message>
        <location line="+16"/>
        <source>&amp;Message:</source>
        <translation type="unfinished"></translation>
    </message>
    <message>
        <location line="-3"/>
        <location line="+37"/>
        <source>An optional message to attach to the payment request, which will be displayed when the request is opened. Note: The message will not be sent with the payment over the Particl network.</source>
        <translation type="unfinished"></translation>
    </message>
    <message>
        <location line="-53"/>
        <location line="+32"/>
        <source>An optional label to associate with the new receiving address.</source>
        <translation type="unfinished"></translation>
    </message>
    <message>
        <location line="+7"/>
        <source>Use this form to request payments. All fields are &lt;b&gt;optional&lt;/b&gt;.</source>
        <translation type="unfinished"></translation>
    </message>
    <message>
<<<<<<< HEAD
        <location line="-55"/>
        <location line="+187"/>
        <source>An optional amount to request. Leave this empty or zero to not request a specific amount.</source>
        <translation type="unfinished"></translation>
    </message>
    <message>
        <location line="-59"/>
        <source>Clear all fields of the form.</source>
        <translation type="unfinished"></translation>
    </message>
    <message>
        <location line="+3"/>
        <source>Clear</source>
        <translation type="unfinished"></translation>
    </message>
    <message>
        <location line="+143"/>
        <source>Requested payments history</source>
=======
        <location line="-39"/>
        <location line="+153"/>
        <source>An optional amount to request. Leave this empty or zero to not request a specific amount.</source>
>>>>>>> ae3902ee
        <translation type="unfinished"></translation>
    </message>
    <message>
        <location line="-192"/>
        <source>Standard</source>
        <translation type="unfinished"></translation>
    </message>
    <message>
        <location line="+5"/>
        <source>Stealth</source>
        <translation type="unfinished"></translation>
    </message>
    <message>
        <location line="+5"/>
        <source>Extended</source>
        <translation type="unfinished"></translation>
    </message>
    <message>
<<<<<<< HEAD
        <location line="+5"/>
        <source>Standard 256bit</source>
=======
        <location line="+78"/>
        <source>Native segwit addresses (aka Bech32 or BIP-173) reduce your transaction fees later on and offer better protection against typos, but old wallets don&apos;t support them. When unchecked, an address compatible with older wallets will be created instead.</source>
        <translation type="unfinished"></translation>
    </message>
    <message>
        <location line="+3"/>
        <source>Generate native segwit (Bech32) address</source>
        <translation type="unfinished"></translation>
    </message>
    <message>
        <location line="+61"/>
        <source>Requested payments history</source>
>>>>>>> ae3902ee
        <translation type="unfinished"></translation>
    </message>
    <message>
        <location line="+14"/>
        <source>&amp;Create new receiving address</source>
        <translation type="unfinished"></translation>
    </message>
    <message>
        <location line="+99"/>
        <source>Use bech32 encoding.</source>
        <translation type="unfinished"></translation>
    </message>
    <message>
        <location line="+3"/>
        <source>Use bech32 encoding</source>
        <translation type="unfinished"></translation>
    </message>
    <message>
        <location line="+86"/>
        <source>Show the selected request (does the same as double clicking an entry)</source>
        <translation type="unfinished"></translation>
    </message>
    <message>
        <location line="+3"/>
        <source>Show</source>
        <translation type="unfinished"></translation>
    </message>
    <message>
        <location line="+17"/>
        <source>Remove the selected entries from the list</source>
        <translation type="unfinished"></translation>
    </message>
    <message>
        <location line="+3"/>
        <source>Remove</source>
        <translation type="unfinished"></translation>
    </message>
    <message>
        <location filename="../receivecoinsdialog.cpp" line="+46"/>
        <source>Copy URI</source>
        <translation type="unfinished"></translation>
    </message>
    <message>
        <location line="+1"/>
        <source>Copy label</source>
        <translation type="unfinished"></translation>
    </message>
    <message>
        <location line="+1"/>
        <source>Copy message</source>
        <translation type="unfinished"></translation>
    </message>
    <message>
        <location line="+1"/>
        <source>Copy amount</source>
        <translation type="unfinished"></translation>
    </message>
</context>
<context>
    <name>ReceiveRequestDialog</name>
    <message>
        <location filename="../forms/receiverequestdialog.ui" line="+29"/>
        <source>QR Code</source>
        <translation type="unfinished"></translation>
    </message>
    <message>
        <location line="+46"/>
        <source>Copy &amp;URI</source>
        <translation type="unfinished"></translation>
    </message>
    <message>
        <location line="+10"/>
        <source>Copy &amp;Address</source>
        <translation type="unfinished"></translation>
    </message>
    <message>
        <location line="+10"/>
        <source>&amp;Save Image...</source>
        <translation type="unfinished"></translation>
    </message>
    <message>
        <location filename="../receiverequestdialog.cpp" line="+63"/>
        <source>Request payment to %1</source>
        <translation type="unfinished"></translation>
    </message>
    <message>
        <location line="+6"/>
        <source>Payment information</source>
        <translation type="unfinished"></translation>
    </message>
    <message>
        <location line="+1"/>
        <source>URI</source>
        <translation type="unfinished"></translation>
    </message>
    <message>
        <location line="+2"/>
        <source>Address</source>
        <translation type="unfinished"></translation>
    </message>
    <message>
        <location line="+2"/>
        <source>Amount</source>
        <translation type="unfinished">Amount</translation>
    </message>
    <message>
        <location line="+2"/>
        <source>Label</source>
        <translation type="unfinished"></translation>
    </message>
    <message>
        <location line="+2"/>
        <source>Message</source>
        <translation type="unfinished"></translation>
    </message>
    <message>
        <location line="+2"/>
        <source>Wallet</source>
        <translation type="unfinished">Wallet</translation>
    </message>
</context>
<context>
    <name>RecentRequestsTableModel</name>
    <message>
        <location filename="../recentrequeststablemodel.cpp" line="+27"/>
        <source>Date</source>
        <translation type="unfinished">Date</translation>
    </message>
    <message>
        <location line="+0"/>
        <source>Label</source>
        <translation type="unfinished"></translation>
    </message>
    <message>
        <location line="+0"/>
        <source>Message</source>
        <translation type="unfinished"></translation>
    </message>
    <message>
        <location line="+39"/>
        <source>(no label)</source>
        <translation type="unfinished"></translation>
    </message>
    <message>
        <location line="+9"/>
        <source>(no message)</source>
        <translation type="unfinished"></translation>
    </message>
    <message>
        <location line="+8"/>
        <source>(no amount requested)</source>
        <translation type="unfinished"></translation>
    </message>
    <message>
        <location line="+42"/>
        <source>Requested</source>
        <translation type="unfinished"></translation>
    </message>
</context>
<context>
    <name>SendCoinsDialog</name>
    <message>
        <location filename="../forms/sendcoinsdialog.ui" line="+14"/>
        <location filename="../sendcoinsdialog.cpp" line="+812"/>
        <source>Send Coins</source>
        <translation>Send Coins</translation>
    </message>
    <message>
        <location line="+76"/>
        <source>Coin Control Features</source>
        <translation type="unfinished"></translation>
    </message>
    <message>
        <location line="+20"/>
        <source>Inputs...</source>
        <translation type="unfinished"></translation>
    </message>
    <message>
        <location line="+10"/>
        <source>automatically selected</source>
        <translation type="unfinished"></translation>
    </message>
    <message>
        <location line="+19"/>
        <source>Insufficient funds!</source>
        <translation type="unfinished"></translation>
    </message>
    <message>
        <location line="+89"/>
        <source>Quantity:</source>
        <translation type="unfinished"></translation>
    </message>
    <message>
        <location line="+35"/>
        <source>Bytes:</source>
        <translation type="unfinished"></translation>
    </message>
    <message>
        <location line="+48"/>
        <source>Amount:</source>
        <translation type="unfinished"></translation>
    </message>
    <message>
        <location line="+80"/>
        <source>Fee:</source>
        <translation type="unfinished"></translation>
    </message>
    <message>
        <location line="+51"/>
        <source>After Fee:</source>
        <translation type="unfinished"></translation>
    </message>
    <message>
        <location line="+32"/>
        <source>Change:</source>
        <translation type="unfinished"></translation>
    </message>
    <message>
        <location line="+44"/>
        <source>If this is activated, but the change address is empty or invalid, change will be sent to a newly generated address.</source>
        <translation type="unfinished"></translation>
    </message>
    <message>
        <location line="+3"/>
        <source>Custom change address</source>
        <translation type="unfinished"></translation>
    </message>
    <message>
        <location line="+151"/>
        <source>Balance type to send from.</source>
        <translation type="unfinished"></translation>
    </message>
    <message>
        <location line="+4"/>
        <location line="+22"/>
        <source>Part</source>
        <translation type="unfinished"></translation>
    </message>
    <message>
        <location line="-17"/>
        <location line="+22"/>
        <source>Blind</source>
        <translation type="unfinished"></translation>
    </message>
    <message>
        <location line="-17"/>
        <location line="+22"/>
        <source>Anon</source>
        <translation type="unfinished"></translation>
    </message>
    <message>
        <location line="-14"/>
        <source>Balance type to send to.</source>
        <translation type="unfinished"></translation>
    </message>
    <message>
        <location line="+116"/>
        <source>Transaction Fee:</source>
        <translation type="unfinished"></translation>
    </message>
    <message>
        <location line="+14"/>
        <source>Choose...</source>
        <translation type="unfinished"></translation>
    </message>
    <message>
        <location line="+24"/>
        <source>Using the fallbackfee can result in sending a transaction that will take several hours or days (or never) to confirm. Consider choosing your fee manually or wait until you have validated the complete chain.</source>
        <translation type="unfinished"></translation>
    </message>
    <message>
        <location line="+9"/>
        <source>Warning: Fee estimation is currently not possible.</source>
        <translation type="unfinished"></translation>
    </message>
    <message>
        <location line="+26"/>
        <source>collapse fee-settings</source>
        <translation type="unfinished"></translation>
    </message>
    <message>
        <location line="+51"/>
        <source>Specify a custom fee per kB (1,000 bytes) of the transaction&apos;s virtual size.

Note:  Since the fee is calculated on a per-byte basis, a fee of &quot;100 satoshis per kB&quot; for a transaction size of 500 bytes (half of 1 kB) would ultimately yield a fee of only 50 satoshis.</source>
        <translation type="unfinished"></translation>
    </message>
    <message>
        <location line="+5"/>
        <source>per kilobyte</source>
        <translation type="unfinished"></translation>
    </message>
    <message>
        <location line="-53"/>
        <source>Hide</source>
        <translation type="unfinished"></translation>
    </message>
    <message>
        <location line="+112"/>
        <source>Recommended:</source>
        <translation type="unfinished"></translation>
    </message>
    <message>
        <location line="+30"/>
        <source>Custom:</source>
        <translation type="unfinished"></translation>
    </message>
    <message>
        <location line="+49"/>
        <source>(Smart fee not initialized yet. This usually takes a few blocks...)</source>
        <translation type="unfinished"></translation>
    </message>
    <message>
        <location line="+166"/>
        <source>Send to multiple recipients at once</source>
        <translation>Send to multiple recipients at once</translation>
    </message>
    <message>
        <location line="+3"/>
        <source>Add &amp;Recipient</source>
        <translation>Add &amp;Recipient</translation>
    </message>
    <message>
        <location line="-20"/>
        <source>Clear all fields of the form.</source>
        <translation type="unfinished"></translation>
    </message>
    <message>
        <location line="-883"/>
        <source>Dust:</source>
        <translation type="unfinished"></translation>
    </message>
    <message>
        <location line="+626"/>
        <source>When there is less transaction volume than space in the blocks, miners as well as relaying nodes may enforce a minimum fee. Paying only this minimum fee is just fine, but be aware that this can result in a never confirming transaction once there is more demand for particl transactions than the network can process.</source>
        <translation type="unfinished"></translation>
    </message>
    <message>
        <location line="+3"/>
        <source>A too low fee might result in a never confirming transaction (read the tooltip)</source>
        <translation type="unfinished"></translation>
    </message>
    <message>
        <location line="+131"/>
        <source>Confirmation time target:</source>
        <translation type="unfinished"></translation>
    </message>
    <message>
        <location line="+58"/>
        <source>Enable Replace-By-Fee</source>
        <translation type="unfinished"></translation>
    </message>
    <message>
        <location line="+3"/>
        <source>With Replace-By-Fee (BIP-125) you can increase a transaction&apos;s fee after it is sent. Without this, a higher fee may be recommended to compensate for increased transaction delay risk.</source>
        <translation type="unfinished"></translation>
    </message>
    <message>
        <location line="+65"/>
        <source>Clear &amp;All</source>
        <translation>Clear &amp;All</translation>
    </message>
    <message>
        <location line="+31"/>
        <source>Send to a coldstake script</source>
        <translation type="unfinished"></translation>
    </message>
    <message>
        <location line="+3"/>
        <source>Add &amp;Coldstake Recipient</source>
        <translation type="unfinished"></translation>
    </message>
    <message>
        <location line="+38"/>
        <source>Balance:</source>
        <translation>Balance:</translation>
    </message>
    <message>
        <location line="-101"/>
        <source>Confirm the send action</source>
        <translation>Confirm the send action</translation>
    </message>
    <message>
        <location line="+3"/>
        <source>S&amp;end</source>
        <translation>S&amp;end</translation>
    </message>
    <message>
        <location filename="../sendcoinsdialog.cpp" line="-714"/>
        <source>Copy quantity</source>
        <translation type="unfinished"></translation>
    </message>
    <message>
        <location line="+1"/>
        <source>Copy amount</source>
        <translation type="unfinished"></translation>
    </message>
    <message>
        <location line="+1"/>
        <source>Copy fee</source>
        <translation type="unfinished"></translation>
    </message>
    <message>
        <location line="+1"/>
        <source>Copy after fee</source>
        <translation type="unfinished"></translation>
    </message>
    <message>
        <location line="+1"/>
        <source>Copy bytes</source>
        <translation type="unfinished"></translation>
    </message>
    <message>
        <location line="+1"/>
        <source>Copy dust</source>
        <translation type="unfinished"></translation>
    </message>
    <message>
        <location line="+1"/>
        <source>Copy change</source>
        <translation type="unfinished"></translation>
    </message>
    <message>
        <location line="+87"/>
        <source>%1 (%2 blocks)</source>
        <translation type="unfinished"></translation>
    </message>
    <message>
        <location line="+217"/>
        <source> from wallet &apos;%1&apos;</source>
        <translation type="unfinished"></translation>
    </message>
    <message>
        <location line="+21"/>
        <location line="+11"/>
        <source>%1 to &apos;%2&apos;</source>
        <translation type="unfinished"></translation>
    </message>
    <message>
        <location line="-6"/>
        <location line="+10"/>
        <source>%1 to %2</source>
        <translation type="unfinished"></translation>
    </message>
    <message>
        <location line="+7"/>
        <source>Are you sure you want to send?</source>
        <translation type="unfinished"></translation>
    </message>
    <message>
        <location line="+9"/>
        <source>Estimated Transaction fee</source>
        <translation type="unfinished"></translation>
    </message>
    <message>
        <location line="+13"/>
        <source>removed for transaction fee</source>
        <translation type="unfinished"></translation>
    </message>
    <message>
        <location line="+2"/>
        <source>added as transaction fee</source>
        <translation type="unfinished"></translation>
    </message>
    <message>
        <location line="+28"/>
        <source>or</source>
        <translation type="unfinished"></translation>
    </message>
    <message>
        <location line="-23"/>
        <source>You can increase the fee later (signals Replace-By-Fee, BIP-125).</source>
        <translation type="unfinished"></translation>
    </message>
    <message>
        <location line="-27"/>
        <source>Please, review your transaction.</source>
        <translation type="unfinished"></translation>
    </message>
    <message>
        <location line="+29"/>
        <source>Not signalling Replace-By-Fee, BIP-125.</source>
        <translation type="unfinished"></translation>
    </message>
    <message>
        <location line="+18"/>
        <source>Total Amount</source>
        <translation type="unfinished"></translation>
    </message>
    <message>
        <location line="+9"/>
        <source>To review recipient list click &quot;Show Details...&quot;</source>
        <translation type="unfinished"></translation>
    </message>
    <message>
        <location line="+8"/>
        <source>Your hardware device must be connected to sign this txn.</source>
        <translation type="unfinished"></translation>
    </message>
    <message>
        <location line="+4"/>
        <source>Confirm send coins</source>
        <translation type="unfinished"></translation>
    </message>
    <message>
        <location line="+256"/>
        <source>The recipient address is not valid. Please recheck.</source>
        <translation type="unfinished"></translation>
    </message>
    <message>
        <location line="+3"/>
        <source>The amount to pay must be larger than 0.</source>
        <translation type="unfinished"></translation>
    </message>
    <message>
        <location line="+3"/>
        <source>The amount exceeds your balance.</source>
        <translation type="unfinished"></translation>
    </message>
    <message>
        <location line="+3"/>
        <source>The total exceeds your balance when the %1 transaction fee is included.</source>
        <translation type="unfinished"></translation>
    </message>
    <message>
        <location line="+3"/>
        <source>Duplicate address found: addresses should only be used once each.</source>
        <translation type="unfinished"></translation>
    </message>
    <message>
        <location line="+3"/>
        <source>Transaction creation failed!</source>
        <translation type="unfinished"></translation>
    </message>
    <message>
        <location line="+4"/>
        <source>The transaction was rejected with the following reason: %1</source>
        <translation type="unfinished"></translation>
    </message>
    <message>
        <location line="+4"/>
        <source>A fee higher than %1 is considered an absurdly high fee.</source>
        <translation type="unfinished"></translation>
    </message>
    <message>
        <location line="+3"/>
        <source>Payment request expired.</source>
        <translation type="unfinished"></translation>
    </message>
    <message numerus="yes">
        <location line="+126"/>
        <source>Estimated to begin confirmation within %n block(s).</source>
        <translation>
            <numerusform>Estimated to begin confirmation within %n block.</numerusform>
            <numerusform>Estimated to begin confirmation within %n blocks.</numerusform>
        </translation>
    </message>
    <message>
        <location line="+107"/>
        <source>Warning: Invalid Particl address</source>
        <translation type="unfinished"></translation>
    </message>
    <message>
        <location line="+7"/>
        <source>Warning: Unknown change address</source>
        <translation type="unfinished"></translation>
    </message>
    <message>
        <location line="+3"/>
        <source>Confirm custom change address</source>
        <translation type="unfinished"></translation>
    </message>
    <message>
        <location line="+0"/>
        <source>The address you selected for change is not part of this wallet. Any or all funds in your wallet may be sent to this address. Are you sure?</source>
        <translation type="unfinished"></translation>
    </message>
    <message>
        <location line="+21"/>
        <source>(no label)</source>
        <translation type="unfinished"></translation>
    </message>
</context>
<context>
    <name>SendCoinsEntry</name>
    <message>
        <location filename="../forms/sendcoinsentry.ui" line="+68"/>
        <location line="+911"/>
        <location line="+533"/>
        <source>A&amp;mount:</source>
        <translation>A&amp;mount:</translation>
    </message>
    <message>
        <location line="-1457"/>
        <source>Pay &amp;To:</source>
        <translation>Pay &amp;To:</translation>
    </message>
    <message>
        <location line="+113"/>
        <source>&amp;Label:</source>
        <translation>&amp;Label:</translation>
    </message>
    <message>
        <location line="-75"/>
        <location line="+230"/>
        <location line="+106"/>
        <source>Choose previously used address</source>
        <translation type="unfinished"></translation>
    </message>
    <message>
        <location line="-408"/>
        <source>This is a normal payment.</source>
        <translation type="unfinished"></translation>
    </message>
    <message>
        <location line="+21"/>
        <location line="+362"/>
        <source>Narration:</source>
        <translation type="unfinished"></translation>
    </message>
    <message>
        <location line="-318"/>
        <source>The Particl address to send the payment to</source>
        <translation type="unfinished"></translation>
    </message>
    <message>
        <location line="+23"/>
        <location line="+230"/>
        <location line="+106"/>
        <source>Alt+A</source>
        <translation>Alt+A</translation>
    </message>
    <message>
        <location line="-329"/>
        <location line="+230"/>
        <location line="+106"/>
        <source>Paste address from clipboard</source>
        <translation>Paste address from clipboard</translation>
    </message>
    <message>
        <location line="-320"/>
        <location line="+230"/>
        <location line="+106"/>
        <source>Alt+P</source>
        <translation>Alt+P</translation>
    </message>
    <message>
        <location line="-329"/>
        <location line="+336"/>
        <location line="+471"/>
        <location line="+533"/>
        <source>Remove this entry</source>
        <translation type="unfinished"></translation>
    </message>
    <message>
        <location line="-1293"/>
        <location line="+83"/>
        <source>The fee will be deducted from the amount being sent. The recipient will receive less particl than you enter in the amount field. If multiple recipients are selected, the fee is split equally.</source>
        <translation type="unfinished"></translation>
    </message>
    <message>
        <location line="-80"/>
        <source>S&amp;ubtract fee from amount</source>
        <translation type="unfinished"></translation>
    </message>
    <message>
        <location line="+7"/>
        <location line="+83"/>
        <source>Use available balance</source>
        <translation type="unfinished"></translation>
    </message>
    <message>
        <location line="-74"/>
        <location line="+96"/>
        <source>A short message sent over the Particl network, encrypted if sending to a stealth address or in a blind or anon transaction.</source>
        <translation type="unfinished"></translation>
    </message>
    <message>
        <location line="-86"/>
        <source>Message:</source>
        <translation type="unfinished"></translation>
    </message>
    <message>
        <location line="+28"/>
        <source>This is a payment to a coldstake script.</source>
        <translation type="unfinished"></translation>
    </message>
    <message>
        <location line="+29"/>
        <source>Subtract fee from amount</source>
        <translation type="unfinished"></translation>
    </message>
    <message>
        <location line="+16"/>
        <source>Spend  Address:</source>
        <translation type="unfinished"></translation>
    </message>
    <message>
        <location line="+28"/>
        <source>The Particl address that will be able to spend the output (must be 256bit)</source>
        <translation type="unfinished"></translation>
    </message>
    <message>
        <location line="+62"/>
        <source>Amount:</source>
        <translation type="unfinished"></translation>
    </message>
    <message>
        <location line="+13"/>
        <source>Stake Address:</source>
        <translation type="unfinished"></translation>
    </message>
    <message>
        <location line="+31"/>
        <source>The Particl address that will be able to stake the output</source>
        <translation type="unfinished"></translation>
    </message>
    <message>
        <location line="+491"/>
        <source>This is an unauthenticated payment request.</source>
        <translation type="unfinished"></translation>
    </message>
    <message>
        <location line="+529"/>
        <source>This is an authenticated payment request.</source>
        <translation type="unfinished"></translation>
    </message>
    <message>
        <location line="-1281"/>
        <source>Enter a label for this address to add it to the list of used addresses</source>
        <translation type="unfinished"></translation>
    </message>
    <message>
        <location line="+64"/>
        <source>A message that was attached to the particl: URI which will be stored with the transaction for your reference. Note: This message will not be sent over the Particl network.</source>
        <translation type="unfinished"></translation>
    </message>
    <message>
        <location line="+703"/>
        <location line="+529"/>
        <source>Pay To:</source>
        <translation type="unfinished"></translation>
    </message>
    <message>
        <location line="-495"/>
        <location line="+533"/>
        <source>Memo:</source>
        <translation type="unfinished"></translation>
    </message>
    <message>
        <location filename="../sendcoinsentry.cpp" line="+65"/>
        <source>Enter a label for this address to add it to your address book</source>
        <translation type="unfinished"></translation>
    </message>
</context>
<context>
    <name>SendConfirmationDialog</name>
    <message>
        <location filename="../sendcoinsdialog.cpp" line="+88"/>
        <location line="+5"/>
        <source>Yes</source>
        <translation type="unfinished"></translation>
    </message>
</context>
<context>
    <name>ShutdownWindow</name>
    <message>
        <location filename="../utilitydialog.cpp" line="+83"/>
        <source>%1 is shutting down...</source>
        <translation type="unfinished"></translation>
    </message>
    <message>
        <location line="+1"/>
        <source>Do not shut down the computer until this window disappears.</source>
        <translation type="unfinished"></translation>
    </message>
</context>
<context>
    <name>SignVerifyMessageDialog</name>
    <message>
        <location filename="../forms/signverifymessagedialog.ui" line="+14"/>
        <source>Signatures - Sign / Verify a Message</source>
        <translation>Signatures - Sign / Verify a Message</translation>
    </message>
    <message>
        <location line="+13"/>
        <source>&amp;Sign Message</source>
        <translation>&amp;Sign Message</translation>
    </message>
    <message>
        <location line="+6"/>
        <source>You can sign messages/agreements with your addresses to prove you can receive particl sent to them. Be careful not to sign anything vague or random, as phishing attacks may try to trick you into signing your identity over to them. Only sign fully-detailed statements you agree to.</source>
        <translation type="unfinished"></translation>
    </message>
    <message>
        <location line="+18"/>
        <source>The Particl address to sign the message with</source>
        <translation type="unfinished"></translation>
    </message>
    <message>
        <location line="+7"/>
        <location line="+210"/>
        <source>Choose previously used address</source>
        <translation type="unfinished"></translation>
    </message>
    <message>
        <location line="-200"/>
        <location line="+210"/>
        <source>Alt+A</source>
        <translation>Alt+A</translation>
    </message>
    <message>
        <location line="-200"/>
        <source>Paste address from clipboard</source>
        <translation>Paste address from clipboard</translation>
    </message>
    <message>
        <location line="+10"/>
        <source>Alt+P</source>
        <translation>Alt+P</translation>
    </message>
    <message>
        <location line="+12"/>
        <source>Enter the message you want to sign here</source>
        <translation>Enter the message you want to sign here</translation>
    </message>
    <message>
        <location line="+7"/>
        <source>Signature</source>
        <translation>Signature</translation>
    </message>
    <message>
        <location line="+27"/>
        <source>Copy the current signature to the system clipboard</source>
        <translation>Copy the current signature to the system clipboard</translation>
    </message>
    <message>
        <location line="+21"/>
        <source>Sign the message to prove you own this Particl address</source>
        <translation>Sign the message to prove you own this Particl address</translation>
    </message>
    <message>
        <location line="+3"/>
        <source>Sign &amp;Message</source>
        <translation>Sign &amp;Message</translation>
    </message>
    <message>
        <location line="+14"/>
        <source>Reset all sign message fields</source>
        <translation>Reset all sign message fields</translation>
    </message>
    <message>
        <location line="+3"/>
        <location line="+143"/>
        <source>Clear &amp;All</source>
        <translation>Clear &amp;All</translation>
    </message>
    <message>
        <location line="-84"/>
        <source>&amp;Verify Message</source>
        <translation>&amp;Verify Message</translation>
    </message>
    <message>
        <location line="+6"/>
        <source>Enter the receiver&apos;s address, message (ensure you copy line breaks, spaces, tabs, etc. exactly) and signature below to verify the message. Be careful not to read more into the signature than what is in the signed message itself, to avoid being tricked by a man-in-the-middle attack. Note that this only proves the signing party receives with the address, it cannot prove sendership of any transaction!</source>
        <translation type="unfinished"></translation>
    </message>
    <message>
        <location line="+21"/>
        <source>The Particl address the message was signed with</source>
        <translation type="unfinished"></translation>
    </message>
    <message>
        <location line="+37"/>
        <source>Verify the message to ensure it was signed with the specified Particl address</source>
        <translation>Verify the message to ensure it was signed with the specified Particl address</translation>
    </message>
    <message>
        <location line="+3"/>
        <source>Verify &amp;Message</source>
        <translation>Verify &amp;Message</translation>
    </message>
    <message>
        <location line="+14"/>
        <source>Reset all verify message fields</source>
        <translation>Reset all verify message fields</translation>
    </message>
    <message>
        <location filename="../signverifymessagedialog.cpp" line="+39"/>
        <source>Click &quot;Sign Message&quot; to generate signature</source>
        <translation type="unfinished"></translation>
    </message>
    <message>
        <location line="+81"/>
        <location line="+78"/>
        <source>The entered address is invalid.</source>
        <translation type="unfinished"></translation>
    </message>
    <message>
        <location line="-78"/>
        <location line="+7"/>
        <location line="+71"/>
        <location line="+6"/>
        <source>Please check the address and try again.</source>
        <translation type="unfinished"></translation>
    </message>
    <message>
        <location line="-77"/>
        <location line="+77"/>
        <source>The entered address does not refer to a key.</source>
        <translation type="unfinished"></translation>
    </message>
    <message>
        <location line="-69"/>
        <source>Wallet unlock was cancelled.</source>
        <translation type="unfinished"></translation>
    </message>
    <message>
        <location line="+8"/>
        <source>Private key for the entered address is not available.</source>
        <translation type="unfinished"></translation>
    </message>
    <message>
        <location line="+12"/>
        <source>Message signing failed.</source>
        <translation type="unfinished"></translation>
    </message>
    <message>
        <location line="+5"/>
        <source>Message signed.</source>
        <translation type="unfinished"></translation>
    </message>
    <message>
        <location line="+55"/>
        <source>The signature could not be decoded.</source>
        <translation type="unfinished"></translation>
    </message>
    <message>
        <location line="+0"/>
        <location line="+13"/>
        <source>Please check the signature and try again.</source>
        <translation type="unfinished"></translation>
    </message>
    <message>
        <location line="+0"/>
        <source>The signature did not match the message digest.</source>
        <translation type="unfinished"></translation>
    </message>
    <message>
        <location line="+6"/>
        <source>Message verification failed.</source>
        <translation type="unfinished"></translation>
    </message>
    <message>
        <location line="+5"/>
        <source>Message verified.</source>
        <translation type="unfinished"></translation>
    </message>
</context>
<context>
    <name>TrafficGraphWidget</name>
    <message>
        <location filename="../trafficgraphwidget.cpp" line="+81"/>
        <source>KB/s</source>
        <translation type="unfinished"></translation>
    </message>
</context>
<context>
    <name>TransactionDesc</name>
    <message numerus="yes">
        <location filename="../transactiondesc.cpp" line="+43"/>
        <source>Open for %n more block(s)</source>
        <translation>
            <numerusform>Open for %n more block</numerusform>
            <numerusform>Open for %n more blocks</numerusform>
        </translation>
    </message>
    <message>
        <location line="+2"/>
        <source>Open until %1</source>
        <translation type="unfinished"></translation>
    </message>
    <message>
        <location line="+6"/>
        <source>conflicted with a transaction with %1 confirmations</source>
        <translation type="unfinished"></translation>
    </message>
    <message>
        <location line="+2"/>
        <source>0/unconfirmed, %1</source>
        <translation type="unfinished"></translation>
    </message>
    <message>
        <location line="+0"/>
        <source>in memory pool</source>
        <translation type="unfinished"></translation>
    </message>
    <message>
        <location line="+0"/>
        <source>not in memory pool</source>
        <translation type="unfinished"></translation>
    </message>
    <message>
        <location line="+0"/>
        <source>abandoned</source>
        <translation type="unfinished"></translation>
    </message>
    <message>
        <location line="+2"/>
        <source>%1/unconfirmed</source>
        <translation type="unfinished"></translation>
    </message>
    <message>
        <location line="+2"/>
        <source>%1 confirmations</source>
        <translation type="unfinished"></translation>
    </message>
    <message>
        <location line="+22"/>
        <source>Status</source>
        <translation type="unfinished"></translation>
    </message>
    <message>
        <location line="+3"/>
        <source>Date</source>
        <translation type="unfinished">Date</translation>
    </message>
    <message>
        <location line="+19"/>
        <source>Confirmations</source>
        <translation type="unfinished"></translation>
    </message>
    <message>
        <location line="+4"/>
        <source>Block hash</source>
        <translation type="unfinished"></translation>
    </message>
    <message>
        <location line="+1"/>
        <source>Block index</source>
        <translation type="unfinished"></translation>
    </message>
    <message>
        <location line="+1"/>
        <source>Block time</source>
        <translation type="unfinished"></translation>
    </message>
    <message>
        <location line="+21"/>
        <source>Source</source>
        <translation type="unfinished"></translation>
    </message>
    <message>
        <location line="+0"/>
        <source>Generated</source>
        <translation type="unfinished"></translation>
    </message>
    <message>
        <location line="+5"/>
        <location line="+14"/>
        <location line="+72"/>
        <source>From</source>
        <translation type="unfinished"></translation>
    </message>
    <message>
        <location line="-72"/>
        <source>unknown</source>
        <translation type="unfinished"></translation>
    </message>
    <message>
        <location line="+1"/>
        <location line="+20"/>
        <location line="+72"/>
        <source>To</source>
        <translation type="unfinished"></translation>
    </message>
    <message>
        <location line="-90"/>
        <source>own address</source>
        <translation type="unfinished"></translation>
    </message>
    <message>
        <location line="+0"/>
        <location line="+69"/>
        <source>watch-only</source>
        <translation type="unfinished"></translation>
    </message>
    <message>
        <location line="-67"/>
        <source>label</source>
        <translation type="unfinished"></translation>
    </message>
    <message>
        <location line="+36"/>
        <location line="+12"/>
        <location line="+58"/>
        <location line="+37"/>
        <location line="+68"/>
        <source>Credit</source>
        <translation type="unfinished"></translation>
    </message>
    <message numerus="yes">
        <location line="-173"/>
        <source>matures in %n more block(s)</source>
        <translation>
            <numerusform>matures in %n more block</numerusform>
            <numerusform>matures in %n more blocks</numerusform>
        </translation>
    </message>
    <message>
        <location line="+2"/>
        <source>not accepted</source>
        <translation type="unfinished"></translation>
    </message>
    <message>
        <location line="+64"/>
        <location line="+26"/>
        <location line="+73"/>
        <source>Debit</source>
        <translation type="unfinished"></translation>
    </message>
    <message>
        <location line="-89"/>
        <source>Total debit</source>
        <translation type="unfinished"></translation>
    </message>
    <message>
        <location line="+1"/>
        <source>Total credit</source>
        <translation type="unfinished"></translation>
    </message>
    <message>
        <location line="+5"/>
        <source>Transaction fee</source>
        <translation type="unfinished"></translation>
    </message>
    <message>
        <location line="+27"/>
        <source>Net amount</source>
        <translation type="unfinished"></translation>
    </message>
    <message>
        <location line="+6"/>
        <location line="+12"/>
        <source>Message</source>
        <translation type="unfinished"></translation>
    </message>
    <message>
        <location line="-10"/>
        <source>Comment</source>
        <translation type="unfinished"></translation>
    </message>
    <message>
        <location line="-221"/>
        <location line="+223"/>
        <source>Transaction ID</source>
        <translation type="unfinished"></translation>
    </message>
    <message>
        <location line="-210"/>
        <location line="+211"/>
        <source>Transaction total size</source>
        <translation type="unfinished"></translation>
    </message>
    <message>
        <location line="+1"/>
        <source>Transaction virtual size</source>
        <translation type="unfinished"></translation>
    </message>
    <message>
        <location line="+1"/>
        <source>Output index</source>
        <translation type="unfinished"></translation>
    </message>
    <message>
        <location line="+10"/>
        <source>Narration</source>
        <translation type="unfinished"></translation>
    </message>
    <message>
        <location line="+14"/>
        <source>Merchant</source>
        <translation type="unfinished"></translation>
    </message>
    <message>
        <location line="+8"/>
        <source>Generated coins must mature %1 blocks before they can be spent. When you generated this block, it was broadcast to the network to be added to the block chain. If it fails to get into the chain, its state will change to &quot;not accepted&quot; and it won&apos;t be spendable. This may occasionally happen if another node generates a block within a few seconds of yours.</source>
        <translation type="unfinished"></translation>
    </message>
    <message>
        <location line="+8"/>
        <source>Debug information</source>
        <translation type="unfinished"></translation>
    </message>
    <message>
        <location line="+13"/>
        <source>Transaction</source>
        <translation type="unfinished"></translation>
    </message>
    <message>
        <location line="+3"/>
        <source>Inputs</source>
        <translation type="unfinished"></translation>
    </message>
    <message>
        <location line="+21"/>
        <source>Amount</source>
        <translation type="unfinished">Amount</translation>
    </message>
    <message>
        <location line="+1"/>
        <location line="+1"/>
        <source>true</source>
        <translation type="unfinished"></translation>
    </message>
    <message>
        <location line="-1"/>
        <location line="+1"/>
        <source>false</source>
        <translation type="unfinished"></translation>
    </message>
</context>
<context>
    <name>TransactionDescDialog</name>
    <message>
        <location filename="../forms/transactiondescdialog.ui" line="+20"/>
        <source>This pane shows a detailed description of the transaction</source>
        <translation>This pane shows a detailed description of the transaction</translation>
    </message>
    <message>
        <location filename="../transactiondescdialog.cpp" line="+17"/>
        <source>Details for %1</source>
        <translation type="unfinished"></translation>
    </message>
</context>
<context>
    <name>TransactionTableModel</name>
    <message>
        <location filename="../transactiontablemodel.cpp" line="+253"/>
        <source>Date</source>
        <translation type="unfinished">Date</translation>
    </message>
    <message>
        <location line="+0"/>
        <source>Type</source>
        <translation type="unfinished"></translation>
    </message>
    <message>
        <location line="+0"/>
        <source>Label</source>
        <translation type="unfinished"></translation>
    </message>
    <message>
        <location line="+0"/>
        <source>In</source>
        <translation type="unfinished"></translation>
    </message>
    <message>
        <location line="+0"/>
        <source>Out</source>
        <translation type="unfinished"></translation>
    </message>
    <message numerus="yes">
        <location line="+60"/>
        <source>Open for %n more block(s)</source>
        <translation>
            <numerusform>Open for %n more block</numerusform>
            <numerusform>Open for %n more blocks</numerusform>
        </translation>
    </message>
    <message>
        <location line="+3"/>
        <source>Open until %1</source>
        <translation type="unfinished"></translation>
    </message>
    <message>
        <location line="+3"/>
        <source>Unconfirmed</source>
        <translation type="unfinished"></translation>
    </message>
    <message>
        <location line="+3"/>
        <source>Abandoned</source>
        <translation type="unfinished"></translation>
    </message>
    <message>
        <location line="+3"/>
        <source>Confirming (%1 of %2 recommended confirmations)</source>
        <translation type="unfinished"></translation>
    </message>
    <message>
        <location line="+3"/>
        <source>Confirmed (%1 confirmations)</source>
        <translation type="unfinished"></translation>
    </message>
    <message>
        <location line="+3"/>
        <source>Conflicted</source>
        <translation type="unfinished"></translation>
    </message>
    <message>
        <location line="+3"/>
        <source>Immature (%1 confirmations, will be available after %2)</source>
        <translation type="unfinished"></translation>
    </message>
    <message>
        <location line="+3"/>
        <source>Generated but not accepted</source>
        <translation type="unfinished"></translation>
    </message>
    <message>
        <location line="+39"/>
        <source>Received with</source>
        <translation type="unfinished"></translation>
    </message>
    <message>
        <location line="+2"/>
        <source>Received from</source>
        <translation type="unfinished"></translation>
    </message>
    <message>
        <location line="+3"/>
        <source>Sent to</source>
        <translation type="unfinished"></translation>
    </message>
    <message>
        <location line="+2"/>
        <source>Payment to yourself</source>
        <translation type="unfinished"></translation>
    </message>
    <message>
        <location line="+2"/>
        <source>Mined</source>
        <translation type="unfinished"></translation>
    </message>
    <message>
        <location line="+2"/>
        <source>Staked</source>
        <translation type="unfinished"></translation>
    </message>
    <message>
        <location line="+29"/>
        <source>watch-only</source>
        <translation type="unfinished"></translation>
    </message>
    <message>
        <location line="+16"/>
        <source>(n/a)</source>
        <translation type="unfinished"></translation>
    </message>
    <message>
        <location line="+217"/>
        <source>(no label)</source>
        <translation type="unfinished"></translation>
    </message>
    <message>
        <location line="+39"/>
        <source>Transaction status. Hover over this field to show number of confirmations.</source>
        <translation type="unfinished"></translation>
    </message>
    <message>
        <location line="+2"/>
        <source>Date and time that the transaction was received.</source>
        <translation type="unfinished"></translation>
    </message>
    <message>
        <location line="+2"/>
        <source>Type of transaction.</source>
        <translation type="unfinished"></translation>
    </message>
    <message>
        <location line="+2"/>
        <source>Whether or not a watch-only address is involved in this transaction.</source>
        <translation type="unfinished"></translation>
    </message>
    <message>
        <location line="+2"/>
        <source>User-defined intent/purpose of the transaction.</source>
        <translation type="unfinished"></translation>
    </message>
    <message>
        <location line="+2"/>
        <source>Type of input coin.</source>
        <translation type="unfinished"></translation>
    </message>
    <message>
        <location line="+2"/>
        <source>Type of output coin.</source>
        <translation type="unfinished"></translation>
    </message>
    <message>
        <location line="+2"/>
        <source>Amount removed from or added to balance.</source>
        <translation type="unfinished"></translation>
    </message>
</context>
<context>
    <name>TransactionView</name>
    <message>
        <location filename="../transactionview.cpp" line="+69"/>
        <location line="+16"/>
        <source>All</source>
        <translation type="unfinished"></translation>
    </message>
    <message>
        <location line="-15"/>
        <source>Today</source>
        <translation type="unfinished"></translation>
    </message>
    <message>
        <location line="+1"/>
        <source>This week</source>
        <translation type="unfinished"></translation>
    </message>
    <message>
        <location line="+1"/>
        <source>This month</source>
        <translation type="unfinished"></translation>
    </message>
    <message>
        <location line="+1"/>
        <source>Last month</source>
        <translation type="unfinished"></translation>
    </message>
    <message>
        <location line="+1"/>
        <source>This year</source>
        <translation type="unfinished"></translation>
    </message>
    <message>
        <location line="+1"/>
        <source>Range...</source>
        <translation type="unfinished"></translation>
    </message>
    <message>
        <location line="+11"/>
        <source>Received with</source>
        <translation type="unfinished"></translation>
    </message>
    <message>
        <location line="+2"/>
        <source>Sent to</source>
        <translation type="unfinished"></translation>
    </message>
    <message>
        <location line="+2"/>
        <source>To yourself</source>
        <translation type="unfinished"></translation>
    </message>
    <message>
        <location line="+1"/>
        <source>Mined</source>
        <translation type="unfinished"></translation>
    </message>
    <message>
        <location line="+1"/>
        <source>Other</source>
        <translation type="unfinished"></translation>
    </message>
    <message>
        <location line="+1"/>
        <source>Staked</source>
        <translation type="unfinished"></translation>
    </message>
    <message>
        <location line="+5"/>
        <source>Enter address, transaction id, or label to search</source>
        <translation type="unfinished"></translation>
    </message>
    <message>
        <location line="+4"/>
        <source>Min amount</source>
        <translation type="unfinished"></translation>
    </message>
    <message>
        <location line="+51"/>
        <source>Abandon transaction</source>
        <translation type="unfinished"></translation>
    </message>
    <message>
        <location line="+1"/>
        <source>Increase transaction fee</source>
        <translation type="unfinished"></translation>
    </message>
    <message>
        <location line="+2"/>
        <source>Copy address</source>
        <translation type="unfinished"></translation>
    </message>
    <message>
        <location line="+1"/>
        <source>Copy label</source>
        <translation type="unfinished"></translation>
    </message>
    <message>
        <location line="+1"/>
        <source>Copy amount</source>
        <translation type="unfinished"></translation>
    </message>
    <message>
        <location line="+1"/>
        <source>Copy transaction ID</source>
        <translation type="unfinished"></translation>
    </message>
    <message>
        <location line="+1"/>
        <source>Copy raw transaction</source>
        <translation type="unfinished"></translation>
    </message>
    <message>
        <location line="+1"/>
        <source>Copy full transaction details</source>
        <translation type="unfinished"></translation>
    </message>
    <message>
        <location line="+1"/>
        <source>Edit label</source>
        <translation type="unfinished"></translation>
    </message>
    <message>
        <location line="+1"/>
        <source>Show transaction details</source>
        <translation type="unfinished"></translation>
    </message>
    <message>
        <location line="+196"/>
        <source>Export Transaction History</source>
        <translation type="unfinished"></translation>
    </message>
    <message>
        <location line="+1"/>
        <source>Comma separated file (*.csv)</source>
        <translation type="unfinished"></translation>
    </message>
    <message>
        <location line="+9"/>
        <source>Confirmed</source>
        <translation type="unfinished">Confirmed</translation>
    </message>
    <message>
        <location line="+2"/>
        <source>Watch-only</source>
        <translation type="unfinished"></translation>
    </message>
    <message>
        <location line="+1"/>
        <source>Date</source>
        <translation type="unfinished">Date</translation>
    </message>
    <message>
        <location line="+1"/>
        <source>Type</source>
        <translation type="unfinished"></translation>
    </message>
    <message>
        <location line="+1"/>
        <source>Label</source>
        <translation type="unfinished"></translation>
    </message>
    <message>
        <location line="+1"/>
        <source>Address</source>
        <translation type="unfinished"></translation>
    </message>
    <message>
        <location line="+2"/>
        <source>ID</source>
        <translation type="unfinished"></translation>
    </message>
    <message>
        <location line="+3"/>
        <source>Exporting Failed</source>
        <translation type="unfinished"></translation>
    </message>
    <message>
        <location line="+0"/>
        <source>There was an error trying to save the transaction history to %1.</source>
        <translation type="unfinished"></translation>
    </message>
    <message>
        <location line="+4"/>
        <source>Exporting Successful</source>
        <translation type="unfinished"></translation>
    </message>
    <message>
        <location line="+0"/>
        <source>The transaction history was successfully saved to %1.</source>
        <translation type="unfinished"></translation>
    </message>
    <message>
        <location line="+171"/>
        <source>Range:</source>
        <translation type="unfinished"></translation>
    </message>
    <message>
        <location line="+8"/>
        <source>to</source>
        <translation type="unfinished"></translation>
    </message>
</context>
<context>
    <name>UnitDisplayStatusBarControl</name>
    <message>
        <location filename="../bitcoingui.cpp" line="+179"/>
        <source>Unit to show amounts in. Click to select another unit.</source>
        <translation type="unfinished"></translation>
    </message>
</context>
<context>
    <name>WalletController</name>
    <message>
        <location filename="../walletcontroller.cpp" line="-209"/>
        <source>Close wallet</source>
        <translation type="unfinished"></translation>
    </message>
    <message>
        <location line="+1"/>
        <source>Are you sure you wish to close the wallet &lt;i&gt;%1&lt;/i&gt;?</source>
        <translation type="unfinished"></translation>
    </message>
    <message>
        <location line="+1"/>
        <source>Closing the wallet for too long can result in having to resync the entire chain if pruning is enabled.</source>
        <translation type="unfinished"></translation>
    </message>
</context>
<context>
    <name>WalletFrame</name>
    <message>
        <location filename="../walletframe.cpp" line="+29"/>
        <source>No wallet has been loaded.</source>
        <translation type="unfinished"></translation>
    </message>
</context>
<context>
    <name>WalletModel</name>
    <message>
        <location filename="../walletmodel.cpp" line="+584"/>
        <location line="+4"/>
        <location line="+8"/>
        <source>Wallet Model</source>
        <translation type="unfinished"></translation>
    </message>
    <message>
        <location line="+46"/>
        <location line="+39"/>
        <location line="+5"/>
        <source>Fee bump error</source>
        <translation type="unfinished"></translation>
    </message>
    <message>
        <location line="-44"/>
        <source>Increasing transaction fee failed</source>
        <translation type="unfinished"></translation>
    </message>
    <message>
        <location line="+6"/>
        <source>Do you want to increase the fee?</source>
        <translation type="unfinished"></translation>
    </message>
    <message>
        <location line="+4"/>
        <source>Current fee:</source>
        <translation type="unfinished"></translation>
    </message>
    <message>
        <location line="+4"/>
        <source>Increase:</source>
        <translation type="unfinished"></translation>
    </message>
    <message>
        <location line="+4"/>
        <source>New fee:</source>
        <translation type="unfinished"></translation>
    </message>
    <message>
        <location line="+4"/>
        <source>Confirm fee bump</source>
        <translation type="unfinished"></translation>
    </message>
    <message>
        <location line="+17"/>
        <source>Can&apos;t sign transaction.</source>
        <translation type="unfinished"></translation>
    </message>
    <message>
        <location line="+5"/>
        <source>Could not commit transaction</source>
        <translation type="unfinished"></translation>
    </message>
    <message>
        <location line="+35"/>
        <source>default wallet</source>
        <translation type="unfinished"></translation>
    </message>
</context>
<context>
    <name>WalletView</name>
    <message>
        <location filename="../walletview.cpp" line="+48"/>
        <source>&amp;Export</source>
        <translation type="unfinished">&amp;Export</translation>
    </message>
    <message>
        <location line="+1"/>
        <source>Export the data in the current tab to a file</source>
        <translation type="unfinished">Export the data in the current tab to a file</translation>
    </message>
    <message>
        <location line="+212"/>
        <source>Backup Wallet</source>
        <translation type="unfinished"></translation>
    </message>
    <message>
        <location line="+1"/>
        <source>Wallet Data (*.dat)</source>
        <translation type="unfinished"></translation>
    </message>
    <message>
        <location line="+6"/>
        <source>Backup Failed</source>
        <translation type="unfinished"></translation>
    </message>
    <message>
        <location line="+0"/>
        <source>There was an error trying to save the wallet data to %1.</source>
        <translation type="unfinished"></translation>
    </message>
    <message>
        <location line="+4"/>
        <source>Backup Successful</source>
        <translation type="unfinished"></translation>
    </message>
    <message>
        <location line="+0"/>
        <source>The wallet data was successfully saved to %1.</source>
        <translation type="unfinished"></translation>
    </message>
    <message>
        <location line="+53"/>
        <source>Cancel</source>
        <translation type="unfinished"></translation>
    </message>
</context>
<context>
    <name>bitcoin-core</name>
    <message>
        <location filename="../bitcoinstrings.cpp" line="+28"/>
        <source>Distributed under the MIT software license, see the accompanying file %s or %s</source>
        <translation type="unfinished"></translation>
    </message>
    <message>
        <location line="+20"/>
        <source>Prune configured below the minimum of %d MiB.  Please use a higher number.</source>
        <translation type="unfinished"></translation>
    </message>
    <message>
        <location line="+2"/>
        <source>Prune: last wallet synchronisation goes beyond pruned data. You need to -reindex (download the whole blockchain again in case of pruned node)</source>
        <translation type="unfinished"></translation>
    </message>
    <message>
        <location line="+3"/>
        <source>Rescans are not possible in pruned mode. You will need to use -reindex which will download the whole blockchain again.</source>
        <translation type="unfinished"></translation>
    </message>
    <message>
        <location line="+76"/>
        <source>Error: A fatal internal error occurred, see debug.log for details</source>
        <translation type="unfinished"></translation>
    </message>
    <message>
        <location line="+36"/>
        <source>Pruning blockstore...</source>
        <translation type="unfinished"></translation>
    </message>
    <message>
        <location line="+37"/>
        <source>Unable to start HTTP server. See debug log for details.</source>
        <translation type="unfinished"></translation>
    </message>
    <message>
        <location line="-190"/>
        <source>The %s developers</source>
        <translation type="unfinished"></translation>
    </message>
    <message>
        <location line="+4"/>
        <source>Can&apos;t generate a change-address key. No keys in the internal keypool and can&apos;t generate any keys.</source>
        <translation type="unfinished"></translation>
    </message>
    <message>
        <location line="+3"/>
        <source>Cannot obtain a lock on data directory %s. %s is probably already running.</source>
        <translation type="unfinished"></translation>
    </message>
    <message>
        <location line="+2"/>
        <source>Cannot provide specific connections and have addrman find outgoing connections at the same.</source>
        <translation type="unfinished"></translation>
    </message>
    <message>
        <location line="+10"/>
        <source>Error reading %s! All keys read correctly, but transaction data or address book entries might be missing or incorrect.</source>
        <translation type="unfinished"></translation>
    </message>
    <message>
        <location line="+11"/>
        <source>Please check that your computer&apos;s date and time are correct! If your clock is wrong, %s will not work properly.</source>
        <translation type="unfinished"></translation>
    </message>
    <message>
        <location line="+3"/>
        <source>Please contribute if you find %s useful. Visit %s for further information about the software.</source>
        <translation type="unfinished"></translation>
    </message>
    <message>
        <location line="+11"/>
        <source>The block database contains a block which appears to be from the future. This may be due to your computer&apos;s date and time being set incorrectly. Only rebuild the block database if you are sure that your computer&apos;s date and time are correct</source>
        <translation type="unfinished"></translation>
    </message>
    <message>
        <location line="+7"/>
        <source>This is a pre-release test build - use at your own risk - do not use for mining or merchant applications</source>
        <translation type="unfinished"></translation>
    </message>
    <message>
        <location line="+3"/>
        <source>This is the transaction fee you may discard if change is smaller than dust at this level</source>
        <translation type="unfinished"></translation>
    </message>
    <message>
        <location line="+12"/>
        <source>Unable to replay blocks. You will need to rebuild the database using -reindex-chainstate.</source>
        <translation type="unfinished"></translation>
    </message>
    <message>
        <location line="+3"/>
        <source>Unable to rewind the database to a pre-fork state. You will need to redownload the blockchain</source>
        <translation type="unfinished"></translation>
    </message>
    <message>
        <location line="+5"/>
        <source>Warning: The network does not appear to fully agree! Some miners appear to be experiencing issues.</source>
        <translation type="unfinished"></translation>
    </message>
    <message>
        <location line="+7"/>
        <source>Warning: We do not appear to fully agree with our peers! You may need to upgrade, or other nodes may need to upgrade.</source>
        <translation type="unfinished"></translation>
    </message>
    <message>
        <location line="+8"/>
        <source>%d of last 100 blocks have unexpected version</source>
        <translation type="unfinished"></translation>
    </message>
    <message>
        <location line="+1"/>
        <source>%s corrupt, salvage failed</source>
        <translation type="unfinished"></translation>
    </message>
    <message>
        <location line="+2"/>
        <source>-maxmempool must be at least %d MB</source>
        <translation type="unfinished"></translation>
    </message>
    <message>
        <location line="+5"/>
        <source>Cannot resolve -%s address: &apos;%s&apos;</source>
        <translation type="unfinished"></translation>
    </message>
    <message>
        <location line="+2"/>
        <source>Change index out of range</source>
        <translation type="unfinished"></translation>
    </message>
    <message>
        <location line="+1"/>
        <source>Config setting for %s only applied on %s network when in [%s] section.</source>
        <translation type="unfinished"></translation>
    </message>
    <message>
        <location line="+1"/>
        <source>Copyright (C) %i-%i</source>
        <translation type="unfinished"></translation>
    </message>
    <message>
        <location line="+1"/>
        <source>Corrupted block database detected</source>
        <translation>Corrupted block database detected</translation>
    </message>
    <message>
        <location line="+1"/>
        <source>Do you want to rebuild the block database now?</source>
        <translation>Do you want to rebuild the block database now?</translation>
    </message>
    <message>
        <location line="+3"/>
        <source>Error initializing block database</source>
        <translation>Error initializing block database</translation>
    </message>
    <message>
        <location line="+1"/>
        <source>Error initializing wallet database environment %s!</source>
        <translation>Error initializing wallet database environment %s!</translation>
    </message>
    <message>
        <location line="+1"/>
        <source>Error loading %s</source>
        <translation type="unfinished"></translation>
    </message>
    <message>
        <location line="+1"/>
        <source>Error loading %s: Private keys can only be disabled during creation</source>
        <translation type="unfinished"></translation>
    </message>
    <message>
        <location line="+1"/>
        <source>Error loading %s: Wallet corrupted</source>
        <translation type="unfinished"></translation>
    </message>
    <message>
        <location line="+1"/>
        <source>Error loading %s: Wallet requires newer version of %s</source>
        <translation type="unfinished"></translation>
    </message>
    <message>
        <location line="+1"/>
        <source>Error loading block database</source>
        <translation>Error loading block database</translation>
    </message>
    <message>
        <location line="+2"/>
        <source>Error opening block database</source>
        <translation>Error opening block database</translation>
    </message>
    <message>
        <location line="+6"/>
        <source>Failed to listen on any port. Use -listen=0 if you want this.</source>
        <translation>Failed to listen on any port. Use -listen=0 if you want this.</translation>
    </message>
    <message>
        <location line="+1"/>
        <source>Failed to rescan the wallet during initialization</source>
        <translation type="unfinished"></translation>
    </message>
    <message>
        <location line="+2"/>
        <source>Importing...</source>
        <translation type="unfinished"></translation>
    </message>
    <message>
        <location line="+1"/>
        <source>Incorrect or no genesis block found. Wrong datadir for network?</source>
        <translation>Incorrect or no genesis block found. Wrong datadir for network?</translation>
    </message>
    <message>
        <location line="+1"/>
        <source>Initialization sanity check failed. %s is shutting down.</source>
        <translation type="unfinished"></translation>
    </message>
    <message>
        <location line="+6"/>
        <source>Invalid amount for -%s=&lt;amount&gt;: &apos;%s&apos;</source>
        <translation type="unfinished"></translation>
    </message>
    <message>
        <location line="+1"/>
        <source>Invalid amount for -discardfee=&lt;amount&gt;: &apos;%s&apos;</source>
        <translation type="unfinished"></translation>
    </message>
    <message>
        <location line="+1"/>
        <source>Invalid amount for -fallbackfee=&lt;amount&gt;: &apos;%s&apos;</source>
        <translation type="unfinished"></translation>
    </message>
    <message>
        <location line="+32"/>
        <source>Specified blocks directory &quot;%s&quot; does not exist.</source>
        <translation type="unfinished"></translation>
    </message>
    <message>
        <location line="+21"/>
        <source>Unable to create the PID file &apos;%s&apos;: %s</source>
        <translation type="unfinished"></translation>
    </message>
    <message>
        <location line="+10"/>
        <source>Upgrading txindex database</source>
        <translation type="unfinished"></translation>
    </message>
    <message>
        <location line="-59"/>
        <source>Loading P2P addresses...</source>
        <translation type="unfinished"></translation>
    </message>
    <message>
        <location line="-18"/>
        <source>Error: Disk space is too low!</source>
        <translation type="unfinished"></translation>
    </message>
    <message>
        <location line="+11"/>
        <source>Invalid P2P permission: &apos;%s&apos;</source>
        <translation type="unfinished"></translation>
    </message>
    <message>
        <location line="+8"/>
        <source>Loading banlist...</source>
        <translation type="unfinished"></translation>
    </message>
    <message>
        <location line="+7"/>
        <source>Not enough file descriptors available.</source>
        <translation>Not enough file descriptors available.</translation>
    </message>
    <message>
        <location line="+5"/>
        <source>Prune cannot be configured with a negative value.</source>
        <translation type="unfinished"></translation>
    </message>
    <message>
        <location line="+1"/>
        <source>Prune mode is incompatible with -blockfilterindex.</source>
        <translation type="unfinished"></translation>
    </message>
    <message>
        <location line="+1"/>
        <source>Prune mode is incompatible with -txindex.</source>
        <translation type="unfinished"></translation>
    </message>
    <message>
        <location line="+3"/>
        <source>Replaying blocks...</source>
        <translation type="unfinished"></translation>
    </message>
    <message>
        <location line="+2"/>
        <source>Rewinding blocks...</source>
        <translation type="unfinished"></translation>
    </message>
    <message>
        <location line="+10"/>
        <source>The source code is available from %s.</source>
        <translation type="unfinished"></translation>
    </message>
    <message>
        <location line="+10"/>
        <source>Transaction fee and change calculation failed</source>
        <translation type="unfinished"></translation>
    </message>
    <message>
        <location line="+8"/>
        <source>Unable to bind to %s on this computer. %s is probably already running.</source>
        <translation type="unfinished"></translation>
    </message>
    <message>
        <location line="+3"/>
        <source>Unable to generate keys</source>
        <translation type="unfinished"></translation>
    </message>
    <message>
        <location line="+3"/>
        <source>Unknown -blockfilterindex value %s.</source>
        <translation type="unfinished"></translation>
    </message>
    <message>
        <location line="+1"/>
        <source>Unknown address type &apos;%s&apos;</source>
        <translation type="unfinished"></translation>
    </message>
    <message>
        <location line="+1"/>
        <source>Unknown change type &apos;%s&apos;</source>
        <translation type="unfinished"></translation>
    </message>
    <message>
        <location line="+2"/>
        <source>Unsupported logging category %s=%s.</source>
        <translation type="unfinished"></translation>
    </message>
    <message>
        <location line="+2"/>
        <source>User Agent comment (%s) contains unsafe characters.</source>
        <translation type="unfinished"></translation>
    </message>
    <message>
        <location line="+1"/>
        <source>Verifying blocks...</source>
        <translation>Verifying blocks...</translation>
    </message>
    <message>
        <location line="+2"/>
        <source>Wallet needed to be rewritten: restart %s to complete</source>
        <translation type="unfinished"></translation>
    </message>
    <message>
        <location line="-178"/>
        <source>Error: Listening for incoming connections failed (listen returned error %s)</source>
        <translation type="unfinished"></translation>
    </message>
    <message>
        <location line="+5"/>
        <source>Invalid amount for -maxtxfee=&lt;amount&gt;: &apos;%s&apos; (must be at least the minrelay fee of %s to prevent stuck transactions)</source>
        <translation type="unfinished"></translation>
    </message>
    <message>
        <location line="+22"/>
        <source>The transaction amount is too small to send after the fee has been deducted</source>
        <translation type="unfinished"></translation>
    </message>
    <message>
        <location line="+35"/>
        <source>You need to rebuild the database using -reindex to change -timestampindex</source>
        <translation type="unfinished"></translation>
    </message>
    <message>
        <location line="+2"/>
        <source>You need to rebuild the database using -reindex to go back to unpruned mode.  This will redownload the entire blockchain</source>
        <translation type="unfinished"></translation>
    </message>
    <message>
        <location line="+7"/>
        <source>Anon output not found in db, %d</source>
        <translation type="unfinished"></translation>
    </message>
    <message>
        <location line="+1"/>
        <source>Anon pubkey not found in db, %s</source>
        <translation type="unfinished"></translation>
    </message>
    <message>
        <location line="+1"/>
        <source>Block %d casts vote for option %u of proposal %u.
</source>
        <translation type="unfinished"></translation>
    </message>
    <message>
        <location line="+10"/>
        <source>Duplicate index found, %d</source>
        <translation type="unfinished"></translation>
    </message>
    <message>
        <location line="+10"/>
        <source>Error reading from database, shutting down.</source>
        <translation type="unfinished"></translation>
    </message>
    <message>
        <location line="+1"/>
        <source>Error upgrading chainstate database</source>
        <translation type="unfinished"></translation>
    </message>
    <message>
        <location line="+2"/>
        <source>Error: Disk space is low for %s</source>
        <translation type="unfinished"></translation>
    </message>
    <message>
        <location line="+4"/>
        <source>Hit nMaxTries limit, %d, %d, have %d, lastindex %d</source>
        <translation type="unfinished"></translation>
    </message>
    <message>
        <location line="+5"/>
        <source>Insufficient funds.</source>
        <translation type="unfinished"></translation>
    </message>
    <message>
        <location line="+1"/>
        <source>Invalid -onion address or hostname: &apos;%s&apos;</source>
        <translation type="unfinished"></translation>
    </message>
    <message>
        <location line="+1"/>
        <source>Invalid -proxy address or hostname: &apos;%s&apos;</source>
        <translation type="unfinished"></translation>
    </message>
    <message>
        <location line="+5"/>
        <source>Invalid amount for -paytxfee=&lt;amount&gt;: &apos;%s&apos; (must be at least %s)</source>
        <translation type="unfinished"></translation>
    </message>
    <message>
        <location line="+1"/>
        <source>Invalid amount for -reservebalance=&lt;amount&gt;</source>
        <translation type="unfinished"></translation>
    </message>
    <message>
        <location line="+1"/>
        <source>Invalid netmask specified in -whitelist: &apos;%s&apos;</source>
        <translation type="unfinished"></translation>
    </message>
    <message>
        <location line="+5"/>
        <source>Need to specify a port with -whitebind: &apos;%s&apos;</source>
        <translation type="unfinished"></translation>
    </message>
    <message>
        <location line="+1"/>
        <source>No key for anonoutput, %s</source>
        <translation type="unfinished"></translation>
    </message>
    <message>
        <location line="+1"/>
        <source>Not anon output %s %d</source>
        <translation type="unfinished"></translation>
    </message>
    <message>
        <location line="+1"/>
        <source>Not enough anon outputs exist, last: %d, required: %d</source>
        <translation type="unfinished"></translation>
    </message>
    <message>
        <location line="+2"/>
        <source>Num inputs per signature out of range</source>
        <translation type="unfinished"></translation>
    </message>
    <message>
        <location line="+1"/>
        <source>Output isn&apos;t standard.</source>
        <translation type="unfinished"></translation>
    </message>
    <message>
        <location line="+1"/>
        <source>PrepareTransaction for device failed: %s</source>
        <translation type="unfinished"></translation>
    </message>
    <message>
        <location line="+1"/>
        <source>ProduceSignature from device failed: %s</source>
        <translation type="unfinished"></translation>
    </message>
    <message>
        <location line="+5"/>
        <source>Reducing -maxconnections from %d to %d, because of system limitations.</source>
        <translation type="unfinished"></translation>
    </message>
    <message>
        <location line="+4"/>
        <source>Ring size out of range [%d, %d]</source>
        <translation type="unfinished"></translation>
    </message>
    <message>
        <location line="+1"/>
        <source>Ring size out of range</source>
        <translation type="unfinished"></translation>
    </message>
    <message>
        <location line="+1"/>
        <source>Section [%s] is not recognized.</source>
        <translation type="unfinished"></translation>
    </message>
    <message>
        <location line="+1"/>
        <source>Signing transaction failed</source>
        <translation>Signing transaction failed</translation>
    </message>
    <message>
        <location line="+1"/>
        <source>Specified -walletdir &quot;%s&quot; does not exist</source>
        <translation type="unfinished"></translation>
    </message>
    <message>
        <location line="+1"/>
        <source>Specified -walletdir &quot;%s&quot; is a relative path</source>
        <translation type="unfinished"></translation>
    </message>
    <message>
        <location line="+1"/>
        <source>Specified -walletdir &quot;%s&quot; is not a directory</source>
        <translation type="unfinished"></translation>
    </message>
    <message>
        <location line="+4"/>
        <source>The specified config file %s does not exist
</source>
        <translation type="unfinished"></translation>
    </message>
    <message>
        <location line="+1"/>
        <source>The transaction amount is too small to pay the fee</source>
        <translation type="unfinished"></translation>
    </message>
    <message>
        <location line="+2"/>
        <source>This is experimental software.</source>
        <translation type="unfinished"></translation>
    </message>
    <message>
        <location line="+3"/>
        <source>Transaction amount too small</source>
        <translation>Transaction amount too small</translation>
    </message>
    <message>
        <location line="+2"/>
        <source>Transaction amounts must not be negative.</source>
        <translation type="unfinished"></translation>
    </message>
    <message>
        <location line="+2"/>
        <source>Transaction fee and change calculation failed.</source>
        <translation type="unfinished"></translation>
    </message>
    <message>
        <location line="+3"/>
        <source>Transaction must have at least one recipient.</source>
        <translation type="unfinished"></translation>
    </message>
    <message>
        <location line="+1"/>
        <source>Transaction too large for fee policy.</source>
        <translation type="unfinished"></translation>
    </message>
    <message>
        <location line="+1"/>
        <source>Transaction too large</source>
        <translation>Transaction too large</translation>
    </message>
    <message>
        <location line="+1"/>
        <source>Unable to bind to %s on this computer (bind returned error %s)</source>
        <translation type="unfinished"></translation>
    </message>
    <message>
        <location line="+3"/>
        <source>Unable to generate initial keys</source>
        <translation type="unfinished"></translation>
    </message>
    <message>
        <location line="+2"/>
        <source>Unable to reduce plain output to add blind change.</source>
        <translation type="unfinished"></translation>
    </message>
    <message>
        <location line="+10"/>
        <source>Verifying wallet(s)...</source>
        <translation type="unfinished"></translation>
    </message>
    <message>
        <location line="+2"/>
        <source>Warning: unknown new rules activated (versionbit %i)</source>
        <translation type="unfinished"></translation>
    </message>
    <message>
        <location line="+1"/>
        <source>You need to rebuild the database using -reindex to change -addressindex</source>
        <translation type="unfinished"></translation>
    </message>
    <message>
        <location line="+1"/>
        <source>You need to rebuild the database using -reindex to change -spentindex</source>
        <translation type="unfinished"></translation>
    </message>
    <message>
        <location line="+1"/>
        <source>Zapping all transactions from wallet...</source>
        <translation type="unfinished"></translation>
    </message>
    <message>
        <location line="-203"/>
        <source>-maxtxfee is set very high! Fees this large could be paid on a single transaction.</source>
        <translation type="unfinished"></translation>
    </message>
    <message>
        <location line="+56"/>
        <source>This is the transaction fee you may pay when fee estimates are not available.</source>
        <translation type="unfinished"></translation>
    </message>
    <message>
        <location line="+2"/>
        <source>This product includes software developed by the OpenSSL Project for use in the OpenSSL Toolkit %s and cryptographic software written by Eric Young and UPnP software written by Thomas Bernard.</source>
        <translation type="unfinished"></translation>
    </message>
    <message>
        <location line="+4"/>
        <source>Total length of network version string (%i) exceeds maximum length (%i). Reduce the number or size of uacomments.</source>
        <translation type="unfinished"></translation>
    </message>
    <message>
        <location line="+14"/>
        <source>Warning: Wallet file corrupt, data salvaged! Original %s saved as %s in %s; if your balance or transactions are incorrect you should restore from a backup.</source>
        <translation type="unfinished"></translation>
    </message>
    <message>
        <location line="+14"/>
        <source>%s is set very high!</source>
        <translation type="unfinished"></translation>
    </message>
    <message>
        <location line="+22"/>
        <source>Error loading wallet %s. Duplicate -wallet filename specified.</source>
        <translation type="unfinished"></translation>
    </message>
    <message>
        <location line="+53"/>
        <source>Starting network threads...</source>
        <translation type="unfinished"></translation>
    </message>
    <message>
        <location line="+4"/>
        <source>The wallet will avoid paying less than the minimum relay fee.</source>
        <translation type="unfinished"></translation>
    </message>
    <message>
        <location line="+2"/>
        <source>This is the minimum transaction fee you pay on every transaction.</source>
        <translation type="unfinished"></translation>
    </message>
    <message>
        <location line="+1"/>
        <source>This is the transaction fee you will pay if you send a transaction.</source>
        <translation type="unfinished"></translation>
    </message>
    <message>
        <location line="+2"/>
        <source>Transaction amounts must not be negative</source>
        <translation type="unfinished"></translation>
    </message>
    <message>
        <location line="+4"/>
        <source>Transaction has too long of a mempool chain</source>
        <translation type="unfinished"></translation>
    </message>
    <message>
        <location line="+1"/>
        <source>Transaction must have at least one recipient</source>
        <translation type="unfinished"></translation>
    </message>
    <message>
        <location line="+14"/>
        <source>Unknown network specified in -onlynet: &apos;%s&apos;</source>
        <translation>Unknown network specified in -onlynet: &apos;%s&apos;</translation>
    </message>
    <message>
        <location line="-68"/>
        <source>Insufficient funds</source>
        <translation>Insufficient funds</translation>
    </message>
    <message>
        <location line="-114"/>
        <source>Cannot upgrade a non HD split wallet without upgrading to support pre split keypool. Please use -upgradewallet=169900 or -upgradewallet with no version specified.</source>
        <translation type="unfinished"></translation>
    </message>
    <message>
        <location line="+12"/>
        <source>Fee estimation failed. Fallbackfee is disabled. Wait a few blocks or enable -fallbackfee.</source>
        <translation type="unfinished"></translation>
    </message>
    <message>
        <location line="+48"/>
        <source>Warning: Private keys detected in wallet {%s} with disabled private keys</source>
        <translation type="unfinished"></translation>
    </message>
    <message>
        <location line="+26"/>
        <source>Cannot write to data directory &apos;%s&apos;; check permissions.</source>
        <translation type="unfinished"></translation>
    </message>
    <message>
        <location line="+41"/>
        <source>Loading block index...</source>
        <translation>Loading block index...</translation>
    </message>
    <message>
        <location line="+1"/>
        <source>Loading wallet...</source>
        <translation>Loading wallet...</translation>
    </message>
    <message>
        <location line="-44"/>
        <source>Cannot downgrade wallet</source>
        <translation>Cannot downgrade wallet</translation>
    </message>
    <message>
        <location line="+60"/>
        <source>Rescanning...</source>
        <translation>Rescanning...</translation>
    </message>
    <message>
        <location line="-52"/>
        <source>Done loading</source>
        <translation>Done loading</translation>
    </message>
</context>
</TS><|MERGE_RESOLUTION|>--- conflicted
+++ resolved
@@ -3049,7 +3049,13 @@
         <translation type="unfinished"></translation>
     </message>
     <message>
-        <location line="-53"/>
+        <location line="-69"/>
+        <location line="+187"/>
+        <source>An optional amount to request. Leave this empty or zero to not request a specific amount.</source>
+        <translation type="unfinished"></translation>
+    </message>
+    <message>
+        <location line="-171"/>
         <location line="+32"/>
         <source>An optional label to associate with the new receiving address.</source>
         <translation type="unfinished"></translation>
@@ -3060,34 +3066,11 @@
         <translation type="unfinished"></translation>
     </message>
     <message>
-<<<<<<< HEAD
-        <location line="-55"/>
-        <location line="+187"/>
-        <source>An optional amount to request. Leave this empty or zero to not request a specific amount.</source>
-        <translation type="unfinished"></translation>
-    </message>
-    <message>
-        <location line="-59"/>
-        <source>Clear all fields of the form.</source>
-        <translation type="unfinished"></translation>
-    </message>
-    <message>
-        <location line="+3"/>
-        <source>Clear</source>
-        <translation type="unfinished"></translation>
-    </message>
-    <message>
-        <location line="+143"/>
-        <source>Requested payments history</source>
-=======
-        <location line="-39"/>
-        <location line="+153"/>
-        <source>An optional amount to request. Leave this empty or zero to not request a specific amount.</source>
->>>>>>> ae3902ee
-        <translation type="unfinished"></translation>
-    </message>
-    <message>
-        <location line="-192"/>
+        <source></source>
+        <translation></translation>
+    </message>
+    <message>
+        <location line="+27"/>
         <source>Standard</source>
         <translation type="unfinished"></translation>
     </message>
@@ -3102,42 +3085,42 @@
         <translation type="unfinished"></translation>
     </message>
     <message>
-<<<<<<< HEAD
         <location line="+5"/>
         <source>Standard 256bit</source>
-=======
-        <location line="+78"/>
-        <source>Native segwit addresses (aka Bech32 or BIP-173) reduce your transaction fees later on and offer better protection against typos, but old wallets don&apos;t support them. When unchecked, an address compatible with older wallets will be created instead.</source>
-        <translation type="unfinished"></translation>
-    </message>
-    <message>
-        <location line="+3"/>
-        <source>Generate native segwit (Bech32) address</source>
+        <translation type="unfinished"></translation>
+    </message>
+    <message>
+        <location line="+14"/>
+        <source>&amp;Create new receiving address</source>
+        <translation type="unfinished"></translation>
+    </message>
+    <message>
+        <location line="+17"/>
+        <source>Clear all fields of the form.</source>
+        <translation type="unfinished"></translation>
+    </message>
+    <message>
+        <location line="+3"/>
+        <source>Clear</source>
+        <translation type="unfinished"></translation>
+    </message>
+    <message>
+        <location line="+79"/>
+        <source>Use bech32 encoding.</source>
+        <translation type="unfinished"></translation>
+    </message>
+    <message>
+        <location line="+3"/>
+        <source>Use bech32 encoding</source>
         <translation type="unfinished"></translation>
     </message>
     <message>
         <location line="+61"/>
         <source>Requested payments history</source>
->>>>>>> ae3902ee
-        <translation type="unfinished"></translation>
-    </message>
-    <message>
-        <location line="+14"/>
-        <source>&amp;Create new receiving address</source>
-        <translation type="unfinished"></translation>
-    </message>
-    <message>
-        <location line="+99"/>
-        <source>Use bech32 encoding.</source>
-        <translation type="unfinished"></translation>
-    </message>
-    <message>
-        <location line="+3"/>
-        <source>Use bech32 encoding</source>
-        <translation type="unfinished"></translation>
-    </message>
-    <message>
-        <location line="+86"/>
+        <translation type="unfinished"></translation>
+    </message>
+    <message>
+        <location line="+25"/>
         <source>Show the selected request (does the same as double clicking an entry)</source>
         <translation type="unfinished"></translation>
     </message>
