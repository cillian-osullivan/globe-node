// Copyright (c) 2009-2010 Satoshi Nakamoto
// Copyright (c) 2009-2020 The Bitcoin Core developers
// Distributed under the MIT software license, see the accompanying
// file COPYING or http://www.opensource.org/licenses/mit-license.php.

#include <validation.h>

#include <arith_uint256.h>
#include <chain.h>
#include <chainparams.h>
#include <checkqueue.h>
#include <consensus/consensus.h>
#include <consensus/merkle.h>
#include <consensus/tx_check.h>
#include <consensus/tx_verify.h>
#include <consensus/validation.h>
#include <cuckoocache.h>
#include <flatfile.h>
#include <hash.h>
#include <index/blockfilterindex.h>
#include <index/txindex.h>
#include <logging.h>
#include <logging/timer.h>
#include <node/blockstorage.h>
#include <node/coinstats.h>
#include <node/ui_interface.h>
#include <policy/policy.h>
#include <policy/settings.h>
#include <pow.h>
#include <primitives/block.h>
#include <primitives/transaction.h>
#include <random.h>
#include <reverse_iterator.h>
#include <script/script.h>
#include <script/interpreter.h>
#include <script/sigcache.h>
#include <shutdown.h>
#include <signet.h>
#include <timedata.h>
#include <tinyformat.h>
#include <txdb.h>
#include <txmempool.h>
#include <uint256.h>
#include <undo.h>
#include <util/check.h> // For NDEBUG compile time check
#include <util/moneystr.h>
#include <util/rbf.h>
#include <util/strencodings.h>
#include <util/system.h>
#include <util/translation.h>
#include <validationinterface.h>
#include <warnings.h>
#include <smsg/smessage.h>
#include <net.h>
#include <pos/kernel.h>
#include <anon.h>
#include <rctindex.h>
#include <insight/insight.h>
#include <insight/balanceindex.h>

#include <optional>
#include <string>

#include <boost/algorithm/string/replace.hpp>

#define MICRO 0.000001
#define MILLI 0.001

/**
 * An extra transaction can be added to a package, as long as it only has one
 * ancestor and is no larger than this. Not really any reason to make this
 * configurable as it doesn't materially change DoS parameters.
 */
static const unsigned int EXTRA_DESCENDANT_TX_SIZE_LIMIT = 10000;
/** Maximum kilobytes for transactions to store for processing during reorg */
static const unsigned int MAX_DISCONNECTED_TX_POOL_SIZE = 20000;
/** Time to wait between writing blocks/block index to disk. */
static constexpr std::chrono::hours DATABASE_WRITE_INTERVAL{1};
/** Time to wait between flushing chainstate to disk. */
static constexpr std::chrono::hours DATABASE_FLUSH_INTERVAL{24};
/** Maximum age of our tip for us to be considered current for fee estimation */
static constexpr std::chrono::hours MAX_FEE_ESTIMATION_TIP_AGE{3};
const std::vector<std::string> CHECKLEVEL_DOC {
    "level 0 reads the blocks from disk",
    "level 1 verifies block validity",
    "level 2 verifies undo data",
    "level 3 checks disconnection of tip blocks",
    "level 4 tries to reconnect the blocks",
    "each level includes the checks of the previous levels",
};

bool CBlockIndexWorkComparator::operator()(const CBlockIndex *pa, const CBlockIndex *pb) const {
    // First sort by most total work, ...
    if (pa->nChainWork > pb->nChainWork) return false;
    if (pa->nChainWork < pb->nChainWork) return true;

    // ... then by earliest time received, ...
    if (pa->nSequenceId < pb->nSequenceId) return false;
    if (pa->nSequenceId > pb->nSequenceId) return true;

    // Use pointer address as tie breaker (should only happen with blocks
    // loaded from disk, as those all have id 0).
    if (pa < pb) return false;
    if (pa > pb) return true;

    // Identical blocks.
    return false;
}

ChainstateManager g_chainman;

CChainState& ChainstateActive()
{
    LOCK(::cs_main);
    assert(g_chainman.m_active_chainstate);
    return *g_chainman.m_active_chainstate;
}

CChain& ChainActive()
{
    LOCK(::cs_main);
    return ::ChainstateActive().m_chain;
}

ChainstateManager& ChainstateManagerActive()
{
    LOCK(::cs_main);
    return g_chainman;
}

/**
 * Mutex to guard access to validation specific variables, such as reading
 * or changing the chainstate.
 *
 * This may also need to be locked when updating the transaction pool, e.g. on
 * AcceptToMemoryPool. See CTxMemPool::cs comment for details.
 *
 * The transaction pool has a separate lock to allow reading from it and the
 * chainstate at the same time.
 */
RecursiveMutex cs_main;

CBlockIndex *pindexBestHeader = nullptr;
Mutex g_best_block_mutex;
std::condition_variable g_best_block_cv;
uint256 g_best_block;
bool g_parallel_script_checks{false};
std::atomic_bool fSkipRangeproof(false);
std::atomic_bool fBusyImporting(false);        // covers ActivateBestChain too
bool fRequireStandard = true;
bool fCheckBlockIndex = false;
bool fCheckpointsEnabled = DEFAULT_CHECKPOINTS_ENABLED;
unsigned int MIN_BLOCKS_TO_KEEP = 288;
unsigned int NODE_NETWORK_LIMITED_MIN_BLOCKS = 288;
int64_t nMaxTipAge = DEFAULT_MAX_TIP_AGE;
static bool fVerifyingDB = false;

uint256 hashAssumeValid;
arith_uint256 nMinimumChainWork;

CFeeRate minRelayTxFee = CFeeRate(DEFAULT_MIN_RELAY_TX_FEE);

// Internal stuff
namespace {
    CBlockIndex* pindexBestInvalid = nullptr;
} // namespace

// Internal stuff from blockstorage ...
extern RecursiveMutex cs_LastBlockFile;
extern std::vector<CBlockFileInfo> vinfoBlockFile;
extern int nLastBlockFile;
extern bool fCheckForPruning;
extern std::set<CBlockIndex*> setDirtyBlockIndex;
extern std::set<int> setDirtyFileInfo;
void FlushBlockFile(bool fFinalize = false, bool finalize_undo = false);
// ... TODO move fully to blockstorage

CBlockIndex* BlockManager::LookupBlockIndex(const uint256& hash) const
{
    AssertLockHeld(cs_main);
    assert(std::addressof(g_chainman.BlockIndex()) == std::addressof(m_block_index));
    BlockMap::const_iterator it = m_block_index.find(hash);
    return it == m_block_index.end() ? nullptr : it->second;
}

CBlockIndex* BlockManager::FindForkInGlobalIndex(const CChain& chain, const CBlockLocator& locator)
{
    AssertLockHeld(cs_main);

    assert(std::addressof(g_chainman.m_blockman) == std::addressof(*this));
    // Find the latest block common to locator and chain - we expect that
    // locator.vHave is sorted descending by height.
    for (const uint256& hash : locator.vHave) {
        CBlockIndex* pindex = LookupBlockIndex(hash);
        if (pindex) {
            if (chain.Contains(pindex))
                return pindex;
            if (pindex->GetAncestor(chain.Height()) == chain.Tip()) {
                return chain.Tip();
            }
        }
    }
    return chain.Genesis();
}

std::unique_ptr<CBlockTreeDB> pblocktree;

namespace particl {
bool DelayBlock(const std::shared_ptr<const CBlock>& pblock, BlockValidationState& state) EXCLUSIVE_LOCKS_REQUIRED(cs_main);
void CheckDelayedBlocks(const CChainParams& chainparams, const uint256 &block_hash) LOCKS_EXCLUDED(cs_main);

std::map<uint256, StakeConflict> mapStakeConflict;
std::map<COutPoint, uint256> mapStakeSeen;
std::list<COutPoint> listStakeSeen;

CoinStakeCache coinStakeCache GUARDED_BY(cs_main);
CoinStakeCache smsgFeeCoinstakeCache;
CoinStakeCache smsgDifficultyCoinstakeCache(180);

size_t MAX_DELAYED_BLOCKS = 64;
int64_t MAX_DELAY_BLOCK_SECONDS = 180;

class DelayedBlock
{
public:
    DelayedBlock(const std::shared_ptr<const CBlock>& pblock, int node_id) : m_pblock(pblock), m_node_id(node_id) {
        m_time = GetTime();
    }
    int64_t m_time;
    std::shared_ptr<const CBlock> m_pblock;
    int m_node_id;
};
std::list<DelayedBlock> list_delayed_blocks;
} // namespace particl
extern void Misbehaving(NodeId nodeid, int howmuch, const std::string& message="");
extern void IncPersistentMisbehaviour(NodeId node_id, int howmuch) EXCLUSIVE_LOCKS_REQUIRED(cs_main);
extern bool AddNodeHeader(NodeId node_id, const uint256 &hash) EXCLUSIVE_LOCKS_REQUIRED(cs_main);
extern void RemoveNodeHeader(const uint256 &hash) EXCLUSIVE_LOCKS_REQUIRED(cs_main);
extern void RemoveNonReceivedHeaderFromNodes(BlockMap::iterator mi) EXCLUSIVE_LOCKS_REQUIRED(cs_main);
extern bool IncDuplicateHeaders(NodeId node_id) EXCLUSIVE_LOCKS_REQUIRED(cs_main);


bool CheckInputScripts(const CTransaction& tx, TxValidationState &state,
                       const CCoinsViewCache &inputs, unsigned int flags, bool cacheSigStore,
                       bool cacheFullScriptStore, PrecomputedTransactionData& txdata,
                       std::vector<CScriptCheck> *pvChecks = nullptr, bool fAnonChecks = true)
                       EXCLUSIVE_LOCKS_REQUIRED(cs_main);

bool CheckFinalTx(const CBlockIndex* active_chain_tip, const CTransaction &tx, int flags)
{
    AssertLockHeld(cs_main);
    assert(active_chain_tip); // TODO: Make active_chain_tip a reference
    assert(std::addressof(*::ChainActive().Tip()) == std::addressof(*active_chain_tip));

    // By convention a negative value for flags indicates that the
    // current network-enforced consensus rules should be used. In
    // a future soft-fork scenario that would mean checking which
    // rules would be enforced for the next block and setting the
    // appropriate flags. At the present time no soft-forks are
    // scheduled, so no flags are set.
    flags = std::max(flags, 0);

    // CheckFinalTx() uses active_chain_tip.Height()+1 to evaluate
    // nLockTime because when IsFinalTx() is called within
    // CBlock::AcceptBlock(), the height of the block *being*
    // evaluated is what is used. Thus if we want to know if a
    // transaction can be part of the *next* block, we need to call
    // IsFinalTx() with one more than active_chain_tip.Height().
    const int nBlockHeight = active_chain_tip->nHeight + 1;

    // BIP113 requires that time-locked transactions have nLockTime set to
    // less than the median time of the previous block they're contained in.
    // When the next block is created its previous block will be the current
    // chain tip, so we use that to calculate the median time passed to
    // IsFinalTx() if LOCKTIME_MEDIAN_TIME_PAST is set.
    const int64_t nBlockTime = (flags & LOCKTIME_MEDIAN_TIME_PAST)
                             ? active_chain_tip->GetMedianTimePast()
                             : GetAdjustedTime();

    return IsFinalTx(tx, nBlockHeight, nBlockTime);
}

bool TestLockPointValidity(CChain& active_chain, const LockPoints* lp)
{
    AssertLockHeld(cs_main);
    assert(lp);
    // If there are relative lock times then the maxInputBlock will be set
    // If there are no relative lock times, the LockPoints don't depend on the chain
    if (lp->maxInputBlock) {
        // Check whether ::ChainActive() is an extension of the block at which the LockPoints
        // calculation was valid.  If not LockPoints are no longer valid
        assert(std::addressof(::ChainActive()) == std::addressof(active_chain));
        if (!active_chain.Contains(lp->maxInputBlock)) {
            return false;
        }
    }

    // LockPoints still valid
    return true;
}

bool CheckSequenceLocks(CChainState& active_chainstate,
                        const CTxMemPool& pool,
                        const CTransaction& tx,
                        int flags,
                        LockPoints* lp,
                        bool useExistingLockPoints)
{
    AssertLockHeld(cs_main);
    AssertLockHeld(pool.cs);
    assert(std::addressof(::ChainstateActive()) == std::addressof(active_chainstate));

    CBlockIndex* tip = active_chainstate.m_chain.Tip();
    assert(tip != nullptr);

    CBlockIndex index;
    index.pprev = tip;
    // CheckSequenceLocks() uses active_chainstate.m_chain.Height()+1 to evaluate
    // height based locks because when SequenceLocks() is called within
    // ConnectBlock(), the height of the block *being*
    // evaluated is what is used.
    // Thus if we want to know if a transaction can be part of the
    // *next* block, we need to use one more than active_chainstate.m_chain.Height()
    index.nHeight = tip->nHeight + 1;

    std::pair<int, int64_t> lockPair;
    if (useExistingLockPoints) {
        assert(lp);
        lockPair.first = lp->height;
        lockPair.second = lp->time;
    }
    else {
        // CoinsTip() contains the UTXO set for active_chainstate.m_chain.Tip()
        CCoinsViewMemPool viewMemPool(&active_chainstate.CoinsTip(), pool);
        std::vector<int> prevheights;
        prevheights.resize(tx.vin.size());
        for (size_t txinIndex = 0; txinIndex < tx.vin.size(); txinIndex++) {
            const CTxIn& txin = tx.vin[txinIndex];

            if (txin.IsAnonInput()) {
                prevheights[txinIndex] = tip->nHeight + 1;
                continue;
            }

            Coin coin;
            if (!viewMemPool.GetCoin(txin.prevout, coin)) {
                return error("%s: Missing input", __func__);
            }
            if (coin.nHeight == MEMPOOL_HEIGHT) {
                // Assume all mempool transaction confirm in the next block
                prevheights[txinIndex] = tip->nHeight + 1;
            } else {
                prevheights[txinIndex] = coin.nHeight;
            }
        }
        lockPair = CalculateSequenceLocks(tx, flags, prevheights, index);
        if (lp) {
            lp->height = lockPair.first;
            lp->time = lockPair.second;
            // Also store the hash of the block with the highest height of
            // all the blocks which have sequence locked prevouts.
            // This hash needs to still be on the chain
            // for these LockPoint calculations to be valid
            // Note: It is impossible to correctly calculate a maxInputBlock
            // if any of the sequence locked inputs depend on unconfirmed txs,
            // except in the special case where the relative lock time/height
            // is 0, which is equivalent to no sequence lock. Since we assume
            // input height of tip+1 for mempool txs and test the resulting
            // lockPair from CalculateSequenceLocks against tip+1.  We know
            // EvaluateSequenceLocks will fail if there was a non-zero sequence
            // lock on a mempool input, so we can use the return value of
            // CheckSequenceLocks to indicate the LockPoints validity
            int maxInputHeight = 0;
            for (const int height : prevheights) {
                // Can ignore mempool inputs since we'll fail if they had non-zero locks
                if (height != tip->nHeight+1) {
                    maxInputHeight = std::max(maxInputHeight, height);
                }
            }
            lp->maxInputBlock = tip->GetAncestor(maxInputHeight);
        }
    }
    return EvaluateSequenceLocks(index, lockPair);
}

// Returns the script flags which should be checked for a given block
static unsigned int GetBlockScriptFlags(const CBlockIndex* pindex, const Consensus::Params& chainparams);

static void LimitMempoolSize(CTxMemPool& pool, CCoinsViewCache& coins_cache, size_t limit, std::chrono::seconds age)
    EXCLUSIVE_LOCKS_REQUIRED(pool.cs, ::cs_main)
{
    int expired = pool.Expire(GetTime<std::chrono::seconds>() - age);
    if (expired != 0) {
        LogPrint(BCLog::MEMPOOL, "Expired %i transactions from the memory pool\n", expired);
    }

    std::vector<COutPoint> vNoSpendsRemaining;
    pool.TrimToSize(limit, &vNoSpendsRemaining);
    assert(std::addressof(::ChainstateActive().CoinsTip()) == std::addressof(coins_cache));
    for (const COutPoint& removed : vNoSpendsRemaining)
        coins_cache.Uncache(removed);
}

static bool IsCurrentForFeeEstimation(CChainState& active_chainstate) EXCLUSIVE_LOCKS_REQUIRED(cs_main)
{
    AssertLockHeld(cs_main);
    assert(std::addressof(::ChainstateActive()) == std::addressof(active_chainstate));
    if (active_chainstate.IsInitialBlockDownload())
        return false;
    if (active_chainstate.m_chain.Tip()->GetBlockTime() < count_seconds(GetTime<std::chrono::seconds>() - MAX_FEE_ESTIMATION_TIP_AGE))
        return false;
    if (active_chainstate.m_chain.Height() < pindexBestHeader->nHeight - 1)
        return false;
    return true;
}

/* Make mempool consistent after a reorg, by re-adding or recursively erasing
 * disconnected block transactions from the mempool, and also removing any
 * other transactions from the mempool that are no longer valid given the new
 * tip/height.
 *
 * Note: we assume that disconnectpool only contains transactions that are NOT
 * confirmed in the current chain nor already in the mempool (otherwise,
 * in-mempool descendants of such transactions would be removed).
 *
 * Passing fAddToMempool=false will skip trying to add the transactions back,
 * and instead just erase from the mempool as needed.
 */

static void UpdateMempoolForReorg(CChainState& active_chainstate, CTxMemPool& mempool, DisconnectedBlockTransactions& disconnectpool, bool fAddToMempool) EXCLUSIVE_LOCKS_REQUIRED(cs_main, mempool.cs)
{
    AssertLockHeld(cs_main);
    AssertLockHeld(mempool.cs);
    assert(std::addressof(::ChainstateActive()) == std::addressof(active_chainstate));
    std::vector<uint256> vHashUpdate;
    // disconnectpool's insertion_order index sorts the entries from
    // oldest to newest, but the oldest entry will be the last tx from the
    // latest mined block that was disconnected.
    // Iterate disconnectpool in reverse, so that we add transactions
    // back to the mempool starting with the earliest transaction that had
    // been previously seen in a block.
    auto it = disconnectpool.queuedTx.get<insertion_order>().rbegin();
    while (it != disconnectpool.queuedTx.get<insertion_order>().rend()) {
        // ignore validation errors in resurrected transactions
        if (!fAddToMempool || (*it)->IsCoinBase() ||
            AcceptToMemoryPool(active_chainstate, mempool, *it, true /* bypass_limits */).m_result_type != MempoolAcceptResult::ResultType::VALID) {
            // If the transaction doesn't make it in to the mempool, remove any
            // transactions that depend on it (which would now be orphans).
            mempool.removeRecursive(**it, MemPoolRemovalReason::REORG);
        } else if (mempool.exists((*it)->GetHash())) {
            vHashUpdate.push_back((*it)->GetHash());
        }
        ++it;
    }
    disconnectpool.queuedTx.clear();
    // AcceptToMemoryPool/addUnchecked all assume that new mempool entries have
    // no in-mempool children, which is generally not true when adding
    // previously-confirmed transactions back to the mempool.
    // UpdateTransactionsFromBlock finds descendants of any transactions in
    // the disconnectpool that were added back and cleans up the mempool state.
    mempool.UpdateTransactionsFromBlock(vHashUpdate);

    // We also need to remove any now-immature transactions
    mempool.removeForReorg(active_chainstate, STANDARD_LOCKTIME_VERIFY_FLAGS);
    // Re-limit mempool size, in case we added any transactions
    LimitMempoolSize(mempool, active_chainstate.CoinsTip(), gArgs.GetArg("-maxmempool", DEFAULT_MAX_MEMPOOL_SIZE) * 1000000, std::chrono::hours{gArgs.GetArg("-mempoolexpiry", DEFAULT_MEMPOOL_EXPIRY)});
}

/**
* Checks to avoid mempool polluting consensus critical paths since cached
* signature and script validity results will be reused if we validate this
* transaction again during block validation.
* */
static bool CheckInputsFromMempoolAndCache(const CTransaction& tx, TxValidationState& state,
                const CCoinsViewCache& view, const CTxMemPool& pool,
                unsigned int flags, PrecomputedTransactionData& txdata, CCoinsViewCache& coins_tip)
                EXCLUSIVE_LOCKS_REQUIRED(cs_main, pool.cs)
{
    AssertLockHeld(cs_main);
    AssertLockHeld(pool.cs);

    assert(!tx.IsCoinBase());
    for (const CTxIn& txin : tx.vin) {
        if (txin.IsAnonInput()) {
            continue;
        }
        const Coin& coin = view.AccessCoin(txin.prevout);

        // This coin was checked in PreChecks and MemPoolAccept
        // has been holding cs_main since then.
        Assume(!coin.IsSpent());
        if (coin.IsSpent()) return false;

        // If the Coin is available, there are 2 possibilities:
        // it is available in our current ChainstateActive UTXO set,
        // or it's a UTXO provided by a transaction in our mempool.
        // Ensure the scriptPubKeys in Coins from CoinsView are correct.
        const CTransactionRef& txFrom = pool.get(txin.prevout.hash);
        if (txFrom) {
            assert(txFrom->GetHash() == txin.prevout.hash);
            assert(txFrom->GetNumVOuts() > txin.prevout.n);
            if (txFrom->IsParticlVersion()) {
                assert(coin.Matches(txFrom->vpout[txin.prevout.n].get()));
            } else {
                assert(txFrom->vout[txin.prevout.n] == coin.out);
            }
        } else {
            assert(std::addressof(::ChainstateActive().CoinsTip()) == std::addressof(coins_tip));
            const Coin& coinFromUTXOSet = coins_tip.AccessCoin(txin.prevout);
            assert(!coinFromUTXOSet.IsSpent());
            assert(coinFromUTXOSet.out == coin.out);
        }
    }

    // Call CheckInputScripts() to cache signature and script validity against current tip consensus rules.
    return CheckInputScripts(tx, state, view, flags, /* cacheSigStore = */ true, /* cacheFullSciptStore = */ true, txdata);
}

namespace {

class MemPoolAccept
{
public:
    explicit MemPoolAccept(CTxMemPool& mempool, CChainState& active_chainstate) : m_pool(mempool), m_view(&m_dummy), m_viewmempool(&active_chainstate.CoinsTip(), m_pool), m_active_chainstate(active_chainstate),
        m_limit_ancestors(gArgs.GetArg("-limitancestorcount", DEFAULT_ANCESTOR_LIMIT)),
        m_limit_ancestor_size(gArgs.GetArg("-limitancestorsize", DEFAULT_ANCESTOR_SIZE_LIMIT)*1000),
        m_limit_descendants(gArgs.GetArg("-limitdescendantcount", DEFAULT_DESCENDANT_LIMIT)),
        m_limit_descendant_size(gArgs.GetArg("-limitdescendantsize", DEFAULT_DESCENDANT_SIZE_LIMIT)*1000) {
        assert(std::addressof(::ChainstateActive()) == std::addressof(m_active_chainstate));
    }

    // We put the arguments we're handed into a struct, so we can pass them
    // around easier.
    struct ATMPArgs {
        const CChainParams& m_chainparams;
        const int64_t m_accept_time;
        const bool m_bypass_limits;
        /*
         * Return any outpoints which were not previously present in the coins
         * cache, but were added as a result of validating the tx for mempool
         * acceptance. This allows the caller to optionally remove the cache
         * additions if the associated transaction ends up being rejected by
         * the mempool.
         */
        std::vector<COutPoint>& m_coins_to_uncache;
        const bool m_test_accept;
        const bool m_ignore_locks;
    };

    // Single transaction acceptance
    MempoolAcceptResult AcceptSingleTransaction(const CTransactionRef& ptx, ATMPArgs& args) EXCLUSIVE_LOCKS_REQUIRED(cs_main);

private:
    // All the intermediate state that gets passed between the various levels
    // of checking a given transaction.
    struct Workspace {
        explicit Workspace(const CTransactionRef& ptx) : m_ptx(ptx), m_hash(ptx->GetHash()) {}
        std::set<uint256> m_conflicts;
        CTxMemPool::setEntries m_all_conflicting;
        CTxMemPool::setEntries m_ancestors;
        std::unique_ptr<CTxMemPoolEntry> m_entry;
        std::list<CTransactionRef> m_replaced_transactions;

        bool m_replacement_transaction;
        CAmount m_base_fees;
        CAmount m_modified_fees;
        CAmount m_conflicting_fees;
        size_t m_conflicting_size;

        const CTransactionRef& m_ptx;
        const uint256& m_hash;
        TxValidationState m_state;
    };

    // Run the policy checks on a given transaction, excluding any script checks.
    // Looks up inputs, calculates feerate, considers replacement, evaluates
    // package limits, etc. As this function can be invoked for "free" by a peer,
    // only tests that are fast should be done here (to avoid CPU DoS).
    bool PreChecks(ATMPArgs& args, Workspace& ws) EXCLUSIVE_LOCKS_REQUIRED(cs_main, m_pool.cs);

    // Run the script checks using our policy flags. As this can be slow, we should
    // only invoke this on transactions that have otherwise passed policy checks.
    bool PolicyScriptChecks(const ATMPArgs& args, Workspace& ws, PrecomputedTransactionData& txdata) EXCLUSIVE_LOCKS_REQUIRED(cs_main, m_pool.cs);

    // Re-run the script checks, using consensus flags, and try to cache the
    // result in the scriptcache. This should be done after
    // PolicyScriptChecks(). This requires that all inputs either be in our
    // utxo set or in the mempool.
    bool ConsensusScriptChecks(const ATMPArgs& args, Workspace& ws, PrecomputedTransactionData &txdata) EXCLUSIVE_LOCKS_REQUIRED(cs_main, m_pool.cs);

    // Try to add the transaction to the mempool, removing any conflicts first.
    // Returns true if the transaction is in the mempool after any size
    // limiting is performed, false otherwise.
    bool Finalize(const ATMPArgs& args, Workspace& ws) EXCLUSIVE_LOCKS_REQUIRED(cs_main, m_pool.cs);

    // Compare a package's feerate against minimum allowed.
    bool CheckFeeRate(size_t package_size, CAmount package_fee, TxValidationState& state) EXCLUSIVE_LOCKS_REQUIRED(cs_main, m_pool.cs)
    {
        CAmount mempoolRejectFee = m_pool.GetMinFee(gArgs.GetArg("-maxmempool", DEFAULT_MAX_MEMPOOL_SIZE) * 1000000).GetFee(package_size);
        if (state.m_has_anon_output) {
            mempoolRejectFee *= ANON_FEE_MULTIPLIER;
        }
        if (mempoolRejectFee > 0 && package_fee < mempoolRejectFee) {
            return state.Invalid(TxValidationResult::TX_MEMPOOL_POLICY, "mempool min fee not met", strprintf("%d < %d", package_fee, mempoolRejectFee));
        }

        if (package_fee < ::minRelayTxFee.GetFee(package_size)) {
            return state.Invalid(TxValidationResult::TX_MEMPOOL_POLICY, "min relay fee not met", strprintf("%d < %d", package_fee, ::minRelayTxFee.GetFee(package_size)));
        }
        return true;
    }

private:
    CTxMemPool& m_pool;
    CCoinsViewCache m_view;
    CCoinsViewMemPool m_viewmempool;
    CCoinsView m_dummy;

    CChainState& m_active_chainstate;

    // The package limits in effect at the time of invocation.
    const size_t m_limit_ancestors;
    const size_t m_limit_ancestor_size;
    // These may be modified while evaluating a transaction (eg to account for
    // in-mempool conflicts; see below).
    size_t m_limit_descendants;
    size_t m_limit_descendant_size;
};

bool MemPoolAccept::PreChecks(ATMPArgs& args, Workspace& ws)
{
    const CTransactionRef& ptx = ws.m_ptx;
    const CTransaction& tx = *ws.m_ptx;
    const uint256& hash = ws.m_hash;

    // Copy/alias what we need out of args
    const int64_t nAcceptTime = args.m_accept_time;
    const bool bypass_limits = args.m_bypass_limits;
    std::vector<COutPoint>& coins_to_uncache = args.m_coins_to_uncache;

    // Alias what we need out of ws
    TxValidationState& state = ws.m_state;
    std::set<uint256>& setConflicts = ws.m_conflicts;
    CTxMemPool::setEntries& allConflicting = ws.m_all_conflicting;
    CTxMemPool::setEntries& setAncestors = ws.m_ancestors;
    std::unique_ptr<CTxMemPoolEntry>& entry = ws.m_entry;
    bool& fReplacementTransaction = ws.m_replacement_transaction;
    CAmount& nModifiedFees = ws.m_modified_fees;
    CAmount& nConflictingFees = ws.m_conflicting_fees;
    size_t& nConflictingSize = ws.m_conflicting_size;

    const Consensus::Params &consensus = Params().GetConsensus();
    state.SetStateInfo(nAcceptTime, ::ChainActive().Height(), consensus, fParticlMode, (fBusyImporting && fSkipRangeproof));

    if (!CheckTransaction(tx, state)) {
        return false; // state filled in by CheckTransaction
    }

    // Coinbase is only valid in a block, not as a loose transaction
    if (tx.IsCoinBase())
        return state.Invalid(TxValidationResult::TX_CONSENSUS, "coinbase");

    // Coinstake is only valid in a block, not as a loose transaction
    if (tx.IsCoinStake())
        return state.Invalid(TxValidationResult::TX_CONSENSUS, "coinstake");

    // Rather not work on nonstandard transactions (unless -testnet/-regtest)
    std::string reason;
    if (fRequireStandard && !IsStandardTx(tx, reason, nAcceptTime))
        return state.Invalid(TxValidationResult::TX_NOT_STANDARD, reason);

    // Do not work on transactions that are too small.
    // A transaction with 1 segwit input and 1 P2WPHK output has non-witness size of 82 bytes.
    // Transactions smaller than this are not relayed to mitigate CVE-2017-12842 by not relaying
    // 64-byte transactions.
    if (::GetSerializeSize(tx, PROTOCOL_VERSION | SERIALIZE_TRANSACTION_NO_WITNESS) < (fParticlMode ? MIN_STANDARD_TX_NONWITNESS_SIZE_PART : MIN_STANDARD_TX_NONWITNESS_SIZE))
        return state.Invalid(TxValidationResult::TX_NOT_STANDARD, "tx-size-small");

    // Only accept nLockTime-using transactions that can be mined in the next
    // block; we don't want our mempool filled up with transactions that can't
    // be mined yet.
    assert(std::addressof(::ChainActive()) == std::addressof(m_active_chainstate.m_chain));
    if (!args.m_test_accept || !args.m_ignore_locks)
    if (!CheckFinalTx(m_active_chainstate.m_chain.Tip(), tx, STANDARD_LOCKTIME_VERIFY_FLAGS))
        return state.Invalid(TxValidationResult::TX_PREMATURE_SPEND, "non-final");

    // is it already in the memory pool?
    if (m_pool.exists(hash)) {
        return state.Invalid(TxValidationResult::TX_CONFLICT, "txn-already-in-mempool");
    }

    // Check for conflicts with in-memory transactions
    for (const CTxIn &txin : tx.vin)
    {
        if (txin.IsAnonInput()) {
            if (!CheckAnonInputMempoolConflicts(txin, hash, &m_pool, state)) {
                return false; // state filled in by CheckAnonInputMempoolConflicts
            }
            continue;
        }
        const CTransaction* ptxConflicting = m_pool.GetConflictTx(txin.prevout);
        if (ptxConflicting) {
            if (!setConflicts.count(ptxConflicting->GetHash()))
            {
                // Allow opt-out of transaction replacement by setting
                // nSequence > MAX_BIP125_RBF_SEQUENCE (SEQUENCE_FINAL-2) on all inputs.
                //
                // SEQUENCE_FINAL-1 is picked to still allow use of nLockTime by
                // non-replaceable transactions. All inputs rather than just one
                // is for the sake of multi-party protocols, where we don't
                // want a single party to be able to disable replacement.
                //
                // The opt-out ignores descendants as anyone relying on
                // first-seen mempool behavior should be checking all
                // unconfirmed ancestors anyway; doing otherwise is hopelessly
                // insecure.
                bool fReplacementOptOut = true;
                for (const CTxIn &_txin : ptxConflicting->vin)
                {
                    if (_txin.nSequence <= MAX_BIP125_RBF_SEQUENCE)
                    {
                        fReplacementOptOut = false;
                        break;
                    }
                }
                if (fReplacementOptOut) {
                    return state.Invalid(TxValidationResult::TX_MEMPOOL_POLICY, "txn-mempool-conflict");
                }

                setConflicts.insert(ptxConflicting->GetHash());
            }
        }
    }

    LockPoints lp;
    m_view.SetBackend(m_viewmempool);

    state.m_has_anon_input = false;
    assert(std::addressof(::ChainstateActive().CoinsTip()) == std::addressof(m_active_chainstate.CoinsTip()));
    const CCoinsViewCache& coins_cache = m_active_chainstate.CoinsTip();
    // do all inputs exist?
    for (const CTxIn& txin : tx.vin) {
        if (txin.IsAnonInput()) {
            state.m_has_anon_input = true;
            continue;
        }
        if (!coins_cache.HaveCoinInCache(txin.prevout)) {
            coins_to_uncache.push_back(txin.prevout);
        }

        // Note: this call may add txin.prevout to the coins cache
        // (coins_cache.cacheCoins) by way of FetchCoin(). It should be removed
        // later (via coins_to_uncache) if this tx turns out to be invalid.
        if (!m_view.HaveCoin(txin.prevout)) {
            // Are inputs missing because we already have the tx?
            for (size_t out = 0; out < tx.GetNumVOuts(); out++) {
                // Optimistically just do efficient check of cache for outputs
                if (coins_cache.HaveCoinInCache(COutPoint(hash, out))) {
                    return state.Invalid(TxValidationResult::TX_CONFLICT, "txn-already-known");
                }
            }
            // Otherwise assume this might be an orphan tx for which we just haven't seen parents yet
            return state.Invalid(TxValidationResult::TX_MISSING_INPUTS, "bad-txns-inputs-missingorspent");
        }
    }

    if (state.m_has_anon_input
         && (::ChainActive().Height() < GetNumBlocksOfPeers()-1)) {
        LogPrintf("%s: Ignoring anon transaction while chain syncs height %d - peers %d.\n",
            __func__, ::ChainActive().Height(), GetNumBlocksOfPeers());
        return state.Error("Syncing");
    }

    if (!AllAnonOutputsUnknown(tx, state)) { // Also sets state.m_has_anon_output
        // Already in the blockchain, containing block could have been received before loose tx
        return state.Invalid(TxValidationResult::TX_CONFLICT, "txn-already-in-mempool");
    }
    // This is const, but calls into the back end CoinsViews. The CCoinsViewDB at the bottom of the
    // hierarchy brings the best block into scope. See CCoinsViewDB::GetBestBlock().
    m_view.GetBestBlock();

    // we have all inputs cached now, so switch back to dummy (to protect
    // against bugs where we pull more inputs from disk that miss being added
    // to coins_to_uncache)
    m_view.SetBackend(m_dummy);

    // Only accept BIP68 sequence locked transactions that can be mined in the next
    // block; we don't want our mempool filled up with transactions that can't
    // be mined yet.
    // Must keep pool.cs for this unless we change CheckSequenceLocks to take a
    // CoinsViewCache instead of create its own
    assert(std::addressof(::ChainstateActive()) == std::addressof(m_active_chainstate));
    if (!args.m_test_accept || !args.m_ignore_locks)
    if (!CheckSequenceLocks(m_active_chainstate, m_pool, tx, STANDARD_LOCKTIME_VERIFY_FLAGS, &lp))
        return state.Invalid(TxValidationResult::TX_PREMATURE_SPEND, "non-BIP68-final");

    assert(std::addressof(g_chainman.m_blockman) == std::addressof(m_active_chainstate.m_blockman));
    if (!Consensus::CheckTxInputs(tx, state, m_view, m_active_chainstate.m_blockman.GetSpendHeight(m_view), ws.m_base_fees)) {
        return false; // state filled in by CheckTxInputs
    }

    // Check for non-standard pay-to-script-hash in inputs
    const auto& params = args.m_chainparams.GetConsensus();
    assert(std::addressof(::ChainActive()) == std::addressof(m_active_chainstate.m_chain));
    auto taproot_state = VersionBitsState(m_active_chainstate.m_chain.Tip(), params, Consensus::DEPLOYMENT_TAPROOT, versionbitscache);
    if (fRequireStandard && !AreInputsStandard(tx, m_view, taproot_state == ThresholdState::ACTIVE, nAcceptTime)) {
        return state.Invalid(TxValidationResult::TX_INPUTS_NOT_STANDARD, "bad-txns-nonstandard-inputs");
    }

    // Check for non-standard witnesses.
    if (tx.HasWitness() && fRequireStandard && !IsWitnessStandard(tx, m_view))
        return state.Invalid(TxValidationResult::TX_WITNESS_MUTATED, "bad-witness-nonstandard");

    int64_t nSigOpsCost = GetTransactionSigOpCost(tx, m_view, STANDARD_SCRIPT_VERIFY_FLAGS);

    // nModifiedFees includes any fee deltas from PrioritiseTransaction
    nModifiedFees = ws.m_base_fees;
    m_pool.ApplyDelta(hash, nModifiedFees);

    // Keep track of transactions that spend a coinbase, which we re-scan
    // during reorgs to ensure COINBASE_MATURITY is still met.
    bool fSpendsCoinbase = false;
    for (const CTxIn &txin : tx.vin) {
        if (txin.IsAnonInput()) {
            continue;
        }
        const Coin &coin = m_view.AccessCoin(txin.prevout);
        if (coin.IsCoinBase()) {
            fSpendsCoinbase = true;
            break;
        }
    }

    assert(std::addressof(::ChainActive()) == std::addressof(m_active_chainstate.m_chain));
    entry.reset(new CTxMemPoolEntry(ptx, ws.m_base_fees, nAcceptTime, m_active_chainstate.m_chain.Height(),
            fSpendsCoinbase, nSigOpsCost, lp));
    unsigned int nSize = entry->GetTxSize();

    if (nSigOpsCost > MAX_STANDARD_TX_SIGOPS_COST)
        return state.Invalid(TxValidationResult::TX_NOT_STANDARD, "bad-txns-too-many-sigops",
                strprintf("%d", nSigOpsCost));

    // No transactions are allowed below minRelayTxFee except from disconnected
    // blocks
    if (!bypass_limits && !CheckFeeRate(nSize, nModifiedFees, state)) return false;

    const CTxMemPool::setEntries setIterConflicting = m_pool.GetIterSet(setConflicts);
    // Calculate in-mempool ancestors, up to a limit.
    if (setConflicts.size() == 1) {
        // In general, when we receive an RBF transaction with mempool conflicts, we want to know whether we
        // would meet the chain limits after the conflicts have been removed. However, there isn't a practical
        // way to do this short of calculating the ancestor and descendant sets with an overlay cache of
        // changed mempool entries. Due to both implementation and runtime complexity concerns, this isn't
        // very realistic, thus we only ensure a limited set of transactions are RBF'able despite mempool
        // conflicts here. Importantly, we need to ensure that some transactions which were accepted using
        // the below carve-out are able to be RBF'ed, without impacting the security the carve-out provides
        // for off-chain contract systems (see link in the comment below).
        //
        // Specifically, the subset of RBF transactions which we allow despite chain limits are those which
        // conflict directly with exactly one other transaction (but may evict children of said transaction),
        // and which are not adding any new mempool dependencies. Note that the "no new mempool dependencies"
        // check is accomplished later, so we don't bother doing anything about it here, but if BIP 125 is
        // amended, we may need to move that check to here instead of removing it wholesale.
        //
        // Such transactions are clearly not merging any existing packages, so we are only concerned with
        // ensuring that (a) no package is growing past the package size (not count) limits and (b) we are
        // not allowing something to effectively use the (below) carve-out spot when it shouldn't be allowed
        // to.
        //
        // To check these we first check if we meet the RBF criteria, above, and increment the descendant
        // limits by the direct conflict and its descendants (as these are recalculated in
        // CalculateMempoolAncestors by assuming the new transaction being added is a new descendant, with no
        // removals, of each parent's existing dependent set). The ancestor count limits are unmodified (as
        // the ancestor limits should be the same for both our new transaction and any conflicts).
        // We don't bother incrementing m_limit_descendants by the full removal count as that limit never comes
        // into force here (as we're only adding a single transaction).
        assert(setIterConflicting.size() == 1);
        CTxMemPool::txiter conflict = *setIterConflicting.begin();

        m_limit_descendants += 1;
        m_limit_descendant_size += conflict->GetSizeWithDescendants();
    }

    std::string errString;
    if (!m_pool.CalculateMemPoolAncestors(*entry, setAncestors, m_limit_ancestors, m_limit_ancestor_size, m_limit_descendants, m_limit_descendant_size, errString)) {
        setAncestors.clear();
        // If CalculateMemPoolAncestors fails second time, we want the original error string.
        std::string dummy_err_string;
        // Contracting/payment channels CPFP carve-out:
        // If the new transaction is relatively small (up to 40k weight)
        // and has at most one ancestor (ie ancestor limit of 2, including
        // the new transaction), allow it if its parent has exactly the
        // descendant limit descendants.
        //
        // This allows protocols which rely on distrusting counterparties
        // being able to broadcast descendants of an unconfirmed transaction
        // to be secure by simply only having two immediately-spendable
        // outputs - one for each counterparty. For more info on the uses for
        // this, see https://lists.linuxfoundation.org/pipermail/bitcoin-dev/2018-November/016518.html
        if (nSize >  EXTRA_DESCENDANT_TX_SIZE_LIMIT ||
                !m_pool.CalculateMemPoolAncestors(*entry, setAncestors, 2, m_limit_ancestor_size, m_limit_descendants + 1, m_limit_descendant_size + EXTRA_DESCENDANT_TX_SIZE_LIMIT, dummy_err_string)) {
            return state.Invalid(TxValidationResult::TX_MEMPOOL_POLICY, "too-long-mempool-chain", errString);
        }
    }

    // A transaction that spends outputs that would be replaced by it is invalid. Now
    // that we have the set of all ancestors we can detect this
    // pathological case by making sure setConflicts and setAncestors don't
    // intersect.
    for (CTxMemPool::txiter ancestorIt : setAncestors)
    {
        const uint256 &hashAncestor = ancestorIt->GetTx().GetHash();
        if (setConflicts.count(hashAncestor))
        {
            return state.Invalid(TxValidationResult::TX_CONSENSUS, "bad-txns-spends-conflicting-tx",
                    strprintf("%s spends conflicting transaction %s",
                        hash.ToString(),
                        hashAncestor.ToString()));
        }
    }

    // Check if it's economically rational to mine this transaction rather
    // than the ones it replaces.
    nConflictingFees = 0;
    nConflictingSize = 0;
    uint64_t nConflictingCount = 0;

    // If we don't hold the lock allConflicting might be incomplete; the
    // subsequent RemoveStaged() and addUnchecked() calls don't guarantee
    // mempool consistency for us.
    fReplacementTransaction = setConflicts.size();
    if (fReplacementTransaction)
    {
        CFeeRate newFeeRate(nModifiedFees, nSize);
        std::set<uint256> setConflictsParents;
        const int maxDescendantsToVisit = 100;
        for (const auto& mi : setIterConflicting) {
            // Don't allow the replacement to reduce the feerate of the
            // mempool.
            //
            // We usually don't want to accept replacements with lower
            // feerates than what they replaced as that would lower the
            // feerate of the next block. Requiring that the feerate always
            // be increased is also an easy-to-reason about way to prevent
            // DoS attacks via replacements.
            //
            // We only consider the feerates of transactions being directly
            // replaced, not their indirect descendants. While that does
            // mean high feerate children are ignored when deciding whether
            // or not to replace, we do require the replacement to pay more
            // overall fees too, mitigating most cases.
            CFeeRate oldFeeRate(mi->GetModifiedFee(), mi->GetTxSize());
            if (newFeeRate <= oldFeeRate)
            {
                return state.Invalid(TxValidationResult::TX_MEMPOOL_POLICY, "insufficient fee",
                        strprintf("rejecting replacement %s; new feerate %s <= old feerate %s",
                            hash.ToString(),
                            newFeeRate.ToString(),
                            oldFeeRate.ToString()));
            }

            for (const CTxIn &txin : mi->GetTx().vin)
            {
                if (txin.IsAnonInput()) {
                    continue;
                }
                setConflictsParents.insert(txin.prevout.hash);
            }

            nConflictingCount += mi->GetCountWithDescendants();
        }
        // This potentially overestimates the number of actual descendants
        // but we just want to be conservative to avoid doing too much
        // work.
        if (nConflictingCount <= maxDescendantsToVisit) {
            // If not too many to replace, then calculate the set of
            // transactions that would have to be evicted
            for (CTxMemPool::txiter it : setIterConflicting) {
                m_pool.CalculateDescendants(it, allConflicting);
            }
            for (CTxMemPool::txiter it : allConflicting) {
                nConflictingFees += it->GetModifiedFee();
                nConflictingSize += it->GetTxSize();
            }
        } else {
            return state.Invalid(TxValidationResult::TX_MEMPOOL_POLICY, "too many potential replacements",
                    strprintf("rejecting replacement %s; too many potential replacements (%d > %d)\n",
                        hash.ToString(),
                        nConflictingCount,
                        maxDescendantsToVisit));
        }

        for (unsigned int j = 0; j < tx.vin.size(); j++)
        {
            if (tx.vin[j].IsAnonInput()) {
                continue;
            }
            // We don't want to accept replacements that require low
            // feerate junk to be mined first. Ideally we'd keep track of
            // the ancestor feerates and make the decision based on that,
            // but for now requiring all new inputs to be confirmed works.
            //
            // Note that if you relax this to make RBF a little more useful,
            // this may break the CalculateMempoolAncestors RBF relaxation,
            // above. See the comment above the first CalculateMempoolAncestors
            // call for more info.
            if (!setConflictsParents.count(tx.vin[j].prevout.hash))
            {
                // Rather than check the UTXO set - potentially expensive -
                // it's cheaper to just check if the new input refers to a
                // tx that's in the mempool.
                if (m_pool.exists(tx.vin[j].prevout.hash)) {
                    return state.Invalid(TxValidationResult::TX_MEMPOOL_POLICY, "replacement-adds-unconfirmed",
                            strprintf("replacement %s adds unconfirmed input, idx %d",
                                hash.ToString(), j));
                }
            }
        }

        // The replacement must pay greater fees than the transactions it
        // replaces - if we did the bandwidth used by those conflicting
        // transactions would not be paid for.
        if (nModifiedFees < nConflictingFees)
        {
            return state.Invalid(TxValidationResult::TX_MEMPOOL_POLICY, "insufficient fee",
                    strprintf("rejecting replacement %s, less fees than conflicting txs; %s < %s",
                        hash.ToString(), FormatMoney(nModifiedFees), FormatMoney(nConflictingFees)));
        }

        // Finally in addition to paying more fees than the conflicts the
        // new transaction must pay for its own bandwidth.
        CAmount nDeltaFees = nModifiedFees - nConflictingFees;
        if (nDeltaFees < ::incrementalRelayFee.GetFee(nSize))
        {
            return state.Invalid(TxValidationResult::TX_MEMPOOL_POLICY, "insufficient fee",
                    strprintf("rejecting replacement %s, not enough additional fees to relay; %s < %s",
                        hash.ToString(),
                        FormatMoney(nDeltaFees),
                        FormatMoney(::incrementalRelayFee.GetFee(nSize))));
        }
    }
    return true;
}

bool MemPoolAccept::PolicyScriptChecks(const ATMPArgs& args, Workspace& ws, PrecomputedTransactionData& txdata)
{
    const CTransaction& tx = *ws.m_ptx;
    TxValidationState& state = ws.m_state;

    constexpr unsigned int scriptVerifyFlags = STANDARD_SCRIPT_VERIFY_FLAGS;

    // Check input scripts and signatures.
    // This is done last to help prevent CPU exhaustion denial-of-service attacks.
    if (!CheckInputScripts(tx, state, m_view, scriptVerifyFlags, true, false, txdata)) {
        // SCRIPT_VERIFY_CLEANSTACK requires SCRIPT_VERIFY_WITNESS, so we
        // need to turn both off, and compare against just turning off CLEANSTACK
        // to see if the failure is specifically due to witness validation.
        TxValidationState state_dummy; // Want reported failures to be from first CheckInputScripts
        if (!tx.HasWitness() && CheckInputScripts(tx, state_dummy, m_view, scriptVerifyFlags & ~(SCRIPT_VERIFY_WITNESS | SCRIPT_VERIFY_CLEANSTACK), true, false, txdata) &&
                !CheckInputScripts(tx, state_dummy, m_view, scriptVerifyFlags & ~SCRIPT_VERIFY_CLEANSTACK, true, false, txdata)) {
            // Only the witness is missing, so the transaction itself may be fine.
            state.Invalid(TxValidationResult::TX_WITNESS_STRIPPED,
                    state.GetRejectReason(), state.GetDebugMessage());
        }
        return false; // state filled in by CheckInputScripts
    }

    return true;
}

bool MemPoolAccept::ConsensusScriptChecks(const ATMPArgs& args, Workspace& ws, PrecomputedTransactionData& txdata)
{
    const CTransaction& tx = *ws.m_ptx;
    const uint256& hash = ws.m_hash;
    TxValidationState& state = ws.m_state;
    const CChainParams& chainparams = args.m_chainparams;

    // Check again against the current block tip's script verification
    // flags to cache our script execution flags. This is, of course,
    // useless if the next block has different script flags from the
    // previous one, but because the cache tracks script flags for us it
    // will auto-invalidate and we'll just have a few blocks of extra
    // misses on soft-fork activation.
    //
    // This is also useful in case of bugs in the standard flags that cause
    // transactions to pass as valid when they're actually invalid. For
    // instance the STRICTENC flag was incorrectly allowing certain
    // CHECKSIG NOT scripts to pass, even though they were invalid.
    //
    // There is a similar check in CreateNewBlock() to prevent creating
    // invalid blocks (using TestBlockValidity), however allowing such
    // transactions into the mempool can be exploited as a DoS attack.
    assert(std::addressof(::ChainActive()) == std::addressof(m_active_chainstate.m_chain));
    unsigned int currentBlockScriptVerifyFlags = GetBlockScriptFlags(m_active_chainstate.m_chain.Tip(), chainparams.GetConsensus());
    assert(std::addressof(::ChainstateActive().CoinsTip()) == std::addressof(m_active_chainstate.CoinsTip()));
    if (!CheckInputsFromMempoolAndCache(tx, state, m_view, m_pool, currentBlockScriptVerifyFlags, txdata, m_active_chainstate.CoinsTip())) {
        return error("%s: BUG! PLEASE REPORT THIS! CheckInputScripts failed against latest-block but not STANDARD flags %s, %s",
                __func__, hash.ToString(), state.ToString());
    }

    return true;
}

bool MemPoolAccept::Finalize(const ATMPArgs& args, Workspace& ws)
{
    const CTransaction& tx = *ws.m_ptx;
    const uint256& hash = ws.m_hash;
    TxValidationState& state = ws.m_state;
    const bool bypass_limits = args.m_bypass_limits;

    CTxMemPool::setEntries& allConflicting = ws.m_all_conflicting;
    CTxMemPool::setEntries& setAncestors = ws.m_ancestors;
    const CAmount& nModifiedFees = ws.m_modified_fees;
    const CAmount& nConflictingFees = ws.m_conflicting_fees;
    const size_t& nConflictingSize = ws.m_conflicting_size;
    const bool fReplacementTransaction = ws.m_replacement_transaction;
    std::unique_ptr<CTxMemPoolEntry>& entry = ws.m_entry;

    // Remove conflicting transactions from the mempool
    for (CTxMemPool::txiter it : allConflicting)
    {
        LogPrint(BCLog::MEMPOOL, "replacing tx %s with %s for %s additional fees, %d delta bytes\n",
                it->GetTx().GetHash().ToString(),
                hash.ToString(),
                FormatMoney(nModifiedFees - nConflictingFees),
                (int)entry->GetTxSize() - (int)nConflictingSize);
        ws.m_replaced_transactions.push_back(it->GetSharedTx());
    }
    m_pool.RemoveStaged(allConflicting, false, MemPoolRemovalReason::REPLACED);

    // This transaction should only count for fee estimation if:
    // - it isn't a BIP 125 replacement transaction (may not be widely supported)
    // - it's not being re-added during a reorg which bypasses typical mempool fee limits
    // - the node is not behind
    // - the transaction is not dependent on any other transactions in the mempool
    assert(std::addressof(::ChainstateActive()) == std::addressof(m_active_chainstate));
    bool validForFeeEstimation = !fReplacementTransaction && !bypass_limits && IsCurrentForFeeEstimation(m_active_chainstate) && m_pool.HasNoInputsOf(tx);

    // Store transaction in memory
    m_pool.addUnchecked(*entry, setAncestors, validForFeeEstimation);

    // trim mempool and check if tx was trimmed
    if (!bypass_limits) {
        assert(std::addressof(::ChainstateActive().CoinsTip()) == std::addressof(m_active_chainstate.CoinsTip()));
        LimitMempoolSize(m_pool, m_active_chainstate.CoinsTip(), gArgs.GetArg("-maxmempool", DEFAULT_MAX_MEMPOOL_SIZE) * 1000000, std::chrono::hours{gArgs.GetArg("-mempoolexpiry", DEFAULT_MEMPOOL_EXPIRY)});
        if (!m_pool.exists(hash))
            return state.Invalid(TxValidationResult::TX_MEMPOOL_POLICY, "mempool full");
    }

    if (!AddKeyImagesToMempool(tx, m_pool)) {
        LogPrintf("ERROR: %s: AddKeyImagesToMempool failed.\n", __func__);
        return state.Invalid(TxValidationResult::TX_CONSENSUS, "bad-anonin-keyimages");
    }

    // Update mempool indices
    if (fAddressIndex) {
        m_pool.addAddressIndex(*entry, m_view);
    }
    if (fSpentIndex) {
        m_pool.addSpentIndex(*entry, m_view);
    }

    return true;
}

MempoolAcceptResult MemPoolAccept::AcceptSingleTransaction(const CTransactionRef& ptx, ATMPArgs& args)
{
    AssertLockHeld(cs_main);
    LOCK(m_pool.cs); // mempool "read lock" (held through GetMainSignals().TransactionAddedToMempool())

    Workspace ws(ptx);

    if (!PreChecks(args, ws)) return MempoolAcceptResult(ws.m_state);

    // Only compute the precomputed transaction data if we need to verify
    // scripts (ie, other policy checks pass). We perform the inexpensive
    // checks first and avoid hashing and signature verification unless those
    // checks pass, to mitigate CPU exhaustion denial-of-service attacks.
    PrecomputedTransactionData txdata;

    if (!PolicyScriptChecks(args, ws, txdata)) return MempoolAcceptResult(ws.m_state);

    if (!ConsensusScriptChecks(args, ws, txdata)) return MempoolAcceptResult(ws.m_state);

    // Tx was accepted, but not added
    if (args.m_test_accept) {
        return MempoolAcceptResult(std::move(ws.m_replaced_transactions), ws.m_base_fees);
    }

    if (!Finalize(args, ws)) return MempoolAcceptResult(ws.m_state);

    GetMainSignals().TransactionAddedToMempool(ptx, m_pool.GetAndIncrementSequence());

    return MempoolAcceptResult(std::move(ws.m_replaced_transactions), ws.m_base_fees);
}

} // anon namespace

/** (try to) add transaction to memory pool with a specified acceptance time **/
static MempoolAcceptResult AcceptToMemoryPoolWithTime(const CChainParams& chainparams, CTxMemPool& pool,
                                                      CChainState& active_chainstate,
                                                      const CTransactionRef &tx, int64_t nAcceptTime,
                                                      bool bypass_limits, bool test_accept, bool ignore_locks=false)
                                                      EXCLUSIVE_LOCKS_REQUIRED(cs_main)
{
    std::vector<COutPoint> coins_to_uncache;
    MemPoolAccept::ATMPArgs args { chainparams, nAcceptTime, bypass_limits, coins_to_uncache, test_accept, ignore_locks };

    assert(std::addressof(::ChainstateActive()) == std::addressof(active_chainstate));
    const MempoolAcceptResult result = MemPoolAccept(pool, active_chainstate).AcceptSingleTransaction(tx, args);
    if (result.m_result_type != MempoolAcceptResult::ResultType::VALID) {
        // Remove coins that were not present in the coins cache before calling
        // AcceptSingleTransaction(); this is to prevent memory DoS in case we receive a large
        // number of invalid transactions that attempt to overrun the in-memory coins cache
        // (`CCoinsViewCache::cacheCoins`).

        for (const COutPoint& hashTx : coins_to_uncache)
            active_chainstate.CoinsTip().Uncache(hashTx);
    }
    // After we've (potentially) uncached entries, ensure our coins cache is still within its size limits
    BlockValidationState state_dummy;
    active_chainstate.FlushStateToDisk(chainparams, state_dummy, FlushStateMode::PERIODIC);
    return result;
}

MempoolAcceptResult AcceptToMemoryPool(CChainState& active_chainstate, CTxMemPool& pool, const CTransactionRef &tx, bool bypass_limits, bool test_accept, bool ignore_locks)
{
    assert(std::addressof(::ChainstateActive()) == std::addressof(active_chainstate));
    return AcceptToMemoryPoolWithTime(Params(), pool, active_chainstate, tx, GetTime(), bypass_limits, test_accept, ignore_locks);
}

CTransactionRef GetTransaction(const CBlockIndex* const block_index, const CTxMemPool* const mempool, const uint256& hash, const Consensus::Params& consensusParams, uint256& hashBlock)
{
    LOCK(cs_main);

    if (block_index) {
        CBlock block;
        if (ReadBlockFromDisk(block, block_index, consensusParams)) {
            for (const auto& tx : block.vtx) {
                if (tx->GetHash() == hash) {
                    hashBlock = block_index->GetBlockHash();
                    return tx;
                }
            }
        }
        return nullptr;
    }
    if (mempool) {
        CTransactionRef ptx = mempool->get(hash);
        if (ptx) return ptx;
    }
    if (g_txindex) {
        CTransactionRef tx;
        if (g_txindex->FindTx(hash, hashBlock, tx)) return tx;
    }
    return nullptr;
}

bool GetTransaction(const uint256 &hash, CTransactionRef &txOut, const Consensus::Params &consensusParams, CBlock &block, bool fAllowSlow, CBlockIndex* blockIndex)
{
    CBlockIndex *pindexSlow = blockIndex;

    LOCK(cs_main);

    if (g_txindex) {
        CBlockHeader header;
        if (g_txindex->FindTx(hash, header, txOut)) {
            block = CBlock(header);
            return true;
        }
        return false;
    }

    if (fAllowSlow) { // use coin database to locate block that contains transaction, and scan it
        const Coin& coin = AccessByTxid(::ChainstateActive().CoinsTip(), hash);
        if (!coin.IsSpent()) pindexSlow = ::ChainActive()[coin.nHeight];
    }

    if (pindexSlow) {
        // read and return entire block
        if (ReadBlockFromDisk(block, pindexSlow, consensusParams)) {
            for (const auto& tx : block.vtx) {
                if (tx->GetHash() == hash) {
                    txOut = tx;
                    return true;
                }
            }
        }
    }

    return false;
}

CAmount GetBlockSubsidy(int nHeight, const Consensus::Params& consensusParams)
{
    int halvings = nHeight / consensusParams.nSubsidyHalvingInterval;
    // Force block reward to zero when right shift is undefined.
    if (halvings >= 64)
        return 0;

    CAmount nSubsidy = 50 * COIN;
    // Subsidy is cut in half every 210,000 blocks which will occur approximately every 4 years.
    nSubsidy >>= halvings;
    return nSubsidy;
}

//! Returns last CBlockIndex* that is a checkpoint
CBlockIndex* BlockManager::GetLastCheckpoint(const CCheckpointData& data)
{
    const MapCheckpoints& checkpoints = data.mapCheckpoints;

    for (const MapCheckpoints::value_type& i : reverse_iterate(checkpoints))
    {
        const uint256& hash = i.second;
        assert(std::addressof(g_chainman.m_blockman) == std::addressof(*this));
        CBlockIndex* pindex = LookupBlockIndex(hash);
        if (pindex) {
            return pindex;
        }
    }
    return nullptr;
}


class HeightEntry {
public:
    HeightEntry(int height, NodeId id, int64_t time) : m_height(height), m_id(id), m_time(time)  {};
    int m_height;
    NodeId m_id;
    int64_t m_time;
};
static std::atomic_int nPeerBlocks(std::numeric_limits<int>::max());
static std::atomic_int nPeers(0);
static std::list<HeightEntry> peer_blocks;
const size_t max_peer_blocks = 9;

void UpdateNumPeers(int num_peers)
{
    nPeers = num_peers;
}

int GetNumPeers()
{
    return nPeers;
}

CAmount GetUTXOSum()
{
    // GetUTXOStats is fragile
    LOCK(cs_main);
    ::ChainstateActive().ForceFlushStateToDisk();
    CCoinsView *coins_view = &::ChainstateActive().CoinsDB();
    CAmount total = 0;
    std::unique_ptr<CCoinsViewCursor> pcursor(coins_view->Cursor());
    while (pcursor->Valid()) {
        COutPoint key;
        Coin coin;
        if (pcursor->GetKey(key) && pcursor->GetValue(coin)) {
            if (coin.nType == OUTPUT_STANDARD) {
                total += coin.out.nValue;
            }
        } else {
            break;
        }
        pcursor->Next();
    }
    return total;
}

void UpdateNumBlocksOfPeers(NodeId id, int height) EXCLUSIVE_LOCKS_REQUIRED(cs_main)
{
    // Select median value. Only one sample per peer. Remove oldest sample.
    int new_value = 0;

    bool inserted = false;
    size_t num_elements = 0;
    std::list<HeightEntry>::iterator oldest = peer_blocks.end();
    for (auto it = peer_blocks.begin(); it != peer_blocks.end(); ) {
        if (id == it->m_id) {
            if (height == it->m_height) {
                inserted = true;
            } else {
                it = peer_blocks.erase(it);
                continue;
            }
        }
        if (!inserted && it->m_height > height) {
            peer_blocks.emplace(it, height, id, GetTime());
            inserted = true;
        }
        if (oldest == peer_blocks.end() || oldest->m_time > it->m_time) {
            oldest = it;
        }
        it++;
        num_elements++;
    }

    if (!inserted) {
        peer_blocks.emplace_back(height, id, GetTime());
        num_elements++;
    }
    if (num_elements > max_peer_blocks && oldest != peer_blocks.end()) {
        peer_blocks.erase(oldest);
        num_elements--;
    }

    size_t stop = num_elements / 2;
    num_elements = 0;
    for (auto it = peer_blocks.begin(); it != peer_blocks.end(); ++it) {
        if (num_elements >= stop) {
            new_value = it->m_height;
            break;
        }
        num_elements++;
    }

    static const CBlockIndex *pcheckpoint = g_chainman.m_blockman.GetLastCheckpoint(Params().Checkpoints());
    if (pcheckpoint) {
        if (new_value < pcheckpoint->nHeight) {
            new_value = std::numeric_limits<int>::max();
        }
    }
    nPeerBlocks = new_value;
}

int GetNumBlocksOfPeers()
{
    return nPeerBlocks;
}

void SetNumBlocksOfPeers(int num_blocks)
{
    assert(Params().IsMockableChain());
    nPeerBlocks = num_blocks;
}

CoinsViews::CoinsViews(
    std::string ldb_name,
    size_t cache_size_bytes,
    bool in_memory,
    bool should_wipe) : m_dbview(
                            GetDataDir() / ldb_name, cache_size_bytes, in_memory, should_wipe),
                        m_catcherview(&m_dbview) {}

void CoinsViews::InitCache()
{
    m_cacheview = std::make_unique<CCoinsViewCache>(&m_catcherview);
}

CChainState::CChainState(CTxMemPool& mempool, BlockManager& blockman, std::optional<uint256> from_snapshot_blockhash)
    : m_mempool(mempool),
      m_blockman(blockman),
      m_from_snapshot_blockhash(from_snapshot_blockhash) {}

void CChainState::InitCoinsDB(
    size_t cache_size_bytes,
    bool in_memory,
    bool should_wipe,
    std::string leveldb_name)
{
    if (m_from_snapshot_blockhash) {
        leveldb_name += "_" + m_from_snapshot_blockhash->ToString();
    }

    m_coins_views = std::make_unique<CoinsViews>(
        leveldb_name, cache_size_bytes, in_memory, should_wipe);
}

void CChainState::InitCoinsCache(size_t cache_size_bytes)
{
    assert(m_coins_views != nullptr);
    m_coinstip_cache_size_bytes = cache_size_bytes;
    m_coins_views->InitCache();
}

// Note that though this is marked const, we may end up modifying `m_cached_finished_ibd`, which
// is a performance-related implementation detail. This function must be marked
// `const` so that `CValidationInterface` clients (which are given a `const CChainState*`)
// can call it.
//
bool CChainState::IsInitialBlockDownload() const
{
    // Optimization: pre-test latch before taking the lock.
    if (m_cached_finished_ibd.load(std::memory_order_relaxed))
        return false;

    static bool check_peer_height = gArgs.GetBoolArg("-checkpeerheight", true);

    LOCK(cs_main);
    if (m_cached_finished_ibd.load(std::memory_order_relaxed))
        return false;
    if (fImporting || fReindex)
        return true;
    if (m_chain.Tip() == nullptr)
        return true;
    if (m_chain.Tip()->nChainWork < nMinimumChainWork)
        return true;
    if (m_chain.Tip()->nHeight > COINBASE_MATURITY
        && m_chain.Tip()->GetBlockTime() < (GetTime() - nMaxTipAge))
        return true;
    if (fParticlMode && check_peer_height
        && (GetNumPeers() < 1
            || m_chain.Tip()->nHeight < GetNumBlocksOfPeers()-10))
        return true;

    LogPrintf("Leaving InitialBlockDownload (latching to false)\n");
    m_cached_finished_ibd.store(true, std::memory_order_relaxed);
    return false;
}

static void AlertNotify(const std::string& strMessage)
{
    uiInterface.NotifyAlertChanged();
#if HAVE_SYSTEM
    std::string strCmd = gArgs.GetArg("-alertnotify", "");
    if (strCmd.empty()) return;

    // Alert text should be plain ascii coming from a trusted source, but to
    // be safe we first strip anything not in safeChars, then add single quotes around
    // the whole string before passing it to the shell:
    std::string singleQuote("'");
    std::string safeStatus = SanitizeString(strMessage);
    safeStatus = singleQuote+safeStatus+singleQuote;
    boost::replace_all(strCmd, "%s", safeStatus);

    std::thread t(runCommand, strCmd);
    t.detach(); // thread runs free
#endif
}

void CChainState::CheckForkWarningConditions()
{
    AssertLockHeld(cs_main);
    assert(std::addressof(::ChainstateActive()) == std::addressof(*this));

    // Before we get past initial download, we cannot reliably alert about forks
    // (we assume we don't get stuck on a fork before finishing our initial sync)
    if (IsInitialBlockDownload()) {
        return;
    }

    if (pindexBestInvalid && pindexBestInvalid->nChainWork > m_chain.Tip()->nChainWork + (GetBlockProof(*m_chain.Tip()) * 6)) {
        LogPrintf("%s: Warning: Found invalid chain at least ~6 blocks longer than our best chain.\nChain state database corruption likely.\n", __func__);
        SetfLargeWorkInvalidChainFound(true);
    } else {
        SetfLargeWorkInvalidChainFound(false);
    }
}

// Called both upon regular invalid block discovery *and* InvalidateBlock
void CChainState::InvalidChainFound(CBlockIndex* pindexNew)
{
    assert(std::addressof(::ChainstateActive()) == std::addressof(*this));
    if (!pindexBestInvalid || pindexNew->nChainWork > pindexBestInvalid->nChainWork)
        pindexBestInvalid = pindexNew;
    if (pindexBestHeader != nullptr && pindexBestHeader->GetAncestor(pindexNew->nHeight) == pindexNew) {
        pindexBestHeader = m_chain.Tip();
    }

    LogPrintf("%s: invalid block=%s  height=%d  log2_work=%f  date=%s\n", __func__,
      pindexNew->GetBlockHash().ToString(), pindexNew->nHeight,
      log(pindexNew->nChainWork.getdouble())/log(2.0), FormatISO8601DateTime(pindexNew->GetBlockTime()));
    CBlockIndex *tip = m_chain.Tip();
    assert (tip);
    LogPrintf("%s:  current best=%s  height=%d  log2_work=%f  date=%s\n", __func__,
      tip->GetBlockHash().ToString(), m_chain.Height(), log(tip->nChainWork.getdouble())/log(2.0),
      FormatISO8601DateTime(tip->GetBlockTime()));
    CheckForkWarningConditions();
}

// Same as InvalidChainFound, above, except not called directly from InvalidateBlock,
// which does its own setBlockIndexCandidates manageent.
void CChainState::InvalidBlockFound(CBlockIndex *pindex, const CBlock &block, const BlockValidationState &state) {
    if (state.GetResult() != BlockValidationResult::BLOCK_MUTATED) {
        pindex->nStatus |= BLOCK_FAILED_VALID;
        m_blockman.m_failed_blocks.insert(pindex);
        setDirtyBlockIndex.insert(pindex);
        setBlockIndexCandidates.erase(pindex);
        InvalidChainFound(pindex);
    }
}

void UpdateCoins(const CTransaction& tx, CCoinsViewCache& inputs, CTxUndo &txundo, int nHeight)
{
    // mark inputs spent
    if (!tx.IsCoinBase()) {
        txundo.vprevout.reserve(tx.vin.size());
        for (const CTxIn &txin : tx.vin)
        {
            if (txin.IsAnonInput()) {
                continue;
            }

            txundo.vprevout.emplace_back();
            bool is_spent = inputs.SpendCoin(txin.prevout, &txundo.vprevout.back());
            assert(is_spent);
        }
    }
    // add outputs
    AddCoins(inputs, tx, nHeight);
}

void UpdateCoins(const CTransaction& tx, CCoinsViewCache& inputs, int nHeight)
{
    CTxUndo txundo;
    UpdateCoins(tx, inputs, txundo, nHeight);
}

bool CScriptCheck::operator()() {
    const CScript &scriptSig = ptxTo->vin[nIn].scriptSig;
    const CScriptWitness *witness = &ptxTo->vin[nIn].scriptWitness;

    return VerifyScript(scriptSig, scriptPubKey, witness, nFlags, CachingTransactionSignatureChecker(ptxTo, nIn, vchAmount, cacheStore, *txdata), &error);
    //return VerifyScript(scriptSig, m_tx_out.scriptPubKey, witness, nFlags, CachingTransactionSignatureChecker(ptxTo, nIn, m_tx_out.nValue, cacheStore, *txdata), &error);
}

int BlockManager::GetSpendHeight(const CCoinsViewCache& inputs)
{
    AssertLockHeld(cs_main);
    assert(std::addressof(g_chainman.m_blockman) == std::addressof(*this));
    CBlockIndex* pindexPrev = LookupBlockIndex(inputs.GetBestBlock());
    if (!pindexPrev) {
        return 0;
    }
    return pindexPrev->nHeight + 1;
}

static CuckooCache::cache<uint256, SignatureCacheHasher> g_scriptExecutionCache;
static CSHA256 g_scriptExecutionCacheHasher;

void InitScriptExecutionCache() {
    // Setup the salted hasher
    uint256 nonce = GetRandHash();
    // We want the nonce to be 64 bytes long to force the hasher to process
    // this chunk, which makes later hash computations more efficient. We
    // just write our 32-byte entropy twice to fill the 64 bytes.
    g_scriptExecutionCacheHasher.Write(nonce.begin(), 32);
    g_scriptExecutionCacheHasher.Write(nonce.begin(), 32);
    // nMaxCacheSize is unsigned. If -maxsigcachesize is set to zero,
    // setup_bytes creates the minimum possible cache (2 elements).
    size_t nMaxCacheSize = std::min(std::max((int64_t)0, gArgs.GetArg("-maxsigcachesize", DEFAULT_MAX_SIG_CACHE_SIZE) / 2), MAX_MAX_SIG_CACHE_SIZE) * ((size_t) 1 << 20);
    size_t nElems = g_scriptExecutionCache.setup_bytes(nMaxCacheSize);
    LogPrintf("Using %zu MiB out of %zu/2 requested for script execution cache, able to store %zu elements\n",
            (nElems*sizeof(uint256)) >>20, (nMaxCacheSize*2)>>20, nElems);
}

/**
 * Check whether all of this transaction's input scripts succeed.
 *
 * This involves ECDSA signature checks so can be computationally intensive. This function should
 * only be called after the cheap sanity checks in CheckTxInputs passed.
 *
 * If pvChecks is not nullptr, script checks are pushed onto it instead of being performed inline. Any
 * script checks which are not necessary (eg due to script execution cache hits) are, obviously,
 * not pushed onto pvChecks/run.
 *
 * Setting cacheSigStore/cacheFullScriptStore to false will remove elements from the corresponding cache
 * which are matched. This is useful for checking blocks where we will likely never need the cache
 * entry again.
 *
 * Note that we may set state.reason to NOT_STANDARD for extra soft-fork flags in flags, block-checking
 * callers should probably reset it to CONSENSUS in such cases.
 *
 * Non-static (and re-declared) in src/test/txvalidationcache_tests.cpp
 */
bool CheckInputScripts(const CTransaction& tx, TxValidationState &state,
                       const CCoinsViewCache &inputs, unsigned int flags, bool cacheSigStore,
                       bool cacheFullScriptStore, PrecomputedTransactionData& txdata,
                       std::vector<CScriptCheck> *pvChecks, bool fAnonChecks)
{
    if (tx.IsCoinBase()) return true;
    if (pvChecks) {
        pvChecks->reserve(tx.vin.size());
    }

    // First check if script executions have been cached with the same
    // flags. Note that this assumes that the inputs provided are
    // correct (ie that the transaction hash which is in tx's prevouts
    // properly commits to the scriptPubKey in the inputs view of that
    // transaction).
    bool m_has_anon_input = false;
    uint256 hashCacheEntry;
    CSHA256 hasher = g_scriptExecutionCacheHasher;
    hasher.Write(tx.GetWitnessHash().begin(), 32).Write((unsigned char*)&flags, sizeof(flags)).Finalize(hashCacheEntry.begin());
    AssertLockHeld(cs_main); //TODO: Remove this requirement by making CuckooCache not require external locks
    if (g_scriptExecutionCache.contains(hashCacheEntry, !cacheFullScriptStore)) {
        return true;
    }

    if (!txdata.m_spent_outputs_ready) {
        std::vector<CTxOutSign> spent_outputs;
        spent_outputs.reserve(tx.vin.size());

        for (const auto& txin : tx.vin) {
            if (txin.IsAnonInput()) {
                // Add placeholder CTxOutSign to maintain index
                spent_outputs.emplace_back();
                continue;
            }
            const COutPoint& prevout = txin.prevout;
            const Coin& coin = inputs.AccessCoin(prevout);
            assert(!coin.IsSpent());
            const CScript& scriptPubKey = coin.out.scriptPubKey;

            std::vector<uint8_t> vchAmount;
            if (coin.nType == OUTPUT_STANDARD) {
                part::SetAmount(vchAmount, coin.out.nValue);
            } else
            if (coin.nType == OUTPUT_CT) {
                vchAmount.resize(33);
                memcpy(vchAmount.data(), coin.commitment.data, 33);
            }

            spent_outputs.emplace_back(vchAmount, scriptPubKey);
        }
        txdata.Init(tx, std::move(spent_outputs));
    }
    assert(txdata.m_spent_outputs.size() == tx.vin.size());

    for (unsigned int i = 0; i < tx.vin.size(); i++) {
        if (tx.vin[i].IsAnonInput()) {
            m_has_anon_input = true;
            continue;
        }

        // We very carefully only pass in things to CScriptCheck which
        // are clearly committed to by tx' witness hash. This provides
        // a sanity check that our caching is not introducing consensus
        // failures through additional data in, eg, the coins being
        // spent being checked as a part of CScriptCheck.

        // Verify signature
        CScriptCheck check(txdata.m_spent_outputs[i], tx, i, flags, cacheSigStore, &txdata);
        if (pvChecks) {
            pvChecks->push_back(CScriptCheck());
            check.swap(pvChecks->back());
        } else if (!check()) {
            if (flags & STANDARD_NOT_MANDATORY_VERIFY_FLAGS) {
                // Check whether the failure was caused by a
                // non-mandatory script verification check, such as
                // non-standard DER encodings or non-null dummy
                // arguments; if so, ensure we return NOT_STANDARD
                // instead of CONSENSUS to avoid downstream users
                // splitting the network between upgraded and
                // non-upgraded nodes by banning CONSENSUS-failing
                // data providers.
                CScriptCheck check2(txdata.m_spent_outputs[i], tx, i,
                        flags & ~STANDARD_NOT_MANDATORY_VERIFY_FLAGS, cacheSigStore, &txdata);

                if (check2())
                    return state.Invalid(TxValidationResult::TX_NOT_STANDARD, strprintf("non-mandatory-script-verify-flag (%s)", ScriptErrorString(check.GetScriptError())));
            }
            // MANDATORY flag failures correspond to
            // TxValidationResult::TX_CONSENSUS. Because CONSENSUS
            // failures are the most serious case of validation
            // failures, we may need to consider using
            // RECENT_CONSENSUS_CHANGE for any script failure that
            // could be due to non-upgraded nodes which we may want to
            // support, to avoid splitting the network (but this
            // depends on the details of how net_processing handles
            // such errors).
            return state.Invalid(TxValidationResult::TX_CONSENSUS, strprintf("mandatory-script-verify-flag-failed (%s)", ScriptErrorString(check.GetScriptError())));
        }
    }

    if (m_has_anon_input && fAnonChecks
        && !VerifyMLSAG(tx, state)) {
        return false;
    }

    if (cacheFullScriptStore && !pvChecks) {
        // We executed all of the provided scripts, and were told to
        // cache the result. Do so now.
        g_scriptExecutionCache.insert(hashCacheEntry);
    }

    return true;
}

bool AbortNode(BlockValidationState& state, const std::string& strMessage, const bilingual_str& userMessage)
{
    AbortNode(strMessage, userMessage);
    return state.Error(strMessage);
}

/**
 * Restore the UTXO in a Coin at a given COutPoint
 * @param undo The Coin to be restored.
 * @param view The coins view to which to apply the changes.
 * @param out The out point that corresponds to the tx input.
 * @return A DisconnectResult as an int
 */
int ApplyTxInUndo(Coin&& undo, CCoinsViewCache& view, const COutPoint& out)
{
    bool fClean = true;

    if (view.HaveCoin(out)) fClean = false; // overwriting transaction output

    if (undo.nHeight == 0) {
        // Missing undo metadata (height and coinbase). Older versions included this
        // information only in undo records for the last spend of a transactions'
        // outputs. This implies that it must be present for some other output of the same tx.
        const Coin& alternate = AccessByTxid(view, out.hash);
        if (!alternate.IsSpent()) {
            undo.nHeight = alternate.nHeight;
            undo.fCoinBase = alternate.fCoinBase;
        } else {
            return DISCONNECT_FAILED; // adding output for transaction without known metadata
        }
    }
    // If the coin already exists as an unspent coin in the cache, then the
    // possible_overwrite parameter to AddCoin must be set to true. We have
    // already checked whether an unspent coin exists above using HaveCoin, so
    // we don't need to guess. When fClean is false, an unspent coin already
    // existed and it is an overwrite.
    view.AddCoin(out, std::move(undo), !fClean);

    return fClean ? DISCONNECT_OK : DISCONNECT_UNCLEAN;
}

/** Undo the effects of this block (with given index) on the UTXO set represented by coins.
 *  When FAILED is returned, view is left in an indeterminate state. */
DisconnectResult CChainState::DisconnectBlock(const CBlock& block, const CBlockIndex* pindex, CCoinsViewCache& view)
{
    if (LogAcceptCategory(BCLog::HDWALLET))
        LogPrintf("%s: hash %s, height %d\n", __func__, block.GetHash().ToString(), pindex->nHeight);

    assert(pindex->GetBlockHash() == view.GetBestBlock());

    bool fClean = true;

    CBlockUndo blockUndo;
    if (!UndoReadFromDisk(blockUndo, pindex)) {
        error("DisconnectBlock(): failure reading undo data");
        return DISCONNECT_FAILED;
    }

    if (!fParticlMode) {
        if (blockUndo.vtxundo.size() + 1 != block.vtx.size()) {
            error("DisconnectBlock(): block and undo data inconsistent");
            return DISCONNECT_FAILED;
        }
    } else {
        if (blockUndo.vtxundo.size() != block.vtx.size()) {
            // Count non coinbase txns, this should only happen in early blocks.
            size_t nExpectTxns = 0;
            for (auto &tx : block.vtx) {
                if (!tx->IsCoinBase()) {
                    nExpectTxns++;
                }
            }

            if (blockUndo.vtxundo.size() != nExpectTxns) {
                error("DisconnectBlock(): block and undo data inconsistent");
                return DISCONNECT_FAILED;
            }
        }
    }

    int nVtxundo = (int)blockUndo.vtxundo.size()-1;
    // undo transactions in reverse order
    for (int i = block.vtx.size() - 1; i >= 0; i--)
    {
        const CTransaction &tx = *(block.vtx[i]);
        uint256 hash = tx.GetHash();

        for (const auto &txin : tx.vin) {
            if (txin.IsAnonInput()) {
                uint32_t nInputs, nRingSize;
                txin.GetAnonInfo(nInputs, nRingSize);
                if (txin.scriptData.stack.size() != 1
                    || txin.scriptData.stack[0].size() != 33 * nInputs) {
                    error("%s: Bad scriptData stack, %s.", __func__, hash.ToString());
                    return DISCONNECT_FAILED;
                }

                const std::vector<uint8_t> &vKeyImages = txin.scriptData.stack[0];
                for (size_t k = 0; k < nInputs; ++k) {
                    const CCmpPubKey &ki = *((CCmpPubKey*)&vKeyImages[k*33]);
                    view.keyImages[ki] = hash;
                }
            } else {
                Coin coin;
                view.spent_cache.emplace_back(txin.prevout, SpentCoin());
            }
        }

        bool is_coinbase = tx.IsCoinBase() || tx.IsCoinStake();

        for (size_t k = tx.vpout.size(); k-- > 0;) {
            const CTxOutBase *out = tx.vpout[k].get();

            if (out->IsType(OUTPUT_RINGCT)) {
                CTxOutRingCT *txout = (CTxOutRingCT*)out;

                if (view.nLastRCTOutput == 0) {
                    view.nLastRCTOutput = pindex->nAnonOutputs;
                    // Verify data matches
                    CAnonOutput ao;
                    if (!pblocktree->ReadRCTOutput(view.nLastRCTOutput, ao)) {
                        error("%s: RCT output missing, txn %s, %d, index %d.", __func__, hash.ToString(), k, view.nLastRCTOutput);
                        if (!view.fForceDisconnect) {
                            return DISCONNECT_FAILED;
                        }
                    } else
                    if (ao.pubkey != txout->pk) {
                        error("%s: RCT output mismatch, txn %s, %d, index %d.", __func__, hash.ToString(), k, view.nLastRCTOutput);
                        if (!view.fForceDisconnect) {
                            return DISCONNECT_FAILED;
                        }
                    }
                }

                view.anonOutputLinks[txout->pk] = view.nLastRCTOutput;
                view.nLastRCTOutput--;

                continue;
            }

            // Check that all outputs are available and match the outputs in the block itself
            // exactly.
            if (out->IsType(OUTPUT_STANDARD) || out->IsType(OUTPUT_CT)) {
                const CScript *pScript = out->GetPScriptPubKey();
                if (!pScript->IsUnspendable()) {
                    COutPoint op(hash, k);
                    Coin coin;

                    CTxOut txout(0, *pScript);

                    if (out->IsType(OUTPUT_STANDARD)) {
                        txout.nValue = out->GetValue();
                    }
                    bool is_spent = view.SpendCoin(op, &coin);
                    if (!is_spent || txout != coin.out || pindex->nHeight != coin.nHeight || is_coinbase != coin.fCoinBase) {
                        fClean = false; // transaction output mismatch
                    }
                }
            }

            if (!fAddressIndex
                || (!out->IsType(OUTPUT_STANDARD)
                && !out->IsType(OUTPUT_CT))) {
                continue;
            }

            const CScript *pScript;
            std::vector<unsigned char> hashBytes;
            int scriptType = 0;
            CAmount nValue;
            if (!ExtractIndexInfo(out, scriptType, hashBytes, nValue, pScript)
                || scriptType == 0) {
                continue;
            }
            // undo receiving activity
            view.addressIndex.push_back(std::make_pair(CAddressIndexKey(scriptType, uint256(hashBytes.data(), hashBytes.size()), pindex->nHeight, i, hash, k, false), nValue));
            // undo unspent index
            view.addressUnspentIndex.push_back(std::make_pair(CAddressUnspentKey(scriptType, uint256(hashBytes.data(), hashBytes.size()), hash, k), CAddressUnspentValue()));
        }


        if (fParticlMode) {
            // Restore inputs
            if (!tx.IsCoinBase()) {
                if (nVtxundo < 0 || nVtxundo >= (int)blockUndo.vtxundo.size()) {
                    error("DisconnectBlock(): transaction undo data offset out of range.");
                    return DISCONNECT_FAILED;
                }

                size_t nExpectUndo = 0;
                for (const auto &txin : tx.vin)
                if (!txin.IsAnonInput()) {
                    nExpectUndo++;
                }

                CTxUndo &txundo = blockUndo.vtxundo[nVtxundo--];
                if (txundo.vprevout.size() != nExpectUndo) {
                    error("DisconnectBlock(): transaction and undo data inconsistent");
                    return DISCONNECT_FAILED;
                }

                for (unsigned int j = tx.vin.size(); j-- > 0;) {
                    if (tx.vin[j].IsAnonInput()) {
                        continue;
                    }

                    const COutPoint &out = tx.vin[j].prevout;
                    int res = ApplyTxInUndo(std::move(txundo.vprevout[j]), view, out);
                    if (res == DISCONNECT_FAILED) {
                        error("DisconnectBlock(): ApplyTxInUndo failed");
                        return DISCONNECT_FAILED;
                    }
                    fClean = fClean && res != DISCONNECT_UNCLEAN;

                    const CTxIn input = tx.vin[j];

                    if (fSpentIndex) { // undo and delete the spent index
                        view.spentIndex.push_back(std::make_pair(CSpentIndexKey(input.prevout.hash, input.prevout.n), CSpentIndexValue()));
                    }

                    if (fAddressIndex) {
                        const Coin &coin = view.AccessCoin(tx.vin[j].prevout);
                        const CScript *pScript = &coin.out.scriptPubKey;

                        CAmount nValue = coin.nType == OUTPUT_CT ? 0 : coin.out.nValue;
                        std::vector<uint8_t> hashBytes;
                        int scriptType = 0;
                        if (!ExtractIndexInfo(pScript, scriptType, hashBytes)
                            || scriptType == 0) {
                            continue;
                        }

                        // undo spending activity
                        view.addressIndex.push_back(std::make_pair(CAddressIndexKey(scriptType, uint256(hashBytes.data(), hashBytes.size()), pindex->nHeight, i, hash, j, true), nValue * -1));
                        // restore unspent index
                        view.addressUnspentIndex.push_back(std::make_pair(CAddressUnspentKey(scriptType, uint256(hashBytes.data(), hashBytes.size()), input.prevout.hash, input.prevout.n), CAddressUnspentValue(nValue, *pScript, coin.nHeight)));
                    }
                }
            }
        } else {
            // Check that all outputs are available and match the outputs in the block itself
            // exactly.
            for (size_t o = 0; o < tx.vout.size(); o++) {
                if (!tx.vout[o].scriptPubKey.IsUnspendable()) {
                    COutPoint out(hash, o);
                    Coin coin;
                    bool is_spent = view.SpendCoin(out, &coin);
                    if (!is_spent || tx.vout[o] != coin.out || pindex->nHeight != coin.nHeight || is_coinbase != coin.fCoinBase) {
                        fClean = false; // transaction output mismatch
                    }
                }
            }

            if (i > 0) { // not coinbases
                CTxUndo &txundo = blockUndo.vtxundo[i-1];
                if (txundo.vprevout.size() != tx.vin.size()) {
                    error("DisconnectBlock(): transaction and undo data inconsistent");
                    return DISCONNECT_FAILED;
                }
                for (unsigned int j = tx.vin.size(); j-- > 0;) {
                    const COutPoint &out = tx.vin[j].prevout;
                    int res = ApplyTxInUndo(std::move(txundo.vprevout[j]), view, out);
                    if (res == DISCONNECT_FAILED) return DISCONNECT_FAILED;
                    fClean = fClean && res != DISCONNECT_UNCLEAN;
                }
            }
            // At this point, all of txundo.vprevout should have been moved out.
        }
    }

    // move best block pointer to prevout block
    view.SetBestBlock(pindex->pprev->GetBlockHash(), pindex->pprev->nHeight);

    return fClean ? DISCONNECT_OK : DISCONNECT_UNCLEAN;
}

bool ConnectBlock(const CBlock& block, BlockValidationState& state, CBlockIndex* pindex,
    CCoinsViewCache& view, const CChainParams& chainparams, bool fJustCheck)
{
    return ::ChainstateActive().ConnectBlock(block, state, pindex, view, chainparams, fJustCheck);
};

DisconnectResult DisconnectBlock(const CBlock& block, const CBlockIndex* pindex, CCoinsViewCache& view)
{
    return ::ChainstateActive().DisconnectBlock(block, pindex, view);
};

static CCheckQueue<CScriptCheck> scriptcheckqueue(128);

void StartScriptCheckWorkerThreads(int threads_num)
{
    scriptcheckqueue.StartWorkerThreads(threads_num);
}

void StopScriptCheckWorkerThreads()
{
    scriptcheckqueue.StopWorkerThreads();
}

VersionBitsCache versionbitscache GUARDED_BY(cs_main);

int32_t ComputeBlockVersion(const CBlockIndex* pindexPrev, const Consensus::Params& params)
{
    LOCK(cs_main);
    int32_t nVersion = VERSIONBITS_TOP_BITS;

    for (int i = 0; i < (int)Consensus::MAX_VERSION_BITS_DEPLOYMENTS; i++) {
        ThresholdState state = VersionBitsState(pindexPrev, params, static_cast<Consensus::DeploymentPos>(i), versionbitscache);
        if (state == ThresholdState::LOCKED_IN || state == ThresholdState::STARTED) {
            nVersion |= VersionBitsMask(params, static_cast<Consensus::DeploymentPos>(i));
        }
    }

    return nVersion;
}

/**
 * Threshold condition checker that triggers when unknown versionbits are seen on the network.
 */
class WarningBitsConditionChecker : public AbstractThresholdConditionChecker
{
private:
    int bit;

public:
    explicit WarningBitsConditionChecker(int bitIn) : bit(bitIn) {}

    int64_t BeginTime(const Consensus::Params& params) const override { return 0; }
    int64_t EndTime(const Consensus::Params& params) const override { return std::numeric_limits<int64_t>::max(); }
    int Period(const Consensus::Params& params) const override { return params.nMinerConfirmationWindow; }
    int Threshold(const Consensus::Params& params) const override { return params.nRuleChangeActivationThreshold; }

    bool Condition(const CBlockIndex* pindex, const Consensus::Params& params) const override
    {
        return pindex->nHeight >= params.MinBIP9WarningHeight &&
               ((pindex->nVersion & VERSIONBITS_TOP_MASK) == VERSIONBITS_TOP_BITS) &&
               ((pindex->nVersion >> bit) & 1) != 0 &&
               ((ComputeBlockVersion(pindex->pprev, params) >> bit) & 1) == 0;
    }
};

static ThresholdConditionCache warningcache[VERSIONBITS_NUM_BITS] GUARDED_BY(cs_main);

// 0.13.0 was shipped with a segwit deployment defined for testnet, but not for
// mainnet. We no longer need to support disabling the segwit deployment
// except for testing purposes, due to limitations of the functional test
// environment. See test/functional/p2p-segwit.py.
static bool IsScriptWitnessEnabled(const Consensus::Params& params)
{
    return params.SegwitHeight != std::numeric_limits<int>::max();
}

static unsigned int GetBlockScriptFlags(const CBlockIndex* pindex, const Consensus::Params& consensusparams) EXCLUSIVE_LOCKS_REQUIRED(cs_main) {
    AssertLockHeld(cs_main);

    if (fParticlMode) {
        unsigned int flags = SCRIPT_VERIFY_P2SH;
        flags |= SCRIPT_VERIFY_DERSIG;
        flags |= SCRIPT_VERIFY_CHECKLOCKTIMEVERIFY;
        flags |= SCRIPT_VERIFY_CHECKSEQUENCEVERIFY;
        flags |= SCRIPT_VERIFY_WITNESS;
        flags |= SCRIPT_VERIFY_NULLDUMMY;
        return flags;
    }

    unsigned int flags = SCRIPT_VERIFY_NONE;

    // BIP16 didn't become active until Apr 1 2012 (on mainnet, and
    // retroactively applied to testnet)
    // However, only one historical block violated the P2SH rules (on both
    // mainnet and testnet), so for simplicity, always leave P2SH
    // on except for the one violating block.
    if (consensusparams.BIP16Exception.IsNull() || // no bip16 exception on this chain
        pindex->phashBlock == nullptr || // this is a new candidate block, eg from TestBlockValidity()
        *pindex->phashBlock != consensusparams.BIP16Exception) // this block isn't the historical exception
    {
        flags |= SCRIPT_VERIFY_P2SH;
    }

    // Enforce WITNESS rules whenever P2SH is in effect (and the segwit
    // deployment is defined).
    if (flags & SCRIPT_VERIFY_P2SH && IsScriptWitnessEnabled(consensusparams)) {
        flags |= SCRIPT_VERIFY_WITNESS;
    }

    // Start enforcing the DERSIG (BIP66) rule
    if (pindex->nHeight >= consensusparams.BIP66Height) {
        flags |= SCRIPT_VERIFY_DERSIG;
    }

    // Start enforcing CHECKLOCKTIMEVERIFY (BIP65) rule
    if (pindex->nHeight >= consensusparams.BIP65Height) {
        flags |= SCRIPT_VERIFY_CHECKLOCKTIMEVERIFY;
    }

    // Start enforcing BIP112 (CHECKSEQUENCEVERIFY)
    if (pindex->nHeight >= consensusparams.CSVHeight) {
        flags |= SCRIPT_VERIFY_CHECKSEQUENCEVERIFY;
    }

    // Start enforcing Taproot using versionbits logic.
    if (VersionBitsState(pindex->pprev, consensusparams, Consensus::DEPLOYMENT_TAPROOT, versionbitscache) == ThresholdState::ACTIVE) {
        flags |= SCRIPT_VERIFY_TAPROOT;
    }

    // Start enforcing BIP147 NULLDUMMY (activated simultaneously with segwit)
    if (IsWitnessEnabled(pindex->pprev, consensusparams)) {
        flags |= SCRIPT_VERIFY_NULLDUMMY;
    }

    return flags;
}



static int64_t nTimeCheck = 0;
static int64_t nTimeForks = 0;
static int64_t nTimeVerify = 0;
static int64_t nTimeConnect = 0;
static int64_t nTimeIndex = 0;
static int64_t nTimeCallbacks = 0;
static int64_t nTimeTotal = 0;
static int64_t nBlocksTotal = 0;

/** Apply the effects of this block (with given index) on the UTXO set represented by coins.
 *  Validity checks that depend on the UTXO set are also done; ConnectBlock()
 *  can fail if those validity checks fail (among other reasons). */
bool CChainState::ConnectBlock(const CBlock& block, BlockValidationState& state, CBlockIndex* pindex,
                  CCoinsViewCache& view, const CChainParams& chainparams, bool fJustCheck)
{
    AssertLockHeld(cs_main);
    assert(pindex);
    assert(*pindex->phashBlock == block.GetHash());
    int64_t nTimeStart = GetTimeMicros();

    const Consensus::Params &consensus = Params().GetConsensus();
    state.SetStateInfo(block.nTime, pindex->nHeight, consensus, fParticlMode, (fBusyImporting && fSkipRangeproof));

    // Check it again in case a previous version let a bad block in
    // NOTE: We don't currently (re-)invoke ContextualCheckBlock() or
    // ContextualCheckBlockHeader() here. This means that if we add a new
    // consensus rule that is enforced in one of those two functions, then we
    // may have let in a block that violates the rule prior to updating the
    // software, and we would NOT be enforcing the rule here. Fully solving
    // upgrade from one software version to the next after a consensus rule
    // change is potentially tricky and issue-specific (see RewindBlockIndex()
    // for one general approach that was used for BIP 141 deployment).
    // Also, currently the rule against blocks more than 2 hours in the future
    // is enforced in ContextualCheckBlockHeader(); we wouldn't want to
    // re-enforce that rule here (at least until we make it impossible for
    // GetAdjustedTime() to go backward).
    if (!CheckBlock(block, state, chainparams.GetConsensus(), !fJustCheck, !fJustCheck)) {
        if (state.GetResult() == BlockValidationResult::BLOCK_MUTATED) {
            // We don't write down blocks to disk if they may have been
            // corrupted, so this should be impossible unless we're having hardware
            // problems.
            return AbortNode(state, "Corrupt block found indicating potential hardware failure; shutting down");
        }
        return error("%s: Consensus::CheckBlock: %s", __func__, state.ToString());
    }

    if (block.IsProofOfStake()) {
        pindex->bnStakeModifier = ComputeStakeModifierV2(pindex->pprev, pindex->prevoutStake.hash);
        setDirtyBlockIndex.insert(pindex);

        uint256 hashProof, targetProofOfStake;
        if (!CheckProofOfStake(state, pindex->pprev, *block.vtx[0], block.nTime, block.nBits, hashProof, targetProofOfStake)) {
            return error("%s: Check proof of stake failed.", __func__);
        }
    }

    // verify that the view's current state corresponds to the previous block
    uint256 hashPrevBlock = pindex->pprev == nullptr ? uint256() : pindex->pprev->GetBlockHash();
    assert(hashPrevBlock == view.GetBestBlock());

    const uint256 blockHash = block.GetHash();
    bool fIsGenesisBlock = blockHash == chainparams.GetConsensus().hashGenesisBlock;
    nBlocksTotal++;

    // Special case for the genesis block, skipping connection of its transactions
    // (its coinbase is unspendable)
    if (!fParticlMode  // genesis coinbase is spendable when in Particl mode
        && fIsGenesisBlock) {
        if (!fJustCheck)
            view.SetBestBlock(pindex->GetBlockHash(), pindex->nHeight);
        return true;
    }

    bool fScriptChecks = true;
    if (!hashAssumeValid.IsNull()) {
        // We've been configured with the hash of a block which has been externally verified to have a valid history.
        // A suitable default value is included with the software and updated from time to time.  Because validity
        //  relative to a piece of software is an objective fact these defaults can be easily reviewed.
        // This setting doesn't force the selection of any particular chain but makes validating some faster by
        //  effectively caching the result of part of the verification.
        BlockMap::const_iterator  it = m_blockman.m_block_index.find(hashAssumeValid);
        if (it != m_blockman.m_block_index.end()) {
            if (it->second->GetAncestor(pindex->nHeight) == pindex &&
                pindexBestHeader->GetAncestor(pindex->nHeight) == pindex &&
                pindexBestHeader->nChainWork >= nMinimumChainWork) {
                // This block is a member of the assumed verified chain and an ancestor of the best header.
                // Script verification is skipped when connecting blocks under the
                // assumevalid block. Assuming the assumevalid block is valid this
                // is safe because block merkle hashes are still computed and checked,
                // Of course, if an assumed valid block is invalid due to false scriptSigs
                // this optimization would allow an invalid chain to be accepted.
                // The equivalent time check discourages hash power from extorting the network via DOS attack
                //  into accepting an invalid block through telling users they must manually set assumevalid.
                //  Requiring a software change or burying the invalid block, regardless of the setting, makes
                //  it hard to hide the implication of the demand.  This also avoids having release candidates
                //  that are hardly doing any signature verification at all in testing without having to
                //  artificially set the default assumed verified block further back.
                // The test against nMinimumChainWork prevents the skipping when denied access to any chain at
                //  least as good as the expected chain.
                fScriptChecks = (GetBlockProofEquivalentTime(*pindexBestHeader, *pindex, *pindexBestHeader, chainparams.GetConsensus()) <= 60 * 60 * 24 * 7 * 2);
            }
        }
    }

    int64_t nTime1 = GetTimeMicros(); nTimeCheck += nTime1 - nTimeStart;
    LogPrint(BCLog::BENCH, "    - Sanity checks: %.2fms [%.2fs (%.2fms/blk)]\n", MILLI * (nTime1 - nTimeStart), nTimeCheck * MICRO, nTimeCheck * MILLI / nBlocksTotal);

    // Do not allow blocks that contain transactions which 'overwrite' older transactions,
    // unless those are already completely spent.
    // If such overwrites are allowed, coinbases and transactions depending upon those
    // can be duplicated to remove the ability to spend the first instance -- even after
    // being sent to another address.
    // See BIP30, CVE-2012-1909, and http://r6.ca/blog/20120206T005236Z.html for more information.
    // This logic is not necessary for memory pool transactions, as AcceptToMemoryPool
    // already refuses previously-known transaction ids entirely.
    // This rule was originally applied to all blocks with a timestamp after March 15, 2012, 0:00 UTC.
    // Now that the whole chain is irreversibly beyond that time it is applied to all blocks except the
    // two in the chain that violate it. This prevents exploiting the issue against nodes during their
    // initial block download.
    bool fEnforceBIP30 = fParticlMode || (!((pindex->nHeight==91842 && pindex->GetBlockHash() == uint256S("0x00000000000a4d0a398161ffc163c503763b1f4360639393e0e4c8e300e0caec")) ||
                           (pindex->nHeight==91880 && pindex->GetBlockHash() == uint256S("0x00000000000743f190a18c5577a3c2d2a1f610ae9601ac046a38084ccb7cd721"))));

    // Once BIP34 activated it was not possible to create new duplicate coinbases and thus other than starting
    // with the 2 existing duplicate coinbase pairs, not possible to create overwriting txs.  But by the
    // time BIP34 activated, in each of the existing pairs the duplicate coinbase had overwritten the first
    // before the first had been spent.  Since those coinbases are sufficiently buried it's no longer possible to create further
    // duplicate transactions descending from the known pairs either.
    // If we're on the known chain at height greater than where BIP34 activated, we can save the db accesses needed for the BIP30 check.

    // BIP34 requires that a block at height X (block X) has its coinbase
    // scriptSig start with a CScriptNum of X (indicated height X).  The above
    // logic of no longer requiring BIP30 once BIP34 activates is flawed in the
    // case that there is a block X before the BIP34 height of 227,931 which has
    // an indicated height Y where Y is greater than X.  The coinbase for block
    // X would also be a valid coinbase for block Y, which could be a BIP30
    // violation.  An exhaustive search of all mainnet coinbases before the
    // BIP34 height which have an indicated height greater than the block height
    // reveals many occurrences. The 3 lowest indicated heights found are
    // 209,921, 490,897, and 1,983,702 and thus coinbases for blocks at these 3
    // heights would be the first opportunity for BIP30 to be violated.

    // The search reveals a great many blocks which have an indicated height
    // greater than 1,983,702, so we simply remove the optimization to skip
    // BIP30 checking for blocks at height 1,983,702 or higher.  Before we reach
    // that block in another 25 years or so, we should take advantage of a
    // future consensus change to do a new and improved version of BIP34 that
    // will actually prevent ever creating any duplicate coinbases in the
    // future.
    static constexpr int BIP34_IMPLIES_BIP30_LIMIT = 1983702;

    // TODO: Remove BIP30 checking from block height 1,983,702 on, once we have a
    // consensus change that ensures coinbases at those heights can not
    // duplicate earlier coinbases.
    if (fEnforceBIP30 || pindex->nHeight >= BIP34_IMPLIES_BIP30_LIMIT) {
        for (const auto& tx : block.vtx) {
            for (size_t o = 0; o < tx->GetNumVOuts(); o++) {
                if (view.HaveCoin(COutPoint(tx->GetHash(), o))) {
                    LogPrintf("ERROR: ConnectBlock(): tried to overwrite transaction\n");
                    return state.Invalid(BlockValidationResult::BLOCK_CONSENSUS, "bad-txns-BIP30");
                }
            }
        }
    }

    // Start enforcing BIP68 (sequence locks)
    int nLockTimeFlags = 0;
    if ((fParticlMode && pindex->pprev) || pindex->nHeight >= chainparams.GetConsensus().CSVHeight) {
        nLockTimeFlags |= LOCKTIME_VERIFY_SEQUENCE;
    }

    // Get the script flags for this block
    unsigned int flags = GetBlockScriptFlags(pindex, chainparams.GetConsensus());

    int64_t nTime2 = GetTimeMicros(); nTimeForks += nTime2 - nTime1;
    LogPrint(BCLog::BENCH, "    - Fork checks: %.2fms [%.2fs (%.2fms/blk)]\n", MILLI * (nTime2 - nTime1), nTimeForks * MICRO, nTimeForks * MILLI / nBlocksTotal);

    CBlockUndo blockundo;

    // Precomputed transaction data pointers must not be invalidated
    // until after `control` has run the script checks (potentially
    // in multiple threads). Preallocate the vector size so a new allocation
    // doesn't invalidate pointers into the vector, and keep txsdata in scope
    // for as long as `control`.
    CCheckQueueControl<CScriptCheck> control(fScriptChecks && g_parallel_script_checks ? &scriptcheckqueue : nullptr);
    std::vector<PrecomputedTransactionData> txsdata(block.vtx.size());

    std::vector<int> prevheights;
    CAmount nFees = 0;
    int nInputs = 0;
    int64_t nSigOpsCost = 0;
    int64_t nAnonIn = 0;
    int64_t nStakeReward = 0;

    blockundo.vtxundo.reserve(block.vtx.size() - (fParticlMode ? 0 : 1));

    // NOTE: Block reward is based on nMoneySupply
    CAmount nMoneyCreated = 0;
    CAmount block_balances[3] = {0};
    bool reset_balances = false;

    for (unsigned int i = 0; i < block.vtx.size(); i++)
    {
        const CTransaction &tx = *(block.vtx[i]);
        const uint256 txhash = tx.GetHash();
        nInputs += tx.vin.size();

        TxValidationState tx_state;
        tx_state.SetStateInfo(block.nTime, pindex->nHeight, consensus, fParticlMode, (fBusyImporting && fSkipRangeproof));
        if (!tx.IsCoinBase())
        {
            CAmount txfee = 0;
            if (!Consensus::CheckTxInputs(tx, tx_state, view, pindex->nHeight, txfee)) {
                control.Wait();
                // Any transaction validation failure in ConnectBlock is a block consensus failure
                state.Invalid(BlockValidationResult::BLOCK_CONSENSUS,
                            tx_state.GetRejectReason(), tx_state.GetDebugMessage());
                return error("%s: Consensus::CheckTxInputs: %s, %s", __func__, tx.GetHash().ToString(), state.ToString());
            }
            if (tx_state.m_exploit_fix_2 && tx_state.m_spends_frozen_blinded) {
                // Add redeemed frozen blinded value to moneysupply
                nMoneyCreated += tx.GetValueOut() + txfee;
            }
            if (tx.IsCoinStake())
            {
                // Block reward is passed back in txfee (nPlainValueOut - nPlainValueIn)
                nStakeReward += txfee;
                nMoneyCreated += nStakeReward;
            } else
            {
                nFees += txfee;
            }
            if (!MoneyRange(nFees)) {
                control.Wait();
                LogPrintf("ERROR: %s: accumulated fee in the block out of range.\n", __func__);
                return state.Invalid(BlockValidationResult::BLOCK_CONSENSUS, "bad-txns-accumulated-fee-outofrange");
            }

            // Check that transaction is BIP68 final
            // BIP68 lock checks (as opposed to nLockTime checks) must
            // be in ConnectBlock because they require the UTXO set

            prevheights.resize(tx.vin.size());
            for (size_t j = 0; j < tx.vin.size(); j++) {
                if (tx.vin[j].IsAnonInput())
                    prevheights[j] = 0;
                else
                    prevheights[j] = view.AccessCoin(tx.vin[j].prevout).nHeight;
            }

            if (!SequenceLocks(tx, nLockTimeFlags, prevheights, *pindex)) {
                control.Wait();
                LogPrintf("ERROR: %s: contains a non-BIP68-final transaction\n", __func__);
                return state.Invalid(BlockValidationResult::BLOCK_CONSENSUS, "bad-txns-nonfinal");
            }

            if (tx.IsParticlVersion()) {
                // Update spent inputs
                for (size_t j = 0; j < tx.vin.size(); j++) {
                    const CTxIn input = tx.vin[j];
                    if (input.IsAnonInput()) {
                        nAnonIn++;
                        continue;
                    }

                    const Coin &coin = view.AccessCoin(input.prevout);

                    if (coin.nType != OUTPUT_CT) {
                        // Cache recently spent coins for staking.
                        view.spent_cache.emplace_back(input.prevout, SpentCoin(coin, pindex->nHeight));
                    }
                    if (!fAddressIndex && !fSpentIndex) {
                        continue;
                    }

                    const CScript *pScript = &coin.out.scriptPubKey;
                    CAmount nValue = coin.nType == OUTPUT_CT ? 0 : coin.out.nValue;
                    std::vector<uint8_t> hashBytes;
                    int scriptType = 0;

                    if (!ExtractIndexInfo(pScript, scriptType, hashBytes)
                        || scriptType == 0) {
                        continue;
                    }

                    uint256 hashAddress;
                    if (scriptType > 0) {
                        hashAddress = uint256(hashBytes.data(), hashBytes.size());
                    }
                    if (fAddressIndex && scriptType > 0) {
                        // record spending activity
                        view.addressIndex.push_back(std::make_pair(CAddressIndexKey(scriptType, hashAddress, pindex->nHeight, i, txhash, j, true), nValue * -1));
                        // remove address from unspent index
                        view.addressUnspentIndex.push_back(std::make_pair(CAddressUnspentKey(scriptType, hashAddress, input.prevout.hash, input.prevout.n), CAddressUnspentValue()));
                    }
                    if (fSpentIndex) {
                        CAmount nValue = coin.nType == OUTPUT_CT ? -1 : coin.out.nValue;
                        // add the spent index to determine the txid and input that spent an output
                        // and to find the amount and address from an input
                        view.spentIndex.push_back(std::make_pair(CSpentIndexKey(input.prevout.hash, input.prevout.n), CSpentIndexValue(txhash, j, pindex->nHeight, nValue, scriptType, hashAddress)));
                    }
                }

                if (smsg::fSecMsgEnabled && tx_state.m_funds_smsg) {
                    smsgModule.StoreFundingTx(tx, pindex);
                }
            }
        } else {
            tx_state.tx_balances[BAL_IND_PLAIN_ADDED] = tx.GetValueOut();
        }

        // GetTransactionSigOpCost counts 3 types of sigops:
        // * legacy (always)
        // * p2sh (when P2SH enabled in flags and excludes coinbase)
        // * witness (when witness enabled in flags and excludes coinbase)
        nSigOpsCost += GetTransactionSigOpCost(tx, view, flags);
        if (nSigOpsCost > MAX_BLOCK_SIGOPS_COST) {
            control.Wait();
            LogPrintf("ERROR: ConnectBlock(): too many sigops\n");
            return state.Invalid(BlockValidationResult::BLOCK_CONSENSUS, "bad-blk-sigops");
        }

        if (!tx.IsCoinBase())
        {
            std::vector<CScriptCheck> vChecks;
            bool fCacheResults = fJustCheck; /* Don't cache results if we're actually connecting blocks (still consult the cache, though) */
            //TxValidationState tx_state;
            if (fScriptChecks && !CheckInputScripts(tx, tx_state, view, flags, fCacheResults, fCacheResults, txsdata[i], g_parallel_script_checks ? &vChecks : nullptr)) {
                control.Wait();
                // Any transaction validation failure in ConnectBlock is a block consensus failure
                state.Invalid(BlockValidationResult::BLOCK_CONSENSUS,
                              tx_state.GetRejectReason(), tx_state.GetDebugMessage());
                return error("ConnectBlock(): CheckInputScripts on %s failed with %s",
                    txhash.ToString(), state.ToString());
            }
            control.Add(vChecks);

            blockundo.vtxundo.push_back(CTxUndo());
            UpdateCoins(tx, view, blockundo.vtxundo.back(), pindex->nHeight);
        } else
        {
            // tx is coinbase
            CTxUndo undoDummy;
            UpdateCoins(tx, view, undoDummy, pindex->nHeight);
            nMoneyCreated += tx.GetValueOut();
        }

        if (view.nLastRCTOutput == 0) {
            view.nLastRCTOutput = pindex->pprev ? pindex->pprev->nAnonOutputs : 0;
        }

        // Index rct outputs and keyimages
        if (tx_state.m_has_anon_output || tx_state.m_has_anon_input) {
            COutPoint op(txhash, 0);
            if (tx_state.m_has_anon_input) {
                assert(tx_state.m_setHaveKI.size());
            }
            for (const auto &ki : tx_state.m_setHaveKI) {
                // Test for duplicate keyimage used in block
                if (!view.keyImages.insert(std::make_pair(ki, txhash)).second) {
                    return state.Invalid(BlockValidationResult::BLOCK_CONSENSUS, "bad-anonin-dup-ki");
                }
            }

            for (unsigned int k = 0; k < tx.vpout.size(); k++) {
                if (!tx.vpout[k]->IsType(OUTPUT_RINGCT)) {
                    continue;
                }

                CTxOutRingCT *txout = (CTxOutRingCT*)tx.vpout[k].get();

                int64_t nTestExists;
                if (!fVerifyingDB && pblocktree->ReadRCTOutputLink(txout->pk, nTestExists)) {
                    control.Wait();

                    if (nTestExists > pindex->pprev->nAnonOutputs) {
                        // The anon index can diverge from the chain index if shutdown does not complete
                        LogPrintf("%s: Duplicate anon-output %s, index %d, above last index %d.\n", __func__, HexStr(txout->pk), nTestExists, pindex->pprev->nAnonOutputs);
                        LogPrintf("Attempting to repair anon index.\n");
                        std::set<CCmpPubKey> setKi; // unused
                        RollBackRCTIndex(pindex->pprev->nAnonOutputs, nTestExists, setKi);
                        return false;
                    }

                    return error("%s: Duplicate anon-output (db) %s, index %d.", __func__, HexStr(txout->pk), nTestExists);
                }
                if (!fVerifyingDB && view.ReadRCTOutputLink(txout->pk, nTestExists)) {
                    control.Wait();
                    return error("%s: Duplicate anon-output (view) %s, index %d.", __func__, HexStr(txout->pk), nTestExists);
                }

                op.n = k;
                view.nLastRCTOutput++;
                CAnonOutput ao(txout->pk, txout->commitment, op, pindex->nHeight, 0);

                view.anonOutputLinks[txout->pk] = view.nLastRCTOutput;
                view.anonOutputs.push_back(std::make_pair(view.nLastRCTOutput, ao));
            }
        }

        if (fAddressIndex) {
            // Update outputs for insight
            for (unsigned int k = 0; k < tx.vpout.size(); k++) {
                const CTxOutBase *out = tx.vpout[k].get();

                if (!out->IsType(OUTPUT_STANDARD)
                    && !out->IsType(OUTPUT_CT)) {
                    continue;
                }

                const CScript *pScript;
                std::vector<unsigned char> hashBytes;
                int scriptType = 0;
                CAmount nValue;
                if (!ExtractIndexInfo(out, scriptType, hashBytes, nValue, pScript)
                    || scriptType == 0) {
                    continue;
                }

                // Record receiving activity
                view.addressIndex.push_back(std::make_pair(CAddressIndexKey(scriptType, uint256(hashBytes.data(), hashBytes.size()), pindex->nHeight, i, txhash, k, false), nValue));
                // Record unspent output
                view.addressUnspentIndex.push_back(std::make_pair(CAddressUnspentKey(scriptType, uint256(hashBytes.data(), hashBytes.size()), txhash, k), CAddressUnspentValue(nValue, *pScript, pindex->nHeight)));
            }
        }

        block_balances[BAL_IND_PLAIN] += tx_state.tx_balances[BAL_IND_PLAIN_ADDED] - tx_state.tx_balances[BAL_IND_PLAIN_REMOVED];
        block_balances[BAL_IND_BLIND] += tx_state.tx_balances[BAL_IND_BLIND_ADDED] - tx_state.tx_balances[BAL_IND_BLIND_REMOVED];
        block_balances[BAL_IND_ANON]  += tx_state.tx_balances[BAL_IND_ANON_ADDED]  - tx_state.tx_balances[BAL_IND_ANON_REMOVED];
    }

    int64_t nTime3 = GetTimeMicros(); nTimeConnect += nTime3 - nTime2;
    LogPrint(BCLog::BENCH, "      - Connect %u transactions: %.2fms (%.3fms/tx, %.3fms/txin) [%.2fs (%.2fms/blk)]\n", (unsigned)block.vtx.size(), MILLI * (nTime3 - nTime2), MILLI * (nTime3 - nTime2) / block.vtx.size(), nInputs <= 1 ? 0 : MILLI * (nTime3 - nTime2) / (nInputs-1), nTimeConnect * MICRO, nTimeConnect * MILLI / nBlocksTotal);


    if (!control.Wait()) {
        LogPrintf("ERROR: %s: CheckQueue failed\n", __func__);
        return state.Invalid(BlockValidationResult::BLOCK_CONSENSUS, "block-validation-failed");
    }

    if (fParticlMode) {
        if (block.nTime >= consensus.clamp_tx_version_time) {
            nMoneyCreated -= nFees;
        }
        if (block.IsProofOfStake()) { // Only the genesis block isn't proof of stake
            CTransactionRef txCoinstake = block.vtx[0];
            CTransactionRef txPrevCoinstake = nullptr;
            const TreasuryFundSettings *pTreasuryFundSettings = chainparams.GetTreasuryFundSettings(block.nTime);
            const CAmount nCalculatedStakeReward = Params().GetProofOfStakeReward(pindex->pprev, nFees); // stake_test

            if (block.nTime >= consensus.smsg_fee_time) {
                CAmount smsg_fee_new, smsg_fee_prev = consensus.smsg_fee_msg_per_day_per_k;
                if (pindex->pprev->nHeight > 0 // Skip genesis block (POW)
                    && pindex->pprev->nTime >= consensus.smsg_fee_time) {
                    if (!particl::coinStakeCache.GetCoinStake(pindex->pprev->GetBlockHash(), txPrevCoinstake)
                        || !txPrevCoinstake->GetSmsgFeeRate(smsg_fee_prev)) {
                        LogPrintf("ERROR: %s: Failed to get previous smsg fee.\n", __func__);
                        return state.Invalid(BlockValidationResult::BLOCK_CONSENSUS, "bad-cs-smsg-fee-prev");
                    }
                }

                if (!txCoinstake->GetSmsgFeeRate(smsg_fee_new)) {
                    LogPrintf("ERROR: %s: Failed to get smsg fee.\n", __func__);
                    return state.Invalid(BlockValidationResult::BLOCK_CONSENSUS, "bad-cs-smsg-fee");
                }
                if (smsg_fee_new < 1) {
                    LogPrintf("ERROR: %s: Smsg fee < 1.\n", __func__);
                    return state.Invalid(BlockValidationResult::BLOCK_CONSENSUS, "bad-cs-smsg-fee");
                }
                int64_t delta = std::abs(smsg_fee_new - smsg_fee_prev);
                int64_t max_delta = chainparams.GetMaxSmsgFeeRateDelta(smsg_fee_prev);
                if (delta > max_delta) {
                    LogPrintf("ERROR: %s: Bad smsg-fee (delta=%d, max_delta=%d)\n", __func__, delta, max_delta);
                    return state.Invalid(BlockValidationResult::BLOCK_CONSENSUS, "bad-cs-smsg-fee");
                }
            }

            if (block.nTime >= consensus.smsg_difficulty_time) {
                uint32_t smsg_difficulty_new, smsg_difficulty_prev = consensus.smsg_min_difficulty;
                if (pindex->pprev->nHeight > 0 // Skip genesis block (POW)
                    && pindex->pprev->nTime >= consensus.smsg_difficulty_time) {
                    if (!particl::coinStakeCache.GetCoinStake(pindex->pprev->GetBlockHash(), txPrevCoinstake)
                        || !txPrevCoinstake->GetSmsgDifficulty(smsg_difficulty_prev)) {
                        LogPrintf("ERROR: %s: Failed to get previous smsg difficulty.\n", __func__);
                        return state.Invalid(BlockValidationResult::BLOCK_CONSENSUS, "bad-cs-smsg-diff-prev");
                    }
                }

                if (!txCoinstake->GetSmsgDifficulty(smsg_difficulty_new)) {
                    LogPrintf("ERROR: %s: Failed to get smsg difficulty.\n", __func__);
                    return state.Invalid(BlockValidationResult::BLOCK_CONSENSUS, "bad-cs-smsg-diff");
                }
                if (smsg_difficulty_new < 1 || smsg_difficulty_new > consensus.smsg_min_difficulty) {

                    LogPrintf("ERROR: %s: Smsg difficulty out of range.\n", __func__);
                    return state.Invalid(BlockValidationResult::BLOCK_CONSENSUS, "bad-cs-smsg-diff");
                }
                int delta = int(smsg_difficulty_prev) - int(smsg_difficulty_new);
                if (abs(delta) > int(consensus.smsg_difficulty_max_delta)) {
                    LogPrintf("ERROR: %s: Smsg difficulty change out of range.\n", __func__);
                    return state.Invalid(BlockValidationResult::BLOCK_CONSENSUS, "bad-cs-smsg-diff");
                }
            }

            if (!pTreasuryFundSettings || pTreasuryFundSettings->nMinTreasuryStakePercent <= 0) {
                if (nStakeReward < 0 || nStakeReward > nCalculatedStakeReward) {
                    LogPrintf("ERROR: %s: Coinstake pays too much(actual=%d vs calculated=%d)\n", __func__, nStakeReward, nCalculatedStakeReward);
                    return state.Invalid(BlockValidationResult::BLOCK_CONSENSUS, "bad-cs-amount");
                }
            } else {
                assert(pTreasuryFundSettings->nMinTreasuryStakePercent <= 100);

                CAmount nTreasuryBfwd = 0, nTreasuryCfwdCheck = 0;
                CAmount nMinTreasuryPart = (nCalculatedStakeReward * pTreasuryFundSettings->nMinTreasuryStakePercent) / 100;
                CAmount nMaxHolderPart = nCalculatedStakeReward - nMinTreasuryPart;
                if (nMinTreasuryPart < 0 || nMaxHolderPart < 0) {
                    LogPrintf("ERROR: %s: Bad coinstake split amount (treasury=%d vs reward=%d)\n", __func__, nMinTreasuryPart, nMaxHolderPart);
                    return state.Invalid(BlockValidationResult::BLOCK_CONSENSUS, "bad-cs-amount");
                }

                if (pindex->pprev->nHeight > 0) { // Genesis block is pow
                    if (!txPrevCoinstake
                        && !particl::coinStakeCache.GetCoinStake(pindex->pprev->GetBlockHash(), txPrevCoinstake)) {
                        LogPrintf("ERROR: %s: Failed to get previous coinstake.\n", __func__);
                        return state.Invalid(BlockValidationResult::BLOCK_CONSENSUS, "bad-cs-prev");
                    }

                    assert(txPrevCoinstake->IsCoinStake()); // Sanity check
                    if (!txPrevCoinstake->GetTreasuryFundCfwd(nTreasuryBfwd)) {
                        nTreasuryBfwd = 0;
                    }
                }

                if (pindex->nHeight % pTreasuryFundSettings->nTreasuryOutputPeriod == 0) {
                    // Fund output must exist and match cfwd, cfwd data output must be unset
                    // nStakeReward must == nTreasuryBfwd + nCalculatedStakeReward

                    if (nStakeReward != nTreasuryBfwd + nCalculatedStakeReward) {
                        LogPrintf("ERROR: %s: Bad stake-reward (actual=%d vs expected=%d)\n", __func__, nStakeReward, nTreasuryBfwd + nCalculatedStakeReward);
                        return state.Invalid(BlockValidationResult::BLOCK_CONSENSUS, "bad-cs-amount");
                    }

                    CTxDestination dfDest = CBitcoinAddress(pTreasuryFundSettings->sTreasuryFundAddresses).Get();
                    if (std::get_if<CNoDestination>(&dfDest)) {
                        return error("%s: Failed to get treasury fund destination: %s.", __func__, pTreasuryFundSettings->sTreasuryFundAddresses);
                    }
                    CScript fundScriptPubKey = GetScriptForDestination(dfDest);

                    // Output 1 must be to the treasury fund
                    const CTxOutStandard *outputDF = txCoinstake->vpout[1]->GetStandardOutput();
                    if (!outputDF) {
                        LogPrintf("ERROR: %s: Bad treasury fund output.\n", __func__);
                        return state.Invalid(BlockValidationResult::BLOCK_CONSENSUS, "bad-cs");
                    }
                    if (outputDF->scriptPubKey != fundScriptPubKey) {
                        LogPrintf("ERROR: %s: Bad treasury fund output script.\n", __func__);
                        return state.Invalid(BlockValidationResult::BLOCK_CONSENSUS, "bad-cs");
                    }
                    if (outputDF->nValue < nTreasuryBfwd + nMinTreasuryPart) { // Max value is clamped already
                        LogPrintf("ERROR: %s: Bad treasury-reward (actual=%d vs minfundpart=%d)\n", __func__, nStakeReward, nTreasuryBfwd + nMinTreasuryPart);
                        return state.Invalid(BlockValidationResult::BLOCK_CONSENSUS, "bad-cs-fund-amount");
                    }
                    if (txCoinstake->GetTreasuryFundCfwd(nTreasuryCfwdCheck)) {
                        LogPrintf("ERROR: %s: Coinstake treasury cfwd must be unset.\n", __func__);
                        return state.Invalid(BlockValidationResult::BLOCK_CONSENSUS, "bad-cs-cfwd");
                    }
                } else {
                    // Ensure cfwd data output is correct and nStakeReward is <= nHolderPart
                    // cfwd must == nTreasuryBfwd + (nCalculatedStakeReward - nStakeReward) // Allowing users to set a higher split

                    if (nStakeReward < 0 || nStakeReward > nMaxHolderPart) {
                        LogPrintf("ERROR: %s: Bad stake-reward (actual=%d vs maxholderpart=%d)\n", __func__, nStakeReward, nMaxHolderPart);
                        return state.Invalid(BlockValidationResult::BLOCK_CONSENSUS, "bad-cs-amount");
                    }
                    CAmount nTreasuryCfwd = nTreasuryBfwd + nCalculatedStakeReward - nStakeReward;
                    if (!txCoinstake->GetTreasuryFundCfwd(nTreasuryCfwdCheck)
                        || nTreasuryCfwdCheck != nTreasuryCfwd) {
                        LogPrintf("ERROR: %s: Coinstake treasury fund carried forward mismatch (actual=%d vs expected=%d)\n", __func__, nTreasuryCfwdCheck, nTreasuryCfwd);
                        return state.Invalid(BlockValidationResult::BLOCK_CONSENSUS, "bad-cs-cfwd");
                    }
                }

                particl::coinStakeCache.InsertCoinStake(blockHash, txCoinstake);
            }
        } else {
            if (blockHash != chainparams.GetConsensus().hashGenesisBlock) {
                LogPrintf("ERROR: %s: Block isn't coinstake or genesis.\n", __func__);
                return state.Invalid(BlockValidationResult::BLOCK_CONSENSUS, "bad-cs");
            }
        }
    } else {
        CAmount blockReward = nFees + GetBlockSubsidy(pindex->nHeight, chainparams.GetConsensus());
        if (block.vtx[0]->GetValueOut() > blockReward) {
            LogPrintf("ERROR: ConnectBlock(): coinbase pays too much (actual=%d vs limit=%d)\n", block.vtx[0]->GetValueOut(), blockReward);
            return state.Invalid(BlockValidationResult::BLOCK_CONSENSUS, "bad-cb-amount");
        }
    }

    int64_t nTime4 = GetTimeMicros(); nTimeVerify += nTime4 - nTime2;
    LogPrint(BCLog::BENCH, "    - Verify %u txins: %.2fms (%.3fms/txin) [%.2fs (%.2fms/blk)]\n", nInputs - 1, MILLI * (nTime4 - nTime2), nInputs <= 1 ? 0 : MILLI * (nTime4 - nTime2) / (nInputs-1), nTimeVerify * MICRO, nTimeVerify * MILLI / nBlocksTotal);

    if (fJustCheck)
        return true;

    if (block.nTime >= consensus.exploit_fix_2_time && pindex->pprev && pindex->pprev->nTime < consensus.exploit_fix_2_time) {
        // TODO: Set to block height after fork
        // Set moneysupply to utxoset sum
        pindex->nMoneySupply = GetUTXOSum() + nMoneyCreated;
        LogPrintf("RCT mint fix HF2, set nMoneySupply to: %d\n", pindex->nMoneySupply);
        reset_balances = true;
        block_balances[BAL_IND_PLAIN] = pindex->nMoneySupply;
    } else {
        pindex->nMoneySupply = (pindex->pprev ? pindex->pprev->nMoneySupply : 0) + nMoneyCreated;
    }
    pindex->nAnonOutputs = view.nLastRCTOutput;
    setDirtyBlockIndex.insert(pindex); // pindex has changed, must save to disk

    if ((!fIsGenesisBlock || fParticlMode)
     && !WriteUndoDataForBlock(blockundo, state, pindex, chainparams))
        return false;

    if (!pindex->IsValid(BLOCK_VALID_SCRIPTS)) {
        pindex->RaiseValidity(BLOCK_VALID_SCRIPTS);
        setDirtyBlockIndex.insert(pindex);
    }


    if (fTimestampIndex) {
        unsigned int logicalTS = pindex->nTime;
        if (!pblocktree->WriteTimestampIndex(CTimestampIndexKey(logicalTS, pindex->GetBlockHash()))) {
            return AbortNode(state, "Failed to write timestamp index");
        }

        if (!pblocktree->WriteTimestampBlockIndex(CTimestampBlockIndexKey(pindex->GetBlockHash()), CTimestampBlockIndexValue(logicalTS))) {
            return AbortNode(state, "Failed to write blockhash index");
        }
    }
    if (fBalancesIndex) {
        BlockBalances values(block_balances);
        if (pindex->pprev && !reset_balances) {
            BlockBalances prev_balances;
            if (!pblocktree->ReadBlockBalancesIndex(pindex->pprev->GetBlockHash(), prev_balances)) {
                return AbortNode(state, "Failed to read previous block's balances");
            } else {
                values.sum(prev_balances);
            }
        }

        if (!pblocktree->WriteBlockBalancesIndex(block.GetHash(), values)) {
            return AbortNode(state, "Failed to write balances index");
        }
    }

    assert(pindex->phashBlock);
    // add this block to the view's block chain
    view.SetBestBlock(pindex->GetBlockHash(), pindex->nHeight);

    int64_t nTime5 = GetTimeMicros(); nTimeIndex += nTime5 - nTime4;
    LogPrint(BCLog::BENCH, "    - Index writing: %.2fms [%.2fs (%.2fms/blk)]\n", MILLI * (nTime5 - nTime4), nTimeIndex * MICRO, nTimeIndex * MILLI / nBlocksTotal);

    int64_t nTime6 = GetTimeMicros(); nTimeCallbacks += nTime6 - nTime5;
    LogPrint(BCLog::BENCH, "    - Callbacks: %.2fms [%.2fs (%.2fms/blk)]\n", MILLI * (nTime6 - nTime5), nTimeCallbacks * MICRO, nTimeCallbacks * MILLI / nBlocksTotal);

    return true;
}

CoinsCacheSizeState CChainState::GetCoinsCacheSizeState(const CTxMemPool* tx_pool)
{
    return this->GetCoinsCacheSizeState(
        tx_pool,
        m_coinstip_cache_size_bytes,
        gArgs.GetArg("-maxmempool", DEFAULT_MAX_MEMPOOL_SIZE) * 1000000);
}

CoinsCacheSizeState CChainState::GetCoinsCacheSizeState(
    const CTxMemPool* tx_pool,
    size_t max_coins_cache_size_bytes,
    size_t max_mempool_size_bytes)
{
    const int64_t nMempoolUsage = tx_pool ? tx_pool->DynamicMemoryUsage() : 0;
    int64_t cacheSize = CoinsTip().DynamicMemoryUsage();
    int64_t nTotalSpace =
        max_coins_cache_size_bytes + std::max<int64_t>(max_mempool_size_bytes - nMempoolUsage, 0);

    //! No need to periodic flush if at least this much space still available.
    static constexpr int64_t MAX_BLOCK_COINSDB_USAGE_BYTES = 10 * 1024 * 1024;  // 10MB
    int64_t large_threshold =
        std::max((9 * nTotalSpace) / 10, nTotalSpace - MAX_BLOCK_COINSDB_USAGE_BYTES);

    if (cacheSize > nTotalSpace) {
        LogPrintf("Cache size (%s) exceeds total space (%s)\n", cacheSize, nTotalSpace);
        return CoinsCacheSizeState::CRITICAL;
    } else if (cacheSize > large_threshold) {
        return CoinsCacheSizeState::LARGE;
    }
    return CoinsCacheSizeState::OK;
}

bool CChainState::FlushStateToDisk(
    const CChainParams& chainparams,
    BlockValidationState &state,
    FlushStateMode mode,
    int nManualPruneHeight)
{
    LOCK(cs_main);
    assert(this->CanFlushToDisk());
    static std::chrono::microseconds nLastWrite{0};
    static std::chrono::microseconds nLastFlush{0};
    std::set<int> setFilesToPrune;
    bool full_flush_completed = false;

    const size_t coins_count = CoinsTip().GetCacheSize();
    const size_t coins_mem_usage = CoinsTip().DynamicMemoryUsage();

    try {
    {
        bool fFlushForPrune = false;
        bool fDoFullFlush = false;

        CoinsCacheSizeState cache_state = GetCoinsCacheSizeState(&m_mempool);
        LOCK(cs_LastBlockFile);
        if (fPruneMode && (fCheckForPruning || nManualPruneHeight > 0) && !fReindex) {
            // make sure we don't prune above the blockfilterindexes bestblocks
            // pruning is height-based
            int last_prune = m_chain.Height(); // last height we can prune
            ForEachBlockFilterIndex([&](BlockFilterIndex& index) {
               last_prune = std::max(1, std::min(last_prune, index.GetSummary().best_block_height));
            });

            if (nManualPruneHeight > 0) {
                LOG_TIME_MILLIS_WITH_CATEGORY("find files to prune (manual)", BCLog::BENCH);

                m_blockman.FindFilesToPruneManual(setFilesToPrune, std::min(last_prune, nManualPruneHeight), m_chain.Height());
            } else {
                LOG_TIME_MILLIS_WITH_CATEGORY("find files to prune", BCLog::BENCH);

                m_blockman.FindFilesToPrune(setFilesToPrune, chainparams.PruneAfterHeight(), m_chain.Height(), last_prune, IsInitialBlockDownload());
                fCheckForPruning = false;
            }
            if (!setFilesToPrune.empty()) {
                fFlushForPrune = true;
                if (!fHavePruned) {
                    pblocktree->WriteFlag("prunedblockfiles", true);
                    fHavePruned = true;
                }
            }
        }
        const auto nNow = GetTime<std::chrono::microseconds>();
        // Avoid writing/flushing immediately after startup.
        if (nLastWrite.count() == 0) {
            nLastWrite = nNow;
        }
        if (nLastFlush.count() == 0) {
            nLastFlush = nNow;
        }
        // The cache is large and we're within 10% and 10 MiB of the limit, but we have time now (not in the middle of a block processing).
        bool fCacheLarge = mode == FlushStateMode::PERIODIC && cache_state >= CoinsCacheSizeState::LARGE;
        // The cache is over the limit, we have to write now.
        bool fCacheCritical = mode == FlushStateMode::IF_NEEDED && cache_state >= CoinsCacheSizeState::CRITICAL;
        // It's been a while since we wrote the block index to disk. Do this frequently, so we don't need to redownload after a crash.
        bool fPeriodicWrite = mode == FlushStateMode::PERIODIC && nNow > nLastWrite + DATABASE_WRITE_INTERVAL;
        // It's been very long since we flushed the cache. Do this infrequently, to optimize cache usage.
        bool fPeriodicFlush = mode == FlushStateMode::PERIODIC && nNow > nLastFlush + DATABASE_FLUSH_INTERVAL;
        // Combine all conditions that result in a full cache flush.
        fDoFullFlush = (mode == FlushStateMode::ALWAYS) || fCacheLarge || fCacheCritical || fPeriodicFlush || fFlushForPrune;
        // Write blocks and block index to disk.
        if (fDoFullFlush || fPeriodicWrite) {
            // Depend on nMinDiskSpace to ensure we can write block index
            if (!CheckDiskSpace(gArgs.GetBlocksDirPath())) {
                return AbortNode(state, "Disk space is too low!", _("Disk space is too low!"));
            }
            {
                LOG_TIME_MILLIS_WITH_CATEGORY("write block and undo data to disk", BCLog::BENCH);

                // First make sure all block and undo data is flushed to disk.
                FlushBlockFile();
            }

            // Then update all block file information (which may refer to block and undo files).
            {
                LOG_TIME_MILLIS_WITH_CATEGORY("write block index to disk", BCLog::BENCH);

                std::vector<std::pair<int, const CBlockFileInfo*> > vFiles;
                vFiles.reserve(setDirtyFileInfo.size());
                for (std::set<int>::iterator it = setDirtyFileInfo.begin(); it != setDirtyFileInfo.end(); ) {
                    vFiles.push_back(std::make_pair(*it, &vinfoBlockFile[*it]));
                    setDirtyFileInfo.erase(it++);
                }
                std::vector<const CBlockIndex*> vBlocks;
                vBlocks.reserve(setDirtyBlockIndex.size());
                for (std::set<CBlockIndex*>::iterator it = setDirtyBlockIndex.begin(); it != setDirtyBlockIndex.end(); ) {
                    if ((*it)->nFlags & BLOCK_ACCEPTED) {
                        vBlocks.push_back(*it);
                    }
                    setDirtyBlockIndex.erase(it++);
                }
                if (!pblocktree->WriteBatchSync(vFiles, nLastBlockFile, vBlocks)) {
                    return AbortNode(state, "Failed to write to block index database");
                }
            }
            // Finally remove any pruned files
            if (fFlushForPrune) {
                LOG_TIME_MILLIS_WITH_CATEGORY("unlink pruned files", BCLog::BENCH);

                UnlinkPrunedFiles(setFilesToPrune);
            }
            nLastWrite = nNow;
        }
        // Flush best chain related state. This can only be done if the blocks / block index write was also done.
        if (fDoFullFlush && !CoinsTip().GetBestBlock().IsNull()) {
            LOG_TIME_SECONDS(strprintf("write coins cache to disk (%d coins, %.2fkB)",
                coins_count, coins_mem_usage / 1000));

            // Typical Coin structures on disk are around 48 bytes in size.
            // Pushing a new one to the database can cause it to be written
            // twice (once in the log, and once in the tables). This is already
            // an overestimation, as most will delete an existing entry or
            // overwrite one. Still, use a conservative safety factor of 2.
            if (!CheckDiskSpace(GetDataDir(), 48 * 2 * 2 * CoinsTip().GetCacheSize())) {
                return AbortNode(state, "Disk space is too low!", _("Disk space is too low!"));
            }
            // Flush the chainstate (which may refer to block index entries).
            if (!CoinsTip().Flush())
                return AbortNode(state, "Failed to write to coin database");
            nLastFlush = nNow;
            full_flush_completed = true;
        }
    }
    if (full_flush_completed) {
        // Update best block in wallet (so we can detect restored wallets).
        GetMainSignals().ChainStateFlushed(m_chain.GetLocator());
    }
    } catch (const std::runtime_error& e) {
        return AbortNode(state, std::string("System error while flushing: ") + e.what());
    }
    return true;
}

void CChainState::ForceFlushStateToDisk() {
    BlockValidationState state;
    const CChainParams& chainparams = Params();
    if (!this->FlushStateToDisk(chainparams, state, FlushStateMode::ALWAYS)) {
        LogPrintf("%s: failed to flush state (%s)\n", __func__, state.ToString());
    }
}

void CChainState::PruneAndFlush() {
    BlockValidationState state;
    fCheckForPruning = true;
    const CChainParams& chainparams = Params();

    if (!this->FlushStateToDisk(chainparams, state, FlushStateMode::NONE)) {
        LogPrintf("%s: failed to flush state (%s)\n", __func__, state.ToString());
    }
}

static void DoWarning(const bilingual_str& warning)
{
    static bool fWarned = false;
    SetMiscWarning(warning);
    if (!fWarned) {
        AlertNotify(warning.original);
        fWarned = true;
    }
}

static void ClearSpentCache(CDBBatch &batch, int height)
{
    CBlockIndex* pblockindex = ::ChainActive()[height];
    if (!pblockindex) {
        return;
    }
    CBlock block;
    if (!ReadBlockFromDisk(block, pblockindex, Params().GetConsensus())) {
        LogPrintf("%s: failed read block from disk (%d, %s)\n", __func__, height, pblockindex->GetBlockHash().ToString());
        return;
    }
    for (int i = block.vtx.size() - 1; i >= 0; i--) {
        const CTransaction &tx = *(block.vtx[i]);
        for (const auto &txin : tx.vin) {
            if (!txin.IsAnonInput()) {
                batch.Erase(std::make_pair(DB_SPENTCACHE, txin.prevout));
            }
        }
    }
}

bool FlushView(CCoinsViewCache *view, BlockValidationState& state, bool fDisconnecting)
{
    if (!view->Flush())
        return false;

    if (fAddressIndex) {
        if (fDisconnecting) {
            if (!pblocktree->EraseAddressIndex(view->addressIndex)) {
                return AbortNode(state, "Failed to delete address index");
            }
        } else {
            if (!pblocktree->WriteAddressIndex(view->addressIndex)) {
                return AbortNode(state, "Failed to write address index");
            }
        }
        if (!pblocktree->UpdateAddressUnspentIndex(view->addressUnspentIndex)) {
            return AbortNode(state, "Failed to write address unspent index");
        }
    }

    if (fSpentIndex) {
        if (!pblocktree->UpdateSpentIndex(view->spentIndex)) {
            return AbortNode(state, "Failed to write transaction index");
        }
    }

    view->addressIndex.clear();
    view->addressUnspentIndex.clear();
    view->spentIndex.clear();

    if (fDisconnecting) {
        for (const auto &it : view->keyImages) {
            if (!pblocktree->EraseRCTKeyImage(it.first)) {
                return error("%s: EraseRCTKeyImage failed, txn %s.", __func__, it.second.ToString());
            }
        }
        for (const auto &it : view->anonOutputLinks) {
            if (!pblocktree->EraseRCTOutput(it.second)) {
                return error("%s: EraseRCTOutput failed.", __func__);
            }
            if (!pblocktree->EraseRCTOutputLink(it.first)) {
                return error("%s: EraseRCTOutputLink failed.", __func__);
            }
        }
        for (const auto &it : view->spent_cache) {
            if (!pblocktree->EraseSpentCache(it.first)) {
                return error("%s: EraseSpentCache failed.", __func__);
            }
        }
    } else {
        CDBBatch batch(*pblocktree);

        for (const auto &it : view->keyImages) {
            batch.Write(std::make_pair(DB_RCTKEYIMAGE, it.first), it.second);
        }
        for (const auto &it : view->anonOutputs) {
            batch.Write(std::make_pair(DB_RCTOUTPUT, it.first), it.second);
        }
        for (const auto &it : view->anonOutputLinks) {
            batch.Write(std::make_pair(DB_RCTOUTPUT_LINK, it.first), it.second);
        }
        for (const auto &it : view->spent_cache) {
            batch.Write(std::make_pair(DB_SPENTCACHE, it.first), it.second);
        }
        if (state.m_spend_height > (int)MIN_BLOCKS_TO_KEEP) {
            ClearSpentCache(batch, state.m_spend_height - (MIN_BLOCKS_TO_KEEP+1));
        }
        if (!pblocktree->WriteBatch(batch)) {
            return error("%s: Write index data failed.", __func__);
        }
    }

    view->nLastRCTOutput = 0;
    view->anonOutputs.clear();
    view->anonOutputLinks.clear();
    view->keyImages.clear();
    view->spent_cache.clear();

    return true;
};

/** Private helper function that concatenates warning messages. */
static void AppendWarning(bilingual_str& res, const bilingual_str& warn)
{
    if (!res.empty()) res += Untranslated(", ");
    res += warn;
}

/** Check warning conditions and do some notifications on new chain tip set. */
void UpdateTip(CTxMemPool& mempool, const CBlockIndex* pindexNew, const CChainParams& chainParams, CChainState& active_chainstate)
    EXCLUSIVE_LOCKS_REQUIRED(::cs_main)
{
    // New best block
    mempool.AddTransactionsUpdated(1);

    {
        LOCK(g_best_block_mutex);
        g_best_block = pindexNew->GetBlockHash();
        g_best_block_cv.notify_all();
    }

    bilingual_str warning_messages;
    assert(std::addressof(::ChainstateActive()) == std::addressof(active_chainstate));
    if (!active_chainstate.IsInitialBlockDownload()) {
        const CBlockIndex* pindex = pindexNew;
        for (int bit = 0; bit < VERSIONBITS_NUM_BITS; bit++) {
            WarningBitsConditionChecker checker(bit);
            ThresholdState state = checker.GetStateFor(pindex, chainParams.GetConsensus(), warningcache[bit]);
            if (state == ThresholdState::ACTIVE || state == ThresholdState::LOCKED_IN) {
                const bilingual_str warning = strprintf(_("Warning: unknown new rules activated (versionbit %i)"), bit);
                if (state == ThresholdState::ACTIVE) {
                    DoWarning(warning);
                } else {
                    AppendWarning(warning_messages, warning);
                }
            }
        }
    }
    assert(std::addressof(::ChainstateActive()) == std::addressof(active_chainstate));
    LogPrintf("%s: new best=%s height=%d version=0x%08x log2_work=%f tx=%lu date='%s' progress=%f cache=%.1fMiB(%utxo)%s\n", __func__,
      pindexNew->GetBlockHash().ToString(), pindexNew->nHeight, pindexNew->nVersion,
      log(pindexNew->nChainWork.getdouble())/log(2.0), (unsigned long)pindexNew->nChainTx,
      FormatISO8601DateTime(pindexNew->GetBlockTime()),
      GuessVerificationProgress(chainParams.TxData(), pindexNew), active_chainstate.CoinsTip().DynamicMemoryUsage() * (1.0 / (1<<20)), active_chainstate.CoinsTip().GetCacheSize(),
      !warning_messages.empty() ? strprintf(" warning='%s'", warning_messages.original) : "");
}

/** Disconnect m_chain's tip.
  * After calling, the mempool will be in an inconsistent state, with
  * transactions from disconnected blocks being added to disconnectpool.  You
  * should make the mempool consistent again by calling UpdateMempoolForReorg.
  * with cs_main held.
  *
  * If disconnectpool is nullptr, then no disconnected transactions are added to
  * disconnectpool (note that the caller is responsible for mempool consistency
  * in any case).
  */
bool CChainState::DisconnectTip(BlockValidationState& state, const CChainParams& chainparams, DisconnectedBlockTransactions* disconnectpool)
{
    AssertLockHeld(cs_main);
    AssertLockHeld(m_mempool.cs);

    CBlockIndex *pindexDelete = m_chain.Tip();
    assert(pindexDelete);
    // Read block from disk.
    std::shared_ptr<CBlock> pblock = std::make_shared<CBlock>();
    CBlock& block = *pblock;
    if (!ReadBlockFromDisk(block, pindexDelete, chainparams.GetConsensus()))
        return error("DisconnectTip(): Failed to read block");
    // Apply the block atomically to the chain state.
    int64_t nStart = GetTimeMicros();
    {
        CCoinsViewCache view(&CoinsTip());
        assert(view.GetBestBlock() == pindexDelete->GetBlockHash());
        if (DisconnectBlock(block, pindexDelete, view) != DISCONNECT_OK)
            return error("DisconnectTip(): DisconnectBlock %s failed", pindexDelete->GetBlockHash().ToString());
        bool flushed = FlushView(&view, state, true);
        assert(flushed);
    }
    LogPrint(BCLog::BENCH, "- Disconnect block: %.2fms\n", (GetTimeMicros() - nStart) * MILLI);
    // Write the chain state to disk, if necessary.
    if (!FlushStateToDisk(chainparams, state, FlushStateMode::IF_NEEDED))
        return false;

    if (disconnectpool) {
        // Save transactions to re-add to mempool at end of reorg
        for (auto it = block.vtx.rbegin(); it != block.vtx.rend(); ++it) {
            disconnectpool->addTransaction(*it);
        }
        while (disconnectpool->DynamicMemoryUsage() > MAX_DISCONNECTED_TX_POOL_SIZE * 1000) {
            // Drop the earliest entry, and remove its children from the mempool.
            auto it = disconnectpool->queuedTx.get<insertion_order>().begin();
            m_mempool.removeRecursive(**it, MemPoolRemovalReason::REORG);
            disconnectpool->removeEntry(it);
        }
    }

    m_chain.SetTip(pindexDelete->pprev);

    UpdateTip(m_mempool, pindexDelete->pprev, chainparams, *this);
    // Let wallets know transactions went from 1-confirmed to
    // 0-confirmed or conflicted:
    GetMainSignals().BlockDisconnected(pblock, pindexDelete);
    return true;
}

static int64_t nTimeReadFromDisk = 0;
static int64_t nTimeConnectTotal = 0;
static int64_t nTimeFlush = 0;
static int64_t nTimeChainState = 0;
static int64_t nTimePostConnect = 0;

struct PerBlockConnectTrace {
    CBlockIndex* pindex = nullptr;
    std::shared_ptr<const CBlock> pblock;
    PerBlockConnectTrace() {}
};
/**
 * Used to track blocks whose transactions were applied to the UTXO state as a
 * part of a single ActivateBestChainStep call.
 *
 * This class is single-use, once you call GetBlocksConnected() you have to throw
 * it away and make a new one.
 */
class ConnectTrace {
private:
    std::vector<PerBlockConnectTrace> blocksConnected;

public:
    explicit ConnectTrace() : blocksConnected(1) {}

    void BlockConnected(CBlockIndex* pindex, std::shared_ptr<const CBlock> pblock) {
        assert(!blocksConnected.back().pindex);
        assert(pindex);
        assert(pblock);
        blocksConnected.back().pindex = pindex;
        blocksConnected.back().pblock = std::move(pblock);
        blocksConnected.emplace_back();
    }

    std::vector<PerBlockConnectTrace>& GetBlocksConnected() {
        // We always keep one extra block at the end of our list because
        // blocks are added after all the conflicted transactions have
        // been filled in. Thus, the last entry should always be an empty
        // one waiting for the transactions from the next block. We pop
        // the last entry here to make sure the list we return is sane.
        assert(!blocksConnected.back().pindex);
        blocksConnected.pop_back();
        return blocksConnected;
    }
};

/**
 * Connect a new block to m_chain. pblock is either nullptr or a pointer to a CBlock
 * corresponding to pindexNew, to bypass loading it again from disk.
 *
 * The block is added to connectTrace if connection succeeds.
 */
bool CChainState::ConnectTip(BlockValidationState& state, const CChainParams& chainparams, CBlockIndex* pindexNew, const std::shared_ptr<const CBlock>& pblock, ConnectTrace& connectTrace, DisconnectedBlockTransactions &disconnectpool)
{
    AssertLockHeld(cs_main);
    AssertLockHeld(m_mempool.cs);

    assert(pindexNew->pprev == m_chain.Tip());
    // Read block from disk.
    int64_t nTime1 = GetTimeMicros();
    std::shared_ptr<const CBlock> pthisBlock;
    if (!pblock) {
        std::shared_ptr<CBlock> pblockNew = std::make_shared<CBlock>();
        if (!ReadBlockFromDisk(*pblockNew, pindexNew, chainparams.GetConsensus()))
            return AbortNode(state, "Failed to read block");
        pthisBlock = pblockNew;
    } else {
        pthisBlock = pblock;
    }
    const CBlock& blockConnecting = *pthisBlock;
    // Apply the block atomically to the chain state.
    int64_t nTime2 = GetTimeMicros(); nTimeReadFromDisk += nTime2 - nTime1;
    int64_t nTime3;

    LogPrint(BCLog::BENCH, "  - Load block from disk: %.2fms [%.2fs]\n", (nTime2 - nTime1) * MILLI, nTimeReadFromDisk * MICRO);
    {
        CCoinsViewCache view(&CoinsTip());
        bool rv = ConnectBlock(blockConnecting, state, pindexNew, view, chainparams);
        if (pindexNew->nFlags & BLOCK_FAILED_DUPLICATE_STAKE)
            state.nFlags |= BLOCK_FAILED_DUPLICATE_STAKE;
        GetMainSignals().BlockChecked(blockConnecting, state);
        if (!rv) {
            if (state.IsInvalid())
                InvalidBlockFound(pindexNew, blockConnecting, state);
            return error("%s: ConnectBlock %s failed, %s", __func__, pindexNew->GetBlockHash().ToString(), state.ToString());
        }
        nTime3 = GetTimeMicros(); nTimeConnectTotal += nTime3 - nTime2;
        assert(nBlocksTotal > 0);
        LogPrint(BCLog::BENCH, "  - Connect total: %.2fms [%.2fs (%.2fms/blk)]\n", (nTime3 - nTime2) * MILLI, nTimeConnectTotal * MICRO, nTimeConnectTotal * MILLI / nBlocksTotal);
        bool flushed = FlushView(&view, state, false);
        assert(flushed);
    }
    int64_t nTime4 = GetTimeMicros(); nTimeFlush += nTime4 - nTime3;
    LogPrint(BCLog::BENCH, "  - Flush: %.2fms [%.2fs (%.2fms/blk)]\n", (nTime4 - nTime3) * MILLI, nTimeFlush * MICRO, nTimeFlush * MILLI / nBlocksTotal);
    // Write the chain state to disk, if necessary.
    if (!FlushStateToDisk(chainparams, state, FlushStateMode::IF_NEEDED))
    {
        //RollBackRCTIndex(nLastValidRCTOutput, setConnectKi);
        return false;
    }
    int64_t nTime5 = GetTimeMicros(); nTimeChainState += nTime5 - nTime4;
    LogPrint(BCLog::BENCH, "  - Writing chainstate: %.2fms [%.2fs (%.2fms/blk)]\n", (nTime5 - nTime4) * MILLI, nTimeChainState * MICRO, nTimeChainState * MILLI / nBlocksTotal);
    // Remove conflicting transactions from the mempool.;
    m_mempool.removeForBlock(blockConnecting.vtx, pindexNew->nHeight);
    disconnectpool.removeForBlock(blockConnecting.vtx);
    // Update m_chain & related variables.
    m_chain.SetTip(pindexNew);
    UpdateTip(m_mempool, pindexNew, chainparams, *this);

    int64_t nTime6 = GetTimeMicros(); nTimePostConnect += nTime6 - nTime5; nTimeTotal += nTime6 - nTime1;
    LogPrint(BCLog::BENCH, "  - Connect postprocess: %.2fms [%.2fs (%.2fms/blk)]\n", (nTime6 - nTime5) * MILLI, nTimePostConnect * MICRO, nTimePostConnect * MILLI / nBlocksTotal);
    LogPrint(BCLog::BENCH, "- Connect block: %.2fms [%.2fs (%.2fms/blk)]\n", (nTime6 - nTime1) * MILLI, nTimeTotal * MICRO, nTimeTotal * MILLI / nBlocksTotal);

    connectTrace.BlockConnected(pindexNew, std::move(pthisBlock));
    return true;
}

/**
 * Return the tip of the chain with the most work in it, that isn't
 * known to be invalid (it's however far from certain to be valid).
 */
CBlockIndex* CChainState::FindMostWorkChain() {
    do {
        CBlockIndex *pindexNew = nullptr;

        // Find the best candidate header.
        {
            std::set<CBlockIndex*, CBlockIndexWorkComparator>::reverse_iterator it = setBlockIndexCandidates.rbegin();
            if (it == setBlockIndexCandidates.rend())
                return nullptr;
            pindexNew = *it;
        }

        // Check whether all blocks on the path between the currently active chain and the candidate are valid.
        // Just going until the active chain is an optimization, as we know all blocks in it are valid already.
        CBlockIndex *pindexTest = pindexNew;
        bool fInvalidAncestor = false;
        while (pindexTest && !m_chain.Contains(pindexTest)) {
            assert(pindexTest->HaveTxsDownloaded() || pindexTest->nHeight == 0);

            // Pruned nodes may have entries in setBlockIndexCandidates for
            // which block files have been deleted.  Remove those as candidates
            // for the most work chain if we come across them; we can't switch
            // to a chain unless we have all the non-active-chain parent blocks.
            bool fFailedChain = pindexTest->nStatus & BLOCK_FAILED_MASK;
            bool fMissingData = !(pindexTest->nStatus & BLOCK_HAVE_DATA);

            if (fFailedChain || fMissingData) {
                // Candidate chain is not usable (either invalid or missing data)
                if (fFailedChain && (pindexBestInvalid == nullptr || pindexNew->nChainWork > pindexBestInvalid->nChainWork))
                    pindexBestInvalid = pindexNew;
                CBlockIndex *pindexFailed = pindexNew;
                // Remove the entire chain from the set.
                while (pindexTest != pindexFailed) {
                    if (fFailedChain) {

                        if (pindexTest->nFlags & BLOCK_FAILED_DUPLICATE_STAKE)
                            pindexFailed->nFlags |= BLOCK_FAILED_DUPLICATE_STAKE;

                        pindexFailed->nStatus |= BLOCK_FAILED_CHILD;
                    } else if (fMissingData) {
                        // If we're missing data, then add back to m_blocks_unlinked,
                        // so that if the block arrives in the future we can try adding
                        // to setBlockIndexCandidates again.
                        m_blockman.m_blocks_unlinked.insert(
                            std::make_pair(pindexFailed->pprev, pindexFailed));
                    }
                    setBlockIndexCandidates.erase(pindexFailed);
                    pindexFailed = pindexFailed->pprev;
                }
                setBlockIndexCandidates.erase(pindexTest);
                fInvalidAncestor = true;
                break;
            }
            pindexTest = pindexTest->pprev;
        }
        if (!fInvalidAncestor)
            return pindexNew;
    } while(true);
}

/** Delete all entries in setBlockIndexCandidates that are worse than the current tip. */
void CChainState::PruneBlockIndexCandidates() {
    // Note that we can't delete the current block itself, as we may need to return to it later in case a
    // reorganization to a better block fails.
    std::set<CBlockIndex*, CBlockIndexWorkComparator>::iterator it = setBlockIndexCandidates.begin();
    while (it != setBlockIndexCandidates.end() && setBlockIndexCandidates.value_comp()(*it, m_chain.Tip())) {
        setBlockIndexCandidates.erase(it++);
    }
    // Either the current tip or a successor of it we're working towards is left in setBlockIndexCandidates.
    assert(!setBlockIndexCandidates.empty());
}

/**
 * Try to make some progress towards making pindexMostWork the active block.
 * pblock is either nullptr or a pointer to a CBlock corresponding to pindexMostWork.
 *
 * @returns true unless a system error occurred
 */
bool CChainState::ActivateBestChainStep(BlockValidationState& state, const CChainParams& chainparams, CBlockIndex* pindexMostWork, const std::shared_ptr<const CBlock>& pblock, bool& fInvalidFound, ConnectTrace& connectTrace)
{
    AssertLockHeld(cs_main);
    AssertLockHeld(m_mempool.cs);
    assert(std::addressof(::ChainstateActive()) == std::addressof(*this));

    const CBlockIndex* pindexOldTip = m_chain.Tip();
    const CBlockIndex* pindexFork = m_chain.FindFork(pindexMostWork);

    // Disconnect active blocks which are no longer in the best chain.
    bool fBlocksDisconnected = false;
    DisconnectedBlockTransactions disconnectpool;
    while (m_chain.Tip() && m_chain.Tip() != pindexFork) {
        if (!DisconnectTip(state, chainparams, &disconnectpool)) {
            // This is likely a fatal error, but keep the mempool consistent,
            // just in case. Only remove from the mempool in this case.
            UpdateMempoolForReorg(*this, m_mempool, disconnectpool, false);

            // If we're unable to disconnect a block during normal operation,
            // then that is a failure of our local system -- we should abort
            // rather than stay on a less work chain.
            AbortNode(state, "Failed to disconnect block; see debug.log for details");
            return false;
        }
        fBlocksDisconnected = true;
    }

    // Build list of new blocks to connect (in descending height order).
    std::vector<CBlockIndex*> vpindexToConnect;
    bool fContinue = true;
    int nHeight = pindexFork ? pindexFork->nHeight : -1;
    while (fContinue && nHeight != pindexMostWork->nHeight) {
        // Don't iterate the entire list of potential improvements toward the best tip, as we likely only need
        // a few blocks along the way.
        int nTargetHeight = std::min(nHeight + 32, pindexMostWork->nHeight);
        vpindexToConnect.clear();
        vpindexToConnect.reserve(nTargetHeight - nHeight);
        CBlockIndex* pindexIter = pindexMostWork->GetAncestor(nTargetHeight);
        while (pindexIter && pindexIter->nHeight != nHeight) {
            vpindexToConnect.push_back(pindexIter);
            pindexIter = pindexIter->pprev;
        }
        nHeight = nTargetHeight;

        // Connect new blocks.
        for (CBlockIndex* pindexConnect : reverse_iterate(vpindexToConnect)) {
            if (!ConnectTip(state, chainparams, pindexConnect, pindexConnect == pindexMostWork ? pblock : std::shared_ptr<const CBlock>(), connectTrace, disconnectpool)) {
                if (state.IsInvalid()) {
                    // The block violates a consensus rule.
                    if (state.GetResult() != BlockValidationResult::BLOCK_MUTATED) {
                        InvalidChainFound(vpindexToConnect.front());
                    }
                    if (!state.m_preserve_state) {
                        state = BlockValidationState();
                    }
                    fInvalidFound = true;
                    fContinue = false;
                    break;
                } else {
                    // A system error occurred (disk space, database error, ...).
                    // Make the mempool consistent with the current tip, just in case
                    // any observers try to use it before shutdown.
                    UpdateMempoolForReorg(*this, m_mempool, disconnectpool, false);
                    return false;
                }
            } else {
                PruneBlockIndexCandidates();
                if (!pindexOldTip || m_chain.Tip()->nChainWork > pindexOldTip->nChainWork) {
                    // We're in a better position than we were. Return temporarily to release the lock.
                    fContinue = false;
                    break;
                }
            }
        }
    }

    if (fBlocksDisconnected) {
        // If any blocks were disconnected, disconnectpool may be non empty.  Add
        // any disconnected transactions back to the mempool.
        UpdateMempoolForReorg(*this, m_mempool, disconnectpool, true);
    }
    m_mempool.check(*this);

    CheckForkWarningConditions();

    return true;
}

static SynchronizationState GetSynchronizationState(bool init)
{
    if (!init) return SynchronizationState::POST_INIT;
    if (::fReindex) return SynchronizationState::INIT_REINDEX;
    return SynchronizationState::INIT_DOWNLOAD;
}

static bool NotifyHeaderTip(CChainState& chainstate) LOCKS_EXCLUDED(cs_main) {
    bool fNotify = false;
    bool fInitialBlockDownload = false;
    static CBlockIndex* pindexHeaderOld = nullptr;
    CBlockIndex* pindexHeader = nullptr;
    {
        LOCK(cs_main);
        pindexHeader = pindexBestHeader;

        if (pindexHeader != pindexHeaderOld) {
            fNotify = true;
            assert(std::addressof(::ChainstateActive()) == std::addressof(chainstate));
            fInitialBlockDownload = chainstate.IsInitialBlockDownload();
            pindexHeaderOld = pindexHeader;
        }
    }
    // Send block tip changed notifications without cs_main
    if (fNotify) {
        uiInterface.NotifyHeaderTip(GetSynchronizationState(fInitialBlockDownload), pindexHeader);
    }
    return fNotify;
}

static void LimitValidationInterfaceQueue() LOCKS_EXCLUDED(cs_main) {
    AssertLockNotHeld(cs_main);

    if (GetMainSignals().CallbacksPending() > 10) {
        SyncWithValidationInterfaceQueue();
    }
}

bool CChainState::ActivateBestChain(BlockValidationState &state, const CChainParams& chainparams, std::shared_ptr<const CBlock> pblock) {
    // Note that while we're often called here from ProcessNewBlock, this is
    // far from a guarantee. Things in the P2P/RPC will often end up calling
    // us in the middle of ProcessNewBlock - do not assume pblock is set
    // sanely for performance or correctness!
    AssertLockNotHeld(cs_main);

    // ABC maintains a fair degree of expensive-to-calculate internal state
    // because this function periodically releases cs_main so that it does not lock up other threads for too long
    // during large connects - and to allow for e.g. the callback queue to drain
    // we use m_cs_chainstate to enforce mutual exclusion so that only one caller may execute this function at a time
    LOCK(m_cs_chainstate);

    CBlockIndex *pindexMostWork = nullptr;
    CBlockIndex *pindexNewTip = nullptr;
    int nStopAtHeight = gArgs.GetArg("-stopatheight", DEFAULT_STOPATHEIGHT);
    do {
        // Block until the validation queue drains. This should largely
        // never happen in normal operation, however may happen during
        // reindex, causing memory blowup if we run too far ahead.
        // Note that if a validationinterface callback ends up calling
        // ActivateBestChain this may lead to a deadlock! We should
        // probably have a DEBUG_LOCKORDER test for this in the future.
        LimitValidationInterfaceQueue();

        std::vector<uint256> connected_blocks;
        {
            LOCK(cs_main);
            LOCK(m_mempool.cs); // Lock transaction pool for at least as long as it takes for connectTrace to be consumed
            CBlockIndex* starting_tip = m_chain.Tip();
            bool blocks_connected = false;
            do {
                // We absolutely may not unlock cs_main until we've made forward progress
                // (with the exception of shutdown due to hardware issues, low disk space, etc).
                ConnectTrace connectTrace; // Destructed before cs_main is unlocked

                if (pindexMostWork == nullptr) {
                    pindexMostWork = FindMostWorkChain();
                }

                // Whether we have anything to do at all.
                if (pindexMostWork == nullptr || pindexMostWork == m_chain.Tip()) {
                    break;
                }

                bool fInvalidFound = false;
                std::shared_ptr<const CBlock> nullBlockPtr;
                if (!ActivateBestChainStep(state, chainparams, pindexMostWork, pblock && pblock->GetHash() == pindexMostWork->GetBlockHash() ? pblock : nullBlockPtr, fInvalidFound, connectTrace)) {
                    // A system error occurred
                    return false;
                }
                blocks_connected = true;

                if (fInvalidFound) {
                    // Wipe cache, we may need another branch now.
                    pindexMostWork = nullptr;
                }
                pindexNewTip = m_chain.Tip();

                for (const PerBlockConnectTrace& trace : connectTrace.GetBlocksConnected()) {
                    assert(trace.pblock && trace.pindex);
                    connected_blocks.push_back(trace.pblock->GetHash());
                    GetMainSignals().BlockConnected(trace.pblock, trace.pindex);
                }
            } while (!m_chain.Tip() || (starting_tip && CBlockIndexWorkComparator()(m_chain.Tip(), starting_tip)));
            if (!blocks_connected) return true;

            const CBlockIndex* pindexFork = m_chain.FindFork(starting_tip);
            bool fInitialDownload = IsInitialBlockDownload();

            // Notify external listeners about the new tip.
            // Enqueue while holding cs_main to ensure that UpdatedBlockTip is called in the order in which blocks are connected
            if (pindexFork != pindexNewTip) {
                // Notify ValidationInterface subscribers
                GetMainSignals().UpdatedBlockTip(pindexNewTip, pindexFork, fInitialDownload);

                // Always notify the UI if a new block tip was connected
                uiInterface.NotifyBlockTip(GetSynchronizationState(fInitialDownload), pindexNewTip);
            }
        }
        // When we reach this point, we switched to a new tip (stored in pindexNewTip).

        for (const auto& block_hash : connected_blocks) {
            particl::CheckDelayedBlocks(chainparams, block_hash);
        }

        if (nStopAtHeight && pindexNewTip && pindexNewTip->nHeight >= nStopAtHeight) StartShutdown();

        // We check shutdown only after giving ActivateBestChainStep a chance to run once so that we
        // never shutdown before connecting the genesis block during LoadChainTip(). Previously this
        // caused an assert() failure during shutdown in such cases as the UTXO DB flushing checks
        // that the best block hash is non-null.
        if (ShutdownRequested()) break;
    } while (pindexNewTip != pindexMostWork);
    CheckBlockIndex(chainparams.GetConsensus());


    // Write changes periodically to disk, after relay.
    if (!FlushStateToDisk(chainparams, state, FlushStateMode::PERIODIC)) {
        return false;
    }
    return true;
}

bool CChainState::PreciousBlock(BlockValidationState& state, const CChainParams& params, CBlockIndex *pindex)
{
    {
        LOCK(cs_main);
        if (pindex->nChainWork < m_chain.Tip()->nChainWork) {
            // Nothing to do, this block is not at the tip.
            return true;
        }
        if (m_chain.Tip()->nChainWork > nLastPreciousChainwork) {
            // The chain has been extended since the last call, reset the counter.
            nBlockReverseSequenceId = -1;
        }
        nLastPreciousChainwork = m_chain.Tip()->nChainWork;
        setBlockIndexCandidates.erase(pindex);
        pindex->nSequenceId = nBlockReverseSequenceId;
        if (nBlockReverseSequenceId > std::numeric_limits<int32_t>::min()) {
            // We can't keep reducing the counter if somebody really wants to
            // call preciousblock 2**31-1 times on the same set of tips...
            nBlockReverseSequenceId--;
        }
        if (pindex->IsValid(BLOCK_VALID_TRANSACTIONS) && pindex->HaveTxsDownloaded()) {
            setBlockIndexCandidates.insert(pindex);
            PruneBlockIndexCandidates();
        }
    }

    return ActivateBestChain(state, params, std::shared_ptr<const CBlock>());
}

bool CChainState::InvalidateBlock(BlockValidationState& state, const CChainParams& chainparams, CBlockIndex *pindex)
{
    // Genesis block can't be invalidated
    assert(pindex);
    if (pindex->nHeight == 0) return false;

    CBlockIndex* to_mark_failed = pindex;
    bool pindex_was_in_chain = false;
    int disconnected = 0;

    // We do not allow ActivateBestChain() to run while InvalidateBlock() is
    // running, as that could cause the tip to change while we disconnect
    // blocks.
    LOCK(m_cs_chainstate);

    // We'll be acquiring and releasing cs_main below, to allow the validation
    // callbacks to run. However, we should keep the block index in a
    // consistent state as we disconnect blocks -- in particular we need to
    // add equal-work blocks to setBlockIndexCandidates as we disconnect.
    // To avoid walking the block index repeatedly in search of candidates,
    // build a map once so that we can look up candidate blocks by chain
    // work as we go.
    std::multimap<const arith_uint256, CBlockIndex *> candidate_blocks_by_work;

    {
        LOCK(cs_main);
        for (const auto& entry : m_blockman.m_block_index) {
            CBlockIndex *candidate = entry.second;
            // We don't need to put anything in our active chain into the
            // multimap, because those candidates will be found and considered
            // as we disconnect.
            // Instead, consider only non-active-chain blocks that have at
            // least as much work as where we expect the new tip to end up.
            if (!m_chain.Contains(candidate) &&
                    !CBlockIndexWorkComparator()(candidate, pindex->pprev) &&
                    candidate->IsValid(BLOCK_VALID_TRANSACTIONS) &&
                    candidate->HaveTxsDownloaded()) {
                candidate_blocks_by_work.insert(std::make_pair(candidate->nChainWork, candidate));
            }
        }
    }

    // Disconnect (descendants of) pindex, and mark them invalid.
    while (true) {
        if (ShutdownRequested()) break;

        // Make sure the queue of validation callbacks doesn't grow unboundedly.
        LimitValidationInterfaceQueue();

        LOCK(cs_main);
        LOCK(m_mempool.cs); // Lock for as long as disconnectpool is in scope to make sure UpdateMempoolForReorg is called after DisconnectTip without unlocking in between
        if (!m_chain.Contains(pindex)) break;
        pindex_was_in_chain = true;
        CBlockIndex *invalid_walk_tip = m_chain.Tip();

        // ActivateBestChain considers blocks already in m_chain
        // unconditionally valid already, so force disconnect away from it.
        DisconnectedBlockTransactions disconnectpool;
        bool ret = DisconnectTip(state, chainparams, &disconnectpool);
        // DisconnectTip will add transactions to disconnectpool.
        // Adjust the mempool to be consistent with the new tip, adding
        // transactions back to the mempool if disconnecting was successful,
        // and we're not doing a very deep invalidation (in which case
        // keeping the mempool up to date is probably futile anyway).
        assert(std::addressof(::ChainstateActive()) == std::addressof(*this));
        UpdateMempoolForReorg(*this, m_mempool, disconnectpool, /* fAddToMempool = */ (++disconnected <= 10) && ret);
        if (!ret) return false;
        assert(invalid_walk_tip->pprev == m_chain.Tip());

        // We immediately mark the disconnected blocks as invalid.
        // This prevents a case where pruned nodes may fail to invalidateblock
        // and be left unable to start as they have no tip candidates (as there
        // are no blocks that meet the "have data and are not invalid per
        // nStatus" criteria for inclusion in setBlockIndexCandidates).
        invalid_walk_tip->nStatus |= BLOCK_FAILED_VALID;
        setDirtyBlockIndex.insert(invalid_walk_tip);
        setBlockIndexCandidates.erase(invalid_walk_tip);
        setBlockIndexCandidates.insert(invalid_walk_tip->pprev);
        if (invalid_walk_tip->pprev == to_mark_failed && (to_mark_failed->nStatus & BLOCK_FAILED_VALID)) {
            // We only want to mark the last disconnected block as BLOCK_FAILED_VALID; its children
            // need to be BLOCK_FAILED_CHILD instead.
            to_mark_failed->nStatus = (to_mark_failed->nStatus ^ BLOCK_FAILED_VALID) | BLOCK_FAILED_CHILD;
            setDirtyBlockIndex.insert(to_mark_failed);
        }

        // Add any equal or more work headers to setBlockIndexCandidates
        auto candidate_it = candidate_blocks_by_work.lower_bound(invalid_walk_tip->pprev->nChainWork);
        while (candidate_it != candidate_blocks_by_work.end()) {
            if (!CBlockIndexWorkComparator()(candidate_it->second, invalid_walk_tip->pprev)) {
                setBlockIndexCandidates.insert(candidate_it->second);
                candidate_it = candidate_blocks_by_work.erase(candidate_it);
            } else {
                ++candidate_it;
            }
        }

        // Track the last disconnected block, so we can correct its BLOCK_FAILED_CHILD status in future
        // iterations, or, if it's the last one, call InvalidChainFound on it.
        to_mark_failed = invalid_walk_tip;
    }

    CheckBlockIndex(chainparams.GetConsensus());

    {
        LOCK(cs_main);
        if (m_chain.Contains(to_mark_failed)) {
            // If the to-be-marked invalid block is in the active chain, something is interfering and we can't proceed.
            return false;
        }

        // Mark pindex (or the last disconnected block) as invalid, even when it never was in the main chain
        to_mark_failed->nStatus |= BLOCK_FAILED_VALID;
        setDirtyBlockIndex.insert(to_mark_failed);
        setBlockIndexCandidates.erase(to_mark_failed);
        m_blockman.m_failed_blocks.insert(to_mark_failed);

        // If any new blocks somehow arrived while we were disconnecting
        // (above), then the pre-calculation of what should go into
        // setBlockIndexCandidates may have missed entries. This would
        // technically be an inconsistency in the block index, but if we clean
        // it up here, this should be an essentially unobservable error.
        // Loop back over all block index entries and add any missing entries
        // to setBlockIndexCandidates.
        BlockMap::iterator it = m_blockman.m_block_index.begin();
        while (it != m_blockman.m_block_index.end()) {
            if (it->second->IsValid(BLOCK_VALID_TRANSACTIONS) && it->second->HaveTxsDownloaded() && !setBlockIndexCandidates.value_comp()(it->second, m_chain.Tip())) {
                setBlockIndexCandidates.insert(it->second);
            }
            it++;
        }

        InvalidChainFound(to_mark_failed);
    }

    // Only notify about a new block tip if the active chain was modified.
    if (pindex_was_in_chain) {
        uiInterface.NotifyBlockTip(GetSynchronizationState(IsInitialBlockDownload()), to_mark_failed->pprev);
    }
    return true;
}

void CChainState::ResetBlockFailureFlags(CBlockIndex *pindex) {
    AssertLockHeld(cs_main);

    int nHeight = pindex->nHeight;

    // Remove the invalidity flag from this block and all its descendants.
    BlockMap::iterator it = m_blockman.m_block_index.begin();
    while (it != m_blockman.m_block_index.end()) {
        if (!it->second->IsValid() && it->second->GetAncestor(nHeight) == pindex) {
            it->second->nStatus &= ~BLOCK_FAILED_MASK;
            it->second->nFlags &= ~(BLOCK_FAILED_DUPLICATE_STAKE | BLOCK_STAKE_KERNEL_SPENT);
            setDirtyBlockIndex.insert(it->second);
            if (it->second->IsValid(BLOCK_VALID_TRANSACTIONS) && it->second->HaveTxsDownloaded() && setBlockIndexCandidates.value_comp()(m_chain.Tip(), it->second)) {
                setBlockIndexCandidates.insert(it->second);
            }
            if (it->second == pindexBestInvalid) {
                // Reset invalid block marker if it was pointing to one of those.
                pindexBestInvalid = nullptr;
            }
            m_blockman.m_failed_blocks.erase(it->second);
        }
        it++;
    }

    // Remove the invalidity flag from all ancestors too.
    while (pindex != nullptr) {
        if (pindex->nStatus & BLOCK_FAILED_MASK) {
            pindex->nStatus &= ~BLOCK_FAILED_MASK;
            setDirtyBlockIndex.insert(pindex);
            m_blockman.m_failed_blocks.erase(pindex);
        }
        pindex = pindex->pprev;
    }
}

CBlockIndex* BlockManager::AddToBlockIndex(const CBlockHeader& block)
{
    AssertLockHeld(cs_main);

    // Check for duplicate
    uint256 hash = block.GetHash();
    BlockMap::iterator it = m_block_index.find(hash);
    if (it != m_block_index.end())
        return it->second;

    // Construct new block index object
    CBlockIndex* pindexNew = new CBlockIndex(block);
    // We assign the sequence id to blocks only when the full data is available,
    // to avoid miners withholding blocks but broadcasting headers, to get a
    // competitive advantage.
    pindexNew->nSequenceId = 0;
    BlockMap::iterator mi = m_block_index.insert(std::make_pair(hash, pindexNew)).first;
    pindexNew->phashBlock = &((*mi).first);
    BlockMap::iterator miPrev = m_block_index.find(block.hashPrevBlock);
    if (miPrev != m_block_index.end())
    {
        pindexNew->pprev = (*miPrev).second;
        pindexNew->nHeight = pindexNew->pprev->nHeight + 1;
        pindexNew->BuildSkip();
    }
    pindexNew->nTimeMax = (pindexNew->pprev ? std::max(pindexNew->pprev->nTimeMax, pindexNew->nTime) : pindexNew->nTime);
    pindexNew->nChainWork = (pindexNew->pprev ? pindexNew->pprev->nChainWork : 0) + GetBlockProof(*pindexNew);

    pindexNew->RaiseValidity(BLOCK_VALID_TREE);
    if (pindexBestHeader == nullptr || pindexBestHeader->nChainWork < pindexNew->nChainWork)
        pindexBestHeader = pindexNew;

    setDirtyBlockIndex.insert(pindexNew);

    return pindexNew;
}

/** Mark a block as having its data received and checked (up to BLOCK_VALID_TRANSACTIONS). */
void CChainState::ReceivedBlockTransactions(const CBlock& block, CBlockIndex* pindexNew, const FlatFilePos& pos, const Consensus::Params& consensusParams)
{
    pindexNew->nTx = block.vtx.size();
    pindexNew->nChainTx = 0;
    pindexNew->nFile = pos.nFile;
    pindexNew->nDataPos = pos.nPos;
    pindexNew->nUndoPos = 0;
    pindexNew->nStatus |= BLOCK_HAVE_DATA;
    if (IsWitnessEnabled(pindexNew->pprev, consensusParams)) {
        pindexNew->nStatus |= BLOCK_OPT_WITNESS;
    }
    pindexNew->RaiseValidity(BLOCK_VALID_TRANSACTIONS);
    setDirtyBlockIndex.insert(pindexNew);

    if (pindexNew->pprev == nullptr || pindexNew->pprev->HaveTxsDownloaded()) {
        // If pindexNew is the genesis block or all parents are BLOCK_VALID_TRANSACTIONS.
        std::deque<CBlockIndex*> queue;
        queue.push_back(pindexNew);

        // Recursively process any descendant blocks that now may be eligible to be connected.
        while (!queue.empty()) {
            CBlockIndex *pindex = queue.front();
            queue.pop_front();
            pindex->nChainTx = (pindex->pprev ? pindex->pprev->nChainTx : 0) + pindex->nTx;
            {
                LOCK(cs_nBlockSequenceId);
                pindex->nSequenceId = nBlockSequenceId++;
            }
            if (m_chain.Tip() == nullptr || !setBlockIndexCandidates.value_comp()(pindex, m_chain.Tip())) {
                setBlockIndexCandidates.insert(pindex);
            }
            std::pair<std::multimap<CBlockIndex*, CBlockIndex*>::iterator, std::multimap<CBlockIndex*, CBlockIndex*>::iterator> range = m_blockman.m_blocks_unlinked.equal_range(pindex);
            while (range.first != range.second) {
                std::multimap<CBlockIndex*, CBlockIndex*>::iterator it = range.first;
                queue.push_back(it->second);
                range.first++;
                m_blockman.m_blocks_unlinked.erase(it);
            }
        }
    } else {
        if (pindexNew->pprev && pindexNew->pprev->IsValid(BLOCK_VALID_TREE)) {
            m_blockman.m_blocks_unlinked.insert(std::make_pair(pindexNew->pprev, pindexNew));
        }
    }
}

static bool CheckBlockHeader(const CBlockHeader& block, BlockValidationState& state, const Consensus::Params& consensusParams, bool fCheckPOW = true)
{
    if (fParticlMode
        && !block.IsParticlVersion())
        return state.Invalid(BlockValidationResult::BLOCK_CONSENSUS, "block-version", "bad block version");

    // Check timestamp
    if (fParticlMode
        && !block.hashPrevBlock.IsNull() // allow genesis block to be created in the future
        && block.GetBlockTime() > FutureDrift(GetAdjustedTime()))
        return state.Invalid(BlockValidationResult::BLOCK_CONSENSUS, "block-timestamp", "block timestamp too far in the future");

    // Check proof of work matches claimed amount
    if (!fParticlMode
        && fCheckPOW && !CheckProofOfWork(block.GetHash(), block.nBits, consensusParams))
        return state.Invalid(BlockValidationResult::BLOCK_INVALID_HEADER, "high-hash", "proof of work failed");

    return true;
}


bool CheckBlockSignature(const CBlock &block)
{
    if (!block.IsProofOfStake())
        return block.vchBlockSig.empty();
    if (block.vchBlockSig.empty())
        return false;
    if (block.vtx[0]->vin.size() < 1)
        return false;

    const auto &txin = block.vtx[0]->vin[0];
    if (txin.scriptWitness.stack.size() != 2)
        return false;

    if (txin.scriptWitness.stack[1].size() != 33)
        return false;

    CPubKey pubKey(txin.scriptWitness.stack[1]);
    return pubKey.Verify(block.GetHash(), block.vchBlockSig);
};

bool CheckBlock(const CBlock& block, BlockValidationState& state, const Consensus::Params& consensusParams, bool fCheckPOW, bool fCheckMerkleRoot)
{
    // These are checks that are independent of context.

    if (block.fChecked)
        return true;

    // Check that the header is valid (particularly PoW).  This is mostly
    // redundant with the call in AcceptBlockHeader.
    if (!CheckBlockHeader(block, state, consensusParams, fCheckPOW))
        return false;

    state.SetStateInfo(block.nTime, -1, consensusParams, fParticlMode, (fBusyImporting && fSkipRangeproof));

    // Signet only: check block solution
    if (consensusParams.signet_blocks && fCheckPOW && !CheckSignetBlockSolution(block, consensusParams)) {
        return state.Invalid(BlockValidationResult::BLOCK_CONSENSUS, "bad-signet-blksig", "signet block signature validation failure");
    }

    // Check the merkle root.
    if (fCheckMerkleRoot) {
        bool mutated;

        uint256 hashMerkleRoot2 = BlockMerkleRoot(block, &mutated);

        if (block.hashMerkleRoot != hashMerkleRoot2)
            return state.Invalid(BlockValidationResult::BLOCK_MUTATED, "bad-txnmrklroot", "hashMerkleRoot mismatch");

        // Check for merkle tree malleability (CVE-2012-2459): repeating sequences
        // of transactions in a block without affecting the merkle root of a block,
        // while still invalidating it.
        if (mutated)
            return state.Invalid(BlockValidationResult::BLOCK_MUTATED, "bad-txns-duplicate", "duplicate transaction");
    }

    // All potential-corruption validation must be done before we do any
    // transaction validation, as otherwise we may mark the header as invalid
    // because we receive the wrong transactions for it.
    // Note that witness malleability is checked in ContextualCheckBlock, so no
    // checks that use witness data may be performed here.

    // Size limits
    if (block.vtx.empty() || block.vtx.size() * WITNESS_SCALE_FACTOR > MAX_BLOCK_WEIGHT || ::GetSerializeSize(block, PROTOCOL_VERSION | SERIALIZE_TRANSACTION_NO_WITNESS) * WITNESS_SCALE_FACTOR > MAX_BLOCK_WEIGHT)
        return state.Invalid(BlockValidationResult::BLOCK_CONSENSUS, "bad-blk-length", "size limits failed");

    if (fParticlMode) {
        if (!::ChainstateActive().IsInitialBlockDownload()
            && block.vtx[0]->IsCoinStake()
            && !particl::CheckStakeUnique(block)) {
            //state.DoS(10, false, "bad-cs-duplicate", false, "duplicate coinstake");

            state.nFlags |= BLOCK_FAILED_DUPLICATE_STAKE;

            /*
            // TODO: ask peers which stake kernel they have
            if (chainActive.Tip()->nHeight < GetNumBlocksOfPeers() - 8) // peers have significantly longer chain, this node must've got the wrong stake 1st
            {
                LogPrint(BCLog::POS, "%s: Ignoring CheckStakeUnique for block %s, chain height behind peers.\n", __func__, block.GetHash().ToString());
                const COutPoint &kernel = block.vtx[0]->vin[0].prevout;
                mapStakeSeen[kernel] = block.GetHash();
            } else
                return state.DoS(20, false, "bad-cs-duplicate", false, "duplicate coinstake");
            */
        }

        // First transaction must be coinbase (genesis only) or coinstake
        // 2nd txn may be coinbase in early blocks: check further in ContextualCheckBlock
        if (!(block.vtx[0]->IsCoinBase() || block.vtx[0]->IsCoinStake())) { // only genesis can be coinbase, check in ContextualCheckBlock
            return state.Invalid(BlockValidationResult::BLOCK_CONSENSUS, "bad-cb-missing", "first tx is not coinbase");
        }

        // 2nd txn may never be coinstake, remaining txns must not be coinbase/stake
        for (size_t i = 1; i < block.vtx.size(); i++) {
            if ((i > 1 && block.vtx[i]->IsCoinBase()) || block.vtx[i]->IsCoinStake()) {
                return state.Invalid(BlockValidationResult::BLOCK_CONSENSUS, "bad-cb-multiple", "more than one coinbase or coinstake");
            }
        }

        if (!CheckBlockSignature(block)) {
            return state.Invalid(BlockValidationResult::BLOCK_CONSENSUS, "bad-block-signature", "bad block signature");
        }
    } else {
        // First transaction must be coinbase, the rest must not be
        if (block.vtx.empty() || !block.vtx[0]->IsCoinBase())
            return state.Invalid(BlockValidationResult::BLOCK_CONSENSUS, "bad-cb-missing", "first tx is not coinbase");
        for (unsigned int i = 1; i < block.vtx.size(); i++)
        if (block.vtx[i]->IsCoinBase())
            return state.Invalid(BlockValidationResult::BLOCK_CONSENSUS, "bad-cb-multiple", "more than one coinbase");
    }

    // Check transactions
    // Must check for duplicate inputs (see CVE-2018-17144)
    for (const auto& tx : block.vtx) {
        TxValidationState tx_state;
        tx_state.SetStateInfo(block.nTime, -1, consensusParams, fParticlMode, (fBusyImporting && fSkipRangeproof));
        if (!CheckTransaction(*tx, tx_state)) {
            // CheckBlock() does context-free validation checks. The only
            // possible failures are consensus failures.
            assert(tx_state.GetResult() == TxValidationResult::TX_CONSENSUS);
            return state.Invalid(BlockValidationResult::BLOCK_CONSENSUS, tx_state.GetRejectReason(),
                                 strprintf("Transaction check failed (tx hash %s) %s", tx->GetHash().ToString(), tx_state.GetDebugMessage()));
        }
    }
    unsigned int nSigOps = 0;
    for (const auto& tx : block.vtx)
    {
        nSigOps += GetLegacySigOpCount(*tx);
    }
    if (nSigOps * WITNESS_SCALE_FACTOR > MAX_BLOCK_SIGOPS_COST)
        return state.Invalid(BlockValidationResult::BLOCK_CONSENSUS, "bad-blk-sigops", "out-of-bounds SigOpCount");

    if (fCheckPOW && fCheckMerkleRoot)
        block.fChecked = true;

    return true;
}

bool IsWitnessEnabled(const CBlockIndex* pindexPrev, const Consensus::Params& params)
{
    if (fParticlMode) return true;

    int height = pindexPrev == nullptr ? 0 : pindexPrev->nHeight + 1;
    return (height >= params.SegwitHeight);
}

void UpdateUncommittedBlockStructures(CBlock& block, const CBlockIndex* pindexPrev, const Consensus::Params& consensusParams)
{
    int commitpos = GetWitnessCommitmentIndex(block);
    static const std::vector<unsigned char> nonce(32, 0x00);
    if (commitpos != NO_WITNESS_COMMITMENT && IsWitnessEnabled(pindexPrev, consensusParams) && !block.vtx[0]->HasWitness()) {
        CMutableTransaction tx(*block.vtx[0]);
        tx.vin[0].scriptWitness.stack.resize(1);
        tx.vin[0].scriptWitness.stack[0] = nonce;
        block.vtx[0] = MakeTransactionRef(std::move(tx));
    }
}

std::vector<unsigned char> GenerateCoinbaseCommitment(CBlock& block, const CBlockIndex* pindexPrev, const Consensus::Params& consensusParams)
{
    std::vector<unsigned char> commitment;
    if (fParticlMode) {
        return commitment;
    }

    int commitpos = GetWitnessCommitmentIndex(block);
    std::vector<unsigned char> ret(32, 0x00);
    if (consensusParams.SegwitHeight != std::numeric_limits<int>::max()) {
        if (commitpos == -1) {
            uint256 witnessroot = BlockWitnessMerkleRoot(block, nullptr);
            CHash256().Write(witnessroot).Write(ret).Finalize(witnessroot);
            CTxOut out;
            out.nValue = 0;
            out.scriptPubKey.resize(MINIMUM_WITNESS_COMMITMENT);
            out.scriptPubKey[0] = OP_RETURN;
            out.scriptPubKey[1] = 0x24;
            out.scriptPubKey[2] = 0xaa;
            out.scriptPubKey[3] = 0x21;
            out.scriptPubKey[4] = 0xa9;
            out.scriptPubKey[5] = 0xed;
            memcpy(&out.scriptPubKey[6], witnessroot.begin(), 32);
            commitment = std::vector<unsigned char>(out.scriptPubKey.begin(), out.scriptPubKey.end());
            CMutableTransaction tx(*block.vtx[0]);
            tx.vout.push_back(out);
            block.vtx[0] = MakeTransactionRef(std::move(tx));
        }
    }
    UpdateUncommittedBlockStructures(block, pindexPrev, consensusParams);
    return commitment;
}

unsigned int GetNextTargetRequired(const CBlockIndex *pindexLast)
{
    const Consensus::Params &consensus = Params().GetConsensus();

    arith_uint256 bnProofOfWorkLimit;
    unsigned int nProofOfWorkLimit;
    int nHeight = pindexLast ? pindexLast->nHeight+1 : 0;

    if (nHeight < (int)Params().GetLastImportHeight()) {
        if (nHeight == 0) {
            return arith_uint256("00ffffffffffffffffffffffffffffffffffffffffffffffffffffffffffffff").GetCompact();
        }
        int nLastImportHeight = (int) Params().GetLastImportHeight();
        arith_uint256 nMaxProofOfWorkLimit = arith_uint256("000000000008ffffffffffffffffffffffffffffffffffffffffffffffffffff");
        arith_uint256 nMinProofOfWorkLimit = UintToArith256(consensus.powLimit);
        arith_uint256 nStep = (nMaxProofOfWorkLimit - nMinProofOfWorkLimit) / nLastImportHeight;

        bnProofOfWorkLimit = nMaxProofOfWorkLimit - (nStep * nHeight);
        nProofOfWorkLimit = bnProofOfWorkLimit.GetCompact();
    } else {
        bnProofOfWorkLimit = UintToArith256(consensus.powLimit);
        nProofOfWorkLimit = bnProofOfWorkLimit.GetCompact();
    }

    if (pindexLast == nullptr)
        return nProofOfWorkLimit; // Genesis block

    const CBlockIndex* pindexPrev = pindexLast;
    if (pindexPrev->pprev == nullptr)
        return nProofOfWorkLimit; // first block
    const CBlockIndex *pindexPrevPrev = pindexPrev->pprev;
    if (pindexPrevPrev->pprev == nullptr)
        return nProofOfWorkLimit; // second block

    int64_t nTargetSpacing = Params().GetTargetSpacing();
    int64_t nTargetTimespan = Params().GetTargetTimespan();
    int64_t nActualSpacing = pindexPrev->GetBlockTime() - pindexPrevPrev->GetBlockTime();

    if (nActualSpacing > nTargetSpacing * 10)
        nActualSpacing = nTargetSpacing * 10;

    // pos: target change every block
    // pos: retarget with exponential moving toward target spacing
    arith_uint256 bnNew;
    bnNew.SetCompact(pindexLast->nBits);

    int64_t nInterval = nTargetTimespan / nTargetSpacing;
    bnNew *= ((nInterval - 1) * nTargetSpacing + nActualSpacing + nActualSpacing);
    bnNew /= ((nInterval + 1) * nTargetSpacing);

    if (bnNew <= 0 || bnNew > bnProofOfWorkLimit)
        return nProofOfWorkLimit;

    return bnNew.GetCompact();
}

/** Context-dependent validity checks.
 *  By "context", we mean only the previous block headers, but not the UTXO
 *  set; UTXO-related validity checks are done in ConnectBlock().
 *  NOTE: This function is not currently invoked by ConnectBlock(), so we
 *  should consider upgrade issues if we change which consensus rules are
 *  enforced in this function (eg by adding a new consensus rule). See comment
 *  in ConnectBlock().
 *  Note that -reindex-chainstate skips the validation that happens here!
 */
static bool ContextualCheckBlockHeader(const CBlockHeader& block, BlockValidationState& state, BlockManager& blockman, const CChainParams& params, const CBlockIndex* pindexPrev, int64_t nAdjustedTime) EXCLUSIVE_LOCKS_REQUIRED(cs_main)
{
    const int nHeight = pindexPrev == nullptr ? 0 : pindexPrev->nHeight + 1;
    const Consensus::Params& consensusParams = params.GetConsensus();

    if (fParticlMode && pindexPrev) {
        // Check proof-of-stake
        if (block.nBits != GetNextTargetRequired(pindexPrev))
            return state.Invalid(BlockValidationResult::BLOCK_INVALID_HEADER, "bad-diffbits-pos", "incorrect proof of stake");
    } else {
        // Check proof of work
        if (block.nBits != GetNextWorkRequired(pindexPrev, &block, consensusParams))
            return state.Invalid(BlockValidationResult::BLOCK_INVALID_HEADER, "bad-diffbits", "incorrect proof of work");
    }

    // Check against checkpoints
    if (fCheckpointsEnabled) {
        // Don't accept any forks from the main chain prior to last checkpoint.
        // GetLastCheckpoint finds the last checkpoint in MapCheckpoints that's in our
        // BlockIndex().
        assert(std::addressof(g_chainman.m_blockman) == std::addressof(blockman));
        CBlockIndex* pcheckpoint = blockman.GetLastCheckpoint(params.Checkpoints());
        if (pcheckpoint && nHeight < pcheckpoint->nHeight) {
            LogPrintf("ERROR: %s: forked chain older than last checkpoint (height %d)\n", __func__, nHeight);
            return state.Invalid(BlockValidationResult::BLOCK_CHECKPOINT, "bad-fork-prior-to-checkpoint");
        }
    }

    // Check timestamp against prev
    if (block.GetBlockTime() <= pindexPrev->GetMedianTimePast())
        return state.Invalid(BlockValidationResult::BLOCK_INVALID_HEADER, "time-too-old", "block's timestamp is too early");

    // Check timestamp
    if (nHeight > 0
        && block.GetBlockTime() > nAdjustedTime + MAX_FUTURE_BLOCK_TIME)
        return state.Invalid(BlockValidationResult::BLOCK_TIME_FUTURE, "time-too-new", "block timestamp too far in the future");

    // Reject outdated version blocks when 95% (75% on testnet) of the network has upgraded:
    // check for version 2, 3 and 4 upgrades
    if((block.nVersion < 2 && nHeight >= consensusParams.BIP34Height) ||
       (block.nVersion < 3 && nHeight >= consensusParams.BIP66Height) ||
       (block.nVersion < 4 && nHeight >= consensusParams.BIP65Height))
            return state.Invalid(BlockValidationResult::BLOCK_INVALID_HEADER, strprintf("bad-version(0x%08x)", block.nVersion),
                                 strprintf("rejected nVersion=0x%08x block", block.nVersion));

    return true;
}

/** NOTE: This function is not currently invoked by ConnectBlock(), so we
 *  should consider upgrade issues if we change which consensus rules are
 *  enforced in this function (eg by adding a new consensus rule). See comment
 *  in ConnectBlock().
 *  Note that -reindex-chainstate skips the validation that happens here!
 */
static bool ContextualCheckBlock(const CBlock& block, BlockValidationState& state, const Consensus::Params& consensusParams, const CBlockIndex* pindexPrev, bool accept_block=false) EXCLUSIVE_LOCKS_REQUIRED(cs_main)
{
    const int nHeight = pindexPrev == nullptr ? 0 : pindexPrev->nHeight + 1;
    const int64_t nPrevTime = pindexPrev ? pindexPrev->nTime : 0;

    // Start enforcing BIP113 (Median Time Past).
    int nLockTimeFlags = 0;
    if ((fParticlMode && pindexPrev) || nHeight >= consensusParams.CSVHeight) {
        assert(pindexPrev != nullptr);
        nLockTimeFlags |= LOCKTIME_MEDIAN_TIME_PAST;
    }

    int64_t nLockTimeCutoff = (nLockTimeFlags & LOCKTIME_MEDIAN_TIME_PAST)
                              ? (pindexPrev ? pindexPrev->GetMedianTimePast() : block.GetBlockTime())
                              : block.GetBlockTime();

    // Check that all transactions are finalized
    for (const auto& tx : block.vtx) {
        if (!IsFinalTx(*tx, nHeight, nLockTimeCutoff)) {
            return state.Invalid(BlockValidationResult::BLOCK_CONSENSUS, "bad-txns-nonfinal", "non-final transaction");
        }
    }

    if (fParticlMode) {
        if (block.IsProofOfStake()) {
            // Limit the number of outputs in a coinstake txn to 6: 1 data + 1 treasury + 4 user
            if (nPrevTime >= consensusParams.OpIsCoinstakeTime) {
                if (block.vtx[0]->vpout.size() > 6) {
                    return state.Invalid(BlockValidationResult::BLOCK_CONSENSUS, "bad-cs-outputs", "Too many outputs in coinstake");
                }
            }

            // Coinstake output 0 must be data output of blockheight
            int i;
            if (!block.vtx[0]->GetCoinStakeHeight(i)) {
                return state.Invalid(BlockValidationResult::BLOCK_CONSENSUS, "bad-cs-malformed", "coinstake txn is malformed");
            }

            if (i != nHeight) {
                return state.Invalid(BlockValidationResult::BLOCK_CONSENSUS, "bad-cs-height", "block height mismatch in coinstake");
            }

            std::vector<uint8_t> &vData = ((CTxOutData*)block.vtx[0]->vpout[0].get())->vData;
            if (vData.size() > 8 && vData[4] == DO_VOTE) {
                uint32_t voteToken;
                memcpy(&voteToken, &vData[5], 4);
                voteToken = le32toh(voteToken);

                LogPrint(BCLog::HDWALLET, _("Block %d casts vote for option %u of proposal %u.\n").translated.c_str(),
                    nHeight, voteToken >> 16, voteToken & 0xFFFF);
            }

            // check witness merkleroot, TODO: should witnessmerkleroot be hashed?
            bool malleated = false;
            uint256 hashWitness = BlockWitnessMerkleRoot(block, &malleated);

            if (hashWitness != block.hashWitnessMerkleRoot) {
                return state.Invalid(BlockValidationResult::BLOCK_MUTATED, "bad-witness-merkle-match", strprintf("%s : witness merkle commitment mismatch", __func__));
            }

            if (!CheckCoinStakeTimestamp(nHeight, block.GetBlockTime())) {
                return state.Invalid(BlockValidationResult::DOS_50, "bad-coinstake-time", strprintf("%s: coinstake timestamp violation nTimeBlock=%d", __func__, block.GetBlockTime()));
            }

            // Check timestamp against prev
            if (block.GetBlockTime() <= pindexPrev->GetPastTimeLimit() || FutureDrift(block.GetBlockTime()) < pindexPrev->GetBlockTime()) {
                return state.Invalid(BlockValidationResult::DOS_50, "bad-block-time", strprintf("%s: block's timestamp is too early", __func__));
            }

            uint256 hashProof, targetProofOfStake;

            // Blocks are connected at end of import / reindex
            // CheckProofOfStake is run again during connectblock
            if (!::ChainstateActive().IsInitialBlockDownload() // checks (!fImporting && !fReindex)
                && (!accept_block || ::ChainActive().Height() > (int)Params().GetStakeMinConfirmations())
                && !CheckProofOfStake(state, pindexPrev, *block.vtx[0], block.nTime, block.nBits, hashProof, targetProofOfStake)) {
                return error("ContextualCheckBlock(): check proof-of-stake failed for block %s\n", block.GetHash().ToString());
            }
        } else {
            bool fCheckPOW = true; // TODO: pass properly
            if (fCheckPOW && !CheckProofOfWork(block.GetHash(), block.nBits, consensusParams, nHeight, Params().GetLastImportHeight()))
                return state.Invalid(BlockValidationResult::BLOCK_INVALID_HEADER, "high-hash", "proof of work failed");

            // Enforce rule that the coinbase ends with serialized block height
            // genesis block scriptSig size will be different
            CScript expect = CScript() << OP_RETURN << nHeight;
            const CScript &scriptSig = block.vtx[0]->vin[0].scriptSig;
            if (scriptSig.size() < expect.size() ||
                !std::equal(expect.begin()
                    , expect.end(), scriptSig.begin() + scriptSig.size()-expect.size())) {
                return state.Invalid(BlockValidationResult::BLOCK_CONSENSUS, "bad-cb-height", "block height mismatch in coinbase");
            }
        }

        if (nHeight > 0 && !block.vtx[0]->IsCoinStake()) { // only genesis block can start with coinbase
            return state.Invalid(BlockValidationResult::BLOCK_CONSENSUS, "bad-cs-missing", "first tx is not coinstake");
        }

        if (nHeight > 0 // skip genesis
            && Params().GetLastImportHeight() >= (uint32_t)nHeight) {
            // 2nd txn must be coinbase
            if (block.vtx.size() < 2 || !block.vtx[1]->IsCoinBase()) {
                return state.Invalid(BlockValidationResult::BLOCK_CONSENSUS, "bad-cb", "Second txn of import block must be coinbase");
            }

            // Check hash of genesis import txn matches expected hash.
            uint256 txnHash = block.vtx[1]->GetHash();
            if (!Params().CheckImportCoinbase(nHeight, txnHash)) {
                return state.Invalid(BlockValidationResult::BLOCK_CONSENSUS, "bad-cb", "Incorrect outputs hash.");
            }
        } else {
            // 2nd txn can't be coinbase if block height > GetLastImportHeight
            if (block.vtx.size() > 1 && block.vtx[1]->IsCoinBase()) {
                return state.Invalid(BlockValidationResult::BLOCK_CONSENSUS, "bad-cb-multiple", "unexpected coinbase");
            }
        }
    } else {
        // Enforce rule that the coinbase starts with serialized block height
        if (nHeight >= consensusParams.BIP34Height)
        {
            CScript expect = CScript() << nHeight;
            if (block.vtx[0]->vin[0].scriptSig.size() < expect.size() ||
                !std::equal(expect.begin(), expect.end(), block.vtx[0]->vin[0].scriptSig.begin())) {
                return state.Invalid(BlockValidationResult::BLOCK_CONSENSUS, "bad-cb-height", "block height mismatch in coinbase");
            }
        }

        // Validation for witness commitments.
        // * We compute the witness hash (which is the hash including witnesses) of all the block's transactions, except the
        //   coinbase (where 0x0000....0000 is used instead).
        // * The coinbase scriptWitness is a stack of a single 32-byte vector, containing a witness reserved value (unconstrained).
        // * We build a merkle tree with all those witness hashes as leaves (similar to the hashMerkleRoot in the block header).
        // * There must be at least one output whose scriptPubKey is a single 36-byte push, the first 4 bytes of which are
        //   {0xaa, 0x21, 0xa9, 0xed}, and the following 32 bytes are SHA256^2(witness root, witness reserved value). In case there are
        //   multiple, the last one is used.
        bool fHaveWitness = false;
        if (nHeight >= consensusParams.SegwitHeight) {
            int commitpos = GetWitnessCommitmentIndex(block);
            if (commitpos != -1) {
                bool malleated = false;
                uint256 hashWitness = BlockWitnessMerkleRoot(block, &malleated);
                // The malleation check is ignored; as the transaction tree itself
                // already does not permit it, it is impossible to trigger in the
                // witness tree.
                if (block.vtx[0]->vin[0].scriptWitness.stack.size() != 1 || block.vtx[0]->vin[0].scriptWitness.stack[0].size() != 32) {
                    return state.Invalid(BlockValidationResult::BLOCK_MUTATED, "bad-witness-nonce-size", strprintf("%s : invalid witness reserved value size", __func__));
                }
                CHash256().Write(hashWitness).Write(block.vtx[0]->vin[0].scriptWitness.stack[0]).Finalize(hashWitness);
                if (memcmp(hashWitness.begin(), &block.vtx[0]->vout[commitpos].scriptPubKey[6], 32)) {
                    return state.Invalid(BlockValidationResult::BLOCK_MUTATED, "bad-witness-merkle-match", strprintf("%s : witness merkle commitment mismatch", __func__));
                }
                fHaveWitness = true;
            }
        }

        // No witness data is allowed in blocks that don't commit to witness data, as this would otherwise leave room for spam
        if (!fHaveWitness) {
          for (const auto& tx : block.vtx) {
                if (tx->HasWitness()) {
                    return state.Invalid(BlockValidationResult::BLOCK_MUTATED, "unexpected-witness", strprintf("%s : unexpected witness data found", __func__));
                }
            }
        }
    }

    // After the coinbase witness reserved value and commitment are verified,
    // we can check if the block weight passes (before we've checked the
    // coinbase witness, it would be possible for the weight to be too
    // large by filling up the coinbase witness, which doesn't change
    // the block hash, so we couldn't mark the block as permanently
    // failed).
    if (GetBlockWeight(block) > MAX_BLOCK_WEIGHT) {
        return state.Invalid(BlockValidationResult::BLOCK_CONSENSUS, "bad-blk-weight", strprintf("%s : weight limit failed", __func__));
    }

    return true;
}

bool BlockManager::AcceptBlockHeader(const CBlockHeader& block, BlockValidationState& state, const CChainParams& chainparams, CBlockIndex** ppindex, bool fRequested)
{
    AssertLockHeld(cs_main);
    // Check for duplicate
    uint256 hash = block.GetHash();
    BlockMap::iterator miSelf = m_block_index.find(hash);
    if (hash != chainparams.GetConsensus().hashGenesisBlock) {
        if (miSelf != m_block_index.end()) {
            // Block header is already known.
            CBlockIndex* pindex = miSelf->second;
            if (fParticlMode && !fRequested && !::ChainstateActive().IsInitialBlockDownload() && state.nodeId >= 0
                && !IncDuplicateHeaders(state.nodeId)) {
                Misbehaving(state.nodeId, 5, "Too many duplicates");
            }

            if (ppindex)
                *ppindex = pindex;
            if (pindex->nStatus & BLOCK_FAILED_MASK) {
                LogPrintf("ERROR: %s: block %s is marked invalid\n", __func__, hash.ToString());
                return state.Invalid(BlockValidationResult::BLOCK_CACHED_INVALID, "duplicate");
            }
            return true;
        }

        if (!CheckBlockHeader(block, state, chainparams.GetConsensus())) {
            LogPrint(BCLog::VALIDATION, "%s: Consensus::CheckBlockHeader: %s, %s\n", __func__, hash.ToString(), state.ToString());
            return false;
        }

        // Get prev block index
        CBlockIndex* pindexPrev = nullptr;
        BlockMap::iterator mi = m_block_index.find(block.hashPrevBlock);
        if (mi == m_block_index.end()) {
            LogPrintf("ERROR: %s: prev block not found\n", __func__);
            return state.Invalid(BlockValidationResult::BLOCK_MISSING_PREV, "prev-blk-not-found");
        }
        pindexPrev = (*mi).second;
        if (pindexPrev->nStatus & BLOCK_FAILED_MASK) {
            LogPrintf("ERROR: %s: prev block invalid\n", __func__);
            return state.Invalid(BlockValidationResult::BLOCK_INVALID_PREV, "bad-prevblk");
        }
        if (!ContextualCheckBlockHeader(block, state, *this, chainparams, pindexPrev, GetAdjustedTime()))
            return error("%s: Consensus::ContextualCheckBlockHeader: %s, %s", __func__, hash.ToString(), state.ToString());

        /* Determine if this block descends from any block which has been found
         * invalid (m_failed_blocks), then mark pindexPrev and any blocks between
         * them as failed. For example:
         *
         *                D3
         *              /
         *      B2 - C2
         *    /         \
         *  A             D2 - E2 - F2
         *    \
         *      B1 - C1 - D1 - E1
         *
         * In the case that we attempted to reorg from E1 to F2, only to find
         * C2 to be invalid, we would mark D2, E2, and F2 as BLOCK_FAILED_CHILD
         * but NOT D3 (it was not in any of our candidate sets at the time).
         *
         * In any case D3 will also be marked as BLOCK_FAILED_CHILD at restart
         * in LoadBlockIndex.
         */
        if (!pindexPrev->IsValid(BLOCK_VALID_SCRIPTS)) {
            // The above does not mean "invalid": it checks if the previous block
            // hasn't been validated up to BLOCK_VALID_SCRIPTS. This is a performance
            // optimization, in the common case of adding a new block to the tip,
            // we don't need to iterate over the failed blocks list.
            for (const CBlockIndex* failedit : m_failed_blocks) {
                if (pindexPrev->GetAncestor(failedit->nHeight) == failedit) {
                    //assert(failedit->nStatus & BLOCK_FAILED_VALID);
                    CBlockIndex* invalid_walk = pindexPrev;
                    if (failedit->nStatus & BLOCK_FAILED_VALID)
                    while (invalid_walk != failedit) {
                        invalid_walk->nStatus |= BLOCK_FAILED_CHILD;
                        setDirtyBlockIndex.insert(invalid_walk);
                        invalid_walk = invalid_walk->pprev;
                    }
                    LogPrintf("ERROR: %s: prev block invalid\n", __func__);
                    return state.Invalid(BlockValidationResult::BLOCK_INVALID_PREV, "bad-prevblk");
                }
            }
        }
    }
    bool force_accept = true;
    if (fParticlMode && !::ChainstateActive().IsInitialBlockDownload() && state.nodeId >= 0) {
        if (!AddNodeHeader(state.nodeId, hash)) {
            LogPrintf("ERROR: %s: DoS limits\n", __func__);
            return state.Invalid(BlockValidationResult::DOS_20, "dos-limits");
        }
        force_accept = false;
    }
    CBlockIndex* pindex = AddToBlockIndex(block);
    if (force_accept) {
        pindex->nFlags |= BLOCK_ACCEPTED;
    }

    if (ppindex)
        *ppindex = pindex;

    return true;
}

// Exposed wrapper for AcceptBlockHeader
bool ChainstateManager::ProcessNewBlockHeaders(const std::vector<CBlockHeader>& headers, BlockValidationState& state, const CChainParams& chainparams, const CBlockIndex** ppindex)
{
    assert(std::addressof(::ChainstateActive()) == std::addressof(ActiveChainstate()));
    AssertLockNotHeld(cs_main);
    {
        LOCK(cs_main);
        for (const CBlockHeader& header : headers) {
            CBlockIndex *pindex = nullptr; // Use a temp pindex instead of ppindex to avoid a const_cast
            bool accepted = m_blockman.AcceptBlockHeader(
                header, state, chainparams, &pindex);
            ActiveChainstate().CheckBlockIndex(chainparams.GetConsensus());

            if (!accepted) {
                return false;
            }
            if (ppindex) {
                *ppindex = pindex;
            }
        }
    }
    if (NotifyHeaderTip(ActiveChainstate())) {
        if (ActiveChainstate().IsInitialBlockDownload() && ppindex && *ppindex) {
            LogPrintf("Synchronizing blockheaders, height: %d (~%.2f%%)\n", (*ppindex)->nHeight, 100.0/((*ppindex)->nHeight+(GetAdjustedTime() - (*ppindex)->GetBlockTime()) / Params().GetConsensus().nPowTargetSpacing) * (*ppindex)->nHeight);
        }
    }
    return true;
}

/** Store block on disk. If dbp is non-nullptr, the file is known to already reside on disk */
bool CChainState::AcceptBlock(const std::shared_ptr<const CBlock>& pblock, BlockValidationState& state, const CChainParams& chainparams, CBlockIndex** ppindex, bool fRequested, const FlatFilePos* dbp, bool* fNewBlock)
{
    const CBlock& block = *pblock;

    if (fNewBlock) *fNewBlock = false;
    AssertLockHeld(cs_main);

    CBlockIndex *pindexDummy = nullptr;
    CBlockIndex *&pindex = ppindex ? *ppindex : pindexDummy;

    bool accepted_header = m_blockman.AcceptBlockHeader(block, state, chainparams, &pindex, fRequested);
    CheckBlockIndex(chainparams.GetConsensus());

    if (!accepted_header)
        return false;

    // Try to process all requested blocks that we don't have, but only
    // process an unrequested block if it's new and has enough work to
    // advance our tip, and isn't too many blocks ahead.
    bool fAlreadyHave = pindex->nStatus & BLOCK_HAVE_DATA;
    bool fHasMoreOrSameWork = (m_chain.Tip() ? pindex->nChainWork >= m_chain.Tip()->nChainWork : true);
    // Blocks that are too out-of-order needlessly limit the effectiveness of
    // pruning, because pruning will not delete block files that contain any
    // blocks which are too close in height to the tip.  Apply this test
    // regardless of whether pruning is enabled; it should generally be safe to
    // not process unrequested blocks.
    bool fTooFarAhead = (pindex->nHeight > int(m_chain.Height() + MIN_BLOCKS_TO_KEEP));

    // TODO: Decouple this function from the block download logic by removing fRequested
    // This requires some new chain data structure to efficiently look up if a
    // block is in a chain leading to a candidate for best tip, despite not
    // being such a candidate itself.

    // TODO: deal better with return value and error conditions for duplicate
    // and unrequested blocks.
    if (fAlreadyHave) return true;
    if (!fRequested) {  // If we didn't ask for it:
        if (pindex->nTx != 0) return true;    // This is a previously-processed block that was pruned
        if (!fHasMoreOrSameWork) return true; // Don't process less-work chains
        if (fTooFarAhead) return true;        // Block height is too high

        // Protect against DoS attacks from low-work chains.
        // If our tip is behind, a peer could try to send us
        // low-work blocks on a fake chain that we would never
        // request; don't process these.
        if (pindex->nChainWork < nMinimumChainWork) return true;
    }

    if (!CheckBlock(block, state, chainparams.GetConsensus())) {
        return error("%s: %s", __func__, state.ToString());
    }

    if (block.IsProofOfStake()) {
        pindex->SetProofOfStake();
        pindex->prevoutStake = pblock->vtx[0]->vin[0].prevout;
        if (!pindex->pprev
            || (pindex->pprev->bnStakeModifier.IsNull()
                && pindex->pprev->GetBlockHash() != chainparams.GetConsensus().hashGenesisBlock)) {
            // Block received out of order
            if (fParticlMode && !IsInitialBlockDownload()) {
                if (pindex->nFlags & BLOCK_DELAYED) {
                    // Block is already delayed
                    state.nFlags |= BLOCK_DELAYED;
                    return true;
                }
                pindex->nFlags |= BLOCK_DELAYED;
                return particl::DelayBlock(pblock, state);
            }
        } else {
            pindex->bnStakeModifier = ComputeStakeModifierV2(pindex->pprev, pindex->prevoutStake.hash);
        }
        pindex->nFlags &= ~BLOCK_DELAYED;
        setDirtyBlockIndex.insert(pindex);
    }

    if (!ContextualCheckBlock(block, state, chainparams.GetConsensus(), pindex->pprev, true)) {
        if (state.IsInvalid() && state.GetResult() != BlockValidationResult::BLOCK_MUTATED) {
            pindex->nStatus |= BLOCK_FAILED_VALID;
            setDirtyBlockIndex.insert(pindex);
        }
        return error("%s: %s", __func__, state.ToString());
    }

    if (state.nFlags & BLOCK_STAKE_KERNEL_SPENT && !(state.nFlags & BLOCK_FAILED_DUPLICATE_STAKE)) {
        if (state.nodeId > -1) {
            IncPersistentMisbehaviour(state.nodeId, 20);
            Misbehaving(state.nodeId, 20, "Spent kernel");
        }
    }

    RemoveNodeHeader(pindex->GetBlockHash());
    pindex->nFlags |= BLOCK_ACCEPTED;
    setDirtyBlockIndex.insert(pindex);

    // Header is valid/has work, merkle tree and segwit merkle tree are good...RELAY NOW
    // (but if it does not build on our best tip, let the SendMessages loop relay it)
    if (!(state.nFlags & (BLOCK_STAKE_KERNEL_SPENT | BLOCK_FAILED_DUPLICATE_STAKE))
        && !IsInitialBlockDownload() && m_chain.Tip() == pindex->pprev) {
        GetMainSignals().NewPoWValidBlock(pindex, pblock);
    }

    // Write block to history file
    if (fNewBlock) *fNewBlock = true;
    assert(std::addressof(::ChainActive()) == std::addressof(m_chain));
    try {
        FlatFilePos blockPos = SaveBlockToDisk(block, pindex->nHeight, m_chain, chainparams, dbp);
        if (blockPos.IsNull()) {
            state.Error(strprintf("%s: Failed to find position to write new block to disk", __func__));
            return false;
        }
        ReceivedBlockTransactions(block, pindex, blockPos, chainparams.GetConsensus());
    } catch (const std::runtime_error& e) {
        return AbortNode(state, std::string("System error: ") + e.what());
    }

    FlushStateToDisk(chainparams, state, FlushStateMode::NONE);

    CheckBlockIndex(chainparams.GetConsensus());

    return true;
}

bool ChainstateManager::ProcessNewBlock(const CChainParams& chainparams, const std::shared_ptr<const CBlock> pblock, bool fForceProcessing, bool* fNewBlock, NodeId node_id)
{
    AssertLockNotHeld(cs_main);
    assert(std::addressof(::ChainstateActive()) == std::addressof(ActiveChainstate()));

    CBlockIndex *pindex = nullptr;
    {
        /*
        uint256 hash = pblock->GetHash();
        // Limited duplicity on stake: prevents block flood attack
        // Duplicate stake allowed only when there is orphan child block
        if (!fReindex && !fImporting && pblock->IsProofOfStake() && setStakeSeen.count(pblock->GetProofOfStake()) && !mapOrphanBlocksByPrev.count(hash))
            return error("%s: Duplicate proof-of-stake (%s, %d) for block %s", pblock->GetProofOfStake().first.ToString(), pblock->GetProofOfStake().second, hash.ToString());
        */

        if (fNewBlock) *fNewBlock = false;
        BlockValidationState state;
        if (node_id > -1) {
            state.nodeId = node_id;
        }

        // CheckBlock() does not support multi-threaded block validation because CBlock::fChecked can cause data race.
        // Therefore, the following critical section must include the CheckBlock() call as well.
        LOCK(cs_main);

        // Ensure that CheckBlock() passes before calling AcceptBlock, as
        // belt-and-suspenders.
        bool ret = CheckBlock(*pblock, state, chainparams.GetConsensus());
        if (ret) {
            // Store to disk
            ret = ActiveChainstate().AcceptBlock(pblock, state, chainparams, &pindex, fForceProcessing, nullptr, fNewBlock);
        }
        if (state.nFlags & BLOCK_DELAYED) {
            return true;
        }
        if (!ret) {
            if (fParticlMode && state.GetResult() != BlockValidationResult::BLOCK_MISSING_PREV) {
                // Mark block as invalid to prevent re-requesting from peer.
                // Block will have been added to the block index in AcceptBlockHeader
                CBlockIndex *pindex = ::ChainstateActive().m_blockman.AddToBlockIndex(*pblock);
                ::ChainstateActive().InvalidBlockFound(pindex, *pblock, state);
            }
            GetMainSignals().BlockChecked(*pblock, state);
            return error("%s: AcceptBlock FAILED (%s)", __func__, state.ToString());
        }

        if (pindex && state.nFlags & BLOCK_FAILED_DUPLICATE_STAKE) {
            pindex->nFlags |= BLOCK_FAILED_DUPLICATE_STAKE;
            setDirtyBlockIndex.insert(pindex);
            LogPrint(BCLog::POS, "%s Marking duplicate stake: %s.\n", __func__, pindex->GetBlockHash().ToString());
            GetMainSignals().BlockChecked(*pblock, state);
        }
    }

    NotifyHeaderTip(ActiveChainstate());

    BlockValidationState state; // Only used to report errors, not invalidity - ignore it
    if (!ActiveChainstate().ActivateBestChain(state, chainparams, pblock))
        return error("%s: ActivateBestChain failed (%s)", __func__, state.ToString());

    if (smsg::fSecMsgEnabled && gArgs.GetBoolArg("-smsgscanincoming", false)) {
        smsgModule.ScanBlock(*pblock);
    }

    {
        assert(pindex);
        // Check here for blocks not connected to the chain, TODO: move to a timer.
        particl::CheckDelayedBlocks(chainparams, pindex->GetBlockHash());
    }

    return true;
}

bool TestBlockValidity(BlockValidationState& state,
                       const CChainParams& chainparams,
                       CChainState& chainstate,
                       const CBlock& block,
                       CBlockIndex* pindexPrev,
                       bool fCheckPOW,
                       bool fCheckMerkleRoot)
{
    AssertLockHeld(cs_main);
    assert(std::addressof(::ChainstateActive()) == std::addressof(chainstate));
    assert(pindexPrev && pindexPrev == chainstate.m_chain.Tip());
    CCoinsViewCache viewNew(&chainstate.CoinsTip());
    uint256 block_hash(block.GetHash());
    CBlockIndex indexDummy(block);
    indexDummy.pprev = pindexPrev;
    indexDummy.nHeight = pindexPrev->nHeight + 1;
    indexDummy.phashBlock = &block_hash;

    // NOTE: CheckBlockHeader is called by CheckBlock
    assert(std::addressof(g_chainman.m_blockman) == std::addressof(chainstate.m_blockman));
    if (!ContextualCheckBlockHeader(block, state, chainstate.m_blockman, chainparams, pindexPrev, GetAdjustedTime()))
        return error("%s: Consensus::ContextualCheckBlockHeader: %s", __func__, state.ToString());
    if (!CheckBlock(block, state, chainparams.GetConsensus(), fCheckPOW, fCheckMerkleRoot))
        return error("%s: Consensus::CheckBlock: %s", __func__, state.ToString());
    if (!ContextualCheckBlock(block, state, chainparams.GetConsensus(), pindexPrev))
        return error("%s: Consensus::ContextualCheckBlock: %s", __func__, state.ToString());
    if (!chainstate.ConnectBlock(block, state, &indexDummy, viewNew, chainparams, true))
        return false;
    assert(state.IsValid());

    return true;
}

/**
 * BLOCK PRUNING CODE
 */

void BlockManager::PruneOneBlockFile(const int fileNumber)
{
    AssertLockHeld(cs_main);
    LOCK(cs_LastBlockFile);

    for (const auto& entry : m_block_index) {
        CBlockIndex* pindex = entry.second;
        if (pindex->nFile == fileNumber) {
            pindex->nStatus &= ~BLOCK_HAVE_DATA;
            pindex->nStatus &= ~BLOCK_HAVE_UNDO;
            pindex->nFile = 0;
            pindex->nDataPos = 0;
            pindex->nUndoPos = 0;
            setDirtyBlockIndex.insert(pindex);

            // Prune from m_blocks_unlinked -- any block we prune would have
            // to be downloaded again in order to consider its chain, at which
            // point it would be considered as a candidate for
            // m_blocks_unlinked or setBlockIndexCandidates.
            auto range = m_blocks_unlinked.equal_range(pindex->pprev);
            while (range.first != range.second) {
                std::multimap<CBlockIndex *, CBlockIndex *>::iterator _it = range.first;
                range.first++;
                if (_it->second == pindex) {
                    m_blocks_unlinked.erase(_it);
                }
            }
        }
    }

    vinfoBlockFile[fileNumber].SetNull();
    setDirtyFileInfo.insert(fileNumber);
}

void BlockManager::FindFilesToPruneManual(std::set<int>& setFilesToPrune, int nManualPruneHeight, int chain_tip_height)
{
    assert(fPruneMode && nManualPruneHeight > 0);

    LOCK2(cs_main, cs_LastBlockFile);
    if (chain_tip_height < 0) {
        return;
    }

    // last block to prune is the lesser of (user-specified height, MIN_BLOCKS_TO_KEEP from the tip)
    unsigned int nLastBlockWeCanPrune = std::min((unsigned)nManualPruneHeight, chain_tip_height - MIN_BLOCKS_TO_KEEP);
    int count = 0;
    for (int fileNumber = 0; fileNumber < nLastBlockFile; fileNumber++) {
        if (vinfoBlockFile[fileNumber].nSize == 0 || vinfoBlockFile[fileNumber].nHeightLast > nLastBlockWeCanPrune) {
            continue;
        }
        PruneOneBlockFile(fileNumber);
        setFilesToPrune.insert(fileNumber);
        count++;
    }
    LogPrintf("Prune (Manual): prune_height=%d removed %d blk/rev pairs\n", nLastBlockWeCanPrune, count);
}

/* This function is called from the RPC code for pruneblockchain */
void PruneBlockFilesManual(CChainState& active_chainstate, int nManualPruneHeight)
{
    BlockValidationState state;
    const CChainParams& chainparams = Params();
    assert(std::addressof(::ChainstateActive()) == std::addressof(active_chainstate));
    if (!active_chainstate.FlushStateToDisk(
            chainparams, state, FlushStateMode::NONE, nManualPruneHeight)) {
        LogPrintf("%s: failed to flush state (%s)\n", __func__, state.ToString());
    }
}

void BlockManager::FindFilesToPrune(std::set<int>& setFilesToPrune, uint64_t nPruneAfterHeight, int chain_tip_height, int prune_height, bool is_ibd)
{
    LOCK2(cs_main, cs_LastBlockFile);
    if (chain_tip_height < 0 || nPruneTarget == 0) {
        return;
    }
    if ((uint64_t)chain_tip_height <= nPruneAfterHeight) {
        return;
    }

    unsigned int nLastBlockWeCanPrune = std::min(prune_height, chain_tip_height - static_cast<int>(MIN_BLOCKS_TO_KEEP));
    uint64_t nCurrentUsage = CalculateCurrentUsage();
    // We don't check to prune until after we've allocated new space for files
    // So we should leave a buffer under our target to account for another allocation
    // before the next pruning.
    uint64_t nBuffer = BLOCKFILE_CHUNK_SIZE + UNDOFILE_CHUNK_SIZE;
    uint64_t nBytesToPrune;
    int count = 0;

    if (nCurrentUsage + nBuffer >= nPruneTarget) {
        // On a prune event, the chainstate DB is flushed.
        // To avoid excessive prune events negating the benefit of high dbcache
        // values, we should not prune too rapidly.
        // So when pruning in IBD, increase the buffer a bit to avoid a re-prune too soon.
        if (is_ibd) {
            // Since this is only relevant during IBD, we use a fixed 10%
            nBuffer += nPruneTarget / 10;
        }

        for (int fileNumber = 0; fileNumber < nLastBlockFile; fileNumber++) {
            nBytesToPrune = vinfoBlockFile[fileNumber].nSize + vinfoBlockFile[fileNumber].nUndoSize;

            if (vinfoBlockFile[fileNumber].nSize == 0) {
                continue;
            }

            if (nCurrentUsage + nBuffer < nPruneTarget) { // are we below our target?
                break;
            }

            // don't prune files that could have a block within MIN_BLOCKS_TO_KEEP of the main chain's tip but keep scanning
            if (vinfoBlockFile[fileNumber].nHeightLast > nLastBlockWeCanPrune) {
                continue;
            }

            PruneOneBlockFile(fileNumber);
            // Queue up the files for removal
            setFilesToPrune.insert(fileNumber);
            nCurrentUsage -= nBytesToPrune;
            count++;
        }
    }

    LogPrint(BCLog::PRUNE, "Prune: target=%dMiB actual=%dMiB diff=%dMiB max_prune_height=%d removed %d blk/rev pairs\n",
           nPruneTarget/1024/1024, nCurrentUsage/1024/1024,
           ((int64_t)nPruneTarget - (int64_t)nCurrentUsage)/1024/1024,
           nLastBlockWeCanPrune, count);
}

CBlockIndex * BlockManager::InsertBlockIndex(const uint256& hash)
{
    AssertLockHeld(cs_main);

    if (hash.IsNull())
        return nullptr;

    // Return existing
    BlockMap::iterator mi = m_block_index.find(hash);
    if (mi != m_block_index.end())
        return (*mi).second;

    // Create new
    CBlockIndex* pindexNew = new CBlockIndex();
    mi = m_block_index.insert(std::make_pair(hash, pindexNew)).first;
    pindexNew->phashBlock = &((*mi).first);

    return pindexNew;
}

bool BlockManager::LoadBlockIndex(
    const Consensus::Params& consensus_params,
    CBlockTreeDB& blocktree,
    std::set<CBlockIndex*, CBlockIndexWorkComparator>& block_index_candidates)
{
    if (!blocktree.LoadBlockIndexGuts(consensus_params, [this](const uint256& hash) EXCLUSIVE_LOCKS_REQUIRED(cs_main) { return this->InsertBlockIndex(hash); }))
        return false;

    // Calculate nChainWork
    std::vector<std::pair<int, CBlockIndex*> > vSortedByHeight;
    vSortedByHeight.reserve(m_block_index.size());
    for (const std::pair<const uint256, CBlockIndex*>& item : m_block_index)
    {
        CBlockIndex* pindex = item.second;
        vSortedByHeight.push_back(std::make_pair(pindex->nHeight, pindex));
    }
    sort(vSortedByHeight.begin(), vSortedByHeight.end());
    for (const std::pair<int, CBlockIndex*>& item : vSortedByHeight)
    {
        if (ShutdownRequested()) return false;
        CBlockIndex* pindex = item.second;
        pindex->nChainWork = (pindex->pprev ? pindex->pprev->nChainWork : 0) + GetBlockProof(*pindex);
        pindex->nTimeMax = (pindex->pprev ? std::max(pindex->pprev->nTimeMax, pindex->nTime) : pindex->nTime);
        // We can link the chain of blocks for which we've received transactions at some point.
        // Pruned nodes may have deleted the block.
        if (pindex->nTx > 0) {
            if (pindex->pprev) {
                if (pindex->pprev->HaveTxsDownloaded()) {
                    pindex->nChainTx = pindex->pprev->nChainTx + pindex->nTx;
                } else {
                    pindex->nChainTx = 0;
                    m_blocks_unlinked.insert(std::make_pair(pindex->pprev, pindex));
                }
            } else {
                pindex->nChainTx = pindex->nTx;
            }
        }
        if (!(pindex->nStatus & BLOCK_FAILED_MASK) && pindex->pprev && (pindex->pprev->nStatus & BLOCK_FAILED_MASK)) {
            pindex->nStatus |= BLOCK_FAILED_CHILD;
            setDirtyBlockIndex.insert(pindex);
        }
        if (pindex->IsValid(BLOCK_VALID_TRANSACTIONS) && (pindex->HaveTxsDownloaded() || pindex->pprev == nullptr)) {
            block_index_candidates.insert(pindex);
        }
        if (pindex->nStatus & BLOCK_FAILED_MASK && (!pindexBestInvalid || pindex->nChainWork > pindexBestInvalid->nChainWork))
            pindexBestInvalid = pindex;
        if (pindex->pprev)
            pindex->BuildSkip();
        if (pindex->IsValid(BLOCK_VALID_TREE) && (pindexBestHeader == nullptr || CBlockIndexWorkComparator()(pindexBestHeader, pindex)))
            pindexBestHeader = pindex;
    }

    return true;
}

void BlockManager::Unload() {
    m_failed_blocks.clear();
    m_blocks_unlinked.clear();

    for (const BlockMap::value_type& entry : m_block_index) {
        delete entry.second;
    }

    m_block_index.clear();
}

bool CChainState::LoadBlockIndexDB(const CChainParams& chainparams)
{
    assert(std::addressof(::ChainstateActive()) == std::addressof(*this));
    if (!m_blockman.LoadBlockIndex(
            chainparams.GetConsensus(), *pblocktree,
            setBlockIndexCandidates)) {
        return false;
    }

    // Load block file info
    pblocktree->ReadLastBlockFile(nLastBlockFile);
    vinfoBlockFile.resize(nLastBlockFile + 1);
    LogPrintf("%s: last block file = %i\n", __func__, nLastBlockFile);
    for (int nFile = 0; nFile <= nLastBlockFile; nFile++) {
        pblocktree->ReadBlockFileInfo(nFile, vinfoBlockFile[nFile]);
    }
    LogPrintf("%s: last block file info: %s\n", __func__, vinfoBlockFile[nLastBlockFile].ToString());
    for (int nFile = nLastBlockFile + 1; true; nFile++) {
        CBlockFileInfo info;
        if (pblocktree->ReadBlockFileInfo(nFile, info)) {
            vinfoBlockFile.push_back(info);
        } else {
            break;
        }
    }

    // Check presence of blk files
    LogPrintf("Checking all blk files are present...\n");
    std::set<int> setBlkDataFiles;
    for (const std::pair<const uint256, CBlockIndex*>& item : m_blockman.m_block_index) {
        CBlockIndex* pindex = item.second;
        if (pindex->nStatus & BLOCK_HAVE_DATA) {
            setBlkDataFiles.insert(pindex->nFile);
        }
    }
    for (std::set<int>::iterator it = setBlkDataFiles.begin(); it != setBlkDataFiles.end(); it++)
    {
        FlatFilePos pos(*it, 0);
        if (CAutoFile(OpenBlockFile(pos, true), SER_DISK, CLIENT_VERSION).IsNull()) {
            return false;
        }
    }

    // Check whether we have ever pruned block & undo files
    pblocktree->ReadFlag("prunedblockfiles", fHavePruned);
    if (fHavePruned)
        LogPrintf("LoadBlockIndexDB(): Block files have previously been pruned\n");

    // Check whether we need to continue reindexing
    bool fReindexing = false;
    pblocktree->ReadReindexing(fReindexing);
    if(fReindexing) fReindex = true;

    // Check whether we have indices
    pblocktree->ReadFlag("addressindex", fAddressIndex);
    LogPrintf("%s: address index %s\n", __func__, fAddressIndex ? "enabled" : "disabled");
    pblocktree->ReadFlag("timestampindex", fTimestampIndex);
    LogPrintf("%s: timestamp index %s\n", __func__, fTimestampIndex ? "enabled" : "disabled");
    pblocktree->ReadFlag("spentindex", fSpentIndex);
    LogPrintf("%s: spent index %s\n", __func__, fSpentIndex ? "enabled" : "disabled");
    pblocktree->ReadFlag("balancesindex", fBalancesIndex);
    LogPrintf("%s: balances index %s\n", __func__, fBalancesIndex ? "enabled" : "disabled");

    return true;
}

void CChainState::LoadMempool(const ArgsManager& args)
{
    if (args.GetArg("-persistmempool", DEFAULT_PERSIST_MEMPOOL)) {
        assert(std::addressof(::ChainstateActive()) == std::addressof(*this));
        ::LoadMempool(m_mempool, *this);
    }
    m_mempool.SetIsLoaded(!ShutdownRequested());
}

bool CChainState::LoadChainTip(const CChainParams& chainparams)
{
    AssertLockHeld(cs_main);
    const CCoinsViewCache& coins_cache = CoinsTip();
    assert(!coins_cache.GetBestBlock().IsNull()); // Never called when the coins view is empty
    const CBlockIndex* tip = m_chain.Tip();

    if (tip && tip->GetBlockHash() == coins_cache.GetBestBlock()) {
        return true;
    }

    // Load pointer to end of best chain
    CBlockIndex* pindex = m_blockman.LookupBlockIndex(coins_cache.GetBestBlock());
    if (!pindex) {
        return false;
    }
    m_chain.SetTip(pindex);
    PruneBlockIndexCandidates();

    tip = m_chain.Tip();
    LogPrintf("Loaded best chain: hashBestChain=%s height=%d date=%s progress=%f\n",
        tip->GetBlockHash().ToString(),
        m_chain.Height(),
        FormatISO8601DateTime(tip->GetBlockTime()),
        GuessVerificationProgress(chainparams.TxData(), tip));
    return true;
}

CVerifyDB::CVerifyDB()
{
    uiInterface.ShowProgress(_("Verifying blocks…").translated, 0, false);
}

CVerifyDB::~CVerifyDB()
{
    uiInterface.ShowProgress("", 100, false);
}

bool CVerifyDB::VerifyDB(
    CChainState& chainstate,
    const CChainParams& chainparams,
    CCoinsView& coinsview,
    int nCheckLevel, int nCheckDepth)
{
    AssertLockHeld(cs_main);

    assert(std::addressof(::ChainstateActive()) == std::addressof(chainstate));
    if (chainstate.m_chain.Tip() == nullptr || chainstate.m_chain.Tip()->pprev == nullptr)
        return true;

    fVerifyingDB = true;

    // Verify blocks in the best chain
    if (nCheckDepth <= 0 || nCheckDepth > chainstate.m_chain.Height())
        nCheckDepth = chainstate.m_chain.Height();
    nCheckLevel = std::max(0, std::min(4, nCheckLevel));
    LogPrintf("Verifying last %i blocks at level %i\n", nCheckDepth, nCheckLevel);
    CCoinsViewCache coins(&coinsview);
    CBlockIndex* pindex;
    CBlockIndex* pindexFailure = nullptr;
    int nGoodTransactions = 0;
    BlockValidationState state;
    int reportDone = 0;
    LogPrintf("[0%%]..."); /* Continued */

    const bool is_snapshot_cs{!chainstate.m_from_snapshot_blockhash};

    for (pindex = chainstate.m_chain.Tip(); pindex && pindex->pprev; pindex = pindex->pprev) {
        const int percentageDone = std::max(1, std::min(99, (int)(((double)(chainstate.m_chain.Height() - pindex->nHeight)) / (double)nCheckDepth * (nCheckLevel >= 4 ? 50 : 100))));
        if (reportDone < percentageDone/10) {
            // report every 10% step
            LogPrintf("[%d%%]...", percentageDone); /* Continued */
            reportDone = percentageDone/10;
        }
        uiInterface.ShowProgress(_("Verifying blocks…").translated, percentageDone, false);
        if (pindex->nHeight <= chainstate.m_chain.Height()-nCheckDepth)
            break;
        if ((fPruneMode || is_snapshot_cs) && !(pindex->nStatus & BLOCK_HAVE_DATA)) {
            // If pruning or running under an assumeutxo snapshot, only go
            // back as far as we have data.
            LogPrintf("VerifyDB(): block verification stopping at height %d (pruning, no data)\n", pindex->nHeight);
            break;
        }
        CBlock block;
        // check level 0: read from disk
        if (!ReadBlockFromDisk(block, pindex, chainparams.GetConsensus()))
            return error("VerifyDB(): *** ReadBlockFromDisk failed at %d, hash=%s", pindex->nHeight, pindex->GetBlockHash().ToString());
        // check level 1: verify block validity
        if (nCheckLevel >= 1 && !CheckBlock(block, state, chainparams.GetConsensus()))
            return error("%s: *** found bad block at %d, hash=%s (%s)\n", __func__,
                         pindex->nHeight, pindex->GetBlockHash().ToString(), state.ToString());
        // check level 2: verify undo validity
        if (nCheckLevel >= 2 && pindex) {
            CBlockUndo undo;
            if (!pindex->GetUndoPos().IsNull()) {
                if (!UndoReadFromDisk(undo, pindex)) {
                    return error("VerifyDB(): *** found bad undo data at %d, hash=%s\n", pindex->nHeight, pindex->GetBlockHash().ToString());
                }
            }
        }
        // check level 3: check for inconsistencies during memory-only disconnect of tip blocks
        size_t curr_coins_usage = coins.DynamicMemoryUsage() + chainstate.CoinsTip().DynamicMemoryUsage();

        if (nCheckLevel >= 3 && curr_coins_usage <= chainstate.m_coinstip_cache_size_bytes) {
            assert(coins.GetBestBlock() == pindex->GetBlockHash());
            DisconnectResult res = chainstate.DisconnectBlock(block, pindex, coins);
            if (res == DISCONNECT_FAILED) {
                return error("VerifyDB(): *** irrecoverable inconsistency in block data at %d, hash=%s", pindex->nHeight, pindex->GetBlockHash().ToString());
            }
            if (res == DISCONNECT_UNCLEAN) {
                nGoodTransactions = 0;
                pindexFailure = pindex;
            } else {
                nGoodTransactions += block.vtx.size();
            }
        }
        if (ShutdownRequested()) return true;
    }
    if (pindexFailure)
        return error("VerifyDB(): *** coin database inconsistencies found (last %i blocks, %i good transactions before that)\n", chainstate.m_chain.Height() - pindexFailure->nHeight + 1, nGoodTransactions);

    // store block count as we move pindex at check level >= 4
    int block_count = chainstate.m_chain.Height() - pindex->nHeight;

    // check level 4: try reconnecting blocks
    if (nCheckLevel >= 4) {
        while (pindex != chainstate.m_chain.Tip()) {
            const int percentageDone = std::max(1, std::min(99, 100 - (int)(((double)(chainstate.m_chain.Height() - pindex->nHeight)) / (double)nCheckDepth * 50)));
            if (reportDone < percentageDone/10) {
                // report every 10% step
                LogPrintf("[%d%%]...", percentageDone); /* Continued */
                reportDone = percentageDone/10;
            }
            uiInterface.ShowProgress(_("Verifying blocks…").translated, percentageDone, false);
            pindex = chainstate.m_chain.Next(pindex);
            CBlock block;
            if (!ReadBlockFromDisk(block, pindex, chainparams.GetConsensus()))
                return error("VerifyDB(): *** ReadBlockFromDisk failed at %d, hash=%s", pindex->nHeight, pindex->GetBlockHash().ToString());
            if (!chainstate.ConnectBlock(block, state, pindex, coins, chainparams))
                return error("VerifyDB(): *** found unconnectable block at %d, hash=%s (%s)", pindex->nHeight, pindex->GetBlockHash().ToString(), state.ToString());
            if (ShutdownRequested()) return true;
        }
    }

    LogPrintf("[DONE].\n");
    LogPrintf("No coin database inconsistencies in last %i blocks (%i transactions)\n", block_count, nGoodTransactions);
    fVerifyingDB = false;

    return true;
}

/** Apply the effects of a block on the utxo cache, ignoring that it may already have been applied. */
bool CChainState::RollforwardBlock(const CBlockIndex* pindex, CCoinsViewCache& inputs, const CChainParams& params)
{
    // TODO: merge with ConnectBlock
    CBlock block;
    if (!ReadBlockFromDisk(block, pindex, params.GetConsensus())) {
        return error("ReplayBlock(): ReadBlockFromDisk failed at %d, hash=%s", pindex->nHeight, pindex->GetBlockHash().ToString());
    }

    for (const CTransactionRef& tx : block.vtx) {
        if (!tx->IsCoinBase()) {
            for (const CTxIn &txin : tx->vin) {
                inputs.SpendCoin(txin.prevout);
            }
        }
        // Pass check = true as every addition may be an overwrite.
        AddCoins(inputs, *tx, pindex->nHeight, true);
    }
    return true;
}

bool CChainState::ReplayBlocks(const CChainParams& params)
{
    LOCK(cs_main);

    CCoinsView& db = this->CoinsDB();
    CCoinsViewCache cache(&db);

    std::vector<uint256> hashHeads = db.GetHeadBlocks();
    if (hashHeads.empty()) return true; // We're already in a consistent state.
    if (hashHeads.size() != 2) return error("ReplayBlocks(): unknown inconsistent state");

    uiInterface.ShowProgress(_("Replaying blocks…").translated, 0, false);
    LogPrintf("Replaying blocks\n");

    const CBlockIndex* pindexOld = nullptr;  // Old tip during the interrupted flush.
    const CBlockIndex* pindexNew;            // New tip during the interrupted flush.
    const CBlockIndex* pindexFork = nullptr; // Latest block common to both the old and the new tip.

    if (m_blockman.m_block_index.count(hashHeads[0]) == 0) {
        return error("ReplayBlocks(): reorganization to unknown block requested");
    }
    pindexNew = m_blockman.m_block_index[hashHeads[0]];

    if (!hashHeads[1].IsNull()) { // The old tip is allowed to be 0, indicating it's the first flush.
        if (m_blockman.m_block_index.count(hashHeads[1]) == 0) {
            return error("ReplayBlocks(): reorganization from unknown block requested");
        }
        pindexOld = m_blockman.m_block_index[hashHeads[1]];
        pindexFork = LastCommonAncestor(pindexOld, pindexNew);
        assert(pindexFork != nullptr);
    }

    // Rollback along the old branch.
    while (pindexOld != pindexFork) {
        if (pindexOld->nHeight > 0) { // Never disconnect the genesis block.
            CBlock block;
            if (!ReadBlockFromDisk(block, pindexOld, params.GetConsensus())) {
                return error("RollbackBlock(): ReadBlockFromDisk() failed at %d, hash=%s", pindexOld->nHeight, pindexOld->GetBlockHash().ToString());
            }
            LogPrintf("Rolling back %s (%i)\n", pindexOld->GetBlockHash().ToString(), pindexOld->nHeight);
            DisconnectResult res = DisconnectBlock(block, pindexOld, cache);
            if (res == DISCONNECT_FAILED) {
                return error("RollbackBlock(): DisconnectBlock failed at %d, hash=%s", pindexOld->nHeight, pindexOld->GetBlockHash().ToString());
            }
            // If DISCONNECT_UNCLEAN is returned, it means a non-existing UTXO was deleted, or an existing UTXO was
            // overwritten. It corresponds to cases where the block-to-be-disconnect never had all its operations
            // applied to the UTXO set. However, as both writing a UTXO and deleting a UTXO are idempotent operations,
            // the result is still a version of the UTXO set with the effects of that block undone.
        }
        pindexOld = pindexOld->pprev;
    }

    // Roll forward from the forking point to the new tip.
    int nForkHeight = pindexFork ? pindexFork->nHeight : 0;
    for (int nHeight = nForkHeight + 1; nHeight <= pindexNew->nHeight; ++nHeight) {
        const CBlockIndex* pindex = pindexNew->GetAncestor(nHeight);
        LogPrintf("Rolling forward %s (%i)\n", pindex->GetBlockHash().ToString(), nHeight);
        uiInterface.ShowProgress(_("Replaying blocks…").translated, (int) ((nHeight - nForkHeight) * 100.0 / (pindexNew->nHeight - nForkHeight)) , false);
        if (!RollforwardBlock(pindex, cache, params)) return false;
    }

    cache.SetBestBlock(pindexNew->GetBlockHash(), pindexNew->nHeight);
    cache.Flush();
    uiInterface.ShowProgress("", 100, false);
    return true;
}

bool CChainState::NeedsRedownload(const CChainParams& params) const
{
    AssertLockHeld(cs_main);

    // At and above params.SegwitHeight, segwit consensus rules must be validated
    CBlockIndex* block{m_chain.Tip()};
    const int segwit_height{params.GetConsensus().SegwitHeight};

    while (block != nullptr && block->nHeight >= segwit_height) {
        if (!(block->nStatus & BLOCK_OPT_WITNESS)) {
            // block is insufficiently validated for a segwit client
            return true;
        }
        block = block->pprev;
    }

    return false;
}

void CChainState::UnloadBlockIndex() {
    nBlockSequenceId = 1;
    setBlockIndexCandidates.clear();
}

// May NOT be used after any connections are up as much
// of the peer-processing logic assumes a consistent
// block index state
void UnloadBlockIndex(CTxMemPool* mempool, ChainstateManager& chainman)
{
    LOCK(cs_main);
    chainman.Unload();
    pindexBestInvalid = nullptr;
    pindexBestHeader = nullptr;
    if (mempool) mempool->clear();
    vinfoBlockFile.clear();
    nLastBlockFile = 0;
    setDirtyBlockIndex.clear();
    setDirtyFileInfo.clear();
    versionbitscache.Clear();
    for (int b = 0; b < VERSIONBITS_NUM_BITS; b++) {
        warningcache[b].clear();
    }
    fHavePruned = false;
}

bool ChainstateManager::LoadBlockIndex(const CChainParams& chainparams)
{
    AssertLockHeld(cs_main);
    // Load block index from databases
    bool needs_init = fReindex;

    if (!fReindex) {
        bool ret = ActiveChainstate().LoadBlockIndexDB(chainparams);
        if (!ret) return false;
        needs_init = m_blockman.m_block_index.empty();
    }

    if (needs_init) {
        // Everything here is for *new* reindex/DBs. Thus, though
        // LoadBlockIndexDB may have set fReindex if we shut down
        // mid-reindex previously, we don't check fReindex and
        // instead only check it prior to LoadBlockIndexDB to set
        // needs_init.

        LogPrintf("Initializing databases...\n");
        pblocktree->WriteFlag("v1", true);
        pblocktree->WriteFlag("v2", true);

        // Use the provided setting for indices in the new database
        fAddressIndex = gArgs.GetBoolArg("-addressindex", DEFAULT_ADDRESSINDEX);
        pblocktree->WriteFlag("addressindex", fAddressIndex);
        LogPrintf("%s: address index %s\n", __func__, fAddressIndex ? "enabled" : "disabled");
        fTimestampIndex = gArgs.GetBoolArg("-timestampindex", DEFAULT_TIMESTAMPINDEX);
        pblocktree->WriteFlag("timestampindex", fTimestampIndex);
        LogPrintf("%s: timestamp index %s\n", __func__, fTimestampIndex ? "enabled" : "disabled");
        fSpentIndex = gArgs.GetBoolArg("-spentindex", DEFAULT_SPENTINDEX);
        pblocktree->WriteFlag("spentindex", fSpentIndex);
        LogPrintf("%s: spent index %s\n", __func__, fSpentIndex ? "enabled" : "disabled");
        fBalancesIndex = gArgs.GetBoolArg("-balancesindex", DEFAULT_BALANCESINDEX);
        pblocktree->WriteFlag("balancesindex", fBalancesIndex);
        LogPrintf("%s: balances index %s\n", __func__, fBalancesIndex ? "enabled" : "disabled");
    }
    return true;
}

bool CChainState::LoadGenesisBlock(const CChainParams& chainparams)
{
    LOCK(cs_main);

    // Check whether we're already initialized by checking for genesis in
    // m_blockman.m_block_index. Note that we can't use m_chain here, since it is
    // set based on the coins db, not the block index db, which is the only
    // thing loaded at this point.
    if (m_blockman.m_block_index.count(chainparams.GenesisBlock().GetHash()))
        return true;

    assert(std::addressof(::ChainActive()) == std::addressof(m_chain));
    try {
        const CBlock& block = chainparams.GenesisBlock();
        FlatFilePos blockPos = SaveBlockToDisk(block, 0, m_chain, chainparams, nullptr);
        if (blockPos.IsNull())
            return error("%s: writing genesis block to disk failed", __func__);
        CBlockIndex *pindex = m_blockman.AddToBlockIndex(block);
        pindex->nFlags |= BLOCK_ACCEPTED;
        ReceivedBlockTransactions(block, pindex, blockPos, chainparams.GetConsensus());
    } catch (const std::runtime_error& e) {
        return error("%s: failed to write genesis block: %s", __func__, e.what());
    }

    return true;
}

void CChainState::LoadExternalBlockFile(const CChainParams& chainparams, FILE* fileIn, FlatFilePos* dbp)
{
    // Map of disk positions for blocks with unknown parent (only used for reindex)
    static std::multimap<uint256, FlatFilePos> mapBlocksUnknownParent;
    int64_t nStart = GetTimeMillis();

    fAddressIndex = gArgs.GetBoolArg("-addressindex", DEFAULT_ADDRESSINDEX);
    fTimestampIndex = gArgs.GetBoolArg("-timestampindex", DEFAULT_TIMESTAMPINDEX);
    fSpentIndex = gArgs.GetBoolArg("-spentindex", DEFAULT_SPENTINDEX);
    fBalancesIndex = gArgs.GetBoolArg("-balancesindex", DEFAULT_BALANCESINDEX);

    int nLoaded = 0;
    try {
        // This takes over fileIn and calls fclose() on it in the CBufferedFile destructor
        CBufferedFile blkdat(fileIn, 2*MAX_BLOCK_SERIALIZED_SIZE, MAX_BLOCK_SERIALIZED_SIZE+8, SER_DISK, CLIENT_VERSION);
        uint64_t nRewind = blkdat.GetPos();
        while (!blkdat.eof()) {
            if (ShutdownRequested()) return;

            blkdat.SetPos(nRewind);
            nRewind++; // start one byte further next time, in case of failure
            blkdat.SetLimit(); // remove former limit
            unsigned int nSize = 0;
            try {
                // locate a header
                unsigned char buf[CMessageHeader::MESSAGE_START_SIZE];
                blkdat.FindByte(chainparams.MessageStart()[0]);
                nRewind = blkdat.GetPos()+1;
                blkdat >> buf;
                if (memcmp(buf, chainparams.MessageStart(), CMessageHeader::MESSAGE_START_SIZE))
                    continue;
                // read size
                blkdat >> nSize;
                if (nSize < 80 || nSize > MAX_BLOCK_SERIALIZED_SIZE)
                    continue;
            } catch (const std::exception&) {
                // no valid block header found; don't complain
                break;
            }
            try {
                // read block
                uint64_t nBlockPos = blkdat.GetPos();
                if (dbp)
                    dbp->nPos = nBlockPos;
                blkdat.SetLimit(nBlockPos + nSize);
                std::shared_ptr<CBlock> pblock = std::make_shared<CBlock>();
                CBlock& block = *pblock;
                blkdat >> block;
                nRewind = blkdat.GetPos();

                uint256 hash = block.GetHash();
                {
                    LOCK(cs_main);
                    // detect out of order blocks, and store them for later
                    assert(std::addressof(g_chainman.m_blockman) == std::addressof(m_blockman));
                    if (hash != chainparams.GetConsensus().hashGenesisBlock && !m_blockman.LookupBlockIndex(block.hashPrevBlock)) {
                        LogPrint(BCLog::REINDEX, "%s: Out of order block %s, parent %s not known\n", __func__, hash.ToString(),
                                block.hashPrevBlock.ToString());
                        if (dbp)
                            mapBlocksUnknownParent.insert(std::make_pair(block.hashPrevBlock, *dbp));
                        continue;
                    }

                    // process in case the block isn't known yet
                    assert(std::addressof(g_chainman.m_blockman) == std::addressof(m_blockman));
                    CBlockIndex* pindex = m_blockman.LookupBlockIndex(hash);
                    if (!pindex || (pindex->nStatus & BLOCK_HAVE_DATA) == 0) {
                      BlockValidationState state;
                      assert(std::addressof(::ChainstateActive()) == std::addressof(*this));
                      if (AcceptBlock(pblock, state, chainparams, nullptr, true, dbp, nullptr)) {
                          nLoaded++;
                      }
                      if (state.IsError()) {
                          break;
                      }
                    } else if (hash != chainparams.GetConsensus().hashGenesisBlock && pindex->nHeight % 1000 == 0) {
                      LogPrint(BCLog::REINDEX, "Block Import: already had block %s at height %d\n", hash.ToString(), pindex->nHeight);
                    }
                }

                // Activate the genesis block so normal node progress can continue
                if (hash == chainparams.GetConsensus().hashGenesisBlock) {
                    BlockValidationState state;
                    assert(std::addressof(::ChainstateActive()) == std::addressof(*this));
                    if (!ActivateBestChain(state, chainparams, nullptr)) {
                        break;
                    }
                }

                assert(std::addressof(::ChainstateActive()) == std::addressof(*this));
                NotifyHeaderTip(*this);

                // Recursively process earlier encountered successors of this block
                std::deque<uint256> queue;
                queue.push_back(hash);
                while (!queue.empty()) {
                    uint256 head = queue.front();
                    queue.pop_front();
                    std::pair<std::multimap<uint256, FlatFilePos>::iterator, std::multimap<uint256, FlatFilePos>::iterator> range = mapBlocksUnknownParent.equal_range(head);
                    while (range.first != range.second) {
                        std::multimap<uint256, FlatFilePos>::iterator it = range.first;
                        std::shared_ptr<CBlock> pblockrecursive = std::make_shared<CBlock>();
                        if (ReadBlockFromDisk(*pblockrecursive, it->second, chainparams.GetConsensus()))
                        {
                            LogPrint(BCLog::REINDEX, "%s: Processing out of order child %s of %s\n", __func__, pblockrecursive->GetHash().ToString(),
                                    head.ToString());
                            LOCK(cs_main);
                            BlockValidationState dummy;
                            assert(std::addressof(::ChainstateActive()) == std::addressof(*this));
                            if (AcceptBlock(pblockrecursive, dummy, chainparams, nullptr, true, &it->second, nullptr))
                            {
                                nLoaded++;
                                queue.push_back(pblockrecursive->GetHash());
                            }
                        }
                        range.first++;
                        mapBlocksUnknownParent.erase(it);
                        assert(std::addressof(::ChainstateActive()) == std::addressof(*this));
                        NotifyHeaderTip(*this);
                    }
                }
            } catch (const std::exception& e) {
                LogPrintf("%s: Deserialize or I/O error - %s\n", __func__, e.what());
            }
        }
    } catch (const std::runtime_error& e) {
        AbortNode(std::string("System error: ") + e.what());
    }
    LogPrintf("Loaded %i blocks from external file in %dms\n", nLoaded, GetTimeMillis() - nStart);
}

void CChainState::CheckBlockIndex(const Consensus::Params& consensusParams)
{
    if (!fCheckBlockIndex) {
        return;
    }

    LOCK(cs_main);

    // During a reindex, we read the genesis block and call CheckBlockIndex before ActivateBestChain,
    // so we have the genesis block in m_blockman.m_block_index but no active chain. (A few of the
    // tests when iterating the block tree require that m_chain has been initialized.)
    if (m_chain.Height() < 0) {
        assert(m_blockman.m_block_index.size() <= 1);
        return;
    }

    // Build forward-pointing map of the entire block tree.
    std::multimap<CBlockIndex*,CBlockIndex*> forward;
    for (const std::pair<const uint256, CBlockIndex*>& entry : m_blockman.m_block_index) {
        forward.insert(std::make_pair(entry.second->pprev, entry.second));
    }

    assert(forward.size() == m_blockman.m_block_index.size());

    std::pair<std::multimap<CBlockIndex*,CBlockIndex*>::iterator,std::multimap<CBlockIndex*,CBlockIndex*>::iterator> rangeGenesis = forward.equal_range(nullptr);
    CBlockIndex *pindex = rangeGenesis.first->second;
    rangeGenesis.first++;
    assert(rangeGenesis.first == rangeGenesis.second); // There is only one index entry with parent nullptr.

    // Iterate over the entire block tree, using depth-first search.
    // Along the way, remember whether there are blocks on the path from genesis
    // block being explored which are the first to have certain properties.
    size_t nNodes = 0;
    int nHeight = 0;
    CBlockIndex* pindexFirstInvalid = nullptr; // Oldest ancestor of pindex which is invalid.
    CBlockIndex* pindexFirstMissing = nullptr; // Oldest ancestor of pindex which does not have BLOCK_HAVE_DATA.
    CBlockIndex* pindexFirstNeverProcessed = nullptr; // Oldest ancestor of pindex for which nTx == 0.
    CBlockIndex* pindexFirstNotTreeValid = nullptr; // Oldest ancestor of pindex which does not have BLOCK_VALID_TREE (regardless of being valid or not).
    CBlockIndex* pindexFirstNotTransactionsValid = nullptr; // Oldest ancestor of pindex which does not have BLOCK_VALID_TRANSACTIONS (regardless of being valid or not).
    CBlockIndex* pindexFirstNotChainValid = nullptr; // Oldest ancestor of pindex which does not have BLOCK_VALID_CHAIN (regardless of being valid or not).
    CBlockIndex* pindexFirstNotScriptsValid = nullptr; // Oldest ancestor of pindex which does not have BLOCK_VALID_SCRIPTS (regardless of being valid or not).
    while (pindex != nullptr) {
        nNodes++;
        if (pindexFirstInvalid == nullptr && pindex->nStatus & BLOCK_FAILED_VALID) pindexFirstInvalid = pindex;
        if (pindexFirstMissing == nullptr && !(pindex->nStatus & BLOCK_HAVE_DATA)) pindexFirstMissing = pindex;
        if (pindexFirstNeverProcessed == nullptr && pindex->nTx == 0) pindexFirstNeverProcessed = pindex;
        if (pindex->pprev != nullptr && pindexFirstNotTreeValid == nullptr && (pindex->nStatus & BLOCK_VALID_MASK) < BLOCK_VALID_TREE) pindexFirstNotTreeValid = pindex;
        if (pindex->pprev != nullptr && pindexFirstNotTransactionsValid == nullptr && (pindex->nStatus & BLOCK_VALID_MASK) < BLOCK_VALID_TRANSACTIONS) pindexFirstNotTransactionsValid = pindex;
        if (pindex->pprev != nullptr && pindexFirstNotChainValid == nullptr && (pindex->nStatus & BLOCK_VALID_MASK) < BLOCK_VALID_CHAIN) pindexFirstNotChainValid = pindex;
        if (pindex->pprev != nullptr && pindexFirstNotScriptsValid == nullptr && (pindex->nStatus & BLOCK_VALID_MASK) < BLOCK_VALID_SCRIPTS) pindexFirstNotScriptsValid = pindex;

        // Begin: actual consistency checks.
        if (pindex->pprev == nullptr) {
            // Genesis block checks.
            assert(pindex->GetBlockHash() == consensusParams.hashGenesisBlock); // Genesis block's hash must match.
            assert(pindex == m_chain.Genesis()); // The current active chain's genesis block must be this block.
        }
        if (!pindex->HaveTxsDownloaded()) assert(pindex->nSequenceId <= 0); // nSequenceId can't be set positive for blocks that aren't linked (negative is used for preciousblock)
        // VALID_TRANSACTIONS is equivalent to nTx > 0 for all nodes (whether or not pruning has occurred).
        // HAVE_DATA is only equivalent to nTx > 0 (or VALID_TRANSACTIONS) if no pruning has occurred.
        if (!fHavePruned) {
            // If we've never pruned, then HAVE_DATA should be equivalent to nTx > 0
            assert(!(pindex->nStatus & BLOCK_HAVE_DATA) == (pindex->nTx == 0));
            assert(pindexFirstMissing == pindexFirstNeverProcessed);
        } else {
            // If we have pruned, then we can only say that HAVE_DATA implies nTx > 0
            if (pindex->nStatus & BLOCK_HAVE_DATA) assert(pindex->nTx > 0);
        }
        if (pindex->nStatus & BLOCK_HAVE_UNDO) assert(pindex->nStatus & BLOCK_HAVE_DATA);
        assert(((pindex->nStatus & BLOCK_VALID_MASK) >= BLOCK_VALID_TRANSACTIONS) == (pindex->nTx > 0)); // This is pruning-independent.
        // All parents having had data (at some point) is equivalent to all parents being VALID_TRANSACTIONS, which is equivalent to HaveTxsDownloaded().
        assert((pindexFirstNeverProcessed == nullptr) == pindex->HaveTxsDownloaded());
        assert((pindexFirstNotTransactionsValid == nullptr) == pindex->HaveTxsDownloaded());
        assert(pindex->nHeight == nHeight); // nHeight must be consistent.
        assert(pindex->pprev == nullptr || pindex->nChainWork >= pindex->pprev->nChainWork); // For every block except the genesis block, the chainwork must be larger than the parent's.
        assert(nHeight < 2 || (pindex->pskip && (pindex->pskip->nHeight < nHeight))); // The pskip pointer must point back for all but the first 2 blocks.
        assert(pindexFirstNotTreeValid == nullptr); // All m_blockman.m_block_index entries must at least be TREE valid
        if ((pindex->nStatus & BLOCK_VALID_MASK) >= BLOCK_VALID_TREE) assert(pindexFirstNotTreeValid == nullptr); // TREE valid implies all parents are TREE valid
        if ((pindex->nStatus & BLOCK_VALID_MASK) >= BLOCK_VALID_CHAIN) assert(pindexFirstNotChainValid == nullptr); // CHAIN valid implies all parents are CHAIN valid
        if ((pindex->nStatus & BLOCK_VALID_MASK) >= BLOCK_VALID_SCRIPTS) assert(pindexFirstNotScriptsValid == nullptr); // SCRIPTS valid implies all parents are SCRIPTS valid
        if (pindexFirstInvalid == nullptr) {
            // Checks for not-invalid blocks.
            assert((pindex->nStatus & BLOCK_FAILED_MASK) == 0); // The failed mask cannot be set for blocks without invalid parents.
        }
        if (!CBlockIndexWorkComparator()(pindex, m_chain.Tip()) && pindexFirstNeverProcessed == nullptr) {
            if (pindexFirstInvalid == nullptr) {
                // If this block sorts at least as good as the current tip and
                // is valid and we have all data for its parents, it must be in
                // setBlockIndexCandidates.  m_chain.Tip() must also be there
                // even if some data has been pruned.
                if (pindexFirstMissing == nullptr || pindex == m_chain.Tip()) {
                    assert(setBlockIndexCandidates.count(pindex));
                }
                // If some parent is missing, then it could be that this block was in
                // setBlockIndexCandidates but had to be removed because of the missing data.
                // In this case it must be in m_blocks_unlinked -- see test below.
            }
        } else { // If this block sorts worse than the current tip or some ancestor's block has never been seen, it cannot be in setBlockIndexCandidates.
            assert(setBlockIndexCandidates.count(pindex) == 0);
        }
        // Check whether this block is in m_blocks_unlinked.
        std::pair<std::multimap<CBlockIndex*,CBlockIndex*>::iterator,std::multimap<CBlockIndex*,CBlockIndex*>::iterator> rangeUnlinked = m_blockman.m_blocks_unlinked.equal_range(pindex->pprev);
        bool foundInUnlinked = false;
        while (rangeUnlinked.first != rangeUnlinked.second) {
            assert(rangeUnlinked.first->first == pindex->pprev);
            if (rangeUnlinked.first->second == pindex) {
                foundInUnlinked = true;
                break;
            }
            rangeUnlinked.first++;
        }
        if (pindex->pprev && (pindex->nStatus & BLOCK_HAVE_DATA) && pindexFirstNeverProcessed != nullptr && pindexFirstInvalid == nullptr) {
            // If this block has block data available, some parent was never received, and has no invalid parents, it must be in m_blocks_unlinked.
            assert(foundInUnlinked);
        }
        if (!(pindex->nStatus & BLOCK_HAVE_DATA)) assert(!foundInUnlinked); // Can't be in m_blocks_unlinked if we don't HAVE_DATA
        if (pindexFirstMissing == nullptr) assert(!foundInUnlinked); // We aren't missing data for any parent -- cannot be in m_blocks_unlinked.
        if (pindex->pprev && (pindex->nStatus & BLOCK_HAVE_DATA) && pindexFirstNeverProcessed == nullptr && pindexFirstMissing != nullptr) {
            // We HAVE_DATA for this block, have received data for all parents at some point, but we're currently missing data for some parent.
            assert(fHavePruned); // We must have pruned.
            // This block may have entered m_blocks_unlinked if:
            //  - it has a descendant that at some point had more work than the
            //    tip, and
            //  - we tried switching to that descendant but were missing
            //    data for some intermediate block between m_chain and the
            //    tip.
            // So if this block is itself better than m_chain.Tip() and it wasn't in
            // setBlockIndexCandidates, then it must be in m_blocks_unlinked.
            if (!CBlockIndexWorkComparator()(pindex, m_chain.Tip()) && setBlockIndexCandidates.count(pindex) == 0) {
                if (pindexFirstInvalid == nullptr) {
                    assert(foundInUnlinked);
                }
            }
        }
        // assert(pindex->GetBlockHash() == pindex->GetBlockHeader().GetHash()); // Perhaps too slow
        // End: actual consistency checks.

        // Try descending into the first subnode.
        std::pair<std::multimap<CBlockIndex*,CBlockIndex*>::iterator,std::multimap<CBlockIndex*,CBlockIndex*>::iterator> range = forward.equal_range(pindex);
        if (range.first != range.second) {
            // A subnode was found.
            pindex = range.first->second;
            nHeight++;
            continue;
        }
        // This is a leaf node.
        // Move upwards until we reach a node of which we have not yet visited the last child.
        while (pindex) {
            // We are going to either move to a parent or a sibling of pindex.
            // If pindex was the first with a certain property, unset the corresponding variable.
            if (pindex == pindexFirstInvalid) pindexFirstInvalid = nullptr;
            if (pindex == pindexFirstMissing) pindexFirstMissing = nullptr;
            if (pindex == pindexFirstNeverProcessed) pindexFirstNeverProcessed = nullptr;
            if (pindex == pindexFirstNotTreeValid) pindexFirstNotTreeValid = nullptr;
            if (pindex == pindexFirstNotTransactionsValid) pindexFirstNotTransactionsValid = nullptr;
            if (pindex == pindexFirstNotChainValid) pindexFirstNotChainValid = nullptr;
            if (pindex == pindexFirstNotScriptsValid) pindexFirstNotScriptsValid = nullptr;
            // Find our parent.
            CBlockIndex* pindexPar = pindex->pprev;
            // Find which child we just visited.
            std::pair<std::multimap<CBlockIndex*,CBlockIndex*>::iterator,std::multimap<CBlockIndex*,CBlockIndex*>::iterator> rangePar = forward.equal_range(pindexPar);
            while (rangePar.first->second != pindex) {
                assert(rangePar.first != rangePar.second); // Our parent must have at least the node we're coming from as child.
                rangePar.first++;
            }
            // Proceed to the next one.
            rangePar.first++;
            if (rangePar.first != rangePar.second) {
                // Move to the sibling.
                pindex = rangePar.first->second;
                break;
            } else {
                // Move up further.
                pindex = pindexPar;
                nHeight--;
                continue;
            }
        }
    }

    // Check that we actually traversed the entire map.
    assert(nNodes == forward.size());
}

std::string CChainState::ToString()
{
    CBlockIndex* tip = m_chain.Tip();
    return strprintf("Chainstate [%s] @ height %d (%s)",
                     m_from_snapshot_blockhash ? "snapshot" : "ibd",
                     tip ? tip->nHeight : -1, tip ? tip->GetBlockHash().ToString() : "null");
}

bool CChainState::ResizeCoinsCaches(size_t coinstip_size, size_t coinsdb_size)
{
    if (coinstip_size == m_coinstip_cache_size_bytes &&
            coinsdb_size == m_coinsdb_cache_size_bytes) {
        // Cache sizes are unchanged, no need to continue.
        return true;
    }
    size_t old_coinstip_size = m_coinstip_cache_size_bytes;
    m_coinstip_cache_size_bytes = coinstip_size;
    m_coinsdb_cache_size_bytes = coinsdb_size;
    CoinsDB().ResizeCache(coinsdb_size);

    LogPrintf("[%s] resized coinsdb cache to %.1f MiB\n",
        this->ToString(), coinsdb_size * (1.0 / 1024 / 1024));
    LogPrintf("[%s] resized coinstip cache to %.1f MiB\n",
        this->ToString(), coinstip_size * (1.0 / 1024 / 1024));

    BlockValidationState state;
    const CChainParams& chainparams = Params();

    bool ret;

    if (coinstip_size > old_coinstip_size) {
        // Likely no need to flush if cache sizes have grown.
        ret = FlushStateToDisk(chainparams, state, FlushStateMode::IF_NEEDED);
    } else {
        // Otherwise, flush state to disk and deallocate the in-memory coins map.
        ret = FlushStateToDisk(chainparams, state, FlushStateMode::ALWAYS);
        CoinsTip().ReallocateCache();
    }
    return ret;
}

static const uint64_t MEMPOOL_DUMP_VERSION = 1;

bool LoadMempool(CTxMemPool& pool, CChainState& active_chainstate, FopenFn mockable_fopen_function)
{
    const CChainParams& chainparams = Params();
    int64_t nExpiryTimeout = gArgs.GetArg("-mempoolexpiry", DEFAULT_MEMPOOL_EXPIRY) * 60 * 60;
    FILE* filestr{mockable_fopen_function(GetDataDir() / "mempool.dat", "rb")};
    CAutoFile file(filestr, SER_DISK, CLIENT_VERSION);
    if (file.IsNull()) {
        LogPrintf("Failed to open mempool file from disk. Continuing anyway.\n");
        return false;
    }

    int64_t count = 0;
    int64_t expired = 0;
    int64_t failed = 0;
    int64_t already_there = 0;
    int64_t unbroadcast = 0;
    int64_t nNow = GetTime();

    try {
        uint64_t version;
        file >> version;
        if (version != MEMPOOL_DUMP_VERSION) {
            return false;
        }
        uint64_t num;
        file >> num;
        while (num--) {
            CTransactionRef tx;
            int64_t nTime;
            int64_t nFeeDelta;
            file >> tx;
            file >> nTime;
            file >> nFeeDelta;

            CAmount amountdelta = nFeeDelta;
            if (amountdelta) {
                pool.PrioritiseTransaction(tx->GetHash(), amountdelta);
            }
            if (nTime > nNow - nExpiryTimeout) {
                LOCK(cs_main);
                assert(std::addressof(::ChainstateActive()) == std::addressof(active_chainstate));
                if (AcceptToMemoryPoolWithTime(chainparams, pool, active_chainstate, tx, nTime, false /* bypass_limits */,
                                               false /* test_accept */, false /* ignore_locks */).m_result_type == MempoolAcceptResult::ResultType::VALID) {
                    ++count;
                } else {
                    // mempool may contain the transaction already, e.g. from
                    // wallet(s) having loaded it while we were processing
                    // mempool transactions; consider these as valid, instead of
                    // failed, but mark them as 'already there'
                    if (pool.exists(tx->GetHash())) {
                        ++already_there;
                    } else {
                        ++failed;
                    }
                }
            } else {
                ++expired;
            }
            if (ShutdownRequested())
                return false;
        }
        std::map<uint256, CAmount> mapDeltas;
        file >> mapDeltas;

        for (const auto& i : mapDeltas) {
            pool.PrioritiseTransaction(i.first, i.second);
        }

        std::set<uint256> unbroadcast_txids;
        file >> unbroadcast_txids;
        unbroadcast = unbroadcast_txids.size();
        for (const auto& txid : unbroadcast_txids) {
            // Ensure transactions were accepted to mempool then add to
            // unbroadcast set.
            if (pool.get(txid) != nullptr) pool.AddUnbroadcastTx(txid);
        }
    } catch (const std::exception& e) {
        LogPrintf("Failed to deserialize mempool data on disk: %s. Continuing anyway.\n", e.what());
        return false;
    }

    LogPrintf("Imported mempool transactions from disk: %i succeeded, %i failed, %i expired, %i already there, %i waiting for initial broadcast\n", count, failed, expired, already_there, unbroadcast);
    return true;
}

bool DumpMempool(const CTxMemPool& pool, FopenFn mockable_fopen_function, bool skip_file_commit)
{
    int64_t start = GetTimeMicros();

    std::map<uint256, CAmount> mapDeltas;
    std::vector<TxMempoolInfo> vinfo;
    std::set<uint256> unbroadcast_txids;

    static Mutex dump_mutex;
    LOCK(dump_mutex);

    {
        LOCK(pool.cs);
        for (const auto &i : pool.mapDeltas) {
            mapDeltas[i.first] = i.second;
        }
        vinfo = pool.infoAll();
        unbroadcast_txids = pool.GetUnbroadcastTxs();
    }

    int64_t mid = GetTimeMicros();

    try {
        FILE* filestr{mockable_fopen_function(GetDataDir() / "mempool.dat.new", "wb")};
        if (!filestr) {
            return false;
        }

        CAutoFile file(filestr, SER_DISK, CLIENT_VERSION);

        uint64_t version = MEMPOOL_DUMP_VERSION;
        file << version;

        file << (uint64_t)vinfo.size();
        for (const auto& i : vinfo) {
            file << *(i.tx);
            file << int64_t{count_seconds(i.m_time)};
            file << int64_t{i.nFeeDelta};
            mapDeltas.erase(i.tx->GetHash());
        }
        file << mapDeltas;

        LogPrintf("Writing %d unbroadcast transactions to disk.\n", unbroadcast_txids.size());
        file << unbroadcast_txids;

        if (!skip_file_commit && !FileCommit(file.Get()))
            throw std::runtime_error("FileCommit failed");
        file.fclose();
        if (!RenameOver(GetDataDir() / "mempool.dat.new", GetDataDir() / "mempool.dat")) {
            throw std::runtime_error("Rename failed");
        }
        int64_t last = GetTimeMicros();
        LogPrintf("Dumped mempool: %gs to copy, %gs to dump\n", (mid-start)*MICRO, (last-mid)*MICRO);
    } catch (const std::exception& e) {
        LogPrintf("Failed to dump mempool: %s. Continuing anyway.\n", e.what());
        return false;
    }
    return true;
}

//! Guess how far we are in the verification process at the given block index
//! require cs_main if pindex has not been validated yet (because nChainTx might be unset)
double GuessVerificationProgress(const ChainTxData& data, const CBlockIndex *pindex) {
    if (pindex == nullptr)
        return 0.0;

    int64_t nNow = time(nullptr);

    double fTxTotal;

    if (pindex->nChainTx <= data.nTxCount) {
        fTxTotal = data.nTxCount + (nNow - data.nTime) * data.dTxRate;
    } else {
        fTxTotal = pindex->nChainTx + (nNow - pindex->GetBlockTime()) * data.dTxRate;
    }

    return std::min<double>(pindex->nChainTx / fTxTotal, 1.0);
}

std::optional<uint256> ChainstateManager::SnapshotBlockhash() const
{
    LOCK(::cs_main);
    if (m_active_chainstate && m_active_chainstate->m_from_snapshot_blockhash) {
        // If a snapshot chainstate exists, it will always be our active.
        return m_active_chainstate->m_from_snapshot_blockhash;
    }
    return std::nullopt;
}

std::vector<CChainState*> ChainstateManager::GetAll()
{
    LOCK(::cs_main);
    std::vector<CChainState*> out;

    if (!IsSnapshotValidated() && m_ibd_chainstate) {
        out.push_back(m_ibd_chainstate.get());
    }

    if (m_snapshot_chainstate) {
        out.push_back(m_snapshot_chainstate.get());
    }

    return out;
}

CChainState& ChainstateManager::InitializeChainstate(CTxMemPool& mempool, const std::optional<uint256>& snapshot_blockhash)
{
    bool is_snapshot = snapshot_blockhash.has_value();
    std::unique_ptr<CChainState>& to_modify =
        is_snapshot ? m_snapshot_chainstate : m_ibd_chainstate;

    if (to_modify) {
        throw std::logic_error("should not be overwriting a chainstate");
    }
    to_modify.reset(new CChainState(mempool, m_blockman, snapshot_blockhash));

    // Snapshot chainstates and initial IBD chaintates always become active.
    if (is_snapshot || (!is_snapshot && !m_active_chainstate)) {
        LogPrintf("Switching active chainstate to %s\n", to_modify->ToString());
        m_active_chainstate = to_modify.get();
    } else {
        throw std::logic_error("unexpected chainstate activation");
    }

    return *to_modify;
}

const AssumeutxoData* ExpectedAssumeutxo(
    const int height, const CChainParams& chainparams)
{
    const MapAssumeutxo& valid_assumeutxos_map = chainparams.Assumeutxo();
    const auto assumeutxo_found = valid_assumeutxos_map.find(height);

    if (assumeutxo_found != valid_assumeutxos_map.end()) {
        return &assumeutxo_found->second;
    }
    return nullptr;
}

bool ChainstateManager::ActivateSnapshot(
        CAutoFile& coins_file,
        const SnapshotMetadata& metadata,
        bool in_memory)
{
    uint256 base_blockhash = metadata.m_base_blockhash;

    if (this->SnapshotBlockhash()) {
        LogPrintf("[snapshot] can't activate a snapshot-based chainstate more than once\n");
        return false;
    }

    int64_t current_coinsdb_cache_size{0};
    int64_t current_coinstip_cache_size{0};

    // Cache percentages to allocate to each chainstate.
    //
    // These particular percentages don't matter so much since they will only be
    // relevant during snapshot activation; caches are rebalanced at the conclusion of
    // this function. We want to give (essentially) all available cache capacity to the
    // snapshot to aid the bulk load later in this function.
    static constexpr double IBD_CACHE_PERC = 0.01;
    static constexpr double SNAPSHOT_CACHE_PERC = 0.99;

    {
        LOCK(::cs_main);
        // Resize the coins caches to ensure we're not exceeding memory limits.
        //
        // Allocate the majority of the cache to the incoming snapshot chainstate, since
        // (optimistically) getting to its tip will be the top priority. We'll need to call
        // `MaybeRebalanceCaches()` once we're done with this function to ensure
        // the right allocation (including the possibility that no snapshot was activated
        // and that we should restore the active chainstate caches to their original size).
        //
        current_coinsdb_cache_size = this->ActiveChainstate().m_coinsdb_cache_size_bytes;
        current_coinstip_cache_size = this->ActiveChainstate().m_coinstip_cache_size_bytes;

        // Temporarily resize the active coins cache to make room for the newly-created
        // snapshot chain.
        this->ActiveChainstate().ResizeCoinsCaches(
            static_cast<size_t>(current_coinstip_cache_size * IBD_CACHE_PERC),
            static_cast<size_t>(current_coinsdb_cache_size * IBD_CACHE_PERC));
    }

    auto snapshot_chainstate = WITH_LOCK(::cs_main, return std::make_unique<CChainState>(
            this->ActiveChainstate().m_mempool, m_blockman, base_blockhash));

    {
        LOCK(::cs_main);
        snapshot_chainstate->InitCoinsDB(
            static_cast<size_t>(current_coinsdb_cache_size * SNAPSHOT_CACHE_PERC),
            in_memory, false, "chainstate");
        snapshot_chainstate->InitCoinsCache(
            static_cast<size_t>(current_coinstip_cache_size * SNAPSHOT_CACHE_PERC));
    }

    const bool snapshot_ok = this->PopulateAndValidateSnapshot(
        *snapshot_chainstate, coins_file, metadata);

    if (!snapshot_ok) {
        WITH_LOCK(::cs_main, this->MaybeRebalanceCaches());
        return false;
    }

    {
        LOCK(::cs_main);
        assert(!m_snapshot_chainstate);
        m_snapshot_chainstate.swap(snapshot_chainstate);
        const bool chaintip_loaded = m_snapshot_chainstate->LoadChainTip(::Params());
        assert(chaintip_loaded);

        m_active_chainstate = m_snapshot_chainstate.get();

        LogPrintf("[snapshot] successfully activated snapshot %s\n", base_blockhash.ToString());
        LogPrintf("[snapshot] (%.2f MB)\n",
            m_snapshot_chainstate->CoinsTip().DynamicMemoryUsage() / (1000 * 1000));

        this->MaybeRebalanceCaches();
    }
    return true;
}

bool ChainstateManager::PopulateAndValidateSnapshot(
    CChainState& snapshot_chainstate,
    CAutoFile& coins_file,
    const SnapshotMetadata& metadata)
{
    // It's okay to release cs_main before we're done using `coins_cache` because we know
    // that nothing else will be referencing the newly created snapshot_chainstate yet.
    CCoinsViewCache& coins_cache = *WITH_LOCK(::cs_main, return &snapshot_chainstate.CoinsTip());

    uint256 base_blockhash = metadata.m_base_blockhash;

    CBlockIndex* snapshot_start_block = WITH_LOCK(::cs_main, return m_blockman.LookupBlockIndex(base_blockhash));

    if (!snapshot_start_block) {
        // Needed for GetUTXOStats and ExpectedAssumeutxo to determine the height and to avoid a crash when base_blockhash.IsNull()
        LogPrintf("[snapshot] Did not find snapshot start blockheader %s\n",
                  base_blockhash.ToString());
        return false;
    }

    int base_height = snapshot_start_block->nHeight;
    auto maybe_au_data = ExpectedAssumeutxo(base_height, ::Params());

    if (!maybe_au_data) {
        LogPrintf("[snapshot] assumeutxo height in snapshot metadata not recognized " /* Continued */
                  "(%d) - refusing to load snapshot\n", base_height);
        return false;
    }

    const AssumeutxoData& au_data = *maybe_au_data;

    COutPoint outpoint;
    Coin coin;
    const uint64_t coins_count = metadata.m_coins_count;
    uint64_t coins_left = metadata.m_coins_count;

    LogPrintf("[snapshot] loading coins from snapshot %s\n", base_blockhash.ToString());
    int64_t flush_now{0};
    int64_t coins_processed{0};

    while (coins_left > 0) {
        try {
            coins_file >> outpoint;
            coins_file >> coin;
        } catch (const std::ios_base::failure&) {
            LogPrintf("[snapshot] bad snapshot format or truncated snapshot after deserializing %d coins\n",
                      coins_count - coins_left);
            return false;
        }
        coins_cache.EmplaceCoinInternalDANGER(std::move(outpoint), std::move(coin));

        --coins_left;
        ++coins_processed;

        if (coins_processed % 1000000 == 0) {
            LogPrintf("[snapshot] %d coins loaded (%.2f%%, %.2f MB)\n",
                coins_processed,
                static_cast<float>(coins_processed) * 100 / static_cast<float>(coins_count),
                coins_cache.DynamicMemoryUsage() / (1000 * 1000));
        }

        // Batch write and flush (if we need to) every so often.
        //
        // If our average Coin size is roughly 41 bytes, checking every 120,000 coins
        // means <5MB of memory imprecision.
        if (coins_processed % 120000 == 0) {
            if (ShutdownRequested()) {
                return false;
            }

            const auto snapshot_cache_state = WITH_LOCK(::cs_main,
                return snapshot_chainstate.GetCoinsCacheSizeState(&snapshot_chainstate.m_mempool));

            if (snapshot_cache_state >=
                    CoinsCacheSizeState::CRITICAL) {
                LogPrintf("[snapshot] flushing coins cache (%.2f MB)... ", /* Continued */
                    coins_cache.DynamicMemoryUsage() / (1000 * 1000));
                flush_now = GetTimeMillis();

                // This is a hack - we don't know what the actual best block is, but that
                // doesn't matter for the purposes of flushing the cache here. We'll set this
                // to its correct value (`base_blockhash`) below after the coins are loaded.
                coins_cache.SetBestBlock(GetRandHash(), 5);

                coins_cache.Flush();
                LogPrintf("done (%.2fms)\n", GetTimeMillis() - flush_now);
            }
        }
    }

    // Important that we set this. This and the coins_cache accesses above are
    // sort of a layer violation, but either we reach into the innards of
    // CCoinsViewCache here or we have to invert some of the CChainState to
    // embed them in a snapshot-activation-specific CCoinsViewCache bulk load
    // method.
    coins_cache.SetBestBlock(base_blockhash, 5);

    bool out_of_coins{false};
    try {
        coins_file >> outpoint;
    } catch (const std::ios_base::failure&) {
        // We expect an exception since we should be out of coins.
        out_of_coins = true;
    }
    if (!out_of_coins) {
        LogPrintf("[snapshot] bad snapshot - coins left over after deserializing %d coins\n",
            coins_count);
        return false;
    }

    LogPrintf("[snapshot] loaded %d (%.2f MB) coins from snapshot %s\n",
        coins_count,
        coins_cache.DynamicMemoryUsage() / (1000 * 1000),
        base_blockhash.ToString());

    LogPrintf("[snapshot] flushing snapshot chainstate to disk\n");
    // No need to acquire cs_main since this chainstate isn't being used yet.
    coins_cache.Flush(); // TODO: if #17487 is merged, add erase=false here for better performance.

    assert(coins_cache.GetBestBlock() == base_blockhash);

    CCoinsStats stats{CoinStatsHashType::HASH_SERIALIZED};
    auto breakpoint_fnc = [] { /* TODO insert breakpoint here? */ };

    // As above, okay to immediately release cs_main here since no other context knows
    // about the snapshot_chainstate.
    CCoinsViewDB* snapshot_coinsdb = WITH_LOCK(::cs_main, return &snapshot_chainstate.CoinsDB());

    if (!GetUTXOStats(snapshot_coinsdb, WITH_LOCK(::cs_main, return std::ref(m_blockman)), stats, breakpoint_fnc)) {
        LogPrintf("[snapshot] failed to generate coins stats\n");
        return false;
    }

    // Assert that the deserialized chainstate contents match the expected assumeutxo value.
<<<<<<< HEAD

    int base_height = snapshot_start_block->nHeight;
    auto maybe_au_data = ExpectedAssumeutxo(base_height, ::Params());

    // Set SetBestBlock again now that the height is known
    coins_cache.SetBestBlock(base_blockhash, base_height);

    if (!maybe_au_data) {
        LogPrintf("[snapshot] assumeutxo height in snapshot metadata not recognized " /* Continued */
            "(%d) - refusing to load snapshot\n", base_height);
        return false;
    }

    const AssumeutxoData& au_data = *maybe_au_data;

    if (stats.hashSerialized != au_data.hash_serialized) {
=======
    if (AssumeutxoHash{stats.hashSerialized} != au_data.hash_serialized) {
>>>>>>> 0ab6ff5e
        LogPrintf("[snapshot] bad snapshot content hash: expected %s, got %s\n",
            au_data.hash_serialized.ToString(), stats.hashSerialized.ToString());
        return false;
    }

    snapshot_chainstate.m_chain.SetTip(snapshot_start_block);

    // The remainder of this function requires modifying data protected by cs_main.
    LOCK(::cs_main);

    // Fake various pieces of CBlockIndex state:
    //
    //   - nChainTx: so that we accurately report IBD-to-tip progress
    //   - nTx: so that LoadBlockIndex() loads assumed-valid CBlockIndex entries
    //       (among other things)
    //   - nStatus & BLOCK_OPT_WITNESS: so that RewindBlockIndex() doesn't zealously
    //       unwind the assumed-valid chain.
    //
    CBlockIndex* index = nullptr;
    for (int i = 0; i <= snapshot_chainstate.m_chain.Height(); ++i) {
        index = snapshot_chainstate.m_chain[i];

        if (!index->nTx) {
            index->nTx = 1;
        }
        index->nChainTx = index->pprev ? index->pprev->nChainTx + index->nTx : 1;

        // We need to fake this flag so that CChainState::RewindBlockIndex()
        // won't try to rewind the entire assumed-valid chain on startup.
        if (index->pprev && ::IsWitnessEnabled(index->pprev, ::Params().GetConsensus())) {
            index->nStatus |= BLOCK_OPT_WITNESS;
        }
    }

    assert(index);
    index->nChainTx = au_data.nChainTx;
    snapshot_chainstate.setBlockIndexCandidates.insert(snapshot_start_block);

    LogPrintf("[snapshot] validated snapshot (%.2f MB)\n",
        coins_cache.DynamicMemoryUsage() / (1000 * 1000));
    return true;
}

CChainState& ChainstateManager::ActiveChainstate() const
{
    LOCK(::cs_main);
    assert(m_active_chainstate);
    return *m_active_chainstate;
}

bool ChainstateManager::IsSnapshotActive() const
{
    LOCK(::cs_main);
    return m_snapshot_chainstate && m_active_chainstate == m_snapshot_chainstate.get();
}

CChainState& ChainstateManager::ValidatedChainstate() const
{
    LOCK(::cs_main);
    if (m_snapshot_chainstate && IsSnapshotValidated()) {
        return *m_snapshot_chainstate.get();
    }
    assert(m_ibd_chainstate);
    return *m_ibd_chainstate.get();
}

bool ChainstateManager::IsBackgroundIBD(CChainState* chainstate) const
{
    LOCK(::cs_main);
    return (m_snapshot_chainstate && chainstate == m_ibd_chainstate.get());
}

void ChainstateManager::Unload()
{
    for (CChainState* chainstate : this->GetAll()) {
        chainstate->m_chain.SetTip(nullptr);
        chainstate->UnloadBlockIndex();
    }

    m_blockman.Unload();
}

void ChainstateManager::Reset()
{
    LOCK(::cs_main);
    m_ibd_chainstate.reset();
    m_snapshot_chainstate.reset();
    m_active_chainstate = nullptr;
    m_snapshot_validated = false;
}

void ChainstateManager::MaybeRebalanceCaches()
{
    if (m_ibd_chainstate && !m_snapshot_chainstate) {
        LogPrintf("[snapshot] allocating all cache to the IBD chainstate\n");
        // Allocate everything to the IBD chainstate.
        m_ibd_chainstate->ResizeCoinsCaches(m_total_coinstip_cache, m_total_coinsdb_cache);
    }
    else if (m_snapshot_chainstate && !m_ibd_chainstate) {
        LogPrintf("[snapshot] allocating all cache to the snapshot chainstate\n");
        // Allocate everything to the snapshot chainstate.
        m_snapshot_chainstate->ResizeCoinsCaches(m_total_coinstip_cache, m_total_coinsdb_cache);
    }
    else if (m_ibd_chainstate && m_snapshot_chainstate) {
        // If both chainstates exist, determine who needs more cache based on IBD status.
        //
        // Note: shrink caches first so that we don't inadvertently overwhelm available memory.
        if (m_snapshot_chainstate->IsInitialBlockDownload()) {
            m_ibd_chainstate->ResizeCoinsCaches(
                m_total_coinstip_cache * 0.05, m_total_coinsdb_cache * 0.05);
            m_snapshot_chainstate->ResizeCoinsCaches(
                m_total_coinstip_cache * 0.95, m_total_coinsdb_cache * 0.95);
        } else {
            m_snapshot_chainstate->ResizeCoinsCaches(
                m_total_coinstip_cache * 0.05, m_total_coinsdb_cache * 0.05);
            m_ibd_chainstate->ResizeCoinsCaches(
                m_total_coinstip_cache * 0.95, m_total_coinsdb_cache * 0.95);
        }
    }
}

extern NodeId GetBlockSource(const uint256 &hash) EXCLUSIVE_LOCKS_REQUIRED(cs_main);
namespace particl {

int StakeConflict::Add(NodeId id)
{
    nLastUpdated = GetAdjustedTime();
    std::pair<std::map<NodeId, int>::iterator,bool> ret;
    ret = peerCount.insert(std::pair<NodeId, int>(id, 1));
    if (ret.second == false) { // existing element
        ret.first->second++;
    }
    return 0;
};

bool CoinStakeCache::GetCoinStake(const uint256 &blockHash, CTransactionRef &tx)
{
    for (const auto &i : lData) {
        if (blockHash != i.first) {
            continue;
        }
        tx = i.second;
        return true;
    }

    BlockMap::iterator mi = g_chainman.BlockIndex().find(blockHash);
    if (mi == g_chainman.BlockIndex().end()) {
        return false;
    }

    CBlockIndex *pindex = mi->second;
    if (ReadTransactionFromDiskBlock(pindex, 0, tx)) {
        return InsertCoinStake(blockHash, tx);
    }

    return false;
}

bool CoinStakeCache::InsertCoinStake(const uint256 &blockHash, const CTransactionRef &tx)
{
    lData.emplace_front(blockHash, tx);

    while (lData.size() > nMaxSize) {
        lData.pop_back();
    }

    return true;
}

static void EraseDelayedBlock(std::list<DelayedBlock>::iterator p) EXCLUSIVE_LOCKS_REQUIRED(cs_main)
{
    if (p->m_node_id > -1) {
        Misbehaving(p->m_node_id, 25, "Delayed block");
    }

    auto it = g_chainman.BlockIndex().find(p->m_pblock->GetHash());
    if (it != g_chainman.BlockIndex().end()) {
        it->second->nFlags &= ~BLOCK_DELAYED;
        setDirtyBlockIndex.insert(it->second);
    }
}

bool DelayBlock(const std::shared_ptr<const CBlock>& pblock, BlockValidationState& state) EXCLUSIVE_LOCKS_REQUIRED(cs_main)
{
    NodeId nodeId = GetBlockSource(pblock->GetHash());
    LogPrintf("Warning: %s - Previous stake modifier is null for block %s from peer %d.\n", __func__, pblock->GetHash().ToString(), nodeId);
    while (list_delayed_blocks.size() >= MAX_DELAYED_BLOCKS) {
        LogPrint(BCLog::NET, "Removing Delayed block %s, too many delayed.\n", pblock->GetHash().ToString());
        EraseDelayedBlock(list_delayed_blocks.begin());
        list_delayed_blocks.erase(list_delayed_blocks.begin());
    }
    assert(list_delayed_blocks.size() < MAX_DELAYED_BLOCKS);
    state.nFlags |= BLOCK_DELAYED; // Mark to prevent further processing
    list_delayed_blocks.emplace_back(pblock, nodeId);
    return true;
}

void CheckDelayedBlocks(const CChainParams& chainparams, const uint256 &block_hash) LOCKS_EXCLUDED(cs_main)
{
    if (list_delayed_blocks.empty()) {
        return;
    }

    int64_t now = GetTime();
    std::vector<std::shared_ptr<const CBlock> > process_blocks;
    {
        LOCK(cs_main);
        std::list<DelayedBlock>::iterator p = list_delayed_blocks.begin();
        while (p != list_delayed_blocks.end()) {
            if (p->m_pblock->hashPrevBlock == block_hash) {
                process_blocks.push_back(p->m_pblock);
                p = list_delayed_blocks.erase(p);
                continue;
            }
            if (p->m_time + MAX_DELAY_BLOCK_SECONDS < now) {
                LogPrint(BCLog::NET, "Removing delayed block %s, timed out.\n", p->m_pblock->GetHash().ToString());
                EraseDelayedBlock(p);
                p = list_delayed_blocks.erase(p);
                continue;
            }
            ++p;
        }
    }

    for (auto &p : process_blocks) {
        LogPrint(BCLog::NET, "Processing delayed block %s prev %s.\n", p->GetHash().ToString(), block_hash.ToString());

        ChainstateManagerActive().ProcessNewBlock(chainparams, p, false, nullptr); // Should update DoS if necessary, finding block through mapBlockSource
    }
}

bool RemoveUnreceivedHeader(const uint256 &hash) EXCLUSIVE_LOCKS_REQUIRED(cs_main)
{
    BlockMap::iterator mi = g_chainman.BlockIndex().find(hash);
    if (mi != g_chainman.BlockIndex().end() && (mi->second->nFlags & BLOCK_ACCEPTED)) {
        return false;
    }
    if (mi == g_chainman.BlockIndex().end()) {
        return true; // was already removed, peer misbehaving
    }

    // Remove entire chain
    std::vector<BlockMap::iterator> remove_headers;
    std::vector<BlockMap::iterator> last_round[2];

    size_t n = 0;
    last_round[n].push_back(mi);
    remove_headers.push_back(mi);
    while (last_round[n].size()) {
        last_round[!n].clear();

        for (BlockMap::iterator& check_header : last_round[n]) {
            BlockMap::iterator it = g_chainman.BlockIndex().begin();
            while (it != g_chainman.BlockIndex().end()) {
                if (it->second->pprev == check_header->second) {
                    if ((it->second->nFlags & BLOCK_ACCEPTED)) {
                        LogPrintf("Can't remove header %s, descendant block %s accepted.\n", hash.ToString(), it->second->GetBlockHash().ToString());
                        return true; // Can't remove any blocks, peer misbehaving for not sending
                    }
                    last_round[!n].push_back(it);
                    remove_headers.push_back(it);
                }
                it++;
            }
        }
        n = !n;
    }

    LogPrintf("Removing %d loose headers from %s.\n", remove_headers.size(), hash.ToString());

    for (auto &entry : remove_headers) {
        LogPrint(BCLog::NET, "Removing loose header %s.\n", entry->second->GetBlockHash().ToString());
        setDirtyBlockIndex.erase(entry->second);

        if (pindexBestHeader == entry->second) {
            pindexBestHeader = ::ChainActive().Tip();
        }
        if (pindexBestInvalid == entry->second) {
            pindexBestInvalid = nullptr;
        }
        RemoveNonReceivedHeaderFromNodes(entry);
        delete entry->second;
        g_chainman.BlockIndex().erase(entry);
    }

    return true;
}

size_t CountDelayedBlocks() EXCLUSIVE_LOCKS_REQUIRED(cs_main)
{
    return list_delayed_blocks.size();
}

bool ProcessDuplicateStakeHeader(CBlockIndex *pindex, NodeId nodeId) EXCLUSIVE_LOCKS_REQUIRED(cs_main)
{
    if (!pindex) {
        return false;
    }

    uint256 hash = pindex->GetBlockHash();

    bool fMakeValid = false;
    if (nodeId == -1) {
        LogPrintf("%s: Duplicate stake block %s was received in a group, marking valid.\n",
            __func__, hash.ToString());

        fMakeValid = true;
    }

    if (nodeId > -1) {
        std::pair<std::map<uint256, StakeConflict>::iterator,bool> ret;
        ret = mapStakeConflict.insert(std::pair<uint256, StakeConflict>(hash, StakeConflict()));
        StakeConflict &sc = ret.first->second;
        sc.Add(nodeId);

        if ((int)sc.peerCount.size() > std::min(GetNumPeers() / 2, 4)) {
            LogPrintf("%s: More than half the connected peers are building on block %s," /* Continued */
                "  marked as duplicate stake, assuming this node has the duplicate.\n", __func__, hash.ToString());

            fMakeValid = true;
        }
    }

    if (fMakeValid) {
        pindex->nFlags &= (~BLOCK_FAILED_DUPLICATE_STAKE);
        pindex->nStatus &= (~BLOCK_FAILED_VALID);
        setDirtyBlockIndex.insert(pindex);

        //if (pindex->nStatus & BLOCK_FAILED_CHILD)
        //{
            CBlockIndex *pindexPrev = pindex->pprev;
            while (pindexPrev) {
                if (pindexPrev->nStatus & BLOCK_VALID_MASK) {
                    break;
                }

                if (pindexPrev->nFlags & BLOCK_FAILED_DUPLICATE_STAKE) {
                    pindexPrev->nFlags &= (~BLOCK_FAILED_DUPLICATE_STAKE);
                    pindexPrev->nStatus &= (~BLOCK_FAILED_VALID);
                    setDirtyBlockIndex.insert(pindexPrev);

                    if (!pindexPrev->prevoutStake.IsNull()) {
                        uint256 prevhash = pindexPrev->GetBlockHash();
                        particl::AddToMapStakeSeen(pindexPrev->prevoutStake, prevhash);
                    }

                    pindexPrev->nStatus &= (~BLOCK_FAILED_CHILD);
                }

                pindexPrev = pindexPrev->pprev;
            }

            pindex->nStatus &= (~BLOCK_FAILED_CHILD);
        //};

        if (!pindex->prevoutStake.IsNull()) {
            particl::AddToMapStakeSeen(pindex->prevoutStake, hash);
        }
        return true;
    }

    return false;
}


bool AddToMapStakeSeen(const COutPoint &kernel, const uint256 &blockHash)
{
    // Overwrites existing values

    std::pair<std::map<COutPoint, uint256>::iterator,bool> ret;
    ret = mapStakeSeen.insert(std::pair<COutPoint, uint256>(kernel, blockHash));
    if (ret.second == false) { // existing element
        ret.first->second = blockHash;
    } else {
        listStakeSeen.push_back(kernel);
    }

    return true;
};

bool CheckStakeUnused(const COutPoint &kernel)
{
    std::map<COutPoint, uint256>::const_iterator mi = mapStakeSeen.find(kernel);
    return (mi == mapStakeSeen.end());
}

bool CheckStakeUnique(const CBlock &block, bool fUpdate)
{
    LOCK(cs_main);

    uint256 blockHash = block.GetHash();
    const COutPoint &kernel = block.vtx[0]->vin[0].prevout;

    std::map<COutPoint, uint256>::const_iterator mi = mapStakeSeen.find(kernel);
    if (mi != mapStakeSeen.end()) {
        if (mi->second == blockHash) {
            return true;
        }
        return error("%s: Stake kernel for %s first seen on %s.", __func__, blockHash.ToString(), mi->second.ToString());
    }

    if (!fUpdate) {
        return true;
    }

    while (listStakeSeen.size() > MAX_STAKE_SEEN_SIZE) {
        const COutPoint &oldest = listStakeSeen.front();
        if (1 != mapStakeSeen.erase(oldest)) {
            LogPrintf("%s: Warning: mapStakeSeen did not erase %s %n\n", __func__, oldest.hash.ToString(), oldest.n);
        }
        listStakeSeen.pop_front();
    }

    return AddToMapStakeSeen(kernel, blockHash);
};

bool ShouldAutoReindex()
{
    // Force reindex to update version
    bool nV1 = false;
    if (!pblocktree->ReadFlag("v1", nV1) || !nV1) {
        LogPrintf("%s: v1 marker not detected, attempting reindex.\n", __func__);
        return true;
    }
    return false;
};

bool RebuildRollingIndices(CTxMemPool* mempool)
{
    bool nV2 = false;
    if (gArgs.GetBoolArg("-rebuildrollingindices", false)) {
        LogPrintf("%s: Manual override, attempting to rewind chain.\n", __func__);
    } else
    if (pblocktree->ReadFlag("v2", nV2) && nV2) {
        return true;
    } else {
        LogPrintf("%s: v2 marker not detected, attempting to rewind chain.\n", __func__);
    }
    uiInterface.InitMessage(_("Rebuilding rolling indices...").translated);

    if (!mempool) {
        LogPrintf("%s: Requires mempool.\n", __func__);
        return false;
    }

    int64_t now = GetAdjustedTime();
    int rewound_tip_height, max_height_to_keep = 0;

    {
        LOCK(cs_main);
        CBlockIndex *pindex_tip = ::ChainActive().Tip();
        CBlockIndex *pindex = pindex_tip;
        while (pindex && pindex->nTime >= now - smsg::KEEP_FUNDING_TX_DATA) {
            max_height_to_keep = pindex->nHeight;
            pindex = ::ChainActive()[pindex->nHeight-1];
        }

        LogPrintf("%s: Rewinding to block %d.\n", __func__, max_height_to_keep);
        int num_disconnected = 0;

        std::string str_error;
        if (!RewindToHeight(*mempool, max_height_to_keep, num_disconnected, str_error)) {
            LogPrintf("%s: RewindToHeight failed %s.\n", __func__, str_error);
            return false;
        }
        rewound_tip_height = ::ChainActive().Tip()->nHeight;
    }

    const CChainParams& chainparams = Params();
    BlockValidationState state;
    if (!ChainstateManagerActive().ActiveChainstate().ActivateBestChain(state, chainparams)) {
        LogPrintf("%s: ActivateBestChain failed %s.\n", __func__, state.ToString());
        return false;
    }

    {
        LOCK(cs_main);
        LogPrintf("%s: Reprocessed chain from block %d to %d.\n", __func__, rewound_tip_height, ::ChainActive().Tip()->nHeight);

        if (!pblocktree->WriteFlag("v2", true)) {
            LogPrintf("%s: WriteFlag failed.\n", __func__);
            return false;
        }
    }
    return true;
}

int64_t GetSmsgFeeRate(const CBlockIndex *pindex, bool reduce_height) EXCLUSIVE_LOCKS_REQUIRED(cs_main)
{
    const Consensus::Params &consensusParams = Params().GetConsensus();

    if ((pindex && pindex->nTime < consensusParams.smsg_fee_time)
        || (!pindex && GetTime() < consensusParams.smsg_fee_time)) {
        return consensusParams.smsg_fee_msg_per_day_per_k;
    }

    int chain_height = pindex ? pindex->nHeight : ::ChainActive().Height();
    if (reduce_height) { // Grace period, push back to previous period
        chain_height -= 10;
    }
    int fee_height = (chain_height / consensusParams.smsg_fee_period) * consensusParams.smsg_fee_period;

    CBlockIndex *fee_block = ::ChainActive()[fee_height];
    if (!fee_block || fee_block->nTime < consensusParams.smsg_fee_time) {
        return consensusParams.smsg_fee_msg_per_day_per_k;
    }

    int64_t smsg_fee_rate = consensusParams.smsg_fee_msg_per_day_per_k;
    CTransactionRef coinstake = nullptr;
    if (!smsgFeeCoinstakeCache.GetCoinStake(fee_block->GetBlockHash(), coinstake)
        || !coinstake->GetSmsgFeeRate(smsg_fee_rate)) {
        return consensusParams.smsg_fee_msg_per_day_per_k;
    }

    return smsg_fee_rate;
};

uint32_t GetSmsgDifficulty(uint64_t time, bool verify) EXCLUSIVE_LOCKS_REQUIRED(cs_main)
{
    const Consensus::Params &consensusParams = Params().GetConsensus();

    CBlockIndex *pindex = ::ChainActive().Tip();
    for (size_t k = 0; k < 180; ++k) {
        if (!pindex) {
            break;
        }
        if (time >= pindex->nTime) {
            uint32_t smsg_difficulty = 0;
            CTransactionRef coinstake = nullptr;
            if (smsgDifficultyCoinstakeCache.GetCoinStake(pindex->GetBlockHash(), coinstake)
                && coinstake->GetSmsgDifficulty(smsg_difficulty)) {

                if (verify && smsg_difficulty != consensusParams.smsg_min_difficulty) {
                    return smsg_difficulty + consensusParams.smsg_difficulty_max_delta;
                }
                return smsg_difficulty - consensusParams.smsg_difficulty_max_delta;
            }
        }
        pindex = pindex->pprev;
    }

    return consensusParams.smsg_min_difficulty - consensusParams.smsg_difficulty_max_delta;
};

} // namespace particl<|MERGE_RESOLUTION|>--- conflicted
+++ resolved
@@ -6180,6 +6180,8 @@
     }
 
     int base_height = snapshot_start_block->nHeight;
+    // Set SetBestBlock again now that the height is known
+    coins_cache.SetBestBlock(base_blockhash, base_height);
     auto maybe_au_data = ExpectedAssumeutxo(base_height, ::Params());
 
     if (!maybe_au_data) {
@@ -6292,27 +6294,7 @@
         return false;
     }
 
-    // Assert that the deserialized chainstate contents match the expected assumeutxo value.
-<<<<<<< HEAD
-
-    int base_height = snapshot_start_block->nHeight;
-    auto maybe_au_data = ExpectedAssumeutxo(base_height, ::Params());
-
-    // Set SetBestBlock again now that the height is known
-    coins_cache.SetBestBlock(base_blockhash, base_height);
-
-    if (!maybe_au_data) {
-        LogPrintf("[snapshot] assumeutxo height in snapshot metadata not recognized " /* Continued */
-            "(%d) - refusing to load snapshot\n", base_height);
-        return false;
-    }
-
-    const AssumeutxoData& au_data = *maybe_au_data;
-
-    if (stats.hashSerialized != au_data.hash_serialized) {
-=======
     if (AssumeutxoHash{stats.hashSerialized} != au_data.hash_serialized) {
->>>>>>> 0ab6ff5e
         LogPrintf("[snapshot] bad snapshot content hash: expected %s, got %s\n",
             au_data.hash_serialized.ToString(), stats.hashSerialized.ToString());
         return false;
