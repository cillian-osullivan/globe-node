// Copyright (c) 2010 Satoshi Nakamoto
// Copyright (c) 2009-2018 The Bitcoin Core developers
// Distributed under the MIT software license, see the accompanying
// file COPYING or http://www.opensource.org/licenses/mit-license.php.

#include <amount.h>
#include <chain.h>
#include <consensus/validation.h>
#include <core_io.h>
#include <httpserver.h>
#include <validation.h>
#include <key_io.h>
#include <net.h>
#include <outputtype.h>
#include <policy/feerate.h>
#include <policy/fees.h>
#include <policy/policy.h>
#include <policy/rbf.h>
#include <rpc/mining.h>
#include <rpc/rawtransaction.h>
#include <rpc/server.h>
#include <rpc/util.h>
#include <script/sign.h>
#include <shutdown.h>
#include <timedata.h>
#include <util.h>
#include <utilmoneystr.h>
#include <wallet/coincontrol.h>
#include <wallet/feebumper.h>
#include <wallet/rpcwallet.h>
#include <wallet/wallet.h>
#include <wallet/walletdb.h>
#include <wallet/walletutil.h>

#include <wallet/hdwallet.h>


#include <stdint.h>

#include <univalue.h>

#include <functional>

static const std::string WALLET_ENDPOINT_BASE = "/wallet/";

bool GetWalletNameFromJSONRPCRequest(const JSONRPCRequest& request, std::string& wallet_name)
{
    if (request.URI.substr(0, WALLET_ENDPOINT_BASE.size()) == WALLET_ENDPOINT_BASE) {
        // wallet endpoint was used
        wallet_name = urlDecode(request.URI.substr(WALLET_ENDPOINT_BASE.size()));
        return true;
    }
    return false;
}

std::shared_ptr<CWallet> GetWalletForJSONRPCRequest(const JSONRPCRequest& request)
{
    std::string wallet_name;
    if (GetWalletNameFromJSONRPCRequest(request, wallet_name)) {
        std::shared_ptr<CWallet> pwallet = GetWallet(wallet_name);
        if (!pwallet) throw JSONRPCError(RPC_WALLET_NOT_FOUND, "Requested wallet does not exist or is not loaded");
        return pwallet;
    }

    std::vector<std::shared_ptr<CWallet>> wallets = GetWallets();
    return wallets.size() == 1 || (request.fHelp && wallets.size() > 0) ? wallets[0] : nullptr;
}

std::string HelpRequiringPassphrase(CWallet * const pwallet)
{
    return pwallet && pwallet->IsCrypted()
        ? "\nRequires wallet passphrase to be set with walletpassphrase call."
        : "";
}

bool EnsureWalletIsAvailable(CWallet * const pwallet, bool avoidException)
{
    if (pwallet) return true;
    if (avoidException) return false;
    if (!HasWallets()) {
        throw JSONRPCError(
            RPC_METHOD_NOT_FOUND, "Method not found (wallet method is disabled because no wallet is loaded)");
    }
    throw JSONRPCError(RPC_WALLET_NOT_SPECIFIED,
        "Wallet file not specified (must request wallet RPC through /wallet/<filename> uri-path).");
}

void EnsureWalletIsUnlocked(CWallet * const pwallet)
{
    if (pwallet->IsLocked())
        throw JSONRPCError(RPC_WALLET_UNLOCK_NEEDED, "Error: Please enter the wallet passphrase with walletpassphrase first.");

    if (IsParticlWallet(pwallet)
        && GetParticlWallet(pwallet)->fUnlockForStakingOnly)
        throw JSONRPCError(RPC_WALLET_UNLOCK_NEEDED, "Error: Wallet is unlocked for staking only.");
}

void WalletTxToJSON(const CWalletTx& wtx, UniValue& entry, bool fFilterMode)
{
    int confirms = wtx.GetDepthInMainChain();
    entry.pushKV("confirmations", confirms);
    if (wtx.IsCoinBase())
        entry.pushKV("generated", true);
    if (confirms > 0)
    {
        entry.pushKV("blockhash", wtx.hashBlock.GetHex());
        entry.pushKV("blockindex", wtx.nIndex);
        PushTime(entry, "blocktime", LookupBlockIndex(wtx.hashBlock)->GetBlockTime());
    } else {
        entry.pushKV("trusted", wtx.IsTrusted());
    }
    uint256 hash = wtx.GetHash();
    entry.pushKV("txid", hash.GetHex());
    UniValue conflicts(UniValue::VARR);
    for (const uint256& conflict : wtx.GetConflicts())
        conflicts.push_back(conflict.GetHex());
    if (conflicts.size() > 0 || !fFilterMode)
        entry.pushKV("walletconflicts", conflicts);
    PushTime(entry, "time", wtx.GetTxTime());
    PushTime(entry, "timereceived", wtx.nTimeReceived);

    // Add opt-in RBF status
    std::string rbfStatus = "no";
    if (confirms <= 0) {
        LOCK(mempool.cs);
        RBFTransactionState rbfState = IsRBFOptIn(*wtx.tx, mempool);
        if (rbfState == RBFTransactionState::UNKNOWN)
            rbfStatus = "unknown";
        else if (rbfState == RBFTransactionState::REPLACEABLE_BIP125)
            rbfStatus = "yes";
    }
    entry.pushKV("bip125_replaceable", rbfStatus);

    if (!fFilterMode)
        for (const std::pair<const std::string, std::string>& item : wtx.mapValue)
            entry.pushKV(item.first, item.second);
}

void RecordTxToJSON(CHDWallet *phdw, const uint256 &hash, const CTransactionRecord& rtx, UniValue &entry)
{
    int confirms = phdw->GetDepthInMainChain(rtx.blockHash, rtx.nIndex);
    entry.push_back(Pair("confirmations", confirms));

    if (rtx.IsCoinBase())
        entry.push_back(Pair("generated", true));
    if (rtx.IsCoinStake())
        entry.push_back(Pair("coinstake", true));

    if (confirms > 0)
    {
        entry.push_back(Pair("blockhash", rtx.blockHash.GetHex()));
        entry.push_back(Pair("blockindex", rtx.nIndex));
        PushTime(entry, "blocktime", rtx.nBlockTime);
    } else {
        entry.push_back(Pair("trusted", phdw->IsTrusted(hash, rtx.blockHash)));
    }

    entry.push_back(Pair("txid", hash.GetHex()));
    UniValue conflicts(UniValue::VARR);
    for (const auto &conflict : phdw->GetConflicts(hash))
        conflicts.push_back(conflict.GetHex());
    entry.push_back(Pair("walletconflicts", conflicts));
    PushTime(entry, "time", rtx.GetTxTime());
    PushTime(entry, "timereceived", rtx.nTimeReceived);

    for (const auto &item : rtx.mapValue)
    {
        if (item.first == RTXVT_COMMENT)
            entry.push_back(Pair("comment", std::string(item.second.begin(), item.second.end())));
        else
        if (item.first == RTXVT_TO)
            entry.push_back(Pair("comment_to", std::string(item.second.begin(), item.second.end())));
    };

    /*
    // Add opt-in RBF status
    std::string rbfStatus = "no";
    if (confirms <= 0) {
        LOCK(mempool.cs);
        RBFTransactionState rbfState = IsRBFOptIn(wtx, mempool);
        if (rbfState == RBF_TRANSACTIONSTATE_UNKNOWN)
            rbfStatus = "unknown";
        else if (rbfState == RBF_TRANSACTIONSTATE_REPLACEABLE_BIP125)
            rbfStatus = "yes";
    }
    entry.push_back(Pair("bip125_replaceable", rbfStatus));
    */
}

static std::string LabelFromValue(const UniValue& value)
{
    std::string label = value.get_str();
    if (label == "*")
        throw JSONRPCError(RPC_WALLET_INVALID_LABEL_NAME, "Invalid label name");
    return label;
}

static UniValue getnewaddress(const JSONRPCRequest& request)
{
    std::shared_ptr<CWallet> const wallet = GetWalletForJSONRPCRequest(request);
    CWallet* const pwallet = wallet.get();

    if (!EnsureWalletIsAvailable(pwallet, request.fHelp)) {
        return NullUniValue;
    }

    if (request.fHelp || request.params.size() > 4)
        throw std::runtime_error(
            "getnewaddress ( \"label\" bech32 hardened 256bit )\n"
            "\nReturns a new Particl address for receiving payments, key is saved in wallet.\n"
           "If 'label' is specified, it is added to the address book \n"
            "so payments received with the address will be credited to 'account'.\n"
            "\nArguments:\n"
            "1. \"label\"        (string, optional) DEPRECATED. The account name for the address to be linked to. If not provided, the default account \"\" is used. It can also be set to the empty string \"\" to represent the default account. The account does not need to exist, it will be created if there is no account by the given name.\n"
            "2. bech32             (bool, optional, default=false) Use Bech32 encoding.\n"
            "3. hardened           (bool, optional, default=false) Derive a hardened key.\n"
            "4. 256bit             (bool, optional, default=false) Use 256bit hash.\n"
            //"2. \"address_type\"   (string, optional) The address type to use. Options are \"legacy\", \"p2sh-segwit\", and \"bech32\". Default is set by -addresstype.\n"
            "\nResult:\n"
            "\"address\"           (string) The new particl address\n"
            "\nExamples:\n"
            + HelpExampleCli("getnewaddress", "")
            + HelpExampleRpc("getnewaddress", "")
        );

    CKeyID keyID;

    // Parse the label first so we don't generate a key if there's an error
    std::string label;
    if (!request.params[0].isNull())
        label = LabelFromValue(request.params[0]);

    if (IsParticlWallet(pwallet))
    {
        bool fBech32 = false;
        if (request.params.size() > 1)
        {
            std::string s = request.params[1].get_str();
            fBech32 = part::IsStringBoolPositive(s);
        };

        bool fHardened = false;
        if (request.params.size() > 2)
        {
            std::string s = request.params[2].get_str();
            fHardened = part::IsStringBoolPositive(s);
        };

        bool f256bit = false;
        if (request.params.size() > 3)
        {
            std::string s = request.params[3].get_str();
            f256bit = part::IsStringBoolPositive(s);
        };

        CPubKey newKey;
        CHDWallet *phdw = GetParticlWallet(pwallet);
        {
            //LOCK2(cs_main, pwallet->cs_wallet);
            LOCK(cs_main);

            {
                LOCK(phdw->cs_wallet);
                if (phdw->idDefaultAccount.IsNull())
                {
                    if (!phdw->pEKMaster)
                        throw JSONRPCError(RPC_WALLET_ERROR, _("Wallet has no active master key."));
                    throw JSONRPCError(RPC_WALLET_ERROR, _("No default account set."));
                };
            }
            if (0 != phdw->NewKeyFromAccount(newKey, false, fHardened, f256bit, fBech32, label.c_str()))
                throw JSONRPCError(RPC_WALLET_ERROR, "NewKeyFromAccount failed.");
        }

        if (f256bit)
        {
            CKeyID256 idKey256 = newKey.GetID256();
            return CBitcoinAddress(idKey256, fBech32).ToString();
        };
        keyID = newKey.GetID();
        return CBitcoinAddress(keyID, fBech32).ToString();
    };

    OutputType output_type = pwallet->m_default_address_type;
    if (!request.params[1].isNull()) {
        if (!ParseOutputType(request.params[1].get_str(), output_type)) {
            throw JSONRPCError(RPC_INVALID_ADDRESS_OR_KEY, strprintf("Unknown address type '%s'", request.params[1].get_str()));
        }
    }

    if (!pwallet->IsLocked()) {
        pwallet->TopUpKeyPool();
    }

    // Generate a new key that is added to wallet
    CPubKey newKey;
    if (!pwallet->GetKeyFromPool(newKey)) {
        throw JSONRPCError(RPC_WALLET_KEYPOOL_RAN_OUT, "Error: Keypool ran out, please call keypoolrefill first");
    }
    pwallet->LearnRelatedScripts(newKey, output_type);
    CTxDestination dest = GetDestinationForKey(newKey, output_type);

    pwallet->SetAddressBook(dest, label, "receive");

    return EncodeDestination(dest);
}

CTxDestination GetLabelDestination(CWallet* const pwallet, const std::string& label, bool bForceNew=false)
{
    CTxDestination dest;
    if (!pwallet->GetLabelDestination(dest, label, bForceNew)) {
        throw JSONRPCError(RPC_WALLET_KEYPOOL_RAN_OUT, "Error: Keypool ran out, please call keypoolrefill first");
    }

    return dest;
}

static UniValue getaccountaddress(const JSONRPCRequest& request)
{
    std::shared_ptr<CWallet> const wallet = GetWalletForJSONRPCRequest(request);
    CWallet* const pwallet = wallet.get();

    if (!EnsureWalletIsAvailable(pwallet, request.fHelp)) {
        return NullUniValue;
    }

    if (!IsDeprecatedRPCEnabled("accounts")) {
        if (request.fHelp) {
            throw std::runtime_error("getaccountaddress (Deprecated, will be removed in V0.18. To use this command, start particld with -deprecatedrpc=accounts)");
        }
        throw JSONRPCError(RPC_METHOD_DEPRECATED, "getaccountaddress is deprecated and will be removed in V0.18. To use this command, start particld with -deprecatedrpc=accounts.");
    }

    if (request.fHelp || request.params.size() != 1)
        throw std::runtime_error(
            "getaccountaddress \"account\"\n"
            "\n\nDEPRECATED. Returns the current Bitcoin address for receiving payments to this account.\n"
            "\nArguments:\n"
            "1. \"account\"       (string, required) The account for the address. It can also be set to the empty string \"\" to represent the default account. The account does not need to exist, it will be created and a new address created  if there is no account by the given name.\n"
            "\nResult:\n"
            "\"address\"          (string) The account bitcoin address\n"
            "\nExamples:\n"
            + HelpExampleCli("getaccountaddress", "")
            + HelpExampleCli("getaccountaddress", "\"\"")
            + HelpExampleCli("getaccountaddress", "\"myaccount\"")
            + HelpExampleRpc("getaccountaddress", "\"myaccount\"")
        );

    LOCK2(cs_main, pwallet->cs_wallet);

    // Parse the account first so we don't generate a key if there's an error
    std::string account = LabelFromValue(request.params[0]);

    UniValue ret(UniValue::VSTR);

    ret = EncodeDestination(GetLabelDestination(pwallet, account));
    return ret;
}


static UniValue getrawchangeaddress(const JSONRPCRequest& request)
{
    std::shared_ptr<CWallet> const wallet = GetWalletForJSONRPCRequest(request);
    CWallet* const pwallet = wallet.get();

    if (!EnsureWalletIsAvailable(pwallet, request.fHelp)) {
        return NullUniValue;
    }

    if (request.fHelp || request.params.size() > 1)
        throw std::runtime_error(
            "getrawchangeaddress ( \"address_type\" )\n"
            "\nReturns a new Particl address, for receiving change.\n"
            "This is for use with raw transactions, NOT normal use.\n"
            "\nArguments:\n"
            "1. \"address_type\"           (string, optional) The address type to use. Options are \"legacy\", \"p2sh-segwit\", and \"bech32\". Default is set by -changetype.\n"
            "\nResult:\n"
            "\"address\"    (string) The address\n"
            "\nExamples:\n"
            + HelpExampleCli("getrawchangeaddress", "")
            + HelpExampleRpc("getrawchangeaddress", "")
       );

    LOCK2(cs_main, pwallet->cs_wallet);

    if (IsParticlWallet(pwallet))
    {
        CHDWallet *phdw = GetParticlWallet(pwallet);
        CPubKey pkOut;

        if (0 != phdw->NewKeyFromAccount(pkOut, true))
            throw JSONRPCError(RPC_WALLET_ERROR, "NewKeyFromAccount failed.");

        CKeyID keyID = pkOut.GetID();
        return CBitcoinAddress(keyID).ToString();
    };

    if (!pwallet->IsLocked()) {
        pwallet->TopUpKeyPool();
    }

    OutputType output_type = pwallet->m_default_change_type != OutputType::CHANGE_AUTO ? pwallet->m_default_change_type : pwallet->m_default_address_type;
    if (!request.params[0].isNull()) {
        if (!ParseOutputType(request.params[0].get_str(), output_type)) {
            throw JSONRPCError(RPC_INVALID_ADDRESS_OR_KEY, strprintf("Unknown address type '%s'", request.params[0].get_str()));
        }
    }

    CReserveKey reservekey(pwallet);
    CPubKey vchPubKey;
    if (!reservekey.GetReservedKey(vchPubKey, true))
        throw JSONRPCError(RPC_WALLET_KEYPOOL_RAN_OUT, "Error: Keypool ran out, please call keypoolrefill first");

    reservekey.KeepKey();

    pwallet->LearnRelatedScripts(vchPubKey, output_type);
    CTxDestination dest = GetDestinationForKey(vchPubKey, output_type);

    return EncodeDestination(dest);
}


static UniValue setlabel(const JSONRPCRequest& request)
{
    std::shared_ptr<CWallet> const wallet = GetWalletForJSONRPCRequest(request);
    CWallet* const pwallet = wallet.get();

    if (!EnsureWalletIsAvailable(pwallet, request.fHelp)) {
        return NullUniValue;
    }

    if (!IsDeprecatedRPCEnabled("accounts") && request.strMethod == "setaccount") {
        if (request.fHelp) {
            throw std::runtime_error("setaccount (Deprecated, will be removed in V0.18. To use this command, start particld with -deprecatedrpc=accounts)");
        }
        throw JSONRPCError(RPC_METHOD_DEPRECATED, "setaccount is deprecated and will be removed in V0.18. To use this command, start particld with -deprecatedrpc=accounts.");
    }

    if (request.fHelp || request.params.size() != 2)
        throw std::runtime_error(
            "setlabel \"address\" \"label\"\n"
            "\nSets the label associated with the given address.\n"
            "\nArguments:\n"
            "1. \"address\"         (string, required) The bitcoin address to be associated with a label.\n"
            "2. \"label\"           (string, required) The label to assign to the address.\n"
            "\nExamples:\n"
            + HelpExampleCli("setlabel", "\"PswXnorAgjpAtaySWkPSmWQe3Fc8LmviVc\" \"tabby\"")
            + HelpExampleRpc("setlabel", "\"PswXnorAgjpAtaySWkPSmWQe3Fc8LmviVc\", \"tabby\"")
        );

    LOCK2(cs_main, pwallet->cs_wallet);

    CTxDestination dest = DecodeDestination(request.params[0].get_str());
    if (!IsValidDestination(dest)) {
        throw JSONRPCError(RPC_INVALID_ADDRESS_OR_KEY, "Invalid Particl address");
    }

    std::string old_label = pwallet->mapAddressBook[dest].name;
    std::string label = LabelFromValue(request.params[1]);

    if (IsMine(*pwallet, dest)) {
        pwallet->SetAddressBook(dest, label, "receive");
        if (request.strMethod == "setaccount" && old_label != label && dest == GetLabelDestination(pwallet, old_label)) {
            // for setaccount, call GetLabelDestination so a new receive address is created for the old account
            GetLabelDestination(pwallet, old_label, true);
        }
    } else {
        pwallet->SetAddressBook(dest, label, "send");
    }

    // Detect when there are no addresses using this label.
    // If so, delete the account record for it. Labels, unlike addresses, can be deleted,
    // and if we wouldn't do this, the record would stick around forever.
    bool found_address = false;
    for (const std::pair<const CTxDestination, CAddressBookData>& item : pwallet->mapAddressBook) {
        if (item.second.name == label) {
            found_address = true;
            break;
        }
    }
    if (!found_address) {
        pwallet->DeleteLabel(old_label);
    }

    return NullUniValue;
}


static UniValue getaccount(const JSONRPCRequest& request)
{
    std::shared_ptr<CWallet> const wallet = GetWalletForJSONRPCRequest(request);
    CWallet* const pwallet = wallet.get();

    if (!EnsureWalletIsAvailable(pwallet, request.fHelp)) {
        return NullUniValue;
    }

    if (!IsDeprecatedRPCEnabled("accounts")) {
        if (request.fHelp) {
            throw std::runtime_error("getaccount (Deprecated, will be removed in V0.18. To use this command, start particld with -deprecatedrpc=accounts)");
        }
        throw JSONRPCError(RPC_METHOD_DEPRECATED, "getaccount is deprecated and will be removed in V0.18. To use this command, start particld with -deprecatedrpc=accounts.");
    }

    if (request.fHelp || request.params.size() != 1)
        throw std::runtime_error(
            "getaccount \"address\"\n"
            "\nDEPRECATED. Returns the account associated with the given address.\n"
            "\nArguments:\n"
            "1. \"address\"         (string, required) The particl address for account lookup.\n"
            "\nResult:\n"
            "\"accountname\"        (string) the account address\n"
            "\nExamples:\n"
            + HelpExampleCli("getaccount", "\"PswXnorAgjpAtaySWkPSmWQe3Fc8LmviVc\"")
            + HelpExampleRpc("getaccount", "\"PswXnorAgjpAtaySWkPSmWQe3Fc8LmviVc\"")
        );

    LOCK2(cs_main, pwallet->cs_wallet);

    CTxDestination dest = DecodeDestination(request.params[0].get_str());
    if (!IsValidDestination(dest)) {
        throw JSONRPCError(RPC_INVALID_ADDRESS_OR_KEY, "Invalid Particl address");
    }

    std::string strAccount;
    std::map<CTxDestination, CAddressBookData>::iterator mi = pwallet->mapAddressBook.find(dest);
    if (mi != pwallet->mapAddressBook.end() && !(*mi).second.name.empty()) {
        strAccount = (*mi).second.name;
    }
    return strAccount;
}


static UniValue getaddressesbyaccount(const JSONRPCRequest& request)
{
    std::shared_ptr<CWallet> const wallet = GetWalletForJSONRPCRequest(request);
    CWallet* const pwallet = wallet.get();

    if (!EnsureWalletIsAvailable(pwallet, request.fHelp)) {
        return NullUniValue;
    }

    if (!IsDeprecatedRPCEnabled("accounts")) {
        if (request.fHelp) {
            throw std::runtime_error("getaddressbyaccount (Deprecated, will be removed in V0.18. To use this command, start particld with -deprecatedrpc=accounts)");
        }
        throw JSONRPCError(RPC_METHOD_DEPRECATED, "getaddressesbyaccount is deprecated and will be removed in V0.18. To use this command, start particld with -deprecatedrpc=accounts.");
    }

    if (request.fHelp || request.params.size() != 1)
        throw std::runtime_error(
            "getaddressesbyaccount \"account\"\n"
            "\nDEPRECATED. Returns the list of addresses for the given account.\n"
            "\nArguments:\n"
            "1. \"account\"        (string, required) The account name.\n"
            "\nResult:\n"
            "[                     (json array of string)\n"
            "  \"address\"         (string) A particl address associated with the given account\n"
            "  ,...\n"
            "]\n"
            "\nExamples:\n"
            + HelpExampleCli("getaddressesbyaccount", "\"tabby\"")
            + HelpExampleRpc("getaddressesbyaccount", "\"tabby\"")
        );

    LOCK2(cs_main, pwallet->cs_wallet);

    std::string strAccount = LabelFromValue(request.params[0]);

    // Find all addresses that have the given account
    UniValue ret(UniValue::VARR);
    for (const std::pair<const CTxDestination, CAddressBookData>& item : pwallet->mapAddressBook) {
        const CTxDestination& dest = item.first;
        const std::string& strName = item.second.name;
        if (strName == strAccount) {
            ret.push_back(EncodeDestination(dest));
        }
    }
    return ret;
}

static CTransactionRef SendMoney(CWallet * const pwallet, const CTxDestination &address, CAmount nValue, bool fSubtractFeeFromAmount, const CCoinControl& coin_control, mapValue_t mapValue, std::string fromAccount)
{
    CAmount curBalance = pwallet->GetBalance();

    // Check amount
    if (nValue <= 0)
        throw JSONRPCError(RPC_INVALID_PARAMETER, "Invalid amount");

    if (nValue > curBalance)
        throw JSONRPCError(RPC_WALLET_INSUFFICIENT_FUNDS, "Insufficient funds");

    if (pwallet->GetBroadcastTransactions() && !g_connman) {
        throw JSONRPCError(RPC_CLIENT_P2P_DISABLED, "Error: Peer-to-peer functionality missing or disabled");
    }

    // Parse Bitcoin address
    CScript scriptPubKey = GetScriptForDestination(address);

    // Create and send the transaction
    CReserveKey reservekey(pwallet);
    CAmount nFeeRequired;
    std::string strError;
    std::vector<CRecipient> vecSend;
    int nChangePosRet = -1;
    CRecipient recipient = {scriptPubKey, nValue, fSubtractFeeFromAmount};
    vecSend.push_back(recipient);
    CTransactionRef tx;
    if (!pwallet->CreateTransaction(vecSend, tx, reservekey, nFeeRequired, nChangePosRet, strError, coin_control)) {
        if (!fSubtractFeeFromAmount && nValue + nFeeRequired > curBalance)
            strError = strprintf("Error: This transaction requires a transaction fee of at least %s", FormatMoney(nFeeRequired));
        throw JSONRPCError(RPC_WALLET_ERROR, strError);
    }
    CValidationState state;
    if (!pwallet->CommitTransaction(tx, std::move(mapValue), {} /* orderForm */, std::move(fromAccount), reservekey, g_connman.get(), state)) {
        strError = strprintf("Error: The transaction was rejected! Reason given: %s", FormatStateMessage(state));
        throw JSONRPCError(RPC_WALLET_ERROR, strError);
    }
    return tx;
}

extern UniValue sendtypeto(const JSONRPCRequest &request);
static UniValue sendtoaddress(const JSONRPCRequest& request)
{
    std::shared_ptr<CWallet> const wallet = GetWalletForJSONRPCRequest(request);
    CWallet* const pwallet = wallet.get();

    if (!EnsureWalletIsAvailable(pwallet, request.fHelp)) {
        return NullUniValue;
    }

    if (request.fHelp || request.params.size() < 2 || request.params.size() > 9)
        throw std::runtime_error(
            "sendtoaddress \"address\" amount ( \"comment\" \"comment-to\" subtractfeefromamount \"narration\" replaceable conf_target \"estimate_mode\")\n"
            "\nSend an amount to a given address.\n"
            + HelpRequiringPassphrase(pwallet) +
            "\nArguments:\n"
            "1. \"address\"     (string, required) The particl address to send to.\n"
            "2. amount          (numeric or string, required) The amount in " + CURRENCY_UNIT + " to send. eg 0.1\n"
            "3. \"comment\"     (string, optional) A comment used to store what the transaction is for. \n"
            "                            This is not part of the transaction, just kept in your wallet.\n"
            "4. \"comment_to\"  (string, optional) A comment to store the name of the person or organization \n"
            "                            to which you're sending the transaction. This is not part of the \n"
            "                            transaction, just kept in your wallet.\n"
            "5. subtractfeefromamount  (boolean, optional, default=false) The fee will be deducted from the amount being sent.\n"
            "                            The recipient will receive less " + CURRENCY_UNIT + " than you enter in the amount field.\n"
            "6. \"narration\"   (string, optional) Up to 24 characters sent with the transaction.\n"
            "                            The narration is stored in the blockchain and is sent encrypted when destination is a stealth address and unencrypted otherwise.\n"
            "                            The recipient will receive less bitcoins than you enter in the amount field.\n"
            "7. replaceable            (boolean, optional) Allow this transaction to be replaced by a transaction with higher fees via BIP 125\n"
            "8. conf_target            (numeric, optional) Confirmation target (in blocks)\n"
            "9. \"estimate_mode\"      (string, optional, default=UNSET) The fee estimate mode, must be one of:\n"
            "       \"UNSET\"\n"
            "       \"ECONOMICAL\"\n"
            "       \"CONSERVATIVE\"\n"
            "\nResult:\n"
            "\"txid\"           (string) The transaction id.\n"
            "\nExamples:\n"
            + HelpExampleCli("sendtoaddress", "\"PbpVcjgYatnkKgveaeqhkeQBFwjqR7jKBR\" 0.1")
            + HelpExampleCli("sendtoaddress", "\"PbpVcjgYatnkKgveaeqhkeQBFwjqR7jKBR\" 0.1 \"donation\" \"seans outpost\"")
            + HelpExampleCli("sendtoaddress", "\"PbpVcjgYatnkKgveaeqhkeQBFwjqR7jKBR\" 0.1 \"\" \"\" true")
            + HelpExampleRpc("sendtoaddress", "\"PbpVcjgYatnkKgveaeqhkeQBFwjqR7jKBR\", 0.1, \"donation\", \"seans outpost\"")
        );

    // Make sure the results are valid at least up to the most recent block
    // the user could have gotten from another RPC command prior to now
    pwallet->BlockUntilSyncedToCurrentChain();

    LOCK2(cs_main, pwallet->cs_wallet);

    CTxDestination dest = DecodeDestination(request.params[0].get_str());
    if (!IsValidDestination(dest)) {
        throw JSONRPCError(RPC_INVALID_ADDRESS_OR_KEY, "Invalid address");
    }

    // Amount
    CAmount nAmount = AmountFromValue(request.params[1]);
    if (nAmount <= 0)
        throw JSONRPCError(RPC_TYPE_ERROR, "Invalid amount for send");

    // Wallet comments
    mapValue_t mapValue;
    if (!request.params[2].isNull() && !request.params[2].get_str().empty())
        mapValue["comment"] = request.params[2].get_str();
    if (!request.params[3].isNull() && !request.params[3].get_str().empty())
        mapValue["to"] = request.params[3].get_str();

    bool fSubtractFeeFromAmount = false;
    if (!request.params[4].isNull()) {
        fSubtractFeeFromAmount = request.params[4].get_bool();
    }

    CCoinControl coin_control;
    if (!request.params[6].isNull()) {
        coin_control.m_signal_bip125_rbf = request.params[6].get_bool();
    }

    if (!request.params[7].isNull()) {
        coin_control.m_confirm_target = ParseConfirmTarget(request.params[7]);
    }

    if (!request.params[8].isNull()) {
        if (!FeeModeFromString(request.params[8].get_str(), coin_control.m_fee_mode)) {
            throw JSONRPCError(RPC_INVALID_PARAMETER, "Invalid estimate_mode parameter");
        }
    }

    if (IsParticlWallet(pwallet))
    {
        JSONRPCRequest newRequest;
        newRequest.fHelp = false;
        newRequest.fSkipBlock = true; // already blocked in this function
        newRequest.URI = request.URI;
        UniValue params(UniValue::VARR);
        params.push_back("part");
        params.push_back("part");
        UniValue arr(UniValue::VARR);
        UniValue out(UniValue::VOBJ);

        out.pushKV("address", request.params[0].get_str());
        out.pushKV("amount", request.params[1]);

        if (request.params.size() > 5)
            out.pushKV("narr", request.params[5].get_str());

        if (fSubtractFeeFromAmount)
        {
            UniValue uvBool(fSubtractFeeFromAmount);
            out.pushKV("subfee", uvBool);
        }
        arr.push_back(out);
        params.push_back(arr);

        std::string sComment, sCommentTo;
        if (!request.params[2].isNull() && !request.params[2].get_str().empty())
            sComment = request.params[2].get_str();
        if (!request.params[3].isNull() && !request.params[3].get_str().empty())
            sCommentTo = request.params[3].get_str();

        params.push_back(sComment);
        params.push_back(sCommentTo);

        // Add coinstake params
        if (request.params.size() > 6)
        {
            UniValue uvRingsize(4);
            params.push_back(uvRingsize);
            UniValue uvNumInputs(32);
            params.push_back(uvNumInputs);
            UniValue uvBool(false);
            params.push_back(uvBool); // test_fee

            UniValue uvCoinControl(UniValue::VOBJ);
            uvCoinControl.pushKV("replaceable", coin_control.m_signal_bip125_rbf.get_value_or(pwallet->m_signal_rbf));
            unsigned int target = coin_control.m_confirm_target ? *coin_control.m_confirm_target : pwallet->m_confirm_target;
            uvCoinControl.pushKV("conf_target", (int)target);
            std::string sEstimateMode = "UNSET";
            if (coin_control.m_fee_mode == FeeEstimateMode::ECONOMICAL)
                sEstimateMode = "ECONOMICAL";
            else
            if (coin_control.m_fee_mode == FeeEstimateMode::CONSERVATIVE)
                sEstimateMode = "CONSERVATIVE";
            uvCoinControl.pushKV("estimate_mode", sEstimateMode);

            params.push_back(uvCoinControl);
        };

        newRequest.params = params;
        return sendtypeto(newRequest);
    };

    EnsureWalletIsUnlocked(pwallet);

    CTransactionRef tx = SendMoney(pwallet, dest, nAmount, fSubtractFeeFromAmount, coin_control, std::move(mapValue), {} /* fromAccount */);
    return tx->GetHash().GetHex();
}

static UniValue listaddressgroupings(const JSONRPCRequest& request)
{
    std::shared_ptr<CWallet> const wallet = GetWalletForJSONRPCRequest(request);
    CWallet* const pwallet = wallet.get();

    if (!EnsureWalletIsAvailable(pwallet, request.fHelp)) {
        return NullUniValue;
    }

    if (request.fHelp || request.params.size() != 0)
        throw std::runtime_error(
            "listaddressgroupings\n"
            "\nLists groups of addresses which have had their common ownership\n"
            "made public by common use as inputs, or as the resulting change\n"
            "in past transactions\n"
            "\nResult:\n"
            "[\n"
            "  [\n"
            "    [\n"
            "      \"address\",            (string) The particl address\n"
            "      amount,                 (numeric) The amount in " + CURRENCY_UNIT + "\n"
            "      \"label\"               (string, optional) The label\n"
            "    ]\n"
            "    ,...\n"
            "  ]\n"
            "  ,...\n"
            "]\n"
            "\nExamples:\n"
            + HelpExampleCli("listaddressgroupings", "")
            + HelpExampleRpc("listaddressgroupings", "")
        );

    // Make sure the results are valid at least up to the most recent block
    // the user could have gotten from another RPC command prior to now
    pwallet->BlockUntilSyncedToCurrentChain();

    LOCK2(cs_main, pwallet->cs_wallet);

    UniValue jsonGroupings(UniValue::VARR);
    std::map<CTxDestination, CAmount> balances = pwallet->GetAddressBalances();
    for (const std::set<CTxDestination>& grouping : pwallet->GetAddressGroupings()) {
        UniValue jsonGrouping(UniValue::VARR);
        for (const CTxDestination& address : grouping)
        {
            UniValue addressInfo(UniValue::VARR);
            addressInfo.push_back(EncodeDestination(address));
            addressInfo.push_back(ValueFromAmount(balances[address]));
            {
                if (pwallet->mapAddressBook.find(address) != pwallet->mapAddressBook.end()) {
                    addressInfo.push_back(pwallet->mapAddressBook.find(address)->second.name);
                }
            }
            jsonGrouping.push_back(addressInfo);
        }
        jsonGroupings.push_back(jsonGrouping);
    }
    return jsonGroupings;
}

static UniValue signmessage(const JSONRPCRequest& request)
{
    std::shared_ptr<CWallet> const wallet = GetWalletForJSONRPCRequest(request);
    CWallet* const pwallet = wallet.get();

    if (!EnsureWalletIsAvailable(pwallet, request.fHelp)) {
        return NullUniValue;
    }

    if (request.fHelp || request.params.size() != 2)
        throw std::runtime_error(
            "signmessage \"address\" \"message\"\n"
            "\nSign a message with the private key of an address"
            + HelpRequiringPassphrase(pwallet) + "\n"
            "\nArguments:\n"
            "1. \"address\"         (string, required) The particl address to use for the private key.\n"
            "2. \"message\"         (string, required) The message to create a signature for.\n"
            "\nResult:\n"
            "\"signature\"          (string) The signature of the message encoded in base 64\n"
            "\nExamples:\n"
            "\nUnlock the wallet for 30 seconds\n"
            + HelpExampleCli("walletpassphrase", "\"mypassphrase\" 30") +
            "\nCreate the signature\n"
            + HelpExampleCli("signmessage", "\"PswXnorAgjpAtaySWkPSmWQe3Fc8LmviVc\" \"my message\"") +
            "\nVerify the signature\n"
            + HelpExampleCli("verifymessage", "\"PswXnorAgjpAtaySWkPSmWQe3Fc8LmviVc\" \"signature\" \"my message\"") +
            "\nAs json rpc\n"
            + HelpExampleRpc("signmessage", "\"PswXnorAgjpAtaySWkPSmWQe3Fc8LmviVc\", \"my message\"")
        );

    LOCK2(cs_main, pwallet->cs_wallet);

    EnsureWalletIsUnlocked(pwallet);

    std::string strAddress = request.params[0].get_str();
    std::string strMessage = request.params[1].get_str();

    CTxDestination dest = DecodeDestination(strAddress);
    if (!IsValidDestination(dest)) {
        throw JSONRPCError(RPC_TYPE_ERROR, "Invalid address");
    }

    const CKeyID *keyID = boost::get<CKeyID>(&dest);
    if (!keyID) {
        throw JSONRPCError(RPC_TYPE_ERROR, "Address does not refer to key");
    }

    CKey key;
    if (!pwallet->GetKey(*keyID, key)) {
        throw JSONRPCError(RPC_WALLET_ERROR, "Private key not available");
    }

    CHashWriter ss(SER_GETHASH, 0);
    ss << strMessageMagic;
    ss << strMessage;

    std::vector<unsigned char> vchSig;
    if (!key.SignCompact(ss.GetHash(), vchSig))
        throw JSONRPCError(RPC_INVALID_ADDRESS_OR_KEY, "Sign failed");

    return EncodeBase64(vchSig.data(), vchSig.size());
}

static UniValue getreceivedbyaddress(const JSONRPCRequest& request)
{
    std::shared_ptr<CWallet> const wallet = GetWalletForJSONRPCRequest(request);
    CWallet* const pwallet = wallet.get();

    if (!EnsureWalletIsAvailable(pwallet, request.fHelp)) {
        return NullUniValue;
    }

    if (request.fHelp || request.params.size() < 1 || request.params.size() > 2)
        throw std::runtime_error(
            "getreceivedbyaddress \"address\" ( minconf )\n"
            "\nReturns the total amount received by the given particl address in transactions with at least minconf confirmations.\n"
            "\nArguments:\n"
            "1. \"address\"         (string, required) The particl address for transactions.\n"
            "2. minconf             (numeric, optional, default=1) Only include transactions confirmed at least this many times.\n"
            "\nResult:\n"
            "amount   (numeric) The total amount in " + CURRENCY_UNIT + " received at this address.\n"
            "\nExamples:\n"
            "\nThe amount from transactions with at least 1 confirmation\n"
            + HelpExampleCli("getreceivedbyaddress", "\"PswXnorAgjpAtaySWkPSmWQe3Fc8LmviVc\"") +
            "\nThe amount including unconfirmed transactions, zero confirmations\n"
            + HelpExampleCli("getreceivedbyaddress", "\"PswXnorAgjpAtaySWkPSmWQe3Fc8LmviVc\" 0") +
            "\nThe amount with at least 6 confirmation\n"
            + HelpExampleCli("getreceivedbyaddress", "\"PswXnorAgjpAtaySWkPSmWQe3Fc8LmviVc\" 6") +
            "\nAs a json rpc call\n"
            + HelpExampleRpc("getreceivedbyaddress", "\"PswXnorAgjpAtaySWkPSmWQe3Fc8LmviVc\", 6")
       );

    // Make sure the results are valid at least up to the most recent block
    // the user could have gotten from another RPC command prior to now
    pwallet->BlockUntilSyncedToCurrentChain();

    LOCK2(cs_main, pwallet->cs_wallet);

    // Bitcoin address
    CTxDestination dest = DecodeDestination(request.params[0].get_str());
    if (!IsValidDestination(dest)) {
        throw JSONRPCError(RPC_INVALID_ADDRESS_OR_KEY, "Invalid Particl address");
    }
    CScript scriptPubKey = GetScriptForDestination(dest);
    if (!IsMine(*pwallet, scriptPubKey)) {
        throw JSONRPCError(RPC_WALLET_ERROR, "Address not found in wallet");
    }

    // Minimum confirmations
    int nMinDepth = 1;
    if (!request.params[1].isNull())
        nMinDepth = request.params[1].get_int();

    // Tally
    CAmount nAmount = 0;
    for (const std::pair<const uint256, CWalletTx>& pairWtx : pwallet->mapWallet) {
        const CWalletTx& wtx = pairWtx.second;

        if ((!fParticlWallet && wtx.IsCoinBase()) || !CheckFinalTx(*wtx.tx))
            continue;

        if (fParticlWallet)
        {
            for (auto &txout : wtx.tx->vpout)
            {
                if (txout->IsStandardOutput()
                    && *txout->GetPScriptPubKey() == scriptPubKey)
                {
                    if (wtx.GetDepthInMainChain() >= nMinDepth)
                        nAmount += txout->GetValue();
                };
            };
        } else
        for (const CTxOut& txout : wtx.tx->vout)
            if (txout.scriptPubKey == scriptPubKey)
                if (wtx.GetDepthInMainChain() >= nMinDepth)
                    nAmount += txout.nValue;
    }

    return  ValueFromAmount(nAmount);
}


static UniValue getreceivedbylabel(const JSONRPCRequest& request)
{
    std::shared_ptr<CWallet> const wallet = GetWalletForJSONRPCRequest(request);
    CWallet* const pwallet = wallet.get();

    if (!EnsureWalletIsAvailable(pwallet, request.fHelp)) {
        return NullUniValue;
    }

    if (!IsDeprecatedRPCEnabled("accounts") && request.strMethod == "getreceivedbyaccount") {
        if (request.fHelp) {
            throw std::runtime_error("getreceivedbyaccount (Deprecated, will be removed in V0.18. To use this command, start particld with -deprecatedrpc=accounts)");
        }
        throw JSONRPCError(RPC_METHOD_DEPRECATED, "getreceivedbyaccount is deprecated and will be removed in V0.18. To use this command, start particld with -deprecatedrpc=accounts.");
    }

    if (request.fHelp || request.params.size() < 1 || request.params.size() > 2)
        throw std::runtime_error(
            "getreceivedbylabel \"label\" ( minconf )\n"
            "\nReturns the total amount received by addresses with <label> in transactions with at least [minconf] confirmations.\n"
            "\nArguments:\n"
            "1. \"label\"        (string, required) The selected label, may be the default label using \"\".\n"
            "2. minconf          (numeric, optional, default=1) Only include transactions confirmed at least this many times.\n"
            "\nResult:\n"
            "amount              (numeric) The total amount in " + CURRENCY_UNIT + " received for this label.\n"
            "\nExamples:\n"
            "\nAmount received by the default label with at least 1 confirmation\n"
            + HelpExampleCli("getreceivedbylabel", "\"\"") +
            "\nAmount received at the tabby label including unconfirmed amounts with zero confirmations\n"
            + HelpExampleCli("getreceivedbylabel", "\"tabby\" 0") +
            "\nThe amount with at least 6 confirmations\n"
            + HelpExampleCli("getreceivedbylabel", "\"tabby\" 6") +
            "\nAs a json rpc call\n"
            + HelpExampleRpc("getreceivedbylabel", "\"tabby\", 6")
        );

    // Make sure the results are valid at least up to the most recent block
    // the user could have gotten from another RPC command prior to now
    pwallet->BlockUntilSyncedToCurrentChain();

    LOCK2(cs_main, pwallet->cs_wallet);

    // Minimum confirmations
    int nMinDepth = 1;
    if (!request.params[1].isNull())
        nMinDepth = request.params[1].get_int();

    // Get the set of pub keys assigned to label
    std::string label = LabelFromValue(request.params[0]);
    std::set<CTxDestination> setAddress = pwallet->GetLabelAddresses(label);

    // Tally
    CAmount nAmount = 0;
    for (const std::pair<const uint256, CWalletTx>& pairWtx : pwallet->mapWallet) {
        const CWalletTx& wtx = pairWtx.second;
        if ((!fParticlWallet && wtx.IsCoinBase()) || !CheckFinalTx(*wtx.tx))
            continue;

        if (fParticlWallet)
        {
            for (auto &txout : wtx.tx->vpout)
            {
                CTxDestination address;
                if (txout->IsStandardOutput()
                    && ExtractDestination(*txout->GetPScriptPubKey(), address) && IsMine(*pwallet, address) && setAddress.count(address))
                {
                    if (wtx.GetDepthInMainChain() >= nMinDepth)
                        nAmount += txout->GetValue();
                };
            };
        } else
        for (const CTxOut& txout : wtx.tx->vout)
        {
            CTxDestination address;
            if (ExtractDestination(txout.scriptPubKey, address) && IsMine(*pwallet, address) && setAddress.count(address)) {
                if (wtx.GetDepthInMainChain() >= nMinDepth)
                    nAmount += txout.nValue;
            }
        }
    }

    return ValueFromAmount(nAmount);
}


static UniValue getbalance(const JSONRPCRequest& request)
{
    std::shared_ptr<CWallet> const wallet = GetWalletForJSONRPCRequest(request);
    CWallet* const pwallet = wallet.get();

    if (!EnsureWalletIsAvailable(pwallet, request.fHelp)) {
        return NullUniValue;
    }

    if (request.fHelp || (request.params.size() > 3 ))
        throw std::runtime_error(
           (IsDeprecatedRPCEnabled("accounts") ? std::string(
            "getbalance ( \"account\" minconf include_watchonly )\n"
            "\nIf account is not specified, returns the server's total available balance.\n"
            "The available balance is what the wallet considers currently spendable, and is\n"
            "thus affected by options which limit spendability such as -spendzeroconfchange.\n"
            "If account is specified (DEPRECATED), returns the balance in the account.\n"
            "Note that the account \"\" is not the same as leaving the parameter out.\n"
            "The server total may be different to the balance in the default \"\" account.\n"
            "\nArguments:\n"
            "1. \"account\"         (string, optional) DEPRECATED. This argument will be removed in V0.18. \n"
            "                     To use this deprecated argument, start particld with -deprecatedrpc=accounts. The account string may be given as a\n"
            "                     specific account name to find the balance associated with wallet keys in\n"
            "                     a named account, or as the empty string (\"\") to find the balance\n"
            "                     associated with wallet keys not in any named account, or as \"*\" to find\n"
            "                     the balance associated with all wallet keys regardless of account.\n"
            "                     When this option is specified, it calculates the balance in a different\n"
            "                     way than when it is not specified, and which can count spends twice when\n"
            "                     there are conflicting pending transactions (such as those created by\n"
            "                     the bumpfee command), temporarily resulting in low or even negative\n"
            "                     balances. In general, account balance calculation is not considered\n"
            "                     reliable and has resulted in confusing outcomes, so it is recommended to\n"
            "                     avoid passing this argument.\n"
<<<<<<< HEAD
            "2. minconf           (numeric, optional, default=1) DEPRECATED. Only valid when an account is specified. This argument will be removed in V0.18. To use this deprecated argument, start particld with -deprecatedrpc=accounts. Only include transactions confirmed at least this many times.\n"
            "3. include_watchonly (bool, optional, default=false) DEPRECATED. Only valid when an account is specified. This argument will be removed in V0.18. To use this deprecated argument, start particld with -deprecatedrpc=accounts. Also include balance in watch-only addresses (see 'importaddress')\n"
=======
            "2. minconf           (numeric, optional) Only include transactions confirmed at least this many times. \n"
            "                     The default is 1 if an account is provided or 0 if no account is provided\n")
            : std::string(
            "getbalance ( \"(dummy)\" minconf include_watchonly )\n"
            "\nReturns the total available balance.\n"
            "The available balance is what the wallet considers currently spendable, and is\n"
            "thus affected by options which limit spendability such as -spendzeroconfchange.\n"
            "\nArguments:\n"
            "1. (dummy)           (string, optional) Remains for backward compatibility. Must be excluded or set to \"*\".\n"
            "2. minconf           (numeric, optional, default=0) Only include transactions confirmed at least this many times.\n")) +
            "3. include_watchonly (bool, optional, default=false) Also include balance in watch-only addresses (see 'importaddress')\n"
>>>>>>> c0f15695
            "\nResult:\n"
            "amount              (numeric) The total amount in " + CURRENCY_UNIT + " received for this account.\n"
            "\nExamples:\n"
            "\nThe total amount in the wallet with 1 or more confirmations\n"
            + HelpExampleCli("getbalance", "") +
            "\nThe total amount in the wallet at least 6 blocks confirmed\n"
            + HelpExampleCli("getbalance", "\"*\" 6") +
            "\nAs a json rpc call\n"
            + HelpExampleRpc("getbalance", "\"*\", 6")
        );

    // Make sure the results are valid at least up to the most recent block
    // the user could have gotten from another RPC command prior to now
    pwallet->BlockUntilSyncedToCurrentChain();

    LOCK2(cs_main, pwallet->cs_wallet);

    const UniValue& account_value = request.params[0];

    int min_depth = 0;
    if (IsDeprecatedRPCEnabled("accounts") && !account_value.isNull()) {
        // Default min_depth to 1 when an account is provided.
        min_depth = 1;
    }
    if (!request.params[1].isNull()) {
        min_depth = request.params[1].get_int();
    }

    isminefilter filter = ISMINE_SPENDABLE;
    if (!request.params[2].isNull() && request.params[2].get_bool()) {
        filter = filter | ISMINE_WATCH_ONLY;
    }

    if (!account_value.isNull()) {

        const std::string& account_param = account_value.get_str();
        const std::string* account = account_param != "*" ? &account_param : nullptr;

        if (!IsDeprecatedRPCEnabled("accounts") && account_param != "*") {
            throw JSONRPCError(RPC_METHOD_DEPRECATED, "dummy first argument must be excluded or set to \"*\".");
        } else if (IsDeprecatedRPCEnabled("accounts")) {
            return ValueFromAmount(pwallet->GetLegacyBalance(filter, min_depth, account));
        }
    }

    return ValueFromAmount(pwallet->GetBalance(filter, min_depth));
}

static UniValue getunconfirmedbalance(const JSONRPCRequest &request)
{
    std::shared_ptr<CWallet> const wallet = GetWalletForJSONRPCRequest(request);
    CWallet* const pwallet = wallet.get();

    if (!EnsureWalletIsAvailable(pwallet, request.fHelp)) {
        return NullUniValue;
    }

    if (request.fHelp || request.params.size() > 0)
        throw std::runtime_error(
                "getunconfirmedbalance\n"
                "Returns the server's total unconfirmed balance\n");

    // Make sure the results are valid at least up to the most recent block
    // the user could have gotten from another RPC command prior to now
    pwallet->BlockUntilSyncedToCurrentChain();

    LOCK2(cs_main, pwallet->cs_wallet);

    return ValueFromAmount(pwallet->GetUnconfirmedBalance());
}


static UniValue movecmd(const JSONRPCRequest& request)
{
    std::shared_ptr<CWallet> const wallet = GetWalletForJSONRPCRequest(request);
    CWallet* const pwallet = wallet.get();

    if (!EnsureWalletIsAvailable(pwallet, request.fHelp)) {
        return NullUniValue;
    }

    if (!IsDeprecatedRPCEnabled("accounts")) {
        if (request.fHelp) {
            throw std::runtime_error("move (Deprecated, will be removed in V0.18. To use this command, start particld with -deprecatedrpc=accounts)");
        }
        throw JSONRPCError(RPC_METHOD_DEPRECATED, "move is deprecated and will be removed in V0.18. To use this command, start particld with -deprecatedrpc=accounts.");
    }

    if (request.fHelp || request.params.size() < 3 || request.params.size() > 5)
        throw std::runtime_error(
            "move \"fromaccount\" \"toaccount\" amount ( minconf \"comment\" )\n"
            "\nDEPRECATED. Move a specified amount from one account in your wallet to another.\n"
            "\nArguments:\n"
            "1. \"fromaccount\"   (string, required) The name of the account to move funds from. May be the default account using \"\".\n"
            "2. \"toaccount\"     (string, required) The name of the account to move funds to. May be the default account using \"\".\n"
            "3. amount            (numeric) Quantity of " + CURRENCY_UNIT + " to move between accounts.\n"
            "4. (dummy)           (numeric, optional) Ignored. Remains for backward compatibility.\n"
            "5. \"comment\"       (string, optional) An optional comment, stored in the wallet only.\n"
            "\nResult:\n"
            "true|false           (boolean) true if successful.\n"
            "\nExamples:\n"
            "\nMove 0.01 " + CURRENCY_UNIT + " from the default account to the account named tabby\n"
            + HelpExampleCli("move", "\"\" \"tabby\" 0.01") +
            "\nMove 0.01 " + CURRENCY_UNIT + " timotei to akiko with a comment and funds have 6 confirmations\n"
            + HelpExampleCli("move", "\"timotei\" \"akiko\" 0.01 6 \"happy birthday!\"") +
            "\nAs a json rpc call\n"
            + HelpExampleRpc("move", "\"timotei\", \"akiko\", 0.01, 6, \"happy birthday!\"")
        );

    LOCK2(cs_main, pwallet->cs_wallet);

    std::string strFrom = LabelFromValue(request.params[0]);
    std::string strTo = LabelFromValue(request.params[1]);
    CAmount nAmount = AmountFromValue(request.params[2]);
    if (nAmount <= 0)
        throw JSONRPCError(RPC_TYPE_ERROR, "Invalid amount for send");
    if (!request.params[3].isNull())
        // unused parameter, used to be nMinDepth, keep type-checking it though
        (void)request.params[3].get_int();
    std::string strComment;
    if (!request.params[4].isNull())
        strComment = request.params[4].get_str();

    if (!pwallet->AccountMove(strFrom, strTo, nAmount, strComment)) {
        throw JSONRPCError(RPC_DATABASE_ERROR, "database error");
    }

    return true;
}

/*
static UniValue sendfrom(const JSONRPCRequest& request)
{
    std::shared_ptr<CWallet> const wallet = GetWalletForJSONRPCRequest(request);
    CWallet* const pwallet = wallet.get();

    if (!EnsureWalletIsAvailable(pwallet, request.fHelp)) {
        return NullUniValue;
    }

    if (!IsDeprecatedRPCEnabled("accounts")) {
        if (request.fHelp) {
            throw std::runtime_error("sendfrom (Deprecated, will be removed in V0.18. To use this command, start bitcoind with -deprecatedrpc=accounts)");
        }
        throw JSONRPCError(RPC_METHOD_DEPRECATED, "sendfrom is deprecated and will be removed in V0.18. To use this command, start bitcoind with -deprecatedrpc=accounts.");
    }


    if (request.fHelp || request.params.size() < 3 || request.params.size() > 6)
        throw std::runtime_error(
            "sendfrom \"fromaccount\" \"toaddress\" amount ( minconf \"comment\" \"comment_to\" )\n"
            "\nDEPRECATED (use sendtoaddress). Sent an amount from an account to a bitcoin address."
            + HelpRequiringPassphrase(pwallet) + "\n"
            "\nArguments:\n"
            "1. \"fromaccount\"       (string, required) The name of the account to send funds from. May be the default account using \"\".\n"
            "                       Specifying an account does not influence coin selection, but it does associate the newly created\n"
            "                       transaction with the account, so the account's balance computation and transaction history can reflect\n"
            "                       the spend.\n"
            "2. \"toaddress\"         (string, required) The bitcoin address to send funds to.\n"
            "3. amount                (numeric or string, required) The amount in " + CURRENCY_UNIT + " (transaction fee is added on top).\n"
            "4. minconf               (numeric, optional, default=1) Only use funds with at least this many confirmations.\n"
            "5. \"comment\"           (string, optional) A comment used to store what the transaction is for. \n"
            "                                     This is not part of the transaction, just kept in your wallet.\n"
            "6. \"comment_to\"        (string, optional) An optional comment to store the name of the person or organization \n"
            "                                     to which you're sending the transaction. This is not part of the transaction, \n"
            "                                     it is just kept in your wallet.\n"
            "\nResult:\n"
            "\"txid\"                 (string) The transaction id.\n"
            "\nExamples:\n"
            "\nSend 0.01 " + CURRENCY_UNIT + " from the default account to the address, must have at least 1 confirmation\n"
            + HelpExampleCli("sendfrom", "\"\" \"PbpVcjgYatnkKgveaeqhkeQBFwjqR7jKBR\" 0.01") +
            "\nSend 0.01 from the tabby account to the given address, funds must have at least 6 confirmations\n"
            + HelpExampleCli("sendfrom", "\"tabby\" \"PbpVcjgYatnkKgveaeqhkeQBFwjqR7jKBR\" 0.01 6 \"donation\" \"seans outpost\"") +
            "\nAs a json rpc call\n"
            + HelpExampleRpc("sendfrom", "\"tabby\", \"PbpVcjgYatnkKgveaeqhkeQBFwjqR7jKBR\", 0.01, 6, \"donation\", \"seans outpost\"")
        );

    // Make sure the results are valid at least up to the most recent block
    // the user could have gotten from another RPC command prior to now
    pwallet->BlockUntilSyncedToCurrentChain();

    LOCK2(cs_main, pwallet->cs_wallet);

    std::string strAccount = LabelFromValue(request.params[0]);
    CTxDestination dest = DecodeDestination(request.params[1].get_str());
    if (!IsValidDestination(dest)) {
        throw JSONRPCError(RPC_INVALID_ADDRESS_OR_KEY, "Invalid Bitcoin address");
    }
    CAmount nAmount = AmountFromValue(request.params[2]);
    if (nAmount <= 0)
        throw JSONRPCError(RPC_TYPE_ERROR, "Invalid amount for send");
    int nMinDepth = 1;
    if (!request.params[3].isNull())
        nMinDepth = request.params[3].get_int();

    mapValue_t mapValue;
    if (!request.params[4].isNull() && !request.params[4].get_str().empty())
        mapValue["comment"] = request.params[4].get_str();
    if (!request.params[5].isNull() && !request.params[5].get_str().empty())
        mapValue["to"] = request.params[5].get_str();

    EnsureWalletIsUnlocked(pwallet);

    // Check funds
    CAmount nBalance = pwallet->GetLegacyBalance(ISMINE_SPENDABLE, nMinDepth, &strAccount);
    if (nAmount > nBalance)
        throw JSONRPCError(RPC_WALLET_INSUFFICIENT_FUNDS, "Account has insufficient funds");

    CCoinControl no_coin_control; // This is a deprecated API
    CTransactionRef tx = SendMoney(pwallet, dest, nAmount, false, no_coin_control, std::move(mapValue), std::move(strAccount));
    return tx->GetHash().GetHex();
}
*/

static UniValue sendmany(const JSONRPCRequest& request)
{
    std::shared_ptr<CWallet> const wallet = GetWalletForJSONRPCRequest(request);
    CWallet* const pwallet = wallet.get();

    if (!EnsureWalletIsAvailable(pwallet, request.fHelp)) {
        return NullUniValue;
    }

    std::string help_text;
    if (!IsDeprecatedRPCEnabled("accounts")) {
        help_text = "sendmany \"\" {\"address\":amount,...} ( minconf \"comment\" [\"address\",...] replaceable conf_target \"estimate_mode\")\n"
            "\nSend multiple times. Amounts are double-precision floating point numbers.\n"
            "Note that the \"fromaccount\" argument has been removed in V0.17. To use this RPC with a \"fromaccount\" argument, restart\n"
            "particld with -deprecatedrpc=accounts\n"
            + HelpRequiringPassphrase(pwallet) + "\n"
            "\nArguments:\n"
            "1. \"dummy\"               (string, required) Must be set to \"\" for backwards compatibility.\n"
            "2. \"amounts\"             (string, required) A json object with addresses and amounts\n"
            "    {\n"
            "      \"address\":amount   (numeric or string) The bitcoin address is the key, the numeric amount (can be string) in " + CURRENCY_UNIT + " is the value\n"
            "      ,...\n"
            "    }\n"
            "3. minconf                 (numeric, optional, default=1) Only use the balance confirmed at least this many times.\n"
            "4. \"comment\"             (string, optional) A comment\n"
            "5. subtractfeefrom         (array, optional) A json array with addresses.\n"
            "                           The fee will be equally deducted from the amount of each selected address.\n"
            "                           Those recipients will receive less bitcoins than you enter in their corresponding amount field.\n"
            "                           If no addresses are specified here, the sender pays the fee.\n"
            "    [\n"
            "      \"address\"          (string) Subtract fee from this address\n"
            "      ,...\n"
            "    ]\n"
            "6. replaceable            (boolean, optional) Allow this transaction to be replaced by a transaction with higher fees via BIP 125\n"
            "7. conf_target            (numeric, optional) Confirmation target (in blocks)\n"
            "8. \"estimate_mode\"      (string, optional, default=UNSET) The fee estimate mode, must be one of:\n"
            "       \"UNSET\"\n"
            "       \"ECONOMICAL\"\n"
            "       \"CONSERVATIVE\"\n"
             "\nResult:\n"
            "\"txid\"                   (string) The transaction id for the send. Only 1 transaction is created regardless of \n"
            "                                    the number of addresses.\n"
            "\nExamples:\n"
            "\nSend two amounts to two different addresses:\n"
            + HelpExampleCli("sendmany", "\"\" \"{\\\"1D1ZrZNe3JUo7ZycKEYQQiQAWd9y54F4XX\\\":0.01,\\\"1353tsE8YMTA4EuV7dgUXGjNFf9KpVvKHz\\\":0.02}\"") +
            "\nSend two amounts to two different addresses setting the confirmation and comment:\n"
            + HelpExampleCli("sendmany", "\"\" \"{\\\"1D1ZrZNe3JUo7ZycKEYQQiQAWd9y54F4XX\\\":0.01,\\\"1353tsE8YMTA4EuV7dgUXGjNFf9KpVvKHz\\\":0.02}\" 6 \"testing\"") +
            "\nSend two amounts to two different addresses, subtract fee from amount:\n"
            + HelpExampleCli("sendmany", "\"\" \"{\\\"1D1ZrZNe3JUo7ZycKEYQQiQAWd9y54F4XX\\\":0.01,\\\"1353tsE8YMTA4EuV7dgUXGjNFf9KpVvKHz\\\":0.02}\" 1 \"\" \"[\\\"1D1ZrZNe3JUo7ZycKEYQQiQAWd9y54F4XX\\\",\\\"1353tsE8YMTA4EuV7dgUXGjNFf9KpVvKHz\\\"]\"") +
            "\nAs a json rpc call\n"
            + HelpExampleRpc("sendmany", "\"\", {\"1D1ZrZNe3JUo7ZycKEYQQiQAWd9y54F4XX\":0.01,\"1353tsE8YMTA4EuV7dgUXGjNFf9KpVvKHz\":0.02}, 6, \"testing\"");
    } else {
        help_text = "sendmany \"\" \"fromaccount\" {\"address\":amount,...} ( minconf \"comment\" [\"address\",...] replaceable conf_target \"estimate_mode\")\n"
            "\nSend multiple times. Amounts are double-precision floating point numbers."
            + HelpRequiringPassphrase(pwallet) + "\n"
            "\nArguments:\n"
            "1. \"fromaccount\"         (string, required) DEPRECATED. The account to send the funds from. Should be \"\" for the default account\n"
            "2. \"amounts\"             (string, required) A json object with addresses and amounts\n"
            "    {\n"
            "      \"address\":amount   (numeric or string) The particl address is the key, the numeric amount (can be string) in " + CURRENCY_UNIT + " is the value\n"
            "      ,...\n"
            "    }\n"
            "3. minconf                 (numeric, optional, default=1) Only use the balance confirmed at least this many times.\n"
            "4. \"comment\"             (string, optional) A comment\n"
            "5. \"subtractfeefrom\"     (array, optional) A json array with addresses.\n"
            "                           The fee will be equally deducted from the amount of each selected address.\n"
            "                           Those recipients will receive less " + CURRENCY_UNIT + " than you enter in their corresponding amount field.\n"
            "                           If no addresses are specified here, the sender pays the fee.\n"
            "    [\n"
            "      \"address\"          (string) Subtract fee from this address\n"
            "      ,...\n"
            "    ]\n"
            "6. replaceable            (boolean, optional) Allow this transaction to be replaced by a transaction with higher fees via BIP 125\n"
            "7. conf_target            (numeric, optional) Confirmation target (in blocks)\n"
            "8. \"estimate_mode\"      (string, optional, default=UNSET) The fee estimate mode, must be one of:\n"
            "       \"UNSET\"\n"
            "       \"ECONOMICAL\"\n"
            "       \"CONSERVATIVE\"\n"
             "\nResult:\n"
            "\"txid\"                   (string) The transaction id for the send. Only 1 transaction is created regardless of \n"
            "                                    the number of addresses.\n"
            "\nExamples:\n"
            "\nSend two amounts to two different addresses:\n"
            + HelpExampleCli("sendmany", "\"\" \"{\\\"PswXnorAgjpAtaySWkPSmWQe3Fc8LmviVc\\\":0.01,\\\"PvhJj4j9s6SsuRsAkPZUfHPCjZRNKLeuqP\\\":0.02}\"") +
            "\nSend two amounts to two different addresses, setting the confirmation and comment:\n"
            + HelpExampleCli("sendmany", "\"\" \"{\\\"PswXnorAgjpAtaySWkPSmWQe3Fc8LmviVc\\\":0.01,\\\"PvhJj4j9s6SsuRsAkPZUfHPCjZRNKLeuqP\\\":0.02}\" 6 \"testing\"") +
            "\nSend two amounts to two different addresses, subtract fee from amount:\n"
            + HelpExampleCli("sendmany", "\"\" \"{\\\"PswXnorAgjpAtaySWkPSmWQe3Fc8LmviVc\\\":0.01,\\\"PvhJj4j9s6SsuRsAkPZUfHPCjZRNKLeuqP\\\":0.02}\" 1 \"\" \"[\\\"PswXnorAgjpAtaySWkPSmWQe3Fc8LmviVc\\\",\\\"PvhJj4j9s6SsuRsAkPZUfHPCjZRNKLeuqP\\\"]\"") +
            "\nAs a json rpc call\n"
            + HelpExampleRpc("sendmany", "\"\", {\"1D1ZrZNe3JUo7ZycKEYQQiQAWd9y54F4XX\":0.01,\"1353tsE8YMTA4EuV7dgUXGjNFf9KpVvKHz\":0.02}, 6, \"testing\"");
    }

    if (request.fHelp || request.params.size() < 2 || request.params.size() > 8) throw std::runtime_error(help_text);

    // Make sure the results are valid at least up to the most recent block
    // the user could have gotten from another RPC command prior to now
    pwallet->BlockUntilSyncedToCurrentChain();

    LOCK2(cs_main, pwallet->cs_wallet);

    if (pwallet->GetBroadcastTransactions() && !g_connman) {
        throw JSONRPCError(RPC_CLIENT_P2P_DISABLED, "Error: Peer-to-peer functionality missing or disabled");
    }

    if (!IsDeprecatedRPCEnabled("accounts") && !request.params[0].get_str().empty()) {
        throw JSONRPCError(RPC_INVALID_PARAMETER, "Dummy value must be set to \"\"");
    }
    std::string strAccount = LabelFromValue(request.params[0]);
    UniValue sendTo = request.params[1].get_obj();
    int nMinDepth = 1;
    if (!request.params[2].isNull())
        nMinDepth = request.params[2].get_int();

    mapValue_t mapValue;
    if (!request.params[3].isNull() && !request.params[3].get_str().empty())
        mapValue["comment"] = request.params[3].get_str();

    UniValue subtractFeeFromAmount(UniValue::VARR);
    if (!request.params[4].isNull())
        subtractFeeFromAmount = request.params[4].get_array();

    CCoinControl coin_control;
    if (!request.params[5].isNull()) {
        coin_control.m_signal_bip125_rbf = request.params[5].get_bool();
    }

    if (!request.params[6].isNull()) {
        coin_control.m_confirm_target = ParseConfirmTarget(request.params[6]);
    }

    if (!request.params[7].isNull()) {
        if (!FeeModeFromString(request.params[7].get_str(), coin_control.m_fee_mode)) {
            throw JSONRPCError(RPC_INVALID_PARAMETER, "Invalid estimate_mode parameter");
        }
    }

    if (IsParticlWallet(pwallet))
    {
        JSONRPCRequest newRequest;
        newRequest.fHelp = false;
        newRequest.fSkipBlock = true; // already blocked in this function
        newRequest.URI = request.URI;
        UniValue params(UniValue::VARR);
        params.push_back("part");
        params.push_back("part");
        UniValue arr(UniValue::VARR);

        std::vector<std::string> keys = sendTo.getKeys();
        for (const std::string& name_ : keys) {
            UniValue out(UniValue::VOBJ);

            out.pushKV("address", name_);
            out.pushKV("amount", sendTo[name_]);

            bool fSubtractFeeFromAmount = false;
            for (unsigned int idx = 0; idx < subtractFeeFromAmount.size(); idx++) {
                const UniValue& addr = subtractFeeFromAmount[idx];
                if (addr.get_str() == name_)
                    fSubtractFeeFromAmount = true;
            }
            if (fSubtractFeeFromAmount)
            {
                UniValue uvBool(fSubtractFeeFromAmount);
                out.pushKV("subfee", uvBool);
            }
            arr.push_back(out);
        }
        params.push_back(arr);

        std::string sComment, sCommentTo;
        if (!request.params[3].isNull() && !request.params[3].get_str().empty())
            sComment = request.params[3].get_str();

        params.push_back(sComment);
        params.push_back(sCommentTo);

        // Add coinstake params
        if (request.params.size() > 5)
        {
            UniValue uvRingsize(4);
            params.push_back(uvRingsize);
            UniValue uvNumInputs(32);
            params.push_back(uvNumInputs);
            UniValue uvBool(false);
            params.push_back(uvBool); // test_fee

            UniValue uvCoinControl(UniValue::VOBJ);
            uvCoinControl.pushKV("replaceable", coin_control.m_signal_bip125_rbf.get_value_or(pwallet->m_signal_rbf));
            unsigned int target = coin_control.m_confirm_target ? *coin_control.m_confirm_target : pwallet->m_confirm_target;
            uvCoinControl.pushKV("conf_target", (int)target);
            std::string sEstimateMode = "UNSET";
            if (coin_control.m_fee_mode == FeeEstimateMode::ECONOMICAL)
                sEstimateMode = "ECONOMICAL";
            else
            if (coin_control.m_fee_mode == FeeEstimateMode::CONSERVATIVE)
                sEstimateMode = "CONSERVATIVE";
            uvCoinControl.pushKV("estimate_mode", sEstimateMode);

            params.push_back(uvCoinControl);
        };

        newRequest.params = params;
        return sendtypeto(newRequest);
    };

    std::set<CTxDestination> destinations;
    std::vector<CRecipient> vecSend;

    CAmount totalAmount = 0;
    std::vector<std::string> keys = sendTo.getKeys();
    for (const std::string& name_ : keys) {
        CTxDestination dest = DecodeDestination(name_);
        if (!IsValidDestination(dest)) {
            throw JSONRPCError(RPC_INVALID_ADDRESS_OR_KEY, std::string("Invalid Particl address: ") + name_);
        }

        if (destinations.count(dest)) {
            throw JSONRPCError(RPC_INVALID_PARAMETER, std::string("Invalid parameter, duplicated address: ") + name_);
        }
        destinations.insert(dest);

        CScript scriptPubKey = GetScriptForDestination(dest);
        CAmount nAmount = AmountFromValue(sendTo[name_]);
        if (nAmount <= 0)
            throw JSONRPCError(RPC_TYPE_ERROR, "Invalid amount for send");
        totalAmount += nAmount;

        bool fSubtractFeeFromAmount = false;
        for (unsigned int idx = 0; idx < subtractFeeFromAmount.size(); idx++) {
            const UniValue& addr = subtractFeeFromAmount[idx];
            if (addr.get_str() == name_)
                fSubtractFeeFromAmount = true;
        }

        CRecipient recipient(scriptPubKey, nAmount, fSubtractFeeFromAmount);
        vecSend.push_back(recipient);
    }

    EnsureWalletIsUnlocked(pwallet);

    // Check funds
    if (IsDeprecatedRPCEnabled("accounts") && totalAmount > pwallet->GetLegacyBalance(ISMINE_SPENDABLE, nMinDepth, &strAccount)) {
        throw JSONRPCError(RPC_WALLET_INSUFFICIENT_FUNDS, "Account has insufficient funds");
    } else if (!IsDeprecatedRPCEnabled("accounts") && totalAmount > pwallet->GetLegacyBalance(ISMINE_SPENDABLE, nMinDepth, nullptr)) {
        throw JSONRPCError(RPC_WALLET_INSUFFICIENT_FUNDS, "Wallet has insufficient funds");
    }

    // Shuffle recipient list
    std::shuffle(vecSend.begin(), vecSend.end(), FastRandomContext());

    // Send
    CReserveKey keyChange(pwallet);
    CAmount nFeeRequired = 0;
    int nChangePosRet = -1;
    std::string strFailReason;
    CTransactionRef tx;
    bool fCreated = pwallet->CreateTransaction(vecSend, tx, keyChange, nFeeRequired, nChangePosRet, strFailReason, coin_control);
    if (!fCreated)
        throw JSONRPCError(RPC_WALLET_INSUFFICIENT_FUNDS, strFailReason);
    CValidationState state;
    if (!pwallet->CommitTransaction(tx, std::move(mapValue), {} /* orderForm */, std::move(strAccount), keyChange, g_connman.get(), state)) {
        strFailReason = strprintf("Transaction commit failed:: %s", FormatStateMessage(state));
        throw JSONRPCError(RPC_WALLET_ERROR, strFailReason);
    }

    return tx->GetHash().GetHex();
}

static UniValue addmultisigaddress(const JSONRPCRequest& request)
{
    std::shared_ptr<CWallet> const wallet = GetWalletForJSONRPCRequest(request);
    CWallet* const pwallet = wallet.get();

    if (!EnsureWalletIsAvailable(pwallet, request.fHelp)) {
        return NullUniValue;
    }

    if (request.fHelp || request.params.size() < 2 || request.params.size() > 5) {
        std::string msg = "addmultisigaddress nrequired [\"key\",...] ( \"label\", bech32, 256bit)\n"
            "\nAdd a nrequired-to-sign multisignature address to the wallet. Requires a new wallet backup.\n"
            "Each key is a Particl address or hex-encoded public key.\n"
            "This functionality is only intended for use with non-watchonly addresses.\n"
            "See `importaddress` for watchonly p2sh address support.\n"
            "If 'label' is specified, assign address to that label.\n"

            "\nArguments:\n"
            "1. nrequired        (numeric, required) The number of required signatures out of the n keys or addresses.\n"
            "2. \"keys\"         (string, required) A json array of particl addresses or hex-encoded public keys\n"
            "     [\n"
            "       \"address\"  (string) particl address or hex-encoded public key\n"
            "       ...,\n"
            "     ]\n"
            "3. \"label\"        (string, optional) A label to assign the addresses to.\n"
            "4. bech32             (bool, optional) Use Bech32 encoding.\n"
            "5. 256bit             (bool, optional) Use 256bit hash.\n"

            "\nResult:\n"
            "{\n"
            "  \"address\":\"multisigaddress\",    (string) The value of the new multisig address.\n"
            "  \"redeemScript\":\"script\"         (string) The string value of the hex-encoded redemption script.\n"
            "}\n"
            "\nExamples:\n"
            "\nAdd a multisig address from 2 addresses\n"
            + HelpExampleCli("addmultisigaddress", "2 \"[\\\"PbpVcjgYatnkKgveaeqhkeQBFwjqR7jKBR\\\",\\\"PswXnorAgjpAtaySWkPSmWQe3Fc8LmviVc\\\"]\"") +
            "\nAs json rpc call\n"
            + HelpExampleRpc("addmultisigaddress", "2, \"[\\\"PbpVcjgYatnkKgveaeqhkeQBFwjqR7jKBR\\\",\\\"PswXnorAgjpAtaySWkPSmWQe3Fc8LmviVc\\\"]\"")
        ;
        throw std::runtime_error(msg);
    }

    LOCK2(cs_main, pwallet->cs_wallet);

    std::string label;
    if (!request.params[2].isNull())
        label = LabelFromValue(request.params[2]);

    int required = request.params[0].get_int();

    // Get the public keys
    const UniValue& keys_or_addrs = request.params[1].get_array();
    std::vector<CPubKey> pubkeys;
    for (unsigned int i = 0; i < keys_or_addrs.size(); ++i) {
        if (IsHex(keys_or_addrs[i].get_str()) && (keys_or_addrs[i].get_str().length() == 66 || keys_or_addrs[i].get_str().length() == 130)) {
            pubkeys.push_back(HexToPubKey(keys_or_addrs[i].get_str()));
        } else {
            pubkeys.push_back(AddrToPubKey(pwallet, keys_or_addrs[i].get_str()));
        }
    }

    OutputType output_type = pwallet->m_default_address_type;
    if (!fParticlMode)
    if (!request.params[3].isNull()) {
        if (!ParseOutputType(request.params[3].get_str(), output_type)) {
            throw JSONRPCError(RPC_INVALID_ADDRESS_OR_KEY, strprintf("Unknown address type '%s'", request.params[3].get_str()));
        }
    }

    // Construct using pay-to-script-hash:
    CScript inner = CreateMultisigRedeemscript(required, pubkeys);
    CTxDestination dest = AddAndGetDestinationForScript(*pwallet, inner, output_type);
    pwallet->SetAddressBook(dest, label, "send");

    bool fbech32 = fParticlMode && request.params.size() > 3 ? request.params[3].get_bool() : false;
    bool f256Hash = fParticlMode && request.params.size() > 4 ? request.params[4].get_bool() : false;

    if (f256Hash)
    {
        CScriptID256 innerID;
        innerID.Set(inner);
        pwallet->SetAddressBook(innerID, label, "send", fbech32);
        return CBitcoinAddress(innerID, fbech32).ToString();
    };

    CScriptID innerID(inner);
    pwallet->SetAddressBook(innerID, label, "send", fbech32);

    UniValue result(UniValue::VOBJ);
    result.pushKV("address", CBitcoinAddress(innerID, fbech32).ToString());
    result.pushKV("redeemScript", HexStr(inner.begin(), inner.end()));
    return result;
}

class Witnessifier : public boost::static_visitor<bool>
{
public:
    CWallet * const pwallet;
    CTxDestination result;
    bool already_witness;

    explicit Witnessifier(CWallet *_pwallet) : pwallet(_pwallet), already_witness(false) {}

    bool operator()(const CKeyID &keyID) {
        if (pwallet) {
            CScript basescript = GetScriptForDestination(keyID);
            CScript witscript = GetScriptForWitness(basescript);
            if (!IsSolvable(*pwallet, witscript)) {
                return false;
            }
            return ExtractDestination(witscript, result);
        }
        return false;
    }

    bool operator()(const CScriptID &scriptID) {
        CScript subscript;
        if (pwallet && pwallet->GetCScript(scriptID, subscript)) {
            int witnessversion;
            std::vector<unsigned char> witprog;
            if (subscript.IsWitnessProgram(witnessversion, witprog)) {
                ExtractDestination(subscript, result);
                already_witness = true;
                return true;
            }
            CScript witscript = GetScriptForWitness(subscript);
            if (!IsSolvable(*pwallet, witscript)) {
                return false;
            }
            return ExtractDestination(witscript, result);
        }
        return false;
    }

    bool operator()(const WitnessV0KeyHash& id)
    {
        already_witness = true;
        result = id;
        return true;
    }

    bool operator()(const WitnessV0ScriptHash& id)
    {
        already_witness = true;
        result = id;
        return true;
    }

    template<typename T>
    bool operator()(const T& dest) { return false; }
};

static UniValue addwitnessaddress(const JSONRPCRequest& request)
{
    std::shared_ptr<CWallet> const wallet = GetWalletForJSONRPCRequest(request);
    CWallet* const pwallet = wallet.get();

    if (!EnsureWalletIsAvailable(pwallet, request.fHelp)) {
        return NullUniValue;
    }

    if (request.fHelp || request.params.size() < 1 || request.params.size() > 2)
    {
        std::string msg = "addwitnessaddress \"address\" ( p2sh )\n"
            "\nDEPRECATED: set the address_type argument of getnewaddress, or option -addresstype=[bech32|p2sh-segwit] instead.\n"
            "Add a witness address for a script (with pubkey or redeemscript known). Requires a new wallet backup.\n"
            "It returns the witness script.\n"

            "\nArguments:\n"
            "1. \"address\"       (string, required) An address known to the wallet\n"
            "2. p2sh            (bool, optional, default=true) Embed inside P2SH\n"

            "\nResult:\n"
            "\"witnessaddress\",  (string) The value of the new address (P2SH or BIP173).\n"
            "}\n"
        ;
        throw std::runtime_error(msg);
    }

    if (fParticlMode)
        throw JSONRPCError(RPC_MISC_ERROR, "addwitnessaddress is disabled for Particl");

    if (!IsDeprecatedRPCEnabled("addwitnessaddress")) {
        throw JSONRPCError(RPC_METHOD_DEPRECATED, "addwitnessaddress is deprecated and will be fully removed in v0.17. "
            "To use addwitnessaddress in v0.16, restart particld with -deprecatedrpc=addwitnessaddress.\n"
            "Projects should transition to using the address_type argument of getnewaddress, or option -addresstype=[bech32|p2sh-segwit] instead.\n");
    }

    CTxDestination dest = DecodeDestination(request.params[0].get_str());
    if (!IsValidDestination(dest)) {
        throw JSONRPCError(RPC_INVALID_ADDRESS_OR_KEY, "Invalid Bitcoin address");
    }

    bool p2sh = true;
    if (!request.params[1].isNull()) {
        p2sh = request.params[1].get_bool();
    }

    Witnessifier w(pwallet);
    bool ret = boost::apply_visitor(w, dest);
    if (!ret) {
        throw JSONRPCError(RPC_WALLET_ERROR, "Public key or redeemscript not known to wallet, or the key is uncompressed");
    }

    CScript witprogram = GetScriptForDestination(w.result);

    if (p2sh) {
        w.result = CScriptID(witprogram);
    }

    if (w.already_witness) {
        if (!(dest == w.result)) {
            throw JSONRPCError(RPC_WALLET_ERROR, "Cannot convert between witness address types");
        }
    } else {
        pwallet->AddCScript(witprogram); // Implicit for single-key now, but necessary for multisig and for compatibility with older software
        pwallet->SetAddressBook(w.result, "", "receive");
    }

    return EncodeDestination(w.result);
}

struct tallyitem
{
    CAmount nAmount;
    int nConf;
    std::vector<uint256> txids;
    bool fIsWatchonly;
    tallyitem()
    {
        nAmount = 0;
        nConf = std::numeric_limits<int>::max();
        fIsWatchonly = false;
    }
};

static UniValue ListReceived(CWallet * const pwallet, const UniValue& params, bool by_label)
{
    // Minimum confirmations
    int nMinDepth = 1;
    if (!params[0].isNull())
        nMinDepth = params[0].get_int();

    // Whether to include empty labels
    bool fIncludeEmpty = false;
    if (!params[1].isNull())
        fIncludeEmpty = params[1].get_bool();

    isminefilter filter = ISMINE_SPENDABLE;
    if(!params[2].isNull())
        if(params[2].get_bool())
            filter = filter | ISMINE_WATCH_ONLY;

    bool has_filtered_address = false;
    CTxDestination filtered_address = CNoDestination();
    if (!by_label && params.size() > 3) {
        if (!IsValidDestinationString(params[3].get_str())) {
            throw JSONRPCError(RPC_WALLET_ERROR, "address_filter parameter was invalid");
        }
        filtered_address = DecodeDestination(params[3].get_str());
        has_filtered_address = true;
    }

    // Tally
    std::map<CTxDestination, tallyitem> mapTally;
    for (const std::pair<const uint256, CWalletTx>& pairWtx : pwallet->mapWallet) {
        const CWalletTx& wtx = pairWtx.second;

        if (wtx.IsCoinBase() || !CheckFinalTx(*wtx.tx))
            continue;

        int nDepth = wtx.GetDepthInMainChain();
        if (nDepth < nMinDepth)
            continue;

        for (auto &txout : wtx.tx->vpout)
        {
            if (!txout->IsType(OUTPUT_STANDARD))
                continue;
            CTxOutStandard *pOut = (CTxOutStandard*)txout.get();

            CTxDestination address;
            if (!ExtractDestination(pOut->scriptPubKey, address))
                continue;

            isminefilter mine = IsMine(*pwallet, address);
            if (!(mine & filter))
                continue;

            tallyitem& item = mapTally[address];
            item.nAmount += pOut->nValue;
            item.nConf = std::min(item.nConf, nDepth);
            item.txids.push_back(wtx.GetHash());
            if (mine & ISMINE_WATCH_ONLY)
                item.fIsWatchonly = true;
        };

        for (const CTxOut& txout : wtx.tx->vout)
        {
            CTxDestination address;
            if (!ExtractDestination(txout.scriptPubKey, address))
                continue;

            if (has_filtered_address && !(filtered_address == address)) {
                continue;
            }

            isminefilter mine = IsMine(*pwallet, address);
            if(!(mine & filter))
                continue;

            tallyitem& item = mapTally[address];
            item.nAmount += txout.nValue;
            item.nConf = std::min(item.nConf, nDepth);
            item.txids.push_back(wtx.GetHash());
            if (mine & ISMINE_WATCH_ONLY)
                item.fIsWatchonly = true;
        }
    }

    // Reply
    UniValue ret(UniValue::VARR);
    std::map<std::string, tallyitem> label_tally;

    // Create mapAddressBook iterator
    // If we aren't filtering, go from begin() to end()
    auto start = pwallet->mapAddressBook.begin();
    auto end = pwallet->mapAddressBook.end();
    // If we are filtering, find() the applicable entry
    if (has_filtered_address) {
        start = pwallet->mapAddressBook.find(filtered_address);
        if (start != end) {
            end = std::next(start);
        }
    }

    for (auto item_it = start; item_it != end; ++item_it)
    {
        const CTxDestination& address = item_it->first;
        const std::string& label = item_it->second.name;
        auto it = mapTally.find(address);
        if (it == mapTally.end() && !fIncludeEmpty)
            continue;

        CAmount nAmount = 0;
        int nConf = std::numeric_limits<int>::max();
        bool fIsWatchonly = false;
        if (it != mapTally.end())
        {
            nAmount = (*it).second.nAmount;
            nConf = (*it).second.nConf;
            fIsWatchonly = (*it).second.fIsWatchonly;
        }

        if (by_label)
        {
            tallyitem& _item = label_tally[label];
            _item.nAmount += nAmount;
            _item.nConf = std::min(_item.nConf, nConf);
            _item.fIsWatchonly = fIsWatchonly;
        }
        else
        {
            UniValue obj(UniValue::VOBJ);
            if(fIsWatchonly)
                obj.pushKV("involvesWatchonly", true);
            obj.pushKV("address",       EncodeDestination(address));
            obj.pushKV("account",       label);
            obj.pushKV("amount",        ValueFromAmount(nAmount));
            obj.pushKV("confirmations", (nConf == std::numeric_limits<int>::max() ? 0 : nConf));
            obj.pushKV("label", label);
            UniValue transactions(UniValue::VARR);
            if (it != mapTally.end())
            {
                for (const uint256& _item : (*it).second.txids)
                {
                    transactions.push_back(_item.GetHex());
                }
            }
            obj.pushKV("txids", transactions);
            ret.push_back(obj);
        }
    }

    if (by_label)
    {
        for (const auto& entry : label_tally)
        {
            CAmount nAmount = entry.second.nAmount;
            int nConf = entry.second.nConf;
            UniValue obj(UniValue::VOBJ);
            if (entry.second.fIsWatchonly)
                obj.pushKV("involvesWatchonly", true);
            obj.pushKV("account",       entry.first);
            obj.pushKV("amount",        ValueFromAmount(nAmount));
            obj.pushKV("confirmations", (nConf == std::numeric_limits<int>::max() ? 0 : nConf));
            obj.pushKV("label",         entry.first);
            ret.push_back(obj);
        }
    }

    return ret;
}

static UniValue listreceivedbyaddress(const JSONRPCRequest& request)
{
    std::shared_ptr<CWallet> const wallet = GetWalletForJSONRPCRequest(request);
    CWallet* const pwallet = wallet.get();

    if (!EnsureWalletIsAvailable(pwallet, request.fHelp)) {
        return NullUniValue;
    }

    if (request.fHelp || request.params.size() > 4)
        throw std::runtime_error(
            "listreceivedbyaddress ( minconf include_empty include_watchonly address_filter )\n"
            "\nList balances by receiving address.\n"
            "\nArguments:\n"
            "1. minconf           (numeric, optional, default=1) The minimum number of confirmations before payments are included.\n"
            "2. include_empty     (bool, optional, default=false) Whether to include addresses that haven't received any payments.\n"
            "3. include_watchonly (bool, optional, default=false) Whether to include watch-only addresses (see 'importaddress').\n"
            "4. address_filter    (string, optional) If present, only return information on this address.\n"
            "\nResult:\n"
            "[\n"
            "  {\n"
            "    \"involvesWatchonly\" : true,        (bool) Only returned if imported addresses were involved in transaction\n"
            "    \"address\" : \"receivingaddress\",  (string) The receiving address\n"
            "    \"account\" : \"accountname\",       (string) DEPRECATED. Backwards compatible alias for label.\n"
            "    \"amount\" : x.xxx,                  (numeric) The total amount in " + CURRENCY_UNIT + " received by the address\n"
            "    \"confirmations\" : n,               (numeric) The number of confirmations of the most recent transaction included\n"
            "    \"label\" : \"label\",               (string) The label of the receiving address. The default label is \"\".\n"
            "    \"txids\": [\n"
            "       \"txid\",                         (string) The ids of transactions received with the address \n"
            "       ...\n"
            "    ]\n"
            "  }\n"
            "  ,...\n"
            "]\n"

            "\nExamples:\n"
            + HelpExampleCli("listreceivedbyaddress", "")
            + HelpExampleCli("listreceivedbyaddress", "6 true")
            + HelpExampleRpc("listreceivedbyaddress", "6, true, true")
            + HelpExampleRpc("listreceivedbyaddress", "6, true, true, \"1M72Sfpbz1BPpXFHz9m3CdqATR44Jvaydd\"")
        );

    // Make sure the results are valid at least up to the most recent block
    // the user could have gotten from another RPC command prior to now
    pwallet->BlockUntilSyncedToCurrentChain();

    LOCK2(cs_main, pwallet->cs_wallet);

    return ListReceived(pwallet, request.params, false);
}

static UniValue listreceivedbylabel(const JSONRPCRequest& request)
{
    std::shared_ptr<CWallet> const wallet = GetWalletForJSONRPCRequest(request);
    CWallet* const pwallet = wallet.get();

    if (!EnsureWalletIsAvailable(pwallet, request.fHelp)) {
        return NullUniValue;
    }

    if (!IsDeprecatedRPCEnabled("accounts") && request.strMethod == "listreceivedbyaccount") {
        if (request.fHelp) {
            throw std::runtime_error("listreceivedbyaccount (Deprecated, will be removed in V0.18. To use this command, start particld with -deprecatedrpc=accounts)");
        }
        throw JSONRPCError(RPC_METHOD_DEPRECATED, "listreceivedbyaccount is deprecated and will be removed in V0.18. To use this command, start particld with -deprecatedrpc=accounts.");
    }

    if (request.fHelp || request.params.size() > 3)
        throw std::runtime_error(
            "listreceivedbylabel ( minconf include_empty include_watchonly)\n"
            "\nList received transactions by label.\n"
            "\nArguments:\n"
            "1. minconf           (numeric, optional, default=1) The minimum number of confirmations before payments are included.\n"
            "2. include_empty     (bool, optional, default=false) Whether to include labels that haven't received any payments.\n"
            "3. include_watchonly (bool, optional, default=false) Whether to include watch-only addresses (see 'importaddress').\n"

            "\nResult:\n"
            "[\n"
            "  {\n"
            "    \"involvesWatchonly\" : true,   (bool) Only returned if imported addresses were involved in transaction\n"
            "    \"account\" : \"accountname\",  (string) DEPRECATED. Backwards compatible alias for label.\n"
            "    \"amount\" : x.xxx,             (numeric) The total amount received by addresses with this label\n"
            "    \"confirmations\" : n,          (numeric) The number of confirmations of the most recent transaction included\n"
            "    \"label\" : \"label\"           (string) The label of the receiving address. The default label is \"\".\n"
            "  }\n"
            "  ,...\n"
            "]\n"

            "\nExamples:\n"
            + HelpExampleCli("listreceivedbylabel", "")
            + HelpExampleCli("listreceivedbylabel", "6 true")
            + HelpExampleRpc("listreceivedbylabel", "6, true, true")
        );

    // Make sure the results are valid at least up to the most recent block
    // the user could have gotten from another RPC command prior to now
    pwallet->BlockUntilSyncedToCurrentChain();

    LOCK2(cs_main, pwallet->cs_wallet);

    return ListReceived(pwallet, request.params, true);
}

static void MaybePushAddress(UniValue & entry, const CTxDestination &dest)
{
    if (IsValidDestination(dest)) {
        entry.pushKV("address", EncodeDestination(dest));
    }
}

/**
 * List transactions based on the given criteria.
 *
 * @param  pwallet    The wallet.
 * @param  wtx        The wallet transaction.
 * @param  strAccount The account, if any, or "*" for all.
 * @param  nMinDepth  The minimum confirmation depth.
 * @param  fLong      Whether to include the JSON version of the transaction.
 * @param  ret        The UniValue into which the result is stored.
 * @param  filter     The "is mine" filter bool.
 */
static void ListTransactions(CWallet* const pwallet, const CWalletTx& wtx, const std::string& strAccount, int nMinDepth, bool fLong, UniValue& ret, const isminefilter& filter)
{
    CAmount nFee;
    std::string strSentAccount;
    std::list<COutputEntry> listReceived;
    std::list<COutputEntry> listSent;
    std::list<COutputEntry> listStaked;

    wtx.GetAmounts(listReceived, listSent, listStaked, nFee, strSentAccount, filter);

    bool fAllAccounts = (strAccount == std::string("*"));
    bool involvesWatchonly = wtx.IsFromMe(ISMINE_WATCH_ONLY);

    // Sent
    if ((!listSent.empty() || nFee != 0) && (fAllAccounts || strAccount == strSentAccount))
    {
        for (const COutputEntry& s : listSent)
        {
            UniValue entry(UniValue::VOBJ);
            if (involvesWatchonly || (s.ismine & ISMINE_WATCH_ONLY)) {
                entry.pushKV("involvesWatchonly", true);
            }
            if (IsDeprecatedRPCEnabled("accounts")) entry.pushKV("account", strSentAccount);
            MaybePushAddress(entry, s.destination);
            if (s.destStake.type() != typeid(CNoDestination))
                entry.pushKV("coldstake_address", CBitcoinAddress(s.destStake).ToString());
            entry.pushKV("category", "send");
            entry.pushKV("amount", ValueFromAmount(-s.amount));
            if (pwallet->mapAddressBook.count(s.destination)) {
                entry.pushKV("label", pwallet->mapAddressBook[s.destination].name);
            }
            entry.pushKV("vout", s.vout);
            entry.pushKV("fee", ValueFromAmount(-nFee));
            if (fLong)
                WalletTxToJSON(wtx, entry);
            else
            {
                std::string sNarrKey = strprintf("n%d", s.vout);
                mapValue_t::const_iterator mi = wtx.mapValue.find(sNarrKey);
                if (mi != wtx.mapValue.end() && !mi->second.empty())
                    entry.pushKV("narration", mi->second);
            };
            entry.pushKV("abandoned", wtx.isAbandoned());

            ret.push_back(entry);
        }
    }

    // Received
    if (listReceived.size() > 0 && wtx.GetDepthInMainChain() >= nMinDepth)
    {
        for (const COutputEntry &r : listReceived)
        {
            std::string account;
            if (pwallet->mapAddressBook.count(r.destination))
                account = pwallet->mapAddressBook[r.destination].name;

            if (fAllAccounts || (account == strAccount))
            {
                UniValue entry(UniValue::VOBJ);
                if (involvesWatchonly || (r.ismine & ISMINE_WATCH_ONLY)) {
                    entry.pushKV("involvesWatchonly", true);
                }
                if (IsDeprecatedRPCEnabled("accounts")) entry.pushKV("account", account);

                if (fParticlWallet
                    && r.destination.type() == typeid(CKeyID))
                {
                    CStealthAddress sx;
                    CKeyID idK = boost::get<CKeyID>(r.destination);
                    if (GetParticlWallet(pwallet)->GetStealthLinked(idK, sx))
                    {
                        entry.pushKV("stealth_address", sx.Encoded());
                    };
                };

                MaybePushAddress(entry, r.destination);
                if (r.destStake.type() != typeid(CNoDestination))
                    entry.pushKV("coldstake_address", CBitcoinAddress(r.destStake).ToString());
                if (wtx.IsCoinBase())
                {
                    if (wtx.GetDepthInMainChain() < 1)
                        entry.pushKV("category", "orphan");
                    else if (wtx.GetBlocksToMaturity() > 0)
                        entry.pushKV("category", "immature");
                    else
                    {
                        if (fParticlMode)
                            entry.pushKV("category", "coinbase");
                        else
                            entry.pushKV("category", "generate");
                    }
                }
                else
                {
                    entry.pushKV("category", "receive");
                }
                entry.pushKV("amount", ValueFromAmount(r.amount));
                if (pwallet->mapAddressBook.count(r.destination)) {
                    entry.pushKV("label", account);
                }
                entry.pushKV("vout", r.vout);
                if (fLong)
                    WalletTxToJSON(wtx, entry);
                else
                {
                    std::string sNarrKey = strprintf("n%d", r.vout);
                    mapValue_t::const_iterator mi = wtx.mapValue.find(sNarrKey);
                    if (mi != wtx.mapValue.end() && !mi->second.empty())
                        entry.pushKV("narration", mi->second);
                }
                ret.push_back(entry);
            };
        }
    };

    // Staked
    if (listStaked.size() > 0 && wtx.GetDepthInMainChain() >= nMinDepth)
    {
        for (const auto &s : listStaked)
        {
            UniValue entry(UniValue::VOBJ);
            if (involvesWatchonly || (s.ismine & ISMINE_WATCH_ONLY))
                entry.push_back(Pair("involvesWatchonly", true));
            //entry.push_back(Pair("account", strSentAccount));
            MaybePushAddress(entry, s.destination);
            if (s.destStake.type() != typeid(CNoDestination))
                entry.push_back(Pair("coldstake_address", CBitcoinAddress(s.destStake).ToString()));

            if (wtx.GetDepthInMainChain() < 1)
                entry.push_back(Pair("category", "orphaned_stake"));
            else
                entry.push_back(Pair("category", "stake"));

            entry.push_back(Pair("amount", ValueFromAmount(s.amount)));
            if (pwallet->mapAddressBook.count(s.destination))
                entry.push_back(Pair("label", pwallet->mapAddressBook[s.destination].name));
            entry.push_back(Pair("vout", s.vout));
            entry.push_back(Pair("reward", ValueFromAmount(-nFee)));
            if (fLong)
                WalletTxToJSON(wtx, entry);
            entry.push_back(Pair("abandoned", wtx.isAbandoned()));
            ret.push_back(entry);
        }
    };
}


static void ListRecord(CHDWallet *phdw, const uint256 &hash, const CTransactionRecord &rtx,
    const std::string &strAccount, int nMinDepth, bool fLong, UniValue &ret, const isminefilter &filter)
{
    bool fAllAccounts = (strAccount == std::string("*"));

    for (auto &r : rtx.vout)
    {
        if (r.nFlags & ORF_CHANGE)
            continue;

        if (!(r.nFlags & ORF_FROM) && !(r.nFlags & ORF_OWNED) && !(filter & ISMINE_WATCH_ONLY))
            continue;

        std::string account;
        CBitcoinAddress addr;
        CTxDestination dest;
        if (ExtractDestination(r.scriptPubKey, dest) && !r.scriptPubKey.IsUnspendable())
        {
            addr.Set(dest);

            std::map<CTxDestination, CAddressBookData>::iterator mai = phdw->mapAddressBook.find(dest);
            if (mai != phdw->mapAddressBook.end() && !mai->second.name.empty())
                account = mai->second.name;
        };

        if (!fAllAccounts && (account != strAccount))
            continue;

        UniValue entry(UniValue::VOBJ);
        if (r.nFlags & ORF_OWN_WATCH)
            entry.push_back(Pair("involvesWatchonly", true));
        entry.push_back(Pair("account", account));

        if (r.vPath.size() > 0)
        {
            if (r.vPath[0] == ORA_STEALTH)
            {
                if (r.vPath.size() < 5)
                {
                    LogPrintf("%s: Warning, malformed vPath.\n", __func__);
                } else
                {
                    uint32_t sidx;
                    memcpy(&sidx, &r.vPath[1], 4);
                    CStealthAddress sx;
                    if (phdw->GetStealthByIndex(sidx, sx))
                    {
                        entry.push_back(Pair("stealth_address", sx.Encoded()));
                    };
                };
            };
        } else
        {
            if (dest.type() == typeid(CKeyID))
            {
                CStealthAddress sx;
                CKeyID idK = boost::get<CKeyID>(dest);
                if (phdw->GetStealthLinked(idK, sx))
                {
                    entry.push_back(Pair("stealth_address", sx.Encoded()));
                };
            };
        };

        if (r.nFlags & ORF_LOCKED)
            entry.push_back(Pair("requires_unlock", "true"));

        if (dest.type() == typeid(CNoDestination))
            entry.push_back(Pair("address", "none"));
        else
            entry.push_back(Pair("address", addr.ToString()));

        std::string sCategory;
        if (r.nFlags & ORF_OWNED && r.nFlags & ORF_FROM)
        {
            // sent to self
            //continue;
            sCategory = "receive";
        } else
        if (r.nFlags & ORF_OWN_ANY)
        {
            sCategory = "receive";
        } else
        if (r.nFlags & ORF_FROM)
        {
            sCategory = "send";
        }

        entry.push_back(Pair("category", sCategory));
        entry.push_back(Pair("type", r.nType == OUTPUT_STANDARD ? "standard"
                : r.nType == OUTPUT_CT ? "blind" : r.nType == OUTPUT_RINGCT ? "anon" : "unknown"));

        if (r.nFlags & ORF_OWNED && r.nFlags & ORF_FROM)
            entry.push_back(Pair("fromself", "true"));

        entry.push_back(Pair("amount", ValueFromAmount(r.nValue * ((r.nFlags & ORF_OWN_ANY) ? 1 : -1))));

        if (r.nFlags & ORF_FROM)
            entry.push_back(Pair("fee", ValueFromAmount(-rtx.nFee)));

        entry.push_back(Pair("vout", r.n));

        int confirms = phdw->GetDepthInMainChain(rtx.blockHash);
        entry.push_back(Pair("confirmations", confirms));
        if (confirms > 0)
        {
            entry.push_back(Pair("blockhash", rtx.blockHash.GetHex()));
            entry.push_back(Pair("blockindex", rtx.nIndex));
            entry.push_back(Pair("blocktime", mapBlockIndex[rtx.blockHash]->GetBlockTime()));
        } else
        {
            entry.push_back(Pair("trusted", phdw->IsTrusted(hash, rtx.blockHash)));
        };

        entry.push_back(Pair("txid", hash.ToString()));

        UniValue conflicts(UniValue::VARR);
        std::set<uint256> setconflicts = phdw->GetConflicts(hash);
        setconflicts.erase(hash);
        for(const auto &conflict : setconflicts)
            conflicts.push_back(conflict.GetHex());
        entry.push_back(Pair("walletconflicts", conflicts));

        PushTime(entry, "time", rtx.nTimeReceived);

        if (!r.sNarration.empty())
            entry.push_back(Pair("narration", r.sNarration));

        if (r.nFlags & ORF_FROM)
            entry.push_back(Pair("abandoned", rtx.IsAbandoned()));

        ret.push_back(entry);
    };
};

static void AcentryToJSON(const CAccountingEntry& acentry, const std::string& strAccount, UniValue& ret)
{
    bool fAllAccounts = (strAccount == std::string("*"));

    if (fAllAccounts || acentry.strAccount == strAccount)
    {
        UniValue entry(UniValue::VOBJ);
        entry.pushKV("account", acentry.strAccount);
        entry.pushKV("category", "move");
        entry.pushKV("time", acentry.nTime);
        entry.pushKV("amount", ValueFromAmount(acentry.nCreditDebit));
        if (IsDeprecatedRPCEnabled("accounts")) entry.pushKV("otheraccount", acentry.strOtherAccount);
        entry.pushKV("comment", acentry.strComment);
        ret.push_back(entry);
    }
}

UniValue listtransactions(const JSONRPCRequest& request)
{
    std::shared_ptr<CWallet> const wallet = GetWalletForJSONRPCRequest(request);
    CWallet* const pwallet = wallet.get();

    if (!EnsureWalletIsAvailable(pwallet, request.fHelp)) {
        return NullUniValue;
    }

    std::string help_text {};
    if (!IsDeprecatedRPCEnabled("accounts")) {
        help_text = "listtransactions (dummy count skip include_watchonly)\n"
            "\nReturns up to 'count' most recent transactions skipping the first 'from' transactions for account 'account'.\n"
            "Note that the \"account\" argument and \"otheraccount\" return value have been removed in V0.17. To use this RPC with an \"account\" argument, restart\n"
            "particld with -deprecatedrpc=accounts\n"
            "\nArguments:\n"
            "1. \"dummy\"    (string, optional) If set, should be \"*\" for backwards compatibility.\n"
            "2. count          (numeric, optional, default=10) The number of transactions to return\n"
            "3. skip           (numeric, optional, default=0) The number of transactions to skip\n"
            "4. include_watchonly (bool, optional, default=false) Include transactions to watch-only addresses (see 'importaddress')\n"
            "\nResult:\n"
            "[\n"
            "  {\n"
            "    \"address\":\"address\",    (string) The bitcoin address of the transaction.\n"
            "    \"category\":\"send|receive\", (string) The transaction category.\n"
            "    \"amount\": x.xxx,          (numeric) The amount in " + CURRENCY_UNIT + ". This is negative for the 'send' category, and is positive\n"
            "                                        for the 'receive' category,\n"
            "    \"label\": \"label\",       (string) A comment for the address/transaction, if any\n"
            "    \"vout\": n,                (numeric) the vout value\n"
            "    \"fee\": x.xxx,             (numeric) The amount of the fee in " + CURRENCY_UNIT + ". This is negative and only available for the \n"
            "                                         'send' category of transactions.\n"
            "    \"confirmations\": n,       (numeric) The number of confirmations for the transaction. Negative confirmations indicate the\n"
            "                                         transaction conflicts with the block chain\n"
            "    \"trusted\": xxx,           (bool) Whether we consider the outputs of this unconfirmed transaction safe to spend.\n"
            "    \"blockhash\": \"hashvalue\", (string) The block hash containing the transaction.\n"
            "    \"blockindex\": n,          (numeric) The index of the transaction in the block that includes it.\n"
            "    \"blocktime\": xxx,         (numeric) The block time in seconds since epoch (1 Jan 1970 GMT).\n"
            "    \"txid\": \"transactionid\", (string) The transaction id.\n"
            "    \"time\": xxx,              (numeric) The transaction time in seconds since epoch (midnight Jan 1 1970 GMT).\n"
            "    \"timereceived\": xxx,      (numeric) The time received in seconds since epoch (midnight Jan 1 1970 GMT).\n"
            "    \"comment\": \"...\",       (string) If a comment is associated with the transaction.\n"
            "    \"bip125-replaceable\": \"yes|no|unknown\",  (string) Whether this transaction could be replaced due to BIP125 (replace-by-fee);\n"
            "                                                     may be unknown for unconfirmed transactions not in the mempool\n"
            "    \"abandoned\": xxx          (bool) 'true' if the transaction has been abandoned (inputs are respendable). Only available for the \n"
            "                                         'send' category of transactions.\n"
            "  }\n"
            "]\n"

            "\nExamples:\n"
            "\nList the most recent 10 transactions in the systems\n"
            + HelpExampleCli("listtransactions", "") +
            "\nList transactions 100 to 120\n"
            + HelpExampleCli("listtransactions", "\"*\" 20 100") +
            "\nAs a json rpc call\n"
            + HelpExampleRpc("listtransactions", "\"*\", 20, 100");
    } else {
        help_text = "listtransactions ( \"account\" count skip include_watchonly)\n"
            "\nReturns up to 'count' most recent transactions skipping the first 'from' transactions for account 'account'.\n"
            "\nArguments:\n"
            "1. \"account\"    (string, optional) DEPRECATED. This argument will be removed in V0.18. The account name. Should be \"*\".\n"
            "2. count          (numeric, optional, default=10) The number of transactions to return\n"
            "3. skip           (numeric, optional, default=0) The number of transactions to skip\n"
            "4. include_watchonly (bool, optional, default=false) Include transactions to watch-only addresses (see 'importaddress')\n"
            "                       Coldstake transactions are classed as watch-only.\n"
            "\nResult:\n"
            "[\n"
            "  {\n"
            "    \"account\":\"accountname\",       (string) DEPRECATED. This field will be removed in V0.18. The account name associated with the transaction. \n"
            "                                                It will be \"\" for the default account.\n"
            "    \"address\":\"address\",           (string) The particl address of the transaction. Not present for \n"
            "                                                move transactions (category = move).\n"
            "    \"category\":\"send|receive|move|coinbase|stake|orphaned_stake\", \n"
            "                                       (string) The transaction category. 'move' is a local (off blockchain)\n"
            "                                                transaction between accounts, and not associated with an address,\n"
            "                                                transaction id or block. 'send' and 'receive' transactions are \n"
            "                                                associated with an address, transaction id and block details\n"
            "                                                'orphaned_stake' transactions are failed stake attempts.\n"
            "    \"amount\": x.xxx,          (numeric) The amount in " + CURRENCY_UNIT + ". This is negative for the 'send' category, and for the\n"
            "                                         'move' category for moves outbound. It is positive for the 'receive' category,\n"
            "                                         and for the 'move' category for inbound funds.\n"
            "    \"label\": \"label\",       (string) A comment for the address/transaction, if any\n"
            "    \"vout\": n,                (numeric) the vout value\n"
            "    \"fee\": x.xxx,             (numeric) The amount of the fee in " + CURRENCY_UNIT + ". This is negative and only available for the \n"
            "                                         'send' category of transactions.\n"
            "    \"confirmations\": n,       (numeric) The number of confirmations for the transaction. Available for 'send' and \n"
            "                                         'receive' category of transactions. Negative confirmations indicate the\n"
            "                                         transaction conflicts with the block chain\n"
            "    \"trusted\": true|false,      (bool) Whether we consider the outputs of this unconfirmed transaction safe to spend.\n"
            "    \"blockhash\": \"hashvalue\", (string) The block hash containing the transaction. Available for 'send' and 'receive'\n"
            "                                          category of transactions.\n"
            "    \"blockindex\": n,          (numeric) The index of the transaction in the block that includes it. Available for 'send' and 'receive'\n"
            "                                          category of transactions.\n"
            "    \"blocktime\": xxx,         (numeric) The block time in seconds since epoch (midnight 1 Jan 1970 GMT).\n"
            "    \"txid\": \"transactionid\", (string) The transaction id. Available for 'send' and 'receive' category of transactions.\n"
            "    \"time\": xxx,              (numeric) The transaction time in seconds since epoch (midnight Jan 1 1970 GMT).\n"
            "    \"timereceived\": xxx,      (numeric) The time received in seconds since epoch (midnight Jan 1 1970 GMT). Available \n"
            "                                          for 'send' and 'receive' category of transactions.\n"
            "    \"comment\": \"...\",       (string) If a comment is associated with the transaction.\n"
            "    \"otheraccount\": \"accountname\",  (string) DEPRECATED. This field will be removed in V0.18. For the 'move' category of transactions, the account the funds came \n"
            "                                          from (for receiving funds, positive amounts), or went to (for sending funds,\n"
            "                                          negative amounts).\n"
            "    \"bip125_replaceable\": \"yes|no|unknown\",  (string) Whether this transaction could be replaced due to BIP125 (replace-by-fee);\n"
            "                                                     may be unknown for unconfirmed transactions not in the mempool\n"
            "    \"abandoned\": true|false    (bool) 'true' if the transaction has been abandoned (inputs are respendable). Only available for the \n"
            "                                         'send' category of transactions.\n"
            "  }\n"
            "]\n"

            "\nExamples:\n"
            "\nList the most recent 10 transactions in the systems\n"
            + HelpExampleCli("listtransactions", "") +
            "\nList transactions 100 to 120\n"
            + HelpExampleCli("listtransactions", "\"*\" 20 100") +
            "\nAs a json rpc call\n"
            + HelpExampleRpc("listtransactions", "\"*\", 20, 100");
    }
    if (request.fHelp || request.params.size() > 4) throw std::runtime_error(help_text);

    // Make sure the results are valid at least up to the most recent block
    // the user could have gotten from another RPC command prior to now
    pwallet->BlockUntilSyncedToCurrentChain();

    std::string strAccount = "*";
    if (!request.params[0].isNull()) {
        strAccount = request.params[0].get_str();
        if (!IsDeprecatedRPCEnabled("accounts") && strAccount != "*") {
            throw JSONRPCError(RPC_INVALID_PARAMETER, "Dummy value must be set to \"*\"");
        }
    }
    int nCount = 10;
    if (!request.params[1].isNull())
        nCount = request.params[1].get_int();
    int nFrom = 0;
    if (!request.params[2].isNull())
        nFrom = request.params[2].get_int();
    isminefilter filter = ISMINE_SPENDABLE;
    if(!request.params[3].isNull())
        if(request.params[3].get_bool())
            filter = filter | ISMINE_WATCH_ONLY;

    if (nCount < 0)
        throw JSONRPCError(RPC_INVALID_PARAMETER, "Negative count");
    if (nFrom < 0)
        throw JSONRPCError(RPC_INVALID_PARAMETER, "Negative from");


    // NOTE: nFrom and nCount seem to apply to the individual json entries, not the txn
    //  a txn producing 2 entries will output only 1 entry if nCount is 1
    // TODO: Change to count on unique txids?

    UniValue ret(UniValue::VARR);
    UniValue retReversed(UniValue::VARR);

    {
        LOCK2(cs_main, pwallet->cs_wallet);
        const CWallet::TxItems &txOrdered = pwallet->wtxOrdered;

        // iterate backwards until we have nCount items to return:
        for (CWallet::TxItems::const_reverse_iterator it = txOrdered.rbegin(); it != txOrdered.rend(); ++it)
        {
            CWalletTx *const pwtx = (*it).second.first;
            if (pwtx != nullptr)
                ListTransactions(pwallet, *pwtx, strAccount, 0, true, retReversed, filter);
            if (IsDeprecatedRPCEnabled("accounts")) {
                CAccountingEntry *const pacentry = (*it).second.second;
                if (pacentry != nullptr) AcentryToJSON(*pacentry, strAccount, ret);
            }

            if ((int)retReversed.size() >= nCount + nFrom)
                break;
        };
    }
    // ret is newest to oldest

    // TODO: neater to add reverse to Univalue?
    for (size_t i = retReversed.size(); i-- > 0; )
    {
        ret.push_back(retReversed[i]);
    };

    if (IsParticlWallet(pwallet))
    {
        LOCK2(cs_main, pwallet->cs_wallet);

        CHDWallet *phdw = GetParticlWallet(pwallet);
        const RtxOrdered_t &txOrdered = phdw->rtxOrdered;

        // TODO: Combine finding and inserting into ret loops

        UniValue retRecords(UniValue::VARR);
        for (RtxOrdered_t::const_reverse_iterator it = txOrdered.rbegin(); it != txOrdered.rend(); ++it)
        {
            ListRecord(phdw, it->second->first, it->second->second, strAccount, 0, true, retRecords, filter);
            if ((int)retRecords.size() >= nCount + nFrom)
                break;
        };

        size_t nSearchStart = 0;
        for (size_t i = retRecords.size(); i-- > 0; )
        {
            int64_t nInsertTime = find_value(retRecords[i], "time").get_int64();
            bool fFound = false;
            for (size_t k = nSearchStart; k < ret.size(); k++)
            {
                nSearchStart = k;
                int64_t nTime = find_value(ret[k], "time").get_int64();
                if (nTime > nInsertTime)
                {
                    ret.insert(k, retRecords[i]);
                    fFound = true;
                    break;
                };
            };

            if (!fFound)
                ret.push_back(retRecords[i]);
        };

        if (nFrom > 0 && ret.size() > 0)
            ret.erase(std::max((size_t)0, ret.size() - nFrom), ret.size());

        if (ret.size() > (size_t)nCount)
            ret.erase(0, ret.size() - nCount);
    };

    return ret;
}

static UniValue listaccounts(const JSONRPCRequest& request)
{
    std::shared_ptr<CWallet> const wallet = GetWalletForJSONRPCRequest(request);
    CWallet* const pwallet = wallet.get();

    if (!EnsureWalletIsAvailable(pwallet, request.fHelp)) {
        return NullUniValue;
    }

    if (!IsDeprecatedRPCEnabled("accounts")) {
        if (request.fHelp) {
            throw std::runtime_error("listaccounts (Deprecated, will be removed in V0.18. To use this command, start particld with -deprecatedrpc=accounts)");
        }
        throw JSONRPCError(RPC_METHOD_DEPRECATED, "listaccounts is deprecated and will be removed in V0.18. To use this command, start particld with -deprecatedrpc=accounts.");
    }

    if (request.fHelp || request.params.size() > 2)
        throw std::runtime_error(
            "listaccounts ( minconf include_watchonly)\n"
            "\nDEPRECATED. Returns Object that has account names as keys, account balances as values.\n"
            "\nArguments:\n"
            "1. minconf             (numeric, optional, default=1) Only include transactions with at least this many confirmations\n"
            "2. include_watchonly   (bool, optional, default=false) Include balances in watch-only addresses (see 'importaddress')\n"
            "\nResult:\n"
            "{                      (json object where keys are account names, and values are numeric balances\n"
            "  \"account\": x.xxx,  (numeric) The property name is the account name, and the value is the total balance for the account.\n"
            "  ...\n"
            "}\n"
            "\nExamples:\n"
            "\nList account balances where there is at least 1 confirmation\n"
            + HelpExampleCli("listaccounts", "") +
            "\nList account balances including zero confirmation transactions\n"
            + HelpExampleCli("listaccounts", "0") +
            "\nList account balances for 6 or more confirmations\n"
            + HelpExampleCli("listaccounts", "6") +
            "\nAs json rpc call\n"
            + HelpExampleRpc("listaccounts", "6")
        );

    // Make sure the results are valid at least up to the most recent block
    // the user could have gotten from another RPC command prior to now
    pwallet->BlockUntilSyncedToCurrentChain();

    LOCK2(cs_main, pwallet->cs_wallet);

    int nMinDepth = 1;
    if (!request.params[0].isNull())
        nMinDepth = request.params[0].get_int();
    isminefilter includeWatchonly = ISMINE_SPENDABLE;
    if(!request.params[1].isNull())
        if(request.params[1].get_bool())
            includeWatchonly = includeWatchonly | ISMINE_WATCH_ONLY;

    std::map<std::string, CAmount> mapAccountBalances;
    for (const std::pair<const CTxDestination, CAddressBookData>& entry : pwallet->mapAddressBook) {
        if (IsMine(*pwallet, entry.first) & includeWatchonly) {  // This address belongs to me
            mapAccountBalances[entry.second.name] = 0;
        }
    }

    for (const std::pair<const uint256, CWalletTx>& pairWtx : pwallet->mapWallet) {
        const CWalletTx& wtx = pairWtx.second;
        CAmount nFee;
        std::string strSentAccount;
        std::list<COutputEntry> listReceived;
        std::list<COutputEntry> listSent;
        std::list<COutputEntry> listStaked;
        int nDepth = wtx.GetDepthInMainChain();
        if (wtx.GetBlocksToMaturity() > 0 || nDepth < 0)
            continue;
        wtx.GetAmounts(listReceived, listSent, listStaked, nFee, strSentAccount, includeWatchonly);
        mapAccountBalances[strSentAccount] -= nFee;
        for (const COutputEntry& s : listSent)
            mapAccountBalances[strSentAccount] -= s.amount;
        if (nDepth >= nMinDepth)
        {
            for (const COutputEntry& r : listReceived)
                if (pwallet->mapAddressBook.count(r.destination)) {
                    mapAccountBalances[pwallet->mapAddressBook[r.destination].name] += r.amount;
                }
                else
                    mapAccountBalances[""] += r.amount;
        }
    }

    const std::list<CAccountingEntry>& acentries = pwallet->laccentries;
    for (const CAccountingEntry& entry : acentries)
        mapAccountBalances[entry.strAccount] += entry.nCreditDebit;

    UniValue ret(UniValue::VOBJ);
    for (const std::pair<const std::string, CAmount>& accountBalance : mapAccountBalances) {
        ret.pushKV(accountBalance.first, ValueFromAmount(accountBalance.second));
    }
    return ret;
}

static UniValue listsinceblock(const JSONRPCRequest& request)
{
    std::shared_ptr<CWallet> const wallet = GetWalletForJSONRPCRequest(request);
    CWallet* const pwallet = wallet.get();

    if (!EnsureWalletIsAvailable(pwallet, request.fHelp)) {
        return NullUniValue;
    }

    if (request.fHelp || request.params.size() > 4)
        throw std::runtime_error(
            "listsinceblock ( \"blockhash\" target_confirmations include_watchonly include_removed )\n"
            "\nGet all transactions in blocks since block [blockhash], or all transactions if omitted.\n"
            "If \"blockhash\" is no longer a part of the main chain, transactions from the fork point onward are included.\n"
            "Additionally, if include_removed is set, transactions affecting the wallet which were removed are returned in the \"removed\" array.\n"
            "\nArguments:\n"
            "1. \"blockhash\"            (string, optional) The block hash to list transactions since\n"
            "2. target_confirmations:    (numeric, optional, default=1) Return the nth block hash from the main chain. e.g. 1 would mean the best block hash. Note: this is not used as a filter, but only affects [lastblock] in the return value\n"
            "3. include_watchonly:       (bool, optional, default=false) Include transactions to watch-only addresses (see 'importaddress')\n"
            "4. include_removed:         (bool, optional, default=true) Show transactions that were removed due to a reorg in the \"removed\" array\n"
            "                                                           (not guaranteed to work on pruned nodes)\n"
            "\nResult:\n"
            "{\n"
            "  \"transactions\": [\n"
            "    \"account\":\"accountname\",       (string) DEPRECATED. This field will be removed in V0.18. To see this deprecated field, start particld with -deprecatedrpc=accounts. The account name associated with the transaction. Will be \"\" for the default account.\n"
            "    \"address\":\"address\",    (string) The particl address of the transaction. Not present for move transactions (category = move).\n"
            "    \"category\":\"send|receive\",     (string) The transaction category. 'send' has negative amounts, 'receive' has positive amounts.\n"
            "    \"amount\": x.xxx,          (numeric) The amount in " + CURRENCY_UNIT + ". This is negative for the 'send' category, and for the 'move' category for moves \n"
            "                                          outbound. It is positive for the 'receive' category, and for the 'move' category for inbound funds.\n"
            "    \"vout\" : n,               (numeric) the vout value\n"
            "    \"fee\": x.xxx,             (numeric) The amount of the fee in " + CURRENCY_UNIT + ". This is negative and only available for the 'send' category of transactions.\n"
            "    \"confirmations\": n,       (numeric) The number of confirmations for the transaction. Available for 'send' and 'receive' category of transactions.\n"
            "                                          When it's < 0, it means the transaction conflicted that many blocks ago.\n"
            "    \"blockhash\": \"hashvalue\",     (string) The block hash containing the transaction. Available for 'send' and 'receive' category of transactions.\n"
            "    \"blockindex\": n,          (numeric) The index of the transaction in the block that includes it. Available for 'send' and 'receive' category of transactions.\n"
            "    \"blocktime\": xxx,         (numeric) The block time in seconds since epoch (midnight 1 Jan 1970 GMT).\n"
            "    \"txid\": \"transactionid\",  (string) The transaction id. Available for 'send' and 'receive' category of transactions.\n"
            "    \"time\": xxx,              (numeric) The transaction time in seconds since epoch (midnight Jan 1 1970 GMT).\n"
            "    \"timereceived\": xxx,      (numeric) The time received in seconds since epoch (midnight Jan 1 1970 GMT). Available for 'send' and 'receive' category of transactions.\n"
            "    \"bip125_replaceable\": \"yes|no|unknown\",  (string) Whether this transaction could be replaced due to BIP125 (replace-by-fee);\n"
            "                                                   may be unknown for unconfirmed transactions not in the mempool\n"
            "    \"abandoned\": true|false,  (bool) 'true' if the transaction has been abandoned (inputs are respendable). Only available for the 'send' category of transactions.\n"
            "    \"comment\": \"...\",       (string) If a comment is associated with the transaction.\n"
            "    \"label\" : \"label\"       (string) A comment for the address/transaction, if any\n"
            "    \"to\": \"...\",            (string) If a comment to is associated with the transaction.\n"
            "  ],\n"
            "  \"removed\": [\n"
            "    <structure is the same as \"transactions\" above, only present if include_removed=true>\n"
            "    Note: transactions that were re-added in the active chain will appear as-is in this array, and may thus have a positive confirmation count.\n"
            "  ],\n"
            "  \"lastblock\": \"lastblockhash\"     (string) The hash of the block (target_confirmations-1) from the best block on the main chain. This is typically used to feed back into listsinceblock the next time you call it. So you would generally use a target_confirmations of say 6, so you will be continually re-notified of transactions until they've reached 6 confirmations plus any new ones\n"
            "}\n"
            "\nExamples:\n"
            + HelpExampleCli("listsinceblock", "")
            + HelpExampleCli("listsinceblock", "\"000000000000000bacf66f7497b7dc45ef753ee9a7d38571037cdb1a57f663ad\" 6")
            + HelpExampleRpc("listsinceblock", "\"000000000000000bacf66f7497b7dc45ef753ee9a7d38571037cdb1a57f663ad\", 6")
        );

    // Make sure the results are valid at least up to the most recent block
    // the user could have gotten from another RPC command prior to now
    pwallet->BlockUntilSyncedToCurrentChain();

    LOCK2(cs_main, pwallet->cs_wallet);

    const CBlockIndex* pindex = nullptr;    // Block index of the specified block or the common ancestor, if the block provided was in a deactivated chain.
    const CBlockIndex* paltindex = nullptr; // Block index of the specified block, even if it's in a deactivated chain.
    int target_confirms = 1;
    isminefilter filter = ISMINE_SPENDABLE;

    if (!request.params[0].isNull() && !request.params[0].get_str().empty()) {
        uint256 blockId;

        blockId.SetHex(request.params[0].get_str());
        paltindex = pindex = LookupBlockIndex(blockId);
        if (!pindex) {
            throw JSONRPCError(RPC_INVALID_ADDRESS_OR_KEY, "Block not found");
        }
        if (chainActive[pindex->nHeight] != pindex) {
            // the block being asked for is a part of a deactivated chain;
            // we don't want to depend on its perceived height in the block
            // chain, we want to instead use the last common ancestor
            pindex = chainActive.FindFork(pindex);
        }
    }

    if (!request.params[1].isNull()) {
        target_confirms = request.params[1].get_int();

        if (target_confirms < 1) {
            throw JSONRPCError(RPC_INVALID_PARAMETER, "Invalid parameter");
        }
    }

    if (!request.params[2].isNull() && request.params[2].get_bool()) {
        filter = filter | ISMINE_WATCH_ONLY;
    }

    bool include_removed = (request.params[3].isNull() || request.params[3].get_bool());

    int depth = pindex ? (1 + chainActive.Height() - pindex->nHeight) : -1;

    UniValue transactions(UniValue::VARR);

    for (const std::pair<const uint256, CWalletTx>& pairWtx : pwallet->mapWallet) {
        CWalletTx tx = pairWtx.second;

        if (depth == -1 || tx.GetDepthInMainChain() < depth) {
            ListTransactions(pwallet, tx, "*", 0, true, transactions, filter);
        }
    }

    if (IsParticlWallet(pwallet))
    {
        CHDWallet *phdw = GetParticlWallet(pwallet);

        for (const auto &ri : phdw->mapRecords)
        {
            const uint256 &txhash = ri.first;
            const CTransactionRecord &rtx = ri.second;
            if (depth == -1 || phdw->GetDepthInMainChain(rtx.blockHash, rtx.nIndex) < depth) {
                ListRecord(phdw, txhash, rtx, "*", 0, true, transactions, filter);
            };
        };
    };


    // when a reorg'd block is requested, we also list any relevant transactions
    // in the blocks of the chain that was detached
    UniValue removed(UniValue::VARR);
    while (include_removed && paltindex && paltindex != pindex) {
        CBlock block;
        if (!ReadBlockFromDisk(block, paltindex, Params().GetConsensus())) {
            throw JSONRPCError(RPC_INTERNAL_ERROR, "Can't read block from disk");
        }
        for (const CTransactionRef& tx : block.vtx) {
            auto it = pwallet->mapWallet.find(tx->GetHash());
            if (it != pwallet->mapWallet.end()) {
                // We want all transactions regardless of confirmation count to appear here,
                // even negative confirmation ones, hence the big negative.
                ListTransactions(pwallet, it->second, "*", -100000000, true, removed, filter);
            } else
            if (IsParticlWallet(pwallet)) {
                CHDWallet *phdw = GetParticlWallet(pwallet);
                const uint256 &txhash = tx->GetHash();
                MapRecords_t::const_iterator mri = phdw->mapRecords.find(txhash);
                if (mri != phdw->mapRecords.end()) {
                    const CTransactionRecord &rtx = mri->second;
                    ListRecord(phdw, txhash, rtx, "*", -100000000, true, removed, filter);
                };
            };
        }
        paltindex = paltindex->pprev;
    }

    CBlockIndex *pblockLast = chainActive[chainActive.Height() + 1 - target_confirms];
    uint256 lastblock = pblockLast ? pblockLast->GetBlockHash() : uint256();

    UniValue ret(UniValue::VOBJ);
    ret.pushKV("transactions", transactions);
    if (include_removed) ret.pushKV("removed", removed);
    ret.pushKV("lastblock", lastblock.GetHex());

    return ret;
}

UniValue gettransaction(const JSONRPCRequest& request)
{
    std::shared_ptr<CWallet> const wallet = GetWalletForJSONRPCRequest(request);
    CWallet* const pwallet = wallet.get();

    if (!EnsureWalletIsAvailable(pwallet, request.fHelp)) {
        return NullUniValue;
    }

    if (request.fHelp || request.params.size() < 1 || request.params.size() > 2)
        throw std::runtime_error(
            "gettransaction \"txid\" ( include_watchonly )\n"
            "\nGet detailed information about in-wallet transaction <txid>\n"
            "\nArguments:\n"
            "1. \"txid\"                  (string, required) The transaction id\n"
            "2. include_watchonly         (bool, optional, default=false) Whether to include watch-only addresses in balance calculation and details[]\n"
            "\nResult:\n"
            "{\n"
            "  \"amount\" : x.xxx,        (numeric) The transaction amount in " + CURRENCY_UNIT + "\n"
            "  \"fee\": x.xxx,            (numeric) The amount of the fee in " + CURRENCY_UNIT + ". This is negative and only available for the \n"
            "                              'send' category of transactions.\n"
            "  \"confirmations\" : n,     (numeric) The number of confirmations\n"
            "  \"blockhash\" : \"hash\",  (string) The block hash\n"
            "  \"blockindex\" : xx,       (numeric) The index of the transaction in the block that includes it\n"
            "  \"blocktime\" : ttt,       (numeric) The time in seconds since epoch (midnight 1 Jan 1970 GMT)\n"
            "  \"txid\" : \"transactionid\",   (string) The transaction id.\n"
            "  \"time\" : ttt,            (numeric) The transaction time in seconds since epoch (midnight 1 Jan 1970 GMT)\n"
            "  \"timereceived\" : ttt,    (numeric) The time received in seconds since epoch (midnight 1 Jan 1970 GMT)\n"
            "  \"bip125_replaceable\": \"yes|no|unknown\",  (string) Whether this transaction could be replaced due to BIP125 (replace-by-fee);\n"
            "                                                   may be unknown for unconfirmed transactions not in the mempool\n"
            "  \"details\" : [\n"
            "    {\n"
            "      \"account\" : \"accountname\",      (string) DEPRECATED. This field will be removed in a V0.18. To see this deprecated field, start particld with -deprecatedrpc=accounts. The account name involved in the transaction, can be \"\" for the default account.\n"
            "      \"address\" : \"address\",          (string) The particl address involved in the transaction\n"
            "      \"category\" : \"send|receive\",    (string) The category, either 'send' or 'receive'\n"
            "      \"amount\" : x.xxx,                 (numeric) The amount in " + CURRENCY_UNIT + "\n"
            "      \"label\" : \"label\",              (string) A comment for the address/transaction, if any\n"
            "      \"vout\" : n,                       (numeric) the vout value\n"
            "      \"fee\": x.xxx,                     (numeric) The amount of the fee in " + CURRENCY_UNIT + ". This is negative and only available for the \n"
            "                                           'send' category of transactions.\n"
            "      \"abandoned\": true|false           (bool) 'true' if the transaction has been abandoned (inputs are respendable). Only available for the \n"
            "                                           'send' category of transactions.\n"
            "    }\n"
            "    ,...\n"
            "  ],\n"
            "  \"hex\" : \"data\"         (string) Raw data for transaction\n"
            "}\n"

            "\nExamples:\n"
            + HelpExampleCli("gettransaction", "\"1075db55d416d3ca199f55b6084e2115b9345e16c5cf302fc80e9d5fbf5d48d\"")
            + HelpExampleCli("gettransaction", "\"1075db55d416d3ca199f55b6084e2115b9345e16c5cf302fc80e9d5fbf5d48d\" true")
            + HelpExampleRpc("gettransaction", "\"1075db55d416d3ca199f55b6084e2115b9345e16c5cf302fc80e9d5fbf5d48d\"")
        );

    // Make sure the results are valid at least up to the most recent block
    // the user could have gotten from another RPC command prior to now
    if (!request.fSkipBlock)
        pwallet->BlockUntilSyncedToCurrentChain();

    LOCK2(cs_main, pwallet->cs_wallet);

    uint256 hash;
    hash.SetHex(request.params[0].get_str());

    isminefilter filter = ISMINE_SPENDABLE;
    if(!request.params[1].isNull())
        if(request.params[1].get_bool())
            filter = filter | ISMINE_WATCH_ONLY;

    UniValue entry(UniValue::VOBJ);
    auto it = pwallet->mapWallet.find(hash);
    if (it == pwallet->mapWallet.end()) {
        if (IsParticlWallet(pwallet))
        {
            CHDWallet *phdw = GetParticlWallet(pwallet);
            MapRecords_t::const_iterator mri = phdw->mapRecords.find(hash);

            if (mri != phdw->mapRecords.end())
            {
                const CTransactionRecord &rtx = mri->second;
                RecordTxToJSON(phdw, mri->first, rtx, entry);

                UniValue details(UniValue::VARR);
                ListRecord(phdw, hash, rtx, "*", 0, false, details, filter);
                entry.push_back(Pair("details", details));

                CStoredTransaction stx;
                if (CHDWalletDB(phdw->GetDBHandle()).ReadStoredTx(hash, stx)) // TODO: cache / use mapTempWallet
                {
                    std::string strHex = EncodeHexTx(*(stx.tx.get()), RPCSerializationFlags());
                    entry.push_back(Pair("hex", strHex));
                };

                return entry;
            };
        };

        throw JSONRPCError(RPC_INVALID_ADDRESS_OR_KEY, "Invalid or non-wallet transaction id");
    }
    const CWalletTx& wtx = it->second;

    CAmount nCredit = wtx.GetCredit(filter);
    CAmount nDebit = wtx.GetDebit(filter);
    CAmount nNet = nCredit - nDebit;
    CAmount nFee = (wtx.IsFromMe(filter) ? wtx.tx->GetValueOut() - nDebit : 0);

    entry.pushKV("amount", ValueFromAmount(nNet - nFee));
    if (wtx.IsFromMe(filter))
        entry.pushKV("fee", ValueFromAmount(nFee));

    WalletTxToJSON(wtx, entry);

    UniValue details(UniValue::VARR);
    ListTransactions(pwallet, wtx, "*", 0, false, details, filter);
    entry.pushKV("details", details);

    std::string strHex = EncodeHexTx(*wtx.tx, RPCSerializationFlags());
    entry.pushKV("hex", strHex);

    return entry;
}

static UniValue abandontransaction(const JSONRPCRequest& request)
{
    std::shared_ptr<CWallet> const wallet = GetWalletForJSONRPCRequest(request);
    CWallet* const pwallet = wallet.get();

    if (!EnsureWalletIsAvailable(pwallet, request.fHelp)) {
        return NullUniValue;
    }

    if (request.fHelp || request.params.size() != 1) {
        throw std::runtime_error(
            "abandontransaction \"txid\"\n"
            "\nMark in-wallet transaction <txid> as abandoned\n"
            "This will mark this transaction and all its in-wallet descendants as abandoned which will allow\n"
            "for their inputs to be re-spent.  It can be used to replace \"stuck\" or evicted transactions.\n"
            "It only works on transactions which are not included in a block and are not currently in the mempool.\n"
            "It has no effect on transactions which are already abandoned.\n"
            "\nArguments:\n"
            "1. \"txid\"    (string, required) The transaction id\n"
            "\nResult:\n"
            "\nExamples:\n"
            + HelpExampleCli("abandontransaction", "\"1075db55d416d3ca199f55b6084e2115b9345e16c5cf302fc80e9d5fbf5d48d\"")
            + HelpExampleRpc("abandontransaction", "\"1075db55d416d3ca199f55b6084e2115b9345e16c5cf302fc80e9d5fbf5d48d\"")
        );
    }

    // Make sure the results are valid at least up to the most recent block
    // the user could have gotten from another RPC command prior to now
    pwallet->BlockUntilSyncedToCurrentChain();

    LOCK2(cs_main, pwallet->cs_wallet);

    uint256 hash;
    hash.SetHex(request.params[0].get_str());

    if (!pwallet->mapWallet.count(hash))
    {
        if (!IsParticlWallet(pwallet) || !GetParticlWallet(pwallet)->HaveTransaction(hash))
            throw JSONRPCError(RPC_INVALID_ADDRESS_OR_KEY, "Invalid or non-wallet transaction id");
    };
    if (!pwallet->AbandonTransaction(hash)) {
        throw JSONRPCError(RPC_INVALID_ADDRESS_OR_KEY, "Transaction not eligible for abandonment");
    }

    return NullUniValue;
}


static UniValue backupwallet(const JSONRPCRequest& request)
{
    std::shared_ptr<CWallet> const wallet = GetWalletForJSONRPCRequest(request);
    CWallet* const pwallet = wallet.get();

    if (!EnsureWalletIsAvailable(pwallet, request.fHelp)) {
        return NullUniValue;
    }

    if (request.fHelp || request.params.size() != 1)
        throw std::runtime_error(
            "backupwallet \"destination\"\n"
            "\nSafely copies current wallet file to destination, which can be a directory or a path with filename.\n"
            "\nArguments:\n"
            "1. \"destination\"   (string) The destination directory or file\n"
            "\nExamples:\n"
            + HelpExampleCli("backupwallet", "\"backup.dat\"")
            + HelpExampleRpc("backupwallet", "\"backup.dat\"")
        );

    // Make sure the results are valid at least up to the most recent block
    // the user could have gotten from another RPC command prior to now
    pwallet->BlockUntilSyncedToCurrentChain();

    LOCK2(cs_main, pwallet->cs_wallet);

    std::string strDest = request.params[0].get_str();
    if (!pwallet->BackupWallet(strDest)) {
        throw JSONRPCError(RPC_WALLET_ERROR, "Error: Wallet backup failed!");
    }

    return NullUniValue;
}


static UniValue keypoolrefill(const JSONRPCRequest& request)
{
    std::shared_ptr<CWallet> const wallet = GetWalletForJSONRPCRequest(request);
    CWallet* const pwallet = wallet.get();

    if (!EnsureWalletIsAvailable(pwallet, request.fHelp)) {
        return NullUniValue;
    }

    if (request.fHelp || request.params.size() > 1)
        throw std::runtime_error(
            "keypoolrefill ( newsize )\n"
            "\nFills the keypool."
            + HelpRequiringPassphrase(pwallet) + "\n"
            "\nArguments\n"
            "1. newsize     (numeric, optional, default=100) The new keypool size\n"
            "\nExamples:\n"
            + HelpExampleCli("keypoolrefill", "")
            + HelpExampleRpc("keypoolrefill", "")
        );

    LOCK2(cs_main, pwallet->cs_wallet);

    // 0 is interpreted by TopUpKeyPool() as the default keypool size given by -keypool
    unsigned int kpSize = 0;
    if (!request.params[0].isNull()) {
        if (request.params[0].get_int() < 0)
            throw JSONRPCError(RPC_INVALID_PARAMETER, "Invalid parameter, expected valid size.");
        kpSize = (unsigned int)request.params[0].get_int();
    }

    EnsureWalletIsUnlocked(pwallet);
    pwallet->TopUpKeyPool(kpSize);

    if (pwallet->GetKeyPoolSize() < kpSize) {
        throw JSONRPCError(RPC_WALLET_ERROR, "Error refreshing keypool.");
    }

    return NullUniValue;
}


void LockWallet(CWallet* pWallet)
{
    LOCK(pWallet->cs_wallet);
    pWallet->nRelockTime = 0;
    pWallet->Lock();
}

static UniValue walletpassphrase(const JSONRPCRequest& request)
{
    std::shared_ptr<CWallet> const wallet = GetWalletForJSONRPCRequest(request);
    CWallet* const pwallet = wallet.get();

    if (!EnsureWalletIsAvailable(pwallet, request.fHelp)) {
        return NullUniValue;
    }

    if (request.fHelp || request.params.size() < 2 || request.params.size() > 3) {
        throw std::runtime_error(
            "walletpassphrase \"passphrase\" timeout ( stakingonly )\n"
            "\nStores the wallet decryption key in memory for 'timeout' seconds.\n"
            "This is needed prior to performing transactions related to private keys such as sending " + CURRENCY_UNIT + "\n"
            "\nArguments:\n"
            "1. \"passphrase\"     (string, required) The wallet passphrase\n"
            "2. timeout            (numeric, required) The time to keep the decryption key in seconds; capped at 100000000 (~3 years).\n"
            "3. stakingonly        (bool, optional) If true, sending functions are disabled.\n"
            "\nNote:\n"
            "Issuing the walletpassphrase command while the wallet is already unlocked will set a new unlock\n"
            "time that overrides the old one.\n"
            "If [stakingonly] is true and <timeout> is 0, the wallet will remain unlocked for staking until manually locked again.\n"
            "\nExamples:\n"
            "\nUnlock the wallet for 60 seconds\n"
            + HelpExampleCli("walletpassphrase", "\"my pass phrase\" 60") +
            "\nLock the wallet again (before 60 seconds)\n"
            + HelpExampleCli("walletlock", "") +
            "\nAs json rpc call\n"
            + HelpExampleRpc("walletpassphrase", "\"my pass phrase\", 60")
        );
    }

    // can't lock cs_wallet here, cs_smsg
    LOCK(cs_main);
    //LOCK2(cs_main, pwallet->cs_wallet);

    if (!pwallet->IsCrypted()) {
        throw JSONRPCError(RPC_WALLET_WRONG_ENC_STATE, "Error: running with an unencrypted wallet, but walletpassphrase was called.");
    }

    // Note that the walletpassphrase is stored in request.params[0] which is not mlock()ed
    SecureString strWalletPass;
    strWalletPass.reserve(100);
    // TODO: get rid of this .c_str() by implementing SecureString::operator=(std::string)
    // Alternately, find a way to make request.params[0] mlock()'d to begin with.
    strWalletPass = request.params[0].get_str().c_str();

    // Get the timeout
    int64_t nSleepTime = request.params[1].get_int64();
    // Timeout cannot be negative, otherwise it will relock immediately
    if (nSleepTime < 0) {
        throw JSONRPCError(RPC_INVALID_PARAMETER, "Timeout cannot be negative.");
    }
    // Clamp timeout
    constexpr int64_t MAX_SLEEP_TIME = 100000000; // larger values trigger a macos/libevent bug?
    if (nSleepTime > MAX_SLEEP_TIME) {
        nSleepTime = MAX_SLEEP_TIME;
    }

    if (strWalletPass.length() > 0)
    {
        if (!pwallet->Unlock(strWalletPass)) {
            throw JSONRPCError(RPC_WALLET_PASSPHRASE_INCORRECT, "Error: The wallet passphrase entered was incorrect.");
        }
    }
    else
        throw std::runtime_error(
            "walletpassphrase <passphrase> <timeout> [stakingonly]\n"
            "Stores the wallet decryption key in memory for <timeout> seconds.");

    {
    //LOCK2(cs_main, pwallet->cs_wallet);
    LOCK(pwallet->cs_wallet);
    pwallet->TopUpKeyPool();

    bool fWalletUnlockStakingOnly = false;
    if (request.params.size() > 2)
        fWalletUnlockStakingOnly = request.params[2].get_bool();

    if (IsParticlWallet(pwallet))
    {
        CHDWallet *phdw = GetParticlWallet(pwallet);
        LOCK(phdw->cs_wallet);
        phdw->fUnlockForStakingOnly = fWalletUnlockStakingOnly;
    };

    // Only allow unlimited timeout (nSleepTime=0) on staking.
    if (nSleepTime > 0 || !fWalletUnlockStakingOnly)
    {
        pwallet->nRelockTime = GetTime() + nSleepTime;
        RPCRunLater(strprintf("lockwallet(%s)", pwallet->GetName()), boost::bind(LockWallet, pwallet), nSleepTime);
    } else
    {
        RPCRunLaterErase(strprintf("lockwallet(%s)", pwallet->GetName()));
        pwallet->nRelockTime = 0;
    };
    }
    return NullUniValue;
}


static UniValue walletpassphrasechange(const JSONRPCRequest& request)
{
    std::shared_ptr<CWallet> const wallet = GetWalletForJSONRPCRequest(request);
    CWallet* const pwallet = wallet.get();

    if (!EnsureWalletIsAvailable(pwallet, request.fHelp)) {
        return NullUniValue;
    }

    if (request.fHelp || request.params.size() != 2) {
        throw std::runtime_error(
            "walletpassphrasechange \"oldpassphrase\" \"newpassphrase\"\n"
            "\nChanges the wallet passphrase from 'oldpassphrase' to 'newpassphrase'.\n"
            "\nArguments:\n"
            "1. \"oldpassphrase\"      (string) The current passphrase\n"
            "2. \"newpassphrase\"      (string) The new passphrase\n"
            "\nExamples:\n"
            + HelpExampleCli("walletpassphrasechange", "\"old one\" \"new one\"")
            + HelpExampleRpc("walletpassphrasechange", "\"old one\", \"new one\"")
        );
    }

    LOCK2(cs_main, pwallet->cs_wallet);

    if (!pwallet->IsCrypted()) {
        throw JSONRPCError(RPC_WALLET_WRONG_ENC_STATE, "Error: running with an unencrypted wallet, but walletpassphrasechange was called.");
    }

    // TODO: get rid of these .c_str() calls by implementing SecureString::operator=(std::string)
    // Alternately, find a way to make request.params[0] mlock()'d to begin with.
    SecureString strOldWalletPass;
    strOldWalletPass.reserve(100);
    strOldWalletPass = request.params[0].get_str().c_str();

    SecureString strNewWalletPass;
    strNewWalletPass.reserve(100);
    strNewWalletPass = request.params[1].get_str().c_str();

    if (strOldWalletPass.length() < 1 || strNewWalletPass.length() < 1)
        throw std::runtime_error(
            "walletpassphrasechange <oldpassphrase> <newpassphrase>\n"
            "Changes the wallet passphrase from <oldpassphrase> to <newpassphrase>.");

    if (!pwallet->ChangeWalletPassphrase(strOldWalletPass, strNewWalletPass)) {
        throw JSONRPCError(RPC_WALLET_PASSPHRASE_INCORRECT, "Error: The wallet passphrase entered was incorrect.");
    }

    return NullUniValue;
}


static UniValue walletlock(const JSONRPCRequest& request)
{
    std::shared_ptr<CWallet> const wallet = GetWalletForJSONRPCRequest(request);
    CWallet* const pwallet = wallet.get();

    if (!EnsureWalletIsAvailable(pwallet, request.fHelp)) {
        return NullUniValue;
    }

    if (request.fHelp || request.params.size() != 0) {
        throw std::runtime_error(
            "walletlock\n"
            "\nRemoves the wallet encryption key from memory, locking the wallet.\n"
            "After calling this method, you will need to call walletpassphrase again\n"
            "before being able to call any methods which require the wallet to be unlocked.\n"
            "\nExamples:\n"
            "\nSet the passphrase for 2 minutes to perform a transaction\n"
            + HelpExampleCli("walletpassphrase", "\"my pass phrase\" 120") +
            "\nPerform a send (requires passphrase set)\n"
            + HelpExampleCli("sendtoaddress", "\"PbpVcjgYatnkKgveaeqhkeQBFwjqR7jKBR\" 1.0") +
            "\nClear the passphrase since we are done before 2 minutes is up\n"
            + HelpExampleCli("walletlock", "") +
            "\nAs json rpc call\n"
            + HelpExampleRpc("walletlock", "")
        );
    }

    LOCK2(cs_main, pwallet->cs_wallet);

    if (!pwallet->IsCrypted()) {
        throw JSONRPCError(RPC_WALLET_WRONG_ENC_STATE, "Error: running with an unencrypted wallet, but walletlock was called.");
    }

    pwallet->Lock();
    pwallet->nRelockTime = 0;

    return NullUniValue;
}


static UniValue encryptwallet(const JSONRPCRequest& request)
{
    std::shared_ptr<CWallet> const wallet = GetWalletForJSONRPCRequest(request);
    CWallet* const pwallet = wallet.get();

    if (!EnsureWalletIsAvailable(pwallet, request.fHelp)) {
        return NullUniValue;
    }

    if (request.fHelp || request.params.size() != 1) {
        throw std::runtime_error(
            "encryptwallet \"passphrase\"\n"
            "\nEncrypts the wallet with 'passphrase'. This is for first time encryption.\n"
            "After this, any calls that interact with private keys such as sending or signing \n"
            "will require the passphrase to be set prior the making these calls.\n"
            "Use the walletpassphrase call for this, and then walletlock call.\n"
            "If the wallet is already encrypted, use the walletpassphrasechange call.\n"
            "Note that this will shutdown the server.\n"
            "\nArguments:\n"
            "1. \"passphrase\"    (string) The pass phrase to encrypt the wallet with. It must be at least 1 character, but should be long.\n"
            "\nExamples:\n"
            "\nEncrypt your wallet\n"
            + HelpExampleCli("encryptwallet", "\"my pass phrase\"") +
            "\nNow set the passphrase to use the wallet, such as for signing or sending particl\n"
            + HelpExampleCli("walletpassphrase", "\"my pass phrase\"") +
            "\nNow we can do something like sign\n"
            + HelpExampleCli("signmessage", "\"address\" \"test message\"") +
            "\nNow lock the wallet again by removing the passphrase\n"
            + HelpExampleCli("walletlock", "") +
            "\nAs a json rpc call\n"
            + HelpExampleRpc("encryptwallet", "\"my pass phrase\"")
        );
    }

    LOCK2(cs_main, pwallet->cs_wallet);

    if (pwallet->IsCrypted()) {
        throw JSONRPCError(RPC_WALLET_WRONG_ENC_STATE, "Error: running with an encrypted wallet, but encryptwallet was called.");
    }

    // TODO: get rid of this .c_str() by implementing SecureString::operator=(std::string)
    // Alternately, find a way to make request.params[0] mlock()'d to begin with.
    SecureString strWalletPass;
    strWalletPass.reserve(100);
    strWalletPass = request.params[0].get_str().c_str();

    if (strWalletPass.length() < 1)
        throw std::runtime_error(
            "encryptwallet <passphrase>\n"
            "Encrypts the wallet with <passphrase>.");

    if (!pwallet->EncryptWallet(strWalletPass)) {
        throw JSONRPCError(RPC_WALLET_ENCRYPTION_FAILED, "Error: Failed to encrypt the wallet.");
    }

    // BDB seems to have a bad habit of writing old data into
    // slack space in .dat files; that is bad if the old data is
    // unencrypted private keys. So:
    StartShutdown();
    //return "wallet encrypted; Particl server stopping, restart to run with encrypted wallet. The keypool has been flushed and a new HD seed was generated (if you are using HD). You need to make a new backup.";
    return "wallet encrypted; Particl server stopping, restart to run with encrypted wallet. You need to make a new backup.";
}

static UniValue lockunspent(const JSONRPCRequest& request)
{
    std::shared_ptr<CWallet> const wallet = GetWalletForJSONRPCRequest(request);
    CWallet* const pwallet = wallet.get();

    if (!EnsureWalletIsAvailable(pwallet, request.fHelp)) {
        return NullUniValue;
    }

    if (request.fHelp || request.params.size() < 1 || request.params.size() > 3)
        throw std::runtime_error(
            "lockunspent unlock ([{\"txid\":\"txid\",\"vout\":n},...])\n"
            "\nUpdates list of temporarily unspendable outputs.\n"
            "Temporarily lock (unlock=false) or unlock (unlock=true) specified transaction outputs.\n"
            "If no transaction outputs are specified when unlocking then all current locked transaction outputs are unlocked.\n"
            "A locked transaction output will not be chosen by automatic coin selection, when spending " + CURRENCY_UNIT + ".\n"
            "Locks are stored in memory only. Nodes start with zero locked outputs, and the locked output list\n"
            "is always cleared (by virtue of process exit) when a node stops or fails.\n"
            "Also see the listunspent call\n"
            "\nArguments:\n"
            "1. unlock            (boolean, required) Whether to unlock (true) or lock (false) the specified transactions\n"
            "2. \"transactions\"  (array, optional) A json array of objects. Each object the txid (string) vout (numeric)\n"
            "     [           (json array of json objects)\n"
            "       {\n"
            "         \"txid\":\"id\",    (string) The transaction id\n"
            "         \"vout\": n         (numeric) The output number\n"
            "       }\n"
            "       ,...\n"
            "     ]\n"
            "3. permanent         (boolean, optional, default = false) If true the lock/s are recorded in the wallet database and restored at startup.\n"
            "\nResult:\n"
            "true|false    (boolean) Whether the command was successful or not\n"

            "\nExamples:\n"
            "\nList the unspent transactions\n"
            + HelpExampleCli("listunspent", "") +
            "\nLock an unspent transaction\n"
            + HelpExampleCli("lockunspent", "false \"[{\\\"txid\\\":\\\"a08e6907dbbd3d809776dbfc5d82e371b764ed838b5655e72f463568df1aadf0\\\",\\\"vout\\\":1}]\"") +
            "\nList the locked transactions\n"
            + HelpExampleCli("listlockunspent", "") +
            "\nUnlock the transaction again\n"
            + HelpExampleCli("lockunspent", "true \"[{\\\"txid\\\":\\\"a08e6907dbbd3d809776dbfc5d82e371b764ed838b5655e72f463568df1aadf0\\\",\\\"vout\\\":1}]\"") +
            "\nAs a json rpc call\n"
            + HelpExampleRpc("lockunspent", "false, \"[{\\\"txid\\\":\\\"a08e6907dbbd3d809776dbfc5d82e371b764ed838b5655e72f463568df1aadf0\\\",\\\"vout\\\":1}]\"")
        );

    // Make sure the results are valid at least up to the most recent block
    // the user could have gotten from another RPC command prior to now
    pwallet->BlockUntilSyncedToCurrentChain();

    LOCK2(cs_main, pwallet->cs_wallet);

    RPCTypeCheckArgument(request.params[0], UniValue::VBOOL);

    bool fUnlock = request.params[0].get_bool();

    if (request.params[1].isNull()) {
        if (fUnlock)
            pwallet->UnlockAllCoins();
        return true;
    }

    RPCTypeCheckArgument(request.params[1], UniValue::VARR);

    const UniValue& output_params = request.params[1];

    // Create and validate the COutPoints first.

    std::vector<COutPoint> outputs;
    outputs.reserve(output_params.size());

    for (unsigned int idx = 0; idx < output_params.size(); idx++) {
        const UniValue& o = output_params[idx].get_obj();

        RPCTypeCheckObj(o,
            {
                {"txid", UniValueType(UniValue::VSTR)},
                {"vout", UniValueType(UniValue::VNUM)},
            });

        const std::string& txid = find_value(o, "txid").get_str();
        if (!IsHex(txid)) {
            throw JSONRPCError(RPC_INVALID_PARAMETER, "Invalid parameter, expected hex txid");
        }

        const int nOutput = find_value(o, "vout").get_int();
        if (nOutput < 0) {
            throw JSONRPCError(RPC_INVALID_PARAMETER, "Invalid parameter, vout must be positive");
        }

        const COutPoint outpt(uint256S(txid), nOutput);

        if (IsParticlWallet(pwallet))
        {
            const auto it = pwallet->mapWallet.find(outpt.hash);
            if (it == pwallet->mapWallet.end()) {
                CHDWallet *phdw = GetParticlWallet(pwallet);
                const auto it = phdw->mapRecords.find(outpt.hash);
                if (it == phdw->mapRecords.end())
                    throw JSONRPCError(RPC_INVALID_PARAMETER, "Invalid parameter, unknown transaction");

                const CTransactionRecord &rtx = it->second;
                if (!rtx.GetOutput(outpt.n))
                    throw JSONRPCError(RPC_INVALID_PARAMETER, "Invalid parameter, vout index out of bounds");
            } else
            {
                const CWalletTx& trans = it->second;
                if (outpt.n >= trans.tx->GetNumVOuts()) {
                    throw JSONRPCError(RPC_INVALID_PARAMETER, "Invalid parameter, vout index out of bounds");
                }
            };
        } else
        {
        const auto it = pwallet->mapWallet.find(outpt.hash);
        if (it == pwallet->mapWallet.end()) {
            throw JSONRPCError(RPC_INVALID_PARAMETER, "Invalid parameter, unknown transaction");
        }

        const CWalletTx& trans = it->second;

        if (outpt.n >= trans.tx->vout.size()) {
            throw JSONRPCError(RPC_INVALID_PARAMETER, "Invalid parameter, vout index out of bounds");
        }
        };

        if (pwallet->IsSpent(outpt.hash, outpt.n)) {
            throw JSONRPCError(RPC_INVALID_PARAMETER, "Invalid parameter, expected unspent output");
        }

        const bool is_locked = pwallet->IsLockedCoin(outpt.hash, outpt.n);

        if (fUnlock && !is_locked) {
            throw JSONRPCError(RPC_INVALID_PARAMETER, "Invalid parameter, expected locked output");
        }

        if (!fUnlock && is_locked) {
            throw JSONRPCError(RPC_INVALID_PARAMETER, "Invalid parameter, output already locked");
        }

        outputs.push_back(outpt);
    }

    bool fPermanent = false;
    if (!request.params[2].isNull()) {
        RPCTypeCheckArgument(request.params[2], UniValue::VBOOL);
        fPermanent = request.params[2].get_bool();
    }

    // Atomically set (un)locked status for the outputs.
    for (const COutPoint& outpt : outputs) {
        if (fUnlock) pwallet->UnlockCoin(outpt);
        else pwallet->LockCoin(outpt, fPermanent);
    }

    return true;
}

static UniValue listlockunspent(const JSONRPCRequest& request)
{
    std::shared_ptr<CWallet> const wallet = GetWalletForJSONRPCRequest(request);
    CWallet* const pwallet = wallet.get();

    if (!EnsureWalletIsAvailable(pwallet, request.fHelp)) {
        return NullUniValue;
    }

    if (request.fHelp || request.params.size() > 0)
        throw std::runtime_error(
            "listlockunspent\n"
            "\nReturns list of temporarily unspendable outputs.\n"
            "See the lockunspent call to lock and unlock transactions for spending.\n"
            "\nResult:\n"
            "[\n"
            "  {\n"
            "    \"txid\" : \"transactionid\",     (string) The transaction id locked\n"
            "    \"vout\" : n                      (numeric) The vout value\n"
            "  }\n"
            "  ,...\n"
            "]\n"
            "\nExamples:\n"
            "\nList the unspent transactions\n"
            + HelpExampleCli("listunspent", "") +
            "\nLock an unspent transaction\n"
            + HelpExampleCli("lockunspent", "false \"[{\\\"txid\\\":\\\"a08e6907dbbd3d809776dbfc5d82e371b764ed838b5655e72f463568df1aadf0\\\",\\\"vout\\\":1}]\"") +
            "\nList the locked transactions\n"
            + HelpExampleCli("listlockunspent", "") +
            "\nUnlock the transaction again\n"
            + HelpExampleCli("lockunspent", "true \"[{\\\"txid\\\":\\\"a08e6907dbbd3d809776dbfc5d82e371b764ed838b5655e72f463568df1aadf0\\\",\\\"vout\\\":1}]\"") +
            "\nAs a json rpc call\n"
            + HelpExampleRpc("listlockunspent", "")
        );

    LOCK2(cs_main, pwallet->cs_wallet);

    std::vector<COutPoint> vOutpts;
    pwallet->ListLockedCoins(vOutpts);

    UniValue ret(UniValue::VARR);

    for (COutPoint &outpt : vOutpts) {
        UniValue o(UniValue::VOBJ);

        o.pushKV("txid", outpt.hash.GetHex());
        o.pushKV("vout", (int)outpt.n);
        ret.push_back(o);
    }

    return ret;
}

static UniValue settxfee(const JSONRPCRequest& request)
{
    std::shared_ptr<CWallet> const wallet = GetWalletForJSONRPCRequest(request);
    CWallet* const pwallet = wallet.get();

    if (!EnsureWalletIsAvailable(pwallet, request.fHelp)) {
        return NullUniValue;
    }

    if (request.fHelp || request.params.size() < 1 || request.params.size() > 1) {
        throw std::runtime_error(
            "settxfee amount\n"
            "\nSet the transaction fee per kB for this wallet. Overrides the global -paytxfee command line parameter.\n"
            "\nArguments:\n"
            "1. amount         (numeric or string, required) The transaction fee in " + CURRENCY_UNIT + "/kB\n"
            "\nResult\n"
            "true|false        (boolean) Returns true if successful\n"
            "\nExamples:\n"
            + HelpExampleCli("settxfee", "0.00001")
            + HelpExampleRpc("settxfee", "0.00001")
        );
    }

    LOCK2(cs_main, pwallet->cs_wallet);

    CAmount nAmount = AmountFromValue(request.params[0]);

    pwallet->m_pay_tx_fee = CFeeRate(nAmount, 1000);
    return true;
}

static UniValue getwalletinfo(const JSONRPCRequest& request)
{
    std::shared_ptr<CWallet> const wallet = GetWalletForJSONRPCRequest(request);
    CWallet* const pwallet = wallet.get();

    if (!EnsureWalletIsAvailable(pwallet, request.fHelp)) {
        return NullUniValue;
    }

    if (request.fHelp || request.params.size() != 0)
        throw std::runtime_error(
            "getwalletinfo\n"
            "Returns an object containing various wallet state info.\n"
            "\nResult:\n"
            "{\n"
            "  \"walletname\": xxxxx,             (string) the wallet name\n"
            "  \"walletversion\": xxxxx,          (numeric) the wallet version\n"
            "  \"total_balance\": xxxxxxx,        (numeric) the total balance of the wallet in " + CURRENCY_UNIT + "\n"
            "  \"balance\": xxxxxxx,              (numeric) the total confirmed balance of the wallet in " + CURRENCY_UNIT + "\n"
            "  \"blind_balance\": xxxxxxx,        (numeric) the total confirmed blinded balance of the wallet in " + CURRENCY_UNIT + "\n"
            "  \"anon_balance\": xxxxxxx,         (numeric) the total confirmed anon balance of the wallet in " + CURRENCY_UNIT + "\n"
            "  \"staked_balance\": xxxxxxx,       (numeric) the total staked balance of the wallet in " + CURRENCY_UNIT + " (non-spendable until maturity)\n"
            "  \"unconfirmed_balance\": xxx,      (numeric) the total unconfirmed balance of the wallet in " + CURRENCY_UNIT + "\n"
            "  \"immature_balance\": xxxxxx,      (numeric) the total immature balance of the wallet in " + CURRENCY_UNIT + "\n"
            "  \"reserve\": xxxxxx,               (numeric) the reserve balance of the wallet in " + CURRENCY_UNIT + "\n"
            "  \"txcount\": xxxxxxx,              (numeric) the total number of transactions in the wallet\n"
            "  \"keypoololdest\": xxxxxx,         (numeric) the timestamp (seconds since Unix epoch) of the oldest pre-generated key in the key pool\n"
            "  \"keypoolsize\": xxxx,             (numeric) how many new keys are pre-generated\n"
            "  \"encryptionstatus\":              (string) unencrypted/locked/unlocked\n"
            "  \"unlocked_until\": ttt,           (numeric) the timestamp in seconds since epoch (midnight Jan 1 1970 GMT) that the wallet is unlocked for transfers, or 0 if the wallet is locked\n"
            "  \"paytxfee\": x.xxxx,              (numeric) the transaction fee configuration, set in " + CURRENCY_UNIT + "/kB\n"
            "  \"hdseedid\": \"<hash160>\"          (string, optional) the Hash160 of the HD account pubkey (only present when HD is enabled)\n"
            "  \"hdmasterkeyid\": \"<hash160>\"     (string, optional) alias for hdseedid retained for backwards-compatibility. Will be removed in V0.18.\n"
            "}\n"
            "\nExamples:\n"
            + HelpExampleCli("getwalletinfo", "")
            + HelpExampleRpc("getwalletinfo", "")
        );

    // Make sure the results are valid at least up to the most recent block
    // the user could have gotten from another RPC command prior to now
    pwallet->BlockUntilSyncedToCurrentChain();

    LOCK2(cs_main, pwallet->cs_wallet);

    UniValue obj(UniValue::VOBJ);
    obj.pushKV("walletname", pwallet->GetName());
    obj.pushKV("walletversion", pwallet->GetVersion());

    if (fParticlWallet)
    {
        CHDWalletBalances bal;
        ((CHDWallet*)pwallet)->GetBalances(bal);

        obj.pushKV("total_balance",         ValueFromAmount(
            bal.nPart + bal.nPartUnconf + bal.nPartStaked + bal.nPartImmature
            + bal.nBlind + bal.nBlindUnconf
            + bal.nAnon + bal.nAnonUnconf));

        obj.pushKV("balance",               ValueFromAmount(bal.nPart));

        obj.pushKV("blind_balance",         ValueFromAmount(bal.nBlind));
        obj.pushKV("anon_balance",          ValueFromAmount(bal.nAnon));
        obj.pushKV("staked_balance",        ValueFromAmount(bal.nPartStaked));

        obj.pushKV("unconfirmed_balance",   ValueFromAmount(bal.nPartUnconf));
        obj.pushKV("unconfirmed_blind",     ValueFromAmount(bal.nBlindUnconf));
        obj.pushKV("unconfirmed_anon",      ValueFromAmount(bal.nAnonUnconf));
        obj.pushKV("immature_balance",      ValueFromAmount(bal.nPartImmature));

        if (bal.nPartWatchOnly > 0 || bal.nPartWatchOnlyUnconf > 0 || bal.nPartWatchOnlyStaked > 0)
        {
            obj.pushKV("watchonly_balance",                 ValueFromAmount(bal.nPartWatchOnly));
            obj.pushKV("watchonly_staked_balance",          ValueFromAmount(bal.nPartWatchOnlyStaked));
            obj.pushKV("watchonly_unconfirmed_balance",     ValueFromAmount(bal.nPartWatchOnlyUnconf));
            obj.pushKV("watchonly_total_balance",
                ValueFromAmount(bal.nPartWatchOnly + bal.nPartWatchOnlyStaked + bal.nPartWatchOnlyUnconf));
        };
    } else
    {
        obj.pushKV("balance",       ValueFromAmount(pwallet->GetBalance()));
        obj.pushKV("unconfirmed_balance", ValueFromAmount(pwallet->GetUnconfirmedBalance()));
        obj.pushKV("immature_balance",    ValueFromAmount(pwallet->GetImmatureBalance()));
    };

    int nTxCount = (int)pwallet->mapWallet.size() + (fParticlWallet ? (int)((CHDWallet*)pwallet)->mapRecords.size() : 0);

    obj.pushKV("txcount",       (int)nTxCount);

    CKeyID seed_id;
    if (IsParticlWallet(pwallet))
    {
        CHDWallet *pwhd = GetParticlWallet(pwallet);

        obj.pushKV("keypoololdest", pwhd->GetOldestActiveAccountTime());
        obj.pushKV("keypoolsize",   pwhd->CountActiveAccountKeys());

        obj.pushKV("reserve",   ValueFromAmount(pwhd->nReserveBalance));

        obj.pushKV("encryptionstatus", !pwhd->IsCrypted()
        ? "Unencrypted" : pwhd->IsLocked() ? "Locked" : pwhd->fUnlockForStakingOnly ? "Unlocked, staking only" : "Unlocked");

        seed_id = pwhd->idDefaultAccount;
    } else
    {
        size_t kpExternalSize = pwallet->KeypoolCountExternalKeys();
        obj.pushKV("keypoololdest", pwallet->GetOldestKeyPoolTime());
        obj.pushKV("keypoolsize",   (int)pwallet->GetKeyPoolSize());
        seed_id = pwallet->GetHDChain().seed_id;
        if (!seed_id.IsNull() && pwallet->CanSupportFeature(FEATURE_HD_SPLIT)) {
            obj.pushKV("keypoolsize_hd_internal",   (int64_t)(pwallet->GetKeyPoolSize() - kpExternalSize));
        }

        obj.push_back(Pair("encryptionstatus", !pwallet->IsCrypted()
        ? "Unencrypted" : pwallet->IsLocked() ? "Locked" : "Unlocked"));
    }

    if (pwallet->IsCrypted())
        obj.pushKV("unlocked_until", pwallet->nRelockTime);

    obj.pushKV("paytxfee", ValueFromAmount(pwallet->m_pay_tx_fee.GetFeePerK()));

    if (!seed_id.IsNull()) {
        obj.pushKV("hdseedid", seed_id.GetHex());
        obj.pushKV("hdmasterkeyid", seed_id.GetHex());
    }
    return obj;
}

static UniValue listwallets(const JSONRPCRequest& request)
{
    if (request.fHelp || request.params.size() != 0)
        throw std::runtime_error(
            "listwallets\n"
            "Returns a list of currently loaded wallets.\n"
            "For full information on the wallet, use \"getwalletinfo\"\n"
            "\nResult:\n"
            "[                         (json array of strings)\n"
            "  \"walletname\"            (string) the wallet name\n"
            "   ...\n"
            "]\n"
            "\nExamples:\n"
            + HelpExampleCli("listwallets", "")
            + HelpExampleRpc("listwallets", "")
        );

    UniValue obj(UniValue::VARR);

    for (const std::shared_ptr<CWallet>& wallet : GetWallets()) {
        if (!EnsureWalletIsAvailable(wallet.get(), request.fHelp)) {
            return NullUniValue;
        }

        LOCK(wallet->cs_wallet);

        obj.push_back(wallet->GetName());
    }

    return obj;
}

static UniValue loadwallet(const JSONRPCRequest& request)
{
    if (request.fHelp || request.params.size() != 1)
        throw std::runtime_error(
            "loadwallet \"filename\"\n"
            "\nLoads a wallet from a wallet file or directory."
            "\nNote that all wallet command-line options used when starting particld will be"
            "\napplied to the new wallet (eg -zapwallettxes, upgradewallet, rescan, etc).\n"
            "\nArguments:\n"
            "1. \"filename\"    (string, required) The wallet directory or .dat file.\n"
            "\nResult:\n"
            "{\n"
            "  \"name\" :    <wallet_name>,        (string) The wallet name if loaded successfully.\n"
            "  \"warning\" : <warning>,            (string) Warning message if wallet was not loaded cleanly.\n"
            "}\n"
            "\nExamples:\n"
            + HelpExampleCli("loadwallet", "\"test.dat\"")
            + HelpExampleRpc("loadwallet", "\"test.dat\"")
        );
    std::string wallet_file = request.params[0].get_str();
    std::string error;

    fs::path wallet_path = fs::absolute(wallet_file, GetWalletDir());
    if (fs::symlink_status(wallet_path).type() == fs::file_not_found) {
        throw JSONRPCError(RPC_WALLET_NOT_FOUND, "Wallet " + wallet_file + " not found.");
    } else if (fs::is_directory(wallet_path)) {
        // The given filename is a directory. Check that there's a wallet.dat file.
        fs::path wallet_dat_file = wallet_path / "wallet.dat";
        if (fs::symlink_status(wallet_dat_file).type() == fs::file_not_found) {
            throw JSONRPCError(RPC_WALLET_NOT_FOUND, "Directory " + wallet_file + " does not contain a wallet.dat file.");
        }
    }

    std::string warning;
    if (!CWallet::Verify(wallet_file, false, error, warning)) {
        throw JSONRPCError(RPC_WALLET_ERROR, "Wallet file verification failed: " + error);
    }

    std::shared_ptr<CWallet> const wallet = CWallet::CreateWalletFromFile(wallet_file, fs::absolute(wallet_file, GetWalletDir()));
    if (!wallet) {
        throw JSONRPCError(RPC_WALLET_ERROR, "Wallet loading failed.");
    }
    if (fParticlMode && !((CHDWallet*)wallet.get())->Initialise())
        throw JSONRPCError(RPC_WALLET_ERROR, "Wallet initialise failed.");
    AddWallet(wallet);

    wallet->postInitProcess();

    UniValue obj(UniValue::VOBJ);
    obj.pushKV("name", wallet->GetName());
    obj.pushKV("warning", warning);

    return obj;
}

static UniValue createwallet(const JSONRPCRequest& request)
{
    if (request.fHelp || request.params.size() != 1) {
        throw std::runtime_error(
            "createwallet \"wallet_name\"\n"
            "\nCreates and loads a new wallet.\n"
            "\nArguments:\n"
            "1. \"wallet_name\"    (string, required) The name for the new wallet. If this is a path, the wallet will be created at the path location.\n"
            "\nResult:\n"
            "{\n"
            "  \"name\" :    <wallet_name>,        (string) The wallet name if created successfully. If the wallet was created using a full path, the wallet_name will be the full path.\n"
            "  \"warning\" : <warning>,            (string) Warning message if wallet was not loaded cleanly.\n"
            "}\n"
            "\nExamples:\n"
            + HelpExampleCli("createwallet", "\"testwallet\"")
            + HelpExampleRpc("createwallet", "\"testwallet\"")
        );
    }
    std::string wallet_name = request.params[0].get_str();
    std::string error;
    std::string warning;

    fs::path wallet_path = fs::absolute(wallet_name, GetWalletDir());
    if (fs::symlink_status(wallet_path).type() != fs::file_not_found) {
        throw JSONRPCError(RPC_WALLET_ERROR, "Wallet " + wallet_name + " already exists.");
    }

    // Wallet::Verify will check if we're trying to create a wallet with a duplication name.
    if (!CWallet::Verify(wallet_name, false, error, warning)) {
        throw JSONRPCError(RPC_WALLET_ERROR, "Wallet file verification failed: " + error);
    }

    std::shared_ptr<CWallet> const wallet = CWallet::CreateWalletFromFile(wallet_name, fs::absolute(wallet_name, GetWalletDir()));
    if (!wallet) {
        throw JSONRPCError(RPC_WALLET_ERROR, "Wallet creation failed.");
    }
    if (fParticlMode && !((CHDWallet*)wallet.get())->Initialise())
        throw JSONRPCError(RPC_WALLET_ERROR, "Wallet initialise failed.");
    AddWallet(wallet);

    wallet->postInitProcess();

    UniValue obj(UniValue::VOBJ);
    obj.pushKV("name", wallet->GetName());
    obj.pushKV("warning", warning);

    return obj;
}

static UniValue unloadwallet(const JSONRPCRequest& request)
{
    if (request.fHelp || request.params.size() > 1) {
        throw std::runtime_error(
            "unloadwallet ( \"wallet_name\" )\n"
            "Unloads the wallet referenced by the request endpoint otherwise unloads the wallet specified in the argument.\n"
            "Specifying the wallet name on a wallet endpoint is invalid."
            "\nArguments:\n"
            "1. \"wallet_name\"    (string, optional) The name of the wallet to unload.\n"
            "\nExamples:\n"
            + HelpExampleCli("unloadwallet", "wallet_name")
            + HelpExampleRpc("unloadwallet", "wallet_name")
        );
    }

    std::string wallet_name;
    if (GetWalletNameFromJSONRPCRequest(request, wallet_name)) {
        if (!request.params[0].isNull()) {
            throw JSONRPCError(RPC_INVALID_PARAMETER, "Cannot unload the requested wallet");
        }
    } else {
        wallet_name = request.params[0].get_str();
    }

    std::shared_ptr<CWallet> wallet = GetWallet(wallet_name);
    if (!wallet) {
        throw JSONRPCError(RPC_WALLET_NOT_FOUND, "Requested wallet does not exist or is not loaded");
    }

    // Release the "main" shared pointer and prevent further notifications.
    // Note that any attempt to load the same wallet would fail until the wallet
    // is destroyed (see CheckUniqueFileid).
    if (!RemoveWallet(wallet)) {
        throw JSONRPCError(RPC_MISC_ERROR, "Requested wallet already unloaded");
    }
    UnregisterValidationInterface(wallet.get());

    // The wallet can be in use so it's not possible to explicitly unload here.
    // Just notify the unload intent so that all shared pointers are released.
    // The wallet will be destroyed once the last shared pointer is released.
    wallet->NotifyUnload();

    // There's no point in waiting for the wallet to unload.
    // At this point this method should never fail. The unloading could only
    // fail due to an unexpected error which would cause a process termination.

    return NullUniValue;
}

static UniValue resendwallettransactions(const JSONRPCRequest& request)
{
    std::shared_ptr<CWallet> const wallet = GetWalletForJSONRPCRequest(request);
    CWallet* const pwallet = wallet.get();

    if (!EnsureWalletIsAvailable(pwallet, request.fHelp)) {
        return NullUniValue;
    }

    if (request.fHelp || request.params.size() != 0)
        throw std::runtime_error(
            "resendwallettransactions\n"
            "Immediately re-broadcast unconfirmed wallet transactions to all peers.\n"
            "Intended only for testing; the wallet code periodically re-broadcasts\n"
            "automatically.\n"
            "Returns an RPC error if -walletbroadcast is set to false.\n"
            "Returns array of transaction ids that were re-broadcast.\n"
            );

    if (!g_connman)
        throw JSONRPCError(RPC_CLIENT_P2P_DISABLED, "Error: Peer-to-peer functionality missing or disabled");

    LOCK2(cs_main, pwallet->cs_wallet);

    if (!pwallet->GetBroadcastTransactions()) {
        throw JSONRPCError(RPC_WALLET_ERROR, "Error: Wallet transaction broadcasting is disabled with -walletbroadcast");
    }

    std::vector<uint256> txids = pwallet->ResendWalletTransactionsBefore(GetTime(), g_connman.get());

    UniValue result(UniValue::VARR);
    if (IsParticlWallet(pwallet))
    {
        CHDWallet *phdw = GetParticlWallet(pwallet);
        std::vector<uint256> txidsRec;
        txidsRec = phdw->ResendRecordTransactionsBefore(GetTime(), g_connman.get());

        for (auto &txid : txidsRec)
            result.push_back(txid.ToString());
    };

    for (const uint256& txid : txids)
    {
        result.push_back(txid.ToString());
    }
    return result;
}

static UniValue listunspent(const JSONRPCRequest& request)
{
    std::shared_ptr<CWallet> const wallet = GetWalletForJSONRPCRequest(request);
    CWallet* const pwallet = wallet.get();

    if (!EnsureWalletIsAvailable(pwallet, request.fHelp)) {
        return NullUniValue;
    }

    if (request.fHelp || request.params.size() > 5)
        throw std::runtime_error(
            "listunspent ( minconf maxconf  [\"addresses\",...] [include_unsafe] [query_options])\n"
            "\nReturns array of unspent transaction outputs\n"
            "with between minconf and maxconf (inclusive) confirmations.\n"
            "Optionally filter to only include txouts paid to specified addresses.\n"
            "\nArguments:\n"
            "1. minconf          (numeric, optional, default=1) The minimum confirmations to filter\n"
            "2. maxconf          (numeric, optional, default=9999999) The maximum confirmations to filter\n"
            "3. \"addresses\"      (string) A json array of particl addresses to filter\n"
            "    [\n"
            "      \"address\"     (string) particl address\n"
            "      ,...\n"
            "    ]\n"
            "4. include_unsafe (bool, optional, default=true) Include outputs that are not safe to spend\n"
            "                  See description of \"safe\" attribute below.\n"
            "5. query_options    (json, optional) JSON with query options\n"
            "    {\n"
            "      \"minimumAmount\"    (numeric or string, default=0) Minimum value of each UTXO in " + CURRENCY_UNIT + "\n"
            "      \"maximumAmount\"    (numeric or string, default=unlimited) Maximum value of each UTXO in " + CURRENCY_UNIT + "\n"
            "      \"maximumCount\"     (numeric or string, default=unlimited) Maximum number of UTXOs\n"
            "      \"minimumSumAmount\" (numeric or string, default=unlimited) Minimum sum value of all UTXOs in " + CURRENCY_UNIT + "\n"
            "      \"cc_format\"        (bool, default=false) Format for coincontrol\n"
            "      \"include_immature\" (bool, default=false) Include immature staked outputs\n"
            "    }\n"
            "\nResult\n"
            "[                     (array of json object)\n"
            "  {\n"
            "    \"txid\" : \"txid\",        (string) the transaction id \n"
            "    \"vout\" : n,               (numeric) the vout value\n"
            "    \"address\" : \"address\",    (string) the particl address\n"
            "    \"coldstaking_address\"  : \"address\" (string) the particl address this output must stake on\n"
            "    \"label\" : \"label\",        (string) The associated label, or \"\" for the default label\n"
            "    \"account\" : \"account\",    (string) DEPRECATED. This field will be removed in V0.18. To see this deprecated field, start particld with -deprecatedrpc=accounts. The associated account, or \"\" for the default account\n"
            "    \"scriptPubKey\" : \"key\",   (string) the script key\n"
            "    \"amount\" : x.xxx,         (numeric) the transaction output amount in " + CURRENCY_UNIT + "\n"
            "    \"confirmations\" : n,      (numeric) The number of confirmations\n"
            "    \"redeemScript\" : n        (string) The redeemScript if scriptPubKey is P2SH\n"
            "    \"spendable\" : xxx,        (bool) Whether we have the private keys to spend this output\n"
            "    \"solvable\" : xxx,         (bool) Whether we know how to spend this output, ignoring the lack of keys\n"
            "    \"safe\" : xxx              (bool) Whether this output is considered safe to spend. Unconfirmed transactions\n"
            "                              from outside keys and unconfirmed replacement transactions are considered unsafe\n"
            "                              and are not eligible for spending by fundrawtransaction and sendtoaddress.\n"
            "    \"stakeable\" : xxx,        (bool) Whether we have the private keys to stake this output\n"
            "  }\n"
            "  ,...\n"
            "]\n"

            "\nExamples\n"
            + HelpExampleCli("listunspent", "")
            + HelpExampleCli("listunspent", "6 9999999 \"[\\\"PfqK97PXYfqRFtdYcZw82x3dzPrZbEAcYa\\\",\\\"Pka9M2Bva8WetQhQ4ngC255HAbMJf5P5Dc\\\"]\"")
            + HelpExampleRpc("listunspent", "6, 9999999 \"[\\\"PfqK97PXYfqRFtdYcZw82x3dzPrZbEAcYa\\\",\\\"Pka9M2Bva8WetQhQ4ngC255HAbMJf5P5Dc\\\"]\"")
            + HelpExampleCli("listunspent", "6 9999999 '[]' true '{ \"minimumAmount\": 0.005 }'")
            + HelpExampleRpc("listunspent", "6, 9999999, [] , true, { \"minimumAmount\": 0.005 } ")
            + HelpExampleCli("listunspent", "1 9999999 '[]' false '{\"include_immature\":true}'")
            + HelpExampleRpc("listunspent", "1, 9999999, [] , false, {\"include_immature\":true} ")
        );

    int nMinDepth = 1;
    if (!request.params[0].isNull()) {
        RPCTypeCheckArgument(request.params[0], UniValue::VNUM);
        nMinDepth = request.params[0].get_int();
    }

    int nMaxDepth = 9999999;
    if (!request.params[1].isNull()) {
        RPCTypeCheckArgument(request.params[1], UniValue::VNUM);
        nMaxDepth = request.params[1].get_int();
    }

    std::set<CTxDestination> destinations;
    if (!request.params[2].isNull()) {
        RPCTypeCheckArgument(request.params[2], UniValue::VARR);
        UniValue inputs = request.params[2].get_array();
        for (unsigned int idx = 0; idx < inputs.size(); idx++) {
            const UniValue& input = inputs[idx];
            CTxDestination dest = DecodeDestination(input.get_str());
            if (!IsValidDestination(dest)) {
                throw JSONRPCError(RPC_INVALID_ADDRESS_OR_KEY, std::string("Invalid Particl address: ") + input.get_str());
            }
            if (!destinations.insert(dest).second) {
                throw JSONRPCError(RPC_INVALID_PARAMETER, std::string("Invalid parameter, duplicated address: ") + input.get_str());
            }
        }
    }

    bool include_unsafe = true;
    if (!request.params[3].isNull()) {
        RPCTypeCheckArgument(request.params[3], UniValue::VBOOL);
        include_unsafe = request.params[3].get_bool();
    }

    bool fCCFormat = false;
    bool fIncludeImmature = false;
    CAmount nMinimumAmount = 0;
    CAmount nMaximumAmount = MAX_MONEY;
    CAmount nMinimumSumAmount = MAX_MONEY;
    uint64_t nMaximumCount = 0;

    if (!request.params[4].isNull()) {
        const UniValue& options = request.params[4].get_obj();

        RPCTypeCheckObj(options,
            {
                {"maximumCount",            UniValueType(UniValue::VNUM)},
                {"cc_format",               UniValueType(UniValue::VBOOL)},
                {"include_immature",        UniValueType(UniValue::VBOOL)},
            }, true, false);

        if (options.exists("minimumAmount"))
            nMinimumAmount = AmountFromValue(options["minimumAmount"]);

        if (options.exists("maximumAmount"))
            nMaximumAmount = AmountFromValue(options["maximumAmount"]);

        if (options.exists("minimumSumAmount"))
            nMinimumSumAmount = AmountFromValue(options["minimumSumAmount"]);

        if (options.exists("maximumCount"))
            nMaximumCount = options["maximumCount"].get_int64();

        if (options.exists("cc_format"))
            fCCFormat = options["cc_format"].get_bool();

        if (options.exists("include_immature"))
            fIncludeImmature = options["include_immature"].get_bool();
    }

    // Make sure the results are valid at least up to the most recent block
    // the user could have gotten from another RPC command prior to now
    pwallet->BlockUntilSyncedToCurrentChain();

    UniValue results(UniValue::VARR);
    std::vector<COutput> vecOutputs;
    {
        LOCK2(cs_main, pwallet->cs_wallet);
        pwallet->AvailableCoins(vecOutputs, !include_unsafe, nullptr, nMinimumAmount, nMaximumAmount, nMinimumSumAmount, nMaximumCount, nMinDepth, nMaxDepth, fIncludeImmature);
    }

    LOCK(pwallet->cs_wallet);

    for (const COutput& out : vecOutputs) {

        CAmount nValue;
        CTxDestination address;
        const CScript *scriptPubKey;
        bool fValidAddress;
        if (fParticlWallet)
        {
            scriptPubKey = out.tx->tx->vpout[out.i]->GetPScriptPubKey();
            nValue = out.tx->tx->vpout[out.i]->GetValue();
        } else
        {
            scriptPubKey = &out.tx->tx->vout[out.i].scriptPubKey;
            nValue = out.tx->tx->vout[out.i].nValue;
        };

        fValidAddress = ExtractDestination(*scriptPubKey, address);
        if (destinations.size() && (!fValidAddress || !destinations.count(address)))
            continue;

        UniValue entry(UniValue::VOBJ);
        entry.pushKV("txid", out.tx->GetHash().GetHex());
        entry.pushKV("vout", out.i);

        if (fValidAddress) {
            entry.pushKV("address", EncodeDestination(address));

            auto i = pwallet->mapAddressBook.find(address);
            if (i != pwallet->mapAddressBook.end()) {
                entry.pushKV("label", i->second.name);
                if (IsDeprecatedRPCEnabled("accounts")) {
                    entry.pushKV("account", i->second.name);
                }
            }

            if (scriptPubKey->IsPayToScriptHash()) {
                const CScriptID& hash = boost::get<CScriptID>(address);
                CScript redeemScript;
                if (pwallet->GetCScript(hash, redeemScript)) {
                    entry.pushKV("redeemScript", HexStr(redeemScript.begin(), redeemScript.end()));
                }
            }
            if (scriptPubKey->IsPayToScriptHash256()) {
                const CScriptID256& hash = boost::get<CScriptID256>(address);
                CScriptID scriptID;
                scriptID.Set(hash);
                CScript redeemScript;
                if (pwallet->GetCScript(scriptID, redeemScript)) {
                    entry.push_back(Pair("redeemScript", HexStr(redeemScript.begin(), redeemScript.end())));
                }
            }
        }

        if (HasIsCoinstakeOp(*scriptPubKey)) {
            CScript scriptStake;
            if (GetCoinstakeScriptPath(*scriptPubKey, scriptStake)) {
                if (ExtractDestination(scriptStake, address)) {
                    entry.push_back(Pair("coldstaking_address", CBitcoinAddress(address).ToString()));
                }
            }
        }

        entry.pushKV("scriptPubKey", HexStr(scriptPubKey->begin(), scriptPubKey->end()));

        if (fCCFormat)
        {
            entry.pushKV("time", out.tx->GetTxTime());
            entry.pushKV("amount", nValue);
        } else
        {
            entry.pushKV("amount", ValueFromAmount(nValue));
        };

        entry.pushKV("confirmations", out.nDepth);
        entry.pushKV("spendable", out.fSpendable);
        entry.pushKV("solvable", out.fSolvable);
        entry.pushKV("safe", out.fSafe);

        if (IsParticlWallet(pwallet))
        {
            CHDWallet *phdw = GetParticlWallet(pwallet);
            CKeyID stakingKeyID;
            bool fStakeable = ExtractStakingKeyID(*scriptPubKey, stakingKeyID);
            if (fStakeable)
            {
                isminetype mine = phdw->IsMine(stakingKeyID);
                if (!(mine & ISMINE_SPENDABLE)
                    || (mine & ISMINE_HARDWARE_DEVICE))
                    fStakeable = false;
            };
            entry.pushKV("stakeable", fStakeable);
        };

        if (fIncludeImmature)
            entry.pushKV("mature", out.fMature);

        if (out.fNeedHardwareKey)
            entry.pushKV("ondevice", out.fNeedHardwareKey);

        results.push_back(entry);
    }

    return results;
}

static UniValue fundrawtransaction(const JSONRPCRequest& request)
{
    std::shared_ptr<CWallet> const wallet = GetWalletForJSONRPCRequest(request);
    CWallet* const pwallet = wallet.get();

    if (!EnsureWalletIsAvailable(pwallet, request.fHelp)) {
        return NullUniValue;
    }

    if (request.fHelp || request.params.size() < 1 || request.params.size() > 3)
        throw std::runtime_error(
                            "fundrawtransaction \"hexstring\" ( options iswitness )\n"
                            "\nAdd inputs to a transaction until it has enough in value to meet its out value.\n"
                            "This will not modify existing inputs, and will add at most one change output to the outputs.\n"
                            "No existing outputs will be modified unless \"subtractFeeFromOutputs\" is specified.\n"
                            "Note that inputs which were signed may need to be resigned after completion since in/outputs have been added.\n"
                            "The inputs added will not be signed, use signrawtransaction for that.\n"
                            "Note that all existing inputs must have their previous output transaction be in the wallet.\n"
                            "Note that all inputs selected must be of standard form and P2SH scripts must be\n"
                            "in the wallet using importaddress or addmultisigaddress (to calculate fees).\n"
                            "You can see whether this is the case by checking the \"solvable\" field in the listunspent output.\n"
                            "Only pay-to-pubkey, multisig, and P2SH versions thereof are currently supported for watch-only\n"
                            "\nArguments:\n"
                            "1. \"hexstring\"           (string, required) The hex string of the raw transaction\n"
                            "2. \"options\"             (object, optional)\n"
                            "   {\n"
                            "     \"changeAddress\"          (string, optional, default pool address) The particl address to receive the change\n"
                            "     \"changePosition\"         (numeric, optional, default random) The index of the change output\n"
                            "     \"change_type\"            (string, optional) The output type to use. Only valid if changeAddress is not specified. Options are \"legacy\", \"p2sh-segwit\", and \"bech32\". Default is set by -changetype.\n"
                            "     \"includeWatching\"        (boolean, optional, default false) Also select inputs which are watch only\n"
                            "     \"lockUnspents\"           (boolean, optional, default false) Lock selected unspent outputs\n"
                            "     \"feeRate\"                (numeric, optional, default not set: makes wallet determine the fee) Set a specific fee rate in " + CURRENCY_UNIT + "/kB\n"
                            "     \"subtractFeeFromOutputs\" (array, optional) A json array of integers.\n"
                            "                              The fee will be equally deducted from the amount of each specified output.\n"
                            "                              The outputs are specified by their zero-based index, before any change output is added.\n"
                            "                              Those recipients will receive less coins than you enter in their corresponding amount field.\n"
                            "                              If no outputs are specified here, the sender pays the fee.\n"
                            "                                  [vout_index,...]\n"
                            "     \"replaceable\"            (boolean, optional) Marks this transaction as BIP125 replaceable.\n"
                            "                              Allows this transaction to be replaced by a transaction with higher fees\n"
                            "     \"conf_target\"            (numeric, optional) Confirmation target (in blocks)\n"
                            "     \"estimate_mode\"          (string, optional, default=UNSET) The fee estimate mode, must be one of:\n"
                            "         \"UNSET\"\n"
                            "         \"ECONOMICAL\"\n"
                            "         \"CONSERVATIVE\"\n"
                            "   }\n"
                            "                         for backward compatibility: passing in a true instead of an object will result in {\"includeWatching\":true}\n"
                            "3. iswitness               (boolean, optional) Whether the transaction hex is a serialized witness transaction \n"
                            "                              If iswitness is not present, heuristic tests will be used in decoding\n"

                            "\nResult:\n"
                            "{\n"
                            "  \"hex\":       \"value\", (string)  The resulting raw transaction (hex-encoded string)\n"
                            "  \"fee\":       n,         (numeric) Fee in " + CURRENCY_UNIT + " the resulting transaction pays\n"
                            "  \"changepos\": n          (numeric) The position of the added change output, or -1\n"
                            "}\n"
                            "\nExamples:\n"
                            "\nCreate a transaction with no inputs\n"
                            + HelpExampleCli("createrawtransaction", "\"[]\" \"{\\\"myaddress\\\":0.01}\"") +
                            "\nAdd sufficient unsigned inputs to meet the output value\n"
                            + HelpExampleCli("fundrawtransaction", "\"rawtransactionhex\"") +
                            "\nSign the transaction\n"
                            + HelpExampleCli("signrawtransaction", "\"fundedtransactionhex\"") +
                            "\nSend the transaction\n"
                            + HelpExampleCli("sendrawtransaction", "\"signedtransactionhex\"")
                            );

    RPCTypeCheck(request.params, {UniValue::VSTR});

    // Make sure the results are valid at least up to the most recent block
    // the user could have gotten from another RPC command prior to now
    pwallet->BlockUntilSyncedToCurrentChain();

    CCoinControl coinControl;
    int changePosition = -1;
    bool lockUnspents = false;
    UniValue subtractFeeFromOutputs;
    std::set<int> setSubtractFeeFromOutputs;

    if (!request.params[1].isNull()) {
      if (request.params[1].type() == UniValue::VBOOL) {
        // backward compatibility bool only fallback
        coinControl.fAllowWatchOnly = request.params[1].get_bool();
      }
      else {
        RPCTypeCheck(request.params, {UniValue::VSTR, UniValue::VOBJ, UniValue::VBOOL});

        UniValue options = request.params[1];

        RPCTypeCheckObj(options,
            {
                {"changeAddress", UniValueType(UniValue::VSTR)},
                {"changePosition", UniValueType(UniValue::VNUM)},
                {"change_type", UniValueType(UniValue::VSTR)},
                {"includeWatching", UniValueType(UniValue::VBOOL)},
                {"lockUnspents", UniValueType(UniValue::VBOOL)},
                {"feeRate", UniValueType()}, // will be checked below
                {"subtractFeeFromOutputs", UniValueType(UniValue::VARR)},
                {"replaceable", UniValueType(UniValue::VBOOL)},
                {"conf_target", UniValueType(UniValue::VNUM)},
                {"estimate_mode", UniValueType(UniValue::VSTR)},
            },
            true, true);

        if (options.exists("changeAddress")) {
            CTxDestination dest = DecodeDestination(options["changeAddress"].get_str());

            if (!IsValidDestination(dest)) {
                throw JSONRPCError(RPC_INVALID_ADDRESS_OR_KEY, "changeAddress must be a valid particl address");
            }

            coinControl.destChange = dest;
        }

        if (options.exists("changePosition"))
            changePosition = options["changePosition"].get_int();

        if (options.exists("change_type")) {
            if (options.exists("changeAddress")) {
                throw JSONRPCError(RPC_INVALID_PARAMETER, "Cannot specify both changeAddress and address_type options");
            }
            coinControl.m_change_type = pwallet->m_default_change_type;
            if (!ParseOutputType(options["change_type"].get_str(), *coinControl.m_change_type)) {
                throw JSONRPCError(RPC_INVALID_ADDRESS_OR_KEY, strprintf("Unknown change type '%s'", options["change_type"].get_str()));
            }
        }

        if (options.exists("includeWatching"))
            coinControl.fAllowWatchOnly = options["includeWatching"].get_bool();

        if (options.exists("lockUnspents"))
            lockUnspents = options["lockUnspents"].get_bool();

        if (options.exists("feeRate"))
        {
            coinControl.m_feerate = CFeeRate(AmountFromValue(options["feeRate"]));
            coinControl.fOverrideFeeRate = true;
        }

        if (options.exists("subtractFeeFromOutputs"))
            subtractFeeFromOutputs = options["subtractFeeFromOutputs"].get_array();

        if (options.exists("replaceable")) {
            coinControl.m_signal_bip125_rbf = options["replaceable"].get_bool();
        }
        if (options.exists("conf_target")) {
            if (options.exists("feeRate")) {
                throw JSONRPCError(RPC_INVALID_PARAMETER, "Cannot specify both conf_target and feeRate");
            }
            coinControl.m_confirm_target = ParseConfirmTarget(options["conf_target"]);
        }
        if (options.exists("estimate_mode")) {
            if (options.exists("feeRate")) {
                throw JSONRPCError(RPC_INVALID_PARAMETER, "Cannot specify both estimate_mode and feeRate");
            }
            if (!FeeModeFromString(options["estimate_mode"].get_str(), coinControl.m_fee_mode)) {
                throw JSONRPCError(RPC_INVALID_PARAMETER, "Invalid estimate_mode parameter");
            }
        }
      }
    }

    // parse hex string from parameter
    CMutableTransaction tx;
    bool try_witness = request.params[2].isNull() ? true : request.params[2].get_bool();
    bool try_no_witness = request.params[2].isNull() ? true : !request.params[2].get_bool();
    if (!DecodeHexTx(tx, request.params[0].get_str(), try_no_witness, try_witness)) {
        throw JSONRPCError(RPC_DESERIALIZATION_ERROR, "TX decode failed");
    }

    size_t nOutputs = IsParticlWallet(pwallet) ? tx.vpout.size() : tx.vout.size();
    if (nOutputs == 0)
        throw JSONRPCError(RPC_INVALID_PARAMETER, "TX must have at least one output");

    if (changePosition != -1 && (changePosition < 0 || (unsigned int)changePosition > nOutputs))
        throw JSONRPCError(RPC_INVALID_PARAMETER, "changePosition out of bounds");

    for (unsigned int idx = 0; idx < subtractFeeFromOutputs.size(); idx++) {
        int pos = subtractFeeFromOutputs[idx].get_int();
        if (setSubtractFeeFromOutputs.count(pos))
            throw JSONRPCError(RPC_INVALID_PARAMETER, strprintf("Invalid parameter, duplicated position: %d", pos));
        if (pos < 0)
            throw JSONRPCError(RPC_INVALID_PARAMETER, strprintf("Invalid parameter, negative position: %d", pos));
        if (pos >= int(nOutputs))
            throw JSONRPCError(RPC_INVALID_PARAMETER, strprintf("Invalid parameter, position too large: %d", pos));
        setSubtractFeeFromOutputs.insert(pos);
    }

    CAmount nFeeOut;
    std::string strFailReason;

    if (!pwallet->FundTransaction(tx, nFeeOut, changePosition, strFailReason, lockUnspents, setSubtractFeeFromOutputs, coinControl)) {
        throw JSONRPCError(RPC_WALLET_ERROR, strFailReason);
    }

    UniValue result(UniValue::VOBJ);
    result.pushKV("hex", EncodeHexTx(tx));
    result.pushKV("changepos", changePosition);
    result.pushKV("fee", ValueFromAmount(nFeeOut));

    return result;
}

UniValue signrawtransactionwithwallet(const JSONRPCRequest& request)
{
    std::shared_ptr<CWallet> const wallet = GetWalletForJSONRPCRequest(request);
    CWallet* const pwallet = wallet.get();

    if (!EnsureWalletIsAvailable(pwallet, request.fHelp)) {
        return NullUniValue;
    }

    if (request.fHelp || request.params.size() < 1 || request.params.size() > 3)
        throw std::runtime_error(
            "signrawtransactionwithwallet \"hexstring\" ( [{\"txid\":\"id\",\"vout\":n,\"scriptPubKey\":\"hex\",\"redeemScript\":\"hex\"},...] sighashtype )\n"
            "\nSign inputs for raw transaction (serialized, hex-encoded).\n"
            "The second optional argument (may be null) is an array of previous transaction outputs that\n"
            "this transaction depends on but may not yet be in the block chain.\n"
            + HelpRequiringPassphrase(pwallet) + "\n"

            "\nArguments:\n"
            "1. \"hexstring\"                      (string, required) The transaction hex string\n"
            "2. \"prevtxs\"                        (string, optional) An json array of previous dependent transaction outputs\n"
            "     [                              (json array of json objects, or 'null' if none provided)\n"
            "       {\n"
            "         \"txid\":\"id\",               (string, required) The transaction id\n"
            "         \"vout\":n,                  (numeric, required) The output number\n"
            "         \"scriptPubKey\": \"hex\",     (string, required) script key\n"
            "         \"redeemScript\": \"hex\",     (string, required for P2SH or P2WSH) redeem script\n"
            "         \"amount\": value            (numeric, required) The amount spent\n"
            "       }\n"
            "       ,...\n"
            "    ]\n"
            "3. \"sighashtype\"                    (string, optional, default=ALL) The signature hash type. Must be one of\n"
            "       \"ALL\"\n"
            "       \"NONE\"\n"
            "       \"SINGLE\"\n"
            "       \"ALL|ANYONECANPAY\"\n"
            "       \"NONE|ANYONECANPAY\"\n"
            "       \"SINGLE|ANYONECANPAY\"\n"

            "\nResult:\n"
            "{\n"
            "  \"hex\" : \"value\",                  (string) The hex-encoded raw transaction with signature(s)\n"
            "  \"complete\" : true|false,          (boolean) If the transaction has a complete set of signatures\n"
            "  \"errors\" : [                      (json array of objects) Script verification errors (if there are any)\n"
            "    {\n"
            "      \"txid\" : \"hash\",              (string) The hash of the referenced, previous transaction\n"
            "      \"vout\" : n,                   (numeric) The index of the output to spent and used as input\n"
            "      \"scriptSig\" : \"hex\",          (string) The hex-encoded signature script\n"
            "      \"sequence\" : n,               (numeric) Script sequence number\n"
            "      \"error\" : \"text\"              (string) Verification or signing error related to the input\n"
            "    }\n"
            "    ,...\n"
            "  ]\n"
            "}\n"

            "\nExamples:\n"
            + HelpExampleCli("signrawtransactionwithwallet", "\"myhex\"")
            + HelpExampleRpc("signrawtransactionwithwallet", "\"myhex\"")
        );

    RPCTypeCheck(request.params, {UniValue::VSTR, UniValue::VARR, UniValue::VSTR}, true);

    CMutableTransaction mtx;
    if (!DecodeHexTx(mtx, request.params[0].get_str(), true)) {
        throw JSONRPCError(RPC_DESERIALIZATION_ERROR, "TX decode failed");
    }

    // Sign the transaction
    LOCK2(cs_main, pwallet->cs_wallet);
    return SignTransaction(mtx, request.params[1], pwallet, false, request.params[2]);
}

static UniValue bumpfee(const JSONRPCRequest& request)
{
    std::shared_ptr<CWallet> const wallet = GetWalletForJSONRPCRequest(request);
    CWallet* const pwallet = wallet.get();

    if (!EnsureWalletIsAvailable(pwallet, request.fHelp))
        return NullUniValue;

    if (request.fHelp || request.params.size() < 1 || request.params.size() > 2) {
        throw std::runtime_error(
            "bumpfee \"txid\" ( options ) \n"
            "\nBumps the fee of an opt-in-RBF transaction T, replacing it with a new transaction B.\n"
            "An opt-in RBF transaction with the given txid must be in the wallet.\n"
            "The command will pay the additional fee by decreasing (or perhaps removing) its change output.\n"
            "If the change output is not big enough to cover the increased fee, the command will currently fail\n"
            "instead of adding new inputs to compensate. (A future implementation could improve this.)\n"
            "The command will fail if the wallet or mempool contains a transaction that spends one of T's outputs.\n"
            "By default, the new fee will be calculated automatically using estimatesmartfee.\n"
            "The user can specify a confirmation target for estimatesmartfee.\n"
            "Alternatively, the user can specify totalFee, or use RPC settxfee to set a higher fee rate.\n"
            "At a minimum, the new fee rate must be high enough to pay an additional new relay fee (incrementalfee\n"
            "returned by getnetworkinfo) to enter the node's mempool.\n"
            "\nArguments:\n"
            "1. \"txid\"         (string, required) The txid to be bumped\n"
            "2. \"options\"      (object, optional)\n"
            "   {\n"
            "     \"confTarget\"        (numeric, optional) Confirmation target (in blocks)\n"
            "     \"totalFee\"          (numeric, optional) Total fee (NOT feerate) to pay, in satoshis.\n"
            "                         In rare cases, the actual fee paid might be slightly higher than the specified\n"
            "                         totalFee if the tx change output has to be removed because it is too close to\n"
            "                         the dust threshold.\n"
            "     \"replaceable\"       (boolean, optional, default true) Whether the new transaction should still be\n"
            "                         marked bip-125 replaceable. If true, the sequence numbers in the transaction will\n"
            "                         be left unchanged from the original. If false, any input sequence numbers in the\n"
            "                         original transaction that were less than 0xfffffffe will be increased to 0xfffffffe\n"
            "                         so the new transaction will not be explicitly bip-125 replaceable (though it may\n"
            "                         still be replaceable in practice, for example if it has unconfirmed ancestors which\n"
            "                         are replaceable).\n"
            "     \"estimate_mode\"     (string, optional, default=UNSET) The fee estimate mode, must be one of:\n"
            "         \"UNSET\"\n"
            "         \"ECONOMICAL\"\n"
            "         \"CONSERVATIVE\"\n"
            "   }\n"
            "\nResult:\n"
            "{\n"
            "  \"txid\":    \"value\",  (string)  The id of the new transaction\n"
            "  \"origfee\":  n,         (numeric) Fee of the replaced transaction\n"
            "  \"fee\":      n,         (numeric) Fee of the new transaction\n"
            "  \"errors\":  [ str... ] (json array of strings) Errors encountered during processing (may be empty)\n"
            "}\n"
            "\nExamples:\n"
            "\nBump the fee, get the new transaction\'s txid\n" +
            HelpExampleCli("bumpfee", "<txid>"));
    }

    RPCTypeCheck(request.params, {UniValue::VSTR, UniValue::VOBJ});
    uint256 hash;
    hash.SetHex(request.params[0].get_str());

    // optional parameters
    CAmount totalFee = 0;
    CCoinControl coin_control;
    coin_control.m_signal_bip125_rbf = true;
    if (!request.params[1].isNull()) {
        UniValue options = request.params[1];
        RPCTypeCheckObj(options,
            {
                {"confTarget", UniValueType(UniValue::VNUM)},
                {"totalFee", UniValueType(UniValue::VNUM)},
                {"replaceable", UniValueType(UniValue::VBOOL)},
                {"estimate_mode", UniValueType(UniValue::VSTR)},
            },
            true, true);

        if (options.exists("confTarget") && options.exists("totalFee")) {
            throw JSONRPCError(RPC_INVALID_PARAMETER, "confTarget and totalFee options should not both be set. Please provide either a confirmation target for fee estimation or an explicit total fee for the transaction.");
        } else if (options.exists("confTarget")) { // TODO: alias this to conf_target
            coin_control.m_confirm_target = ParseConfirmTarget(options["confTarget"]);
        } else if (options.exists("totalFee")) {
            totalFee = options["totalFee"].get_int64();
            if (totalFee <= 0) {
                throw JSONRPCError(RPC_INVALID_PARAMETER, strprintf("Invalid totalFee %s (must be greater than 0)", FormatMoney(totalFee)));
            }
        }

        if (options.exists("replaceable")) {
            coin_control.m_signal_bip125_rbf = options["replaceable"].get_bool();
        }
        if (options.exists("estimate_mode")) {
            if (!FeeModeFromString(options["estimate_mode"].get_str(), coin_control.m_fee_mode)) {
                throw JSONRPCError(RPC_INVALID_PARAMETER, "Invalid estimate_mode parameter");
            }
        }
    }

    // Make sure the results are valid at least up to the most recent block
    // the user could have gotten from another RPC command prior to now
    pwallet->BlockUntilSyncedToCurrentChain();

    LOCK2(cs_main, pwallet->cs_wallet);
    EnsureWalletIsUnlocked(pwallet);


    std::vector<std::string> errors;
    CAmount old_fee;
    CAmount new_fee;
    CMutableTransaction mtx;
    feebumper::Result res = feebumper::CreateTransaction(pwallet, hash, coin_control, totalFee, errors, old_fee, new_fee, mtx);
    if (res != feebumper::Result::OK) {
        switch(res) {
            case feebumper::Result::INVALID_ADDRESS_OR_KEY:
                throw JSONRPCError(RPC_INVALID_ADDRESS_OR_KEY, errors[0]);
                break;
            case feebumper::Result::INVALID_REQUEST:
                throw JSONRPCError(RPC_INVALID_REQUEST, errors[0]);
                break;
            case feebumper::Result::INVALID_PARAMETER:
                throw JSONRPCError(RPC_INVALID_PARAMETER, errors[0]);
                break;
            case feebumper::Result::WALLET_ERROR:
                throw JSONRPCError(RPC_WALLET_ERROR, errors[0]);
                break;
            default:
                throw JSONRPCError(RPC_MISC_ERROR, errors[0]);
                break;
        }
    }

    // sign bumped transaction
    if (!feebumper::SignTransaction(pwallet, mtx)) {
        throw JSONRPCError(RPC_WALLET_ERROR, "Can't sign transaction.");
    }
    // commit the bumped transaction
    uint256 txid;
    if (feebumper::CommitTransaction(pwallet, hash, std::move(mtx), errors, txid) != feebumper::Result::OK) {
        throw JSONRPCError(RPC_WALLET_ERROR, errors[0]);
    }
    UniValue result(UniValue::VOBJ);
    result.pushKV("txid", txid.GetHex());
    result.pushKV("origfee", ValueFromAmount(old_fee));
    result.pushKV("fee", ValueFromAmount(new_fee));
    UniValue result_errors(UniValue::VARR);
    for (const std::string& error : errors) {
        result_errors.push_back(error);
    }
    result.pushKV("errors", result_errors);

    return result;
}

UniValue generate(const JSONRPCRequest& request)
{
    std::shared_ptr<CWallet> const wallet = GetWalletForJSONRPCRequest(request);
    CWallet* const pwallet = wallet.get();


    if (!EnsureWalletIsAvailable(pwallet, request.fHelp)) {
        return NullUniValue;
    }

    if (request.fHelp || request.params.size() < 1 || request.params.size() > 2) {
        throw std::runtime_error(
            "generate nblocks ( maxtries )\n"
            "\nMine up to nblocks blocks immediately (before the RPC call returns) to an address in the wallet.\n"
            "\nArguments:\n"
            "1. nblocks      (numeric, required) How many blocks are generated immediately.\n"
            "2. maxtries     (numeric, optional) How many iterations to try (default = 1000000).\n"
            "\nResult:\n"
            "[ blockhashes ]     (array) hashes of blocks generated\n"
            "\nExamples:\n"
            "\nGenerate 11 blocks\n"
            + HelpExampleCli("generate", "11")
        );
    }

    int num_generate = request.params[0].get_int();
    uint64_t max_tries = 1000000;
    if (!request.params[1].isNull()) {
        max_tries = request.params[1].get_int();
    }

    std::shared_ptr<CReserveScript> coinbase_script;
    pwallet->GetScriptForMining(coinbase_script);

    // If the keypool is exhausted, no script is returned at all.  Catch this.
    if (!coinbase_script) {
        throw JSONRPCError(RPC_WALLET_KEYPOOL_RAN_OUT, "Error: Keypool ran out, please call keypoolrefill first");
    }

    //throw an error if no script was provided
    if (coinbase_script->reserveScript.empty()) {
        throw JSONRPCError(RPC_INTERNAL_ERROR, "No coinbase script available");
    }

    return generateBlocks(coinbase_script, num_generate, max_tries, true);
}

UniValue rescanblockchain(const JSONRPCRequest& request)
{
    std::shared_ptr<CWallet> const wallet = GetWalletForJSONRPCRequest(request);
    CWallet* const pwallet = wallet.get();

    if (!EnsureWalletIsAvailable(pwallet, request.fHelp)) {
        return NullUniValue;
    }

    if (request.fHelp || request.params.size() > 2) {
        throw std::runtime_error(
            "rescanblockchain (\"start_height\") (\"stop_height\")\n"
            "\nRescan the local blockchain for wallet related transactions.\n"
            "\nArguments:\n"
            "1. \"start_height\"    (numeric, optional) block height where the rescan should start\n"
            "2. \"stop_height\"     (numeric, optional) the last block height that should be scanned\n"
            "\nResult:\n"
            "{\n"
            "  \"start_height\"     (numeric) The block height where the rescan has started. If omitted, rescan started from the genesis block.\n"
            "  \"stop_height\"      (numeric) The height of the last rescanned block. If omitted, rescan stopped at the chain tip.\n"
            "}\n"
            "\nExamples:\n"
            + HelpExampleCli("rescanblockchain", "100000 120000")
            + HelpExampleRpc("rescanblockchain", "100000, 120000")
            );
    }

    WalletRescanReserver reserver(pwallet);
    if (!reserver.reserve()) {
        throw JSONRPCError(RPC_WALLET_ERROR, "Wallet is currently rescanning. Abort existing rescan or wait.");
    }

    CBlockIndex *pindexStart = nullptr;
    CBlockIndex *pindexStop = nullptr;
    CBlockIndex *pChainTip = nullptr;
    {
        LOCK(cs_main);
        pindexStart = chainActive.Genesis();
        pChainTip = chainActive.Tip();

        if (!request.params[0].isNull()) {
            pindexStart = chainActive[request.params[0].get_int()];
            if (!pindexStart) {
                throw JSONRPCError(RPC_INVALID_PARAMETER, "Invalid start_height");
            }
        }

        if (!request.params[1].isNull()) {
            pindexStop = chainActive[request.params[1].get_int()];
            if (!pindexStop) {
                throw JSONRPCError(RPC_INVALID_PARAMETER, "Invalid stop_height");
            }
            else if (pindexStop->nHeight < pindexStart->nHeight) {
                throw JSONRPCError(RPC_INVALID_PARAMETER, "stop_height must be greater than start_height");
            }
        }
    }

    // We can't rescan beyond non-pruned blocks, stop and throw an error
    if (fPruneMode) {
        LOCK(cs_main);
        CBlockIndex *block = pindexStop ? pindexStop : pChainTip;
        while (block && block->nHeight >= pindexStart->nHeight) {
            if (!(block->nStatus & BLOCK_HAVE_DATA)) {
                throw JSONRPCError(RPC_MISC_ERROR, "Can't rescan beyond pruned data. Use RPC call getblockchaininfo to determine your pruned height.");
            }
            block = block->pprev;
        }
    }

    CBlockIndex *stopBlock = pwallet->ScanForWalletTransactions(pindexStart, pindexStop, reserver, true);
    if (!stopBlock) {
        if (pwallet->IsAbortingRescan()) {
            throw JSONRPCError(RPC_MISC_ERROR, "Rescan aborted.");
        }
        // if we got a nullptr returned, ScanForWalletTransactions did rescan up to the requested stopindex
        stopBlock = pindexStop ? pindexStop : pChainTip;
    }
    else {
        throw JSONRPCError(RPC_MISC_ERROR, "Rescan failed. Potentially corrupted data files.");
    }
    UniValue response(UniValue::VOBJ);
    response.pushKV("start_height", pindexStart->nHeight);
    response.pushKV("stop_height", stopBlock->nHeight);
    return response;
}

class DescribeWalletAddressVisitor : public boost::static_visitor<UniValue>
{
public:
    CWallet * const pwallet;

    void ProcessSubScript(const CScript& subscript, UniValue& obj, bool include_addresses = false) const
    {
        // Always present: script type and redeemscript
        txnouttype which_type;
        std::vector<std::vector<unsigned char>> solutions_data;
        Solver(subscript, which_type, solutions_data);
        obj.pushKV("script", GetTxnOutputType(which_type));
        obj.pushKV("hex", HexStr(subscript.begin(), subscript.end()));

        CTxDestination embedded;
        UniValue a(UniValue::VARR);
        if (ExtractDestination(subscript, embedded)) {
            // Only when the script corresponds to an address.
            UniValue subobj(UniValue::VOBJ);
            UniValue detail = DescribeAddress(embedded);
            subobj.pushKVs(detail);
            UniValue wallet_detail = boost::apply_visitor(*this, embedded);
            subobj.pushKVs(wallet_detail);
            subobj.pushKV("address", EncodeDestination(embedded));
            subobj.pushKV("scriptPubKey", HexStr(subscript.begin(), subscript.end()));
            // Always report the pubkey at the top level, so that `getnewaddress()['pubkey']` always works.
            if (subobj.exists("pubkey")) obj.pushKV("pubkey", subobj["pubkey"]);
            obj.pushKV("embedded", std::move(subobj));
            if (include_addresses) a.push_back(EncodeDestination(embedded));
        } else if (which_type == TX_MULTISIG) {
            // Also report some information on multisig scripts (which do not have a corresponding address).
            // TODO: abstract out the common functionality between this logic and ExtractDestinations.
            obj.pushKV("sigsrequired", solutions_data[0][0]);
            UniValue pubkeys(UniValue::VARR);
            for (size_t i = 1; i < solutions_data.size() - 1; ++i) {
                CPubKey key(solutions_data[i].begin(), solutions_data[i].end());
                if (include_addresses) a.push_back(EncodeDestination(key.GetID()));
                pubkeys.push_back(HexStr(key.begin(), key.end()));
            }
            obj.pushKV("pubkeys", std::move(pubkeys));
        }

        // The "addresses" field is confusing because it refers to public keys using their P2PKH address.
        // For that reason, only add the 'addresses' field when needed for backward compatibility. New applications
        // can use the 'embedded'->'address' field for P2SH or P2WSH wrapped addresses, and 'pubkeys' for
        // inspecting multisig participants.
        if (include_addresses) obj.pushKV("addresses", std::move(a));
    }

    explicit DescribeWalletAddressVisitor(CWallet* _pwallet) : pwallet(_pwallet) {}

    UniValue operator()(const CNoDestination& dest) const { return UniValue(UniValue::VOBJ); }

    UniValue operator()(const CKeyID& keyID) const
    {
        UniValue obj(UniValue::VOBJ);
        CPubKey vchPubKey;
        if (pwallet && pwallet->GetPubKey(keyID, vchPubKey)) {
            obj.pushKV("pubkey", HexStr(vchPubKey));
            obj.pushKV("iscompressed", vchPubKey.IsCompressed());
        }
        return obj;
    }

    UniValue operator()(const CScriptID& scriptID) const
    {
        UniValue obj(UniValue::VOBJ);
        CScript subscript;
        if (pwallet && pwallet->GetCScript(scriptID, subscript)) {
            ProcessSubScript(subscript, obj, IsDeprecatedRPCEnabled("validateaddress"));
        }
        return obj;
    }

    UniValue operator()(const WitnessV0KeyHash& id) const
    {
        UniValue obj(UniValue::VOBJ);
        CPubKey pubkey;
        if (pwallet && pwallet->GetPubKey(CKeyID(id), pubkey)) {
            obj.pushKV("pubkey", HexStr(pubkey));
        }
        return obj;
    }

    UniValue operator()(const WitnessV0ScriptHash& id) const
    {
        UniValue obj(UniValue::VOBJ);
        CScript subscript;
        CRIPEMD160 hasher;
        uint160 hash;
        hasher.Write(id.begin(), 32).Finalize(hash.begin());
        if (pwallet && pwallet->GetCScript(CScriptID(hash), subscript)) {
            ProcessSubScript(subscript, obj);
        }
        return obj;
    }

    UniValue operator()(const CExtKeyPair &ekp) const {
        UniValue obj(UniValue::VOBJ);
        obj.push_back(Pair("isextkey", true));
        return obj;
    }

    UniValue operator()(const CStealthAddress &sxAddr) const {
        UniValue obj(UniValue::VOBJ);
        obj.push_back(Pair("isstealthaddress", true));
        obj.push_back(Pair("prefix_num_bits", sxAddr.prefix.number_bits));
        obj.push_back(Pair("prefix_bitfield", strprintf("0x%04x", sxAddr.prefix.bitfield)));
        return obj;
    }

    UniValue operator()(const CKeyID256 &idk256) const {
        UniValue obj(UniValue::VOBJ);
        CPubKey vchPubKey;
        obj.push_back(Pair("is256bit", true));
        CKeyID id160(idk256);
        if (pwallet && pwallet->GetPubKey(id160, vchPubKey)) {
            obj.pushKV("pubkey", HexStr(vchPubKey));
            obj.pushKV("iscompressed", vchPubKey.IsCompressed());
        }
        return obj;
    }

    UniValue operator()(const CScriptID256 &scriptID256) const {
        UniValue obj(UniValue::VOBJ);
        CScript subscript;
        obj.push_back(Pair("isscript", true));
        CScriptID scriptID;
        scriptID.Set(scriptID256);
        if (pwallet && pwallet->GetCScript(scriptID, subscript)) {
            ProcessSubScript(subscript, obj);
        }
        return obj;
    }

    UniValue operator()(const WitnessUnknown& id) const { return UniValue(UniValue::VOBJ); }
};

static UniValue DescribeWalletAddress(CWallet* pwallet, const CTxDestination& dest)
{
    UniValue ret(UniValue::VOBJ);
    UniValue detail = DescribeAddress(dest);
    ret.pushKVs(detail);
    ret.pushKVs(boost::apply_visitor(DescribeWalletAddressVisitor(pwallet), dest));
    return ret;
}

/** Convert CAddressBookData to JSON record.  */
static UniValue AddressBookDataToJSON(const CAddressBookData& data, const bool verbose)
{
    UniValue ret(UniValue::VOBJ);
    if (verbose) {
        ret.pushKV("name", data.name);
    }
    ret.pushKV("purpose", data.purpose);
    return ret;
}

UniValue getaddressinfo(const JSONRPCRequest& request)
{
    std::shared_ptr<CWallet> const wallet = GetWalletForJSONRPCRequest(request);
    CWallet* const pwallet = wallet.get();

    if (!EnsureWalletIsAvailable(pwallet, request.fHelp)) {
        return NullUniValue;
    }

    if (request.fHelp || request.params.size() != 1) {
        throw std::runtime_error(
            "getaddressinfo \"address\"\n"
            "\nReturn information about the given particl address. Some information requires the address\n"
            "to be in the wallet.\n"
            "\nArguments:\n"
            "1. \"address\"                    (string, required) The particl address to get the information of.\n"
            "\nResult:\n"
            "{\n"
            "  \"address\" : \"address\",        (string) The particl address validated\n"
            "  \"scriptPubKey\" : \"hex\",       (string) The hex encoded scriptPubKey generated by the address\n"
            "  \"ismine\" : true|false,        (boolean) If the address is yours or not\n"
            "  \"iswatchonly\" : true|false,   (boolean) If the address is watchonly\n"
            "  \"isscript\" : true|false,      (boolean) If the key is a script\n"
            "  \"iswitness\" : true|false,     (boolean) If the address is a witness address\n"
            "  \"witness_version\" : version   (numeric, optional) The version number of the witness program\n"
            "  \"witness_program\" : \"hex\"     (string, optional) The hex value of the witness program\n"
            "  \"script\" : \"type\"             (string, optional) The output script type. Only if \"isscript\" is true and the redeemscript is known. Possible types: nonstandard, pubkey, pubkeyhash, scripthash, multisig, nulldata, witness_v0_keyhash, witness_v0_scripthash, witness_unknown\n"
            "  \"hex\" : \"hex\",                (string, optional) The redeemscript for the p2sh address\n"
            "  \"pubkeys\"                     (string, optional) Array of pubkeys associated with the known redeemscript (only if \"script\" is \"multisig\")\n"
            "    [\n"
            "      \"pubkey\"\n"
            "      ,...\n"
            "    ]\n"
            "  \"sigsrequired\" : xxxxx        (numeric, optional) Number of signatures required to spend multisig output (only if \"script\" is \"multisig\")\n"
            "  \"pubkey\" : \"publickeyhex\",    (string, optional) The hex value of the raw public key, for single-key addresses (possibly embedded in P2SH or P2WSH)\n"
            "  \"embedded\" : {...},           (object, optional) Information about the address embedded in P2SH or P2WSH, if relevant and known. It includes all getaddressinfo output fields for the embedded address, excluding metadata (\"timestamp\", \"hdkeypath\", \"hdseedid\") and relation to the wallet (\"ismine\", \"iswatchonly\", \"account\").\n"
            "  \"iscompressed\" : true|false,  (boolean) If the address is compressed\n"
            "  \"label\" :  \"label\"         (string) The label associated with the address, \"\" is the default account\n"
            "  \"account\" : \"account\"         (string) DEPRECATED. This field will be removed in V0.18. To see this deprecated field, start particld with -deprecatedrpc=accounts. The account associated with the address, \"\" is the default account\n"
            "  \"timestamp\" : timestamp,      (number, optional) The creation time of the key if available in seconds since epoch (Jan 1 1970 GMT)\n"
            "  \"hdkeypath\" : \"keypath\"       (string, optional) The HD keypath if the key is HD and available\n"
            "  \"hdseedid\" : \"<hash160>\"      (string, optional) The Hash160 of the HD seed\n"
            "  \"hdmasterkeyid\" : \"<hash160>\" (string, optional) alias for hdseedid maintained for backwards compatibility. Will be removed in V0.18.\n"
            "  \"labels\"                      (object) Array of labels associated with the address.\n"
            "    [\n"
            "      { (json object of label data)\n"
            "        \"name\": \"labelname\" (string) The label\n"
            "        \"purpose\": \"string\" (string) Purpose of address (\"send\" for sending address, \"receive\" for receiving address)\n"
            "      },...\n"
            "    ]\n"
            "}\n"
            "\nExamples:\n"
            + HelpExampleCli("getaddressinfo", "\"1PSSGeFHDnKNxiEyFrD1wcEaHr9hrQDDWc\"")
            + HelpExampleRpc("getaddressinfo", "\"1PSSGeFHDnKNxiEyFrD1wcEaHr9hrQDDWc\"")
        );
    }

    LOCK(pwallet->cs_wallet);

    UniValue ret(UniValue::VOBJ);
    std::string s = request.params[0].get_str();
    bool fBech32 = bech32::Decode(s).second.size() > 0;
    CTxDestination dest = DecodeDestination(s);

    // Make sure the destination is valid
    if (!IsValidDestination(dest)) {
        throw JSONRPCError(RPC_INVALID_ADDRESS_OR_KEY, "Invalid address");
    }

    std::string currentAddress = EncodeDestination(dest, fBech32);
    ret.pushKV("address", currentAddress);

    CScript scriptPubKey = GetScriptForDestination(dest);
    ret.pushKV("scriptPubKey", HexStr(scriptPubKey.begin(), scriptPubKey.end()));

    isminetype mine = ISMINE_NO;
    if (IsParticlWallet(pwallet))
    {
        CHDWallet *phdw = GetParticlWallet(pwallet);
        if (dest.type() == typeid(CExtKeyPair))
        {
            CExtKeyPair ek = boost::get<CExtKeyPair>(dest);
            CKeyID id = ek.GetID();
            mine = phdw->HaveExtKey(id);
        } else
        if (dest.type() == typeid(CStealthAddress))
        {
            const CStealthAddress &sxAddr = boost::get<CStealthAddress>(dest);
            mine = phdw->HaveStealthAddress(sxAddr);
        } else
        if (dest.type() == typeid(CKeyID)
            || dest.type() == typeid(CKeyID256))
        {
            CKeyID idk;
            const CEKAKey *pak = nullptr;
            const CEKASCKey *pasc = nullptr;
            CExtKeyAccount *pa = nullptr;
            bool isInvalid;
            mine = phdw->IsMine(scriptPubKey, idk, pak, pasc, pa, isInvalid);

            if (pa && pak)
            {
                CStoredExtKey *sek = pa->GetChain(pak->nParent);
                if (sek)
                {
                    ret.pushKV("from_ext_address_id", sek->GetIDString58());
                    std::string sPath;
                    std::vector<uint32_t> vPath;
                    AppendChainPath(sek, vPath);
                    vPath.push_back(pak->nKey);
                    PathToString(vPath, sPath);
                    ret.pushKV("path", sPath);
                } else
                {
                    ret.pushKV("error", "Unknown chain.");
                };
            } else
            if (dest.type() == typeid(CKeyID))
            {
                CStealthAddress sx;
                idk = boost::get<CKeyID>(dest);
                if (phdw->GetStealthLinked(idk, sx))
                    ret.pushKV("from_stealth_address", sx.Encoded());
            };
        } else
        {
            mine = phdw ? IsMine(*phdw, dest) : ISMINE_NO;
        };
        if (mine & ISMINE_HARDWARE_DEVICE)
            ret.pushKV("isondevice", true);
    } else
    {
        mine = IsMine(*pwallet, dest);
    };

    ret.pushKV("ismine", bool(mine & ISMINE_SPENDABLE));
    ret.pushKV("iswatchonly", bool(mine & ISMINE_WATCH_ONLY));
    UniValue detail = DescribeWalletAddress(pwallet, dest);
    ret.pushKVs(detail);
    if (pwallet->mapAddressBook.count(dest)) {
        ret.pushKV("label", pwallet->mapAddressBook[dest].name);
        if (IsDeprecatedRPCEnabled("accounts")) {
            ret.pushKV("account", pwallet->mapAddressBook[dest].name);
        }
    }
    const CKeyMetadata* meta = nullptr;
    CKeyID key_id = GetKeyForDestination(*pwallet, dest);
    if (!key_id.IsNull()) {
        auto it = pwallet->mapKeyMetadata.find(key_id);
        if (it != pwallet->mapKeyMetadata.end()) {
            meta = &it->second;
        }
    }
    if (!meta) {
        auto it = pwallet->m_script_metadata.find(CScriptID(scriptPubKey));
        if (it != pwallet->m_script_metadata.end()) {
            meta = &it->second;
        }
    }
    if (meta) {
        ret.pushKV("timestamp", meta->nCreateTime);
        if (!meta->hdKeypath.empty()) {
            ret.pushKV("hdkeypath", meta->hdKeypath);
            ret.pushKV("hdseedid", meta->hd_seed_id.GetHex());
            ret.pushKV("hdmasterkeyid", meta->hd_seed_id.GetHex());
        }
    }

    // Currently only one label can be associated with an address, return an array
    // so the API remains stable if we allow multiple labels to be associated with
    // an address.
    UniValue labels(UniValue::VARR);
    std::map<CTxDestination, CAddressBookData>::iterator mi = pwallet->mapAddressBook.find(dest);
    if (mi != pwallet->mapAddressBook.end()) {
        labels.push_back(AddressBookDataToJSON(mi->second, true));
    }
    ret.pushKV("labels", std::move(labels));

    return ret;
}

static UniValue getaddressesbylabel(const JSONRPCRequest& request)
{
    std::shared_ptr<CWallet> const wallet = GetWalletForJSONRPCRequest(request);
    CWallet* const pwallet = wallet.get();

    if (!EnsureWalletIsAvailable(pwallet, request.fHelp)) {
        return NullUniValue;
    }

    if (request.fHelp || request.params.size() != 1)
        throw std::runtime_error(
            "getaddressesbylabel \"label\"\n"
            "\nReturns the list of addresses assigned the specified label.\n"
            "\nArguments:\n"
            "1. \"label\"  (string, required) The label.\n"
            "\nResult:\n"
            "{ (json object with addresses as keys)\n"
            "  \"address\": { (json object with information about address)\n"
            "    \"purpose\": \"string\" (string)  Purpose of address (\"send\" for sending address, \"receive\" for receiving address)\n"
            "  },...\n"
            "}\n"
            "\nExamples:\n"
            + HelpExampleCli("getaddressesbylabel", "\"tabby\"")
            + HelpExampleRpc("getaddressesbylabel", "\"tabby\"")
        );

    LOCK(pwallet->cs_wallet);

    std::string label = LabelFromValue(request.params[0]);

    // Find all addresses that have the given label
    UniValue ret(UniValue::VOBJ);
    for (const std::pair<const CTxDestination, CAddressBookData>& item : pwallet->mapAddressBook) {
        if (item.second.name == label) {
            ret.pushKV(EncodeDestination(item.first), AddressBookDataToJSON(item.second, false));
        }
    }

    if (ret.empty()) {
        throw JSONRPCError(RPC_WALLET_INVALID_LABEL_NAME, std::string("No addresses with label " + label));
    }

    return ret;
}

static UniValue listlabels(const JSONRPCRequest& request)
{
    std::shared_ptr<CWallet> const wallet = GetWalletForJSONRPCRequest(request);
    CWallet* const pwallet = wallet.get();

    if (!EnsureWalletIsAvailable(pwallet, request.fHelp)) {
        return NullUniValue;
    }

    if (request.fHelp || request.params.size() > 1)
        throw std::runtime_error(
            "listlabels ( \"purpose\" )\n"
            "\nReturns the list of all labels, or labels that are assigned to addresses with a specific purpose.\n"
            "\nArguments:\n"
            "1. \"purpose\"    (string, optional) Address purpose to list labels for ('send','receive'). An empty string is the same as not providing this argument.\n"
            "\nResult:\n"
            "[               (json array of string)\n"
            "  \"label\",      (string) Label name\n"
            "  ...\n"
            "]\n"
            "\nExamples:\n"
            "\nList all labels\n"
            + HelpExampleCli("listlabels", "") +
            "\nList labels that have receiving addresses\n"
            + HelpExampleCli("listlabels", "receive") +
            "\nList labels that have sending addresses\n"
            + HelpExampleCli("listlabels", "send") +
            "\nAs json rpc call\n"
            + HelpExampleRpc("listlabels", "receive")
        );

    LOCK(pwallet->cs_wallet);

    std::string purpose;
    if (!request.params[0].isNull()) {
        purpose = request.params[0].get_str();
    }

    // Add to a set to sort by label name, then insert into Univalue array
    std::set<std::string> label_set;
    for (const std::pair<const CTxDestination, CAddressBookData>& entry : pwallet->mapAddressBook) {
        if (purpose.empty() || entry.second.purpose == purpose) {
            label_set.insert(entry.second.name);
        }
    }

    UniValue ret(UniValue::VARR);
    for (const std::string& name : label_set) {
        ret.push_back(name);
    }

    return ret;
}

UniValue sethdseed(const JSONRPCRequest& request)
{
    std::shared_ptr<CWallet> const wallet = GetWalletForJSONRPCRequest(request);
    CWallet* const pwallet = wallet.get();

    if (!EnsureWalletIsAvailable(pwallet, request.fHelp)) {
        return NullUniValue;
    }

    if (request.fHelp || request.params.size() > 2) {
        throw std::runtime_error(
            "sethdseed ( \"newkeypool\" \"seed\" )\n"
            "\nSet or generate a new HD wallet seed. Non-HD wallets will not be upgraded to being a HD wallet. Wallets that are already\n"
            "HD will have a new HD seed set so that new keys added to the keypool will be derived from this new seed.\n"
            "\nNote that you will need to MAKE A NEW BACKUP of your wallet after setting the HD wallet seed.\n"
            + HelpRequiringPassphrase(pwallet) +
            "\nArguments:\n"
            "1. \"newkeypool\"         (boolean, optional, default=true) Whether to flush old unused addresses, including change addresses, from the keypool and regenerate it.\n"
            "                             If true, the next address from getnewaddress and change address from getrawchangeaddress will be from this new seed.\n"
            "                             If false, addresses (including change addresses if the wallet already had HD Chain Split enabled) from the existing\n"
            "                             keypool will be used until it has been depleted.\n"
            "2. \"seed\"               (string, optional) The WIF private key to use as the new HD seed; if not provided a random seed will be used.\n"
            "                             The seed value can be retrieved using the dumpwallet command. It is the private key marked hdseed=1\n"
            "\nExamples:\n"
            + HelpExampleCli("sethdseed", "")
            + HelpExampleCli("sethdseed", "false")
            + HelpExampleCli("sethdseed", "true \"wifkey\"")
            + HelpExampleRpc("sethdseed", "true, \"wifkey\"")
            );
    }

    if (IsInitialBlockDownload()) {
        throw JSONRPCError(RPC_CLIENT_IN_INITIAL_DOWNLOAD, "Cannot set a new HD seed while still in Initial Block Download");
    }

    LOCK2(cs_main, pwallet->cs_wallet);

    // Do not do anything to non-HD wallets
    if (!pwallet->IsHDEnabled()) {
        throw JSONRPCError(RPC_WALLET_ERROR, "Cannot set a HD seed on a non-HD wallet. Start with -upgradewallet in order to upgrade a non-HD wallet to HD");
    }

    if (IsParticlWallet(pwallet))
        throw JSONRPCError(RPC_WALLET_ERROR, "Not necessary in Particl mode.");

    EnsureWalletIsUnlocked(pwallet);

    bool flush_key_pool = true;
    if (!request.params[0].isNull()) {
        flush_key_pool = request.params[0].get_bool();
    }

    CPubKey master_pub_key;
    if (request.params[1].isNull()) {
        master_pub_key = pwallet->GenerateNewSeed();
    } else {
        CKey key = DecodeSecret(request.params[1].get_str());
        if (!key.IsValid()) {
            throw JSONRPCError(RPC_INVALID_ADDRESS_OR_KEY, "Invalid private key");
        }

        if (HaveKey(*pwallet, key)) {
            throw JSONRPCError(RPC_INVALID_ADDRESS_OR_KEY, "Already have this key (either as an HD seed or as a loose private key)");
        }

        master_pub_key = pwallet->DeriveNewSeed(key);
    }

    pwallet->SetHDSeed(master_pub_key);
    if (flush_key_pool) pwallet->NewKeyPool();

    return NullUniValue;
}

extern UniValue abortrescan(const JSONRPCRequest& request); // in rpcdump.cpp
extern UniValue dumpprivkey(const JSONRPCRequest& request); // in rpcdump.cpp
extern UniValue importprivkey(const JSONRPCRequest& request);
extern UniValue importaddress(const JSONRPCRequest& request);
extern UniValue importpubkey(const JSONRPCRequest& request);
extern UniValue dumpwallet(const JSONRPCRequest& request);
extern UniValue importwallet(const JSONRPCRequest& request);
extern UniValue importprunedfunds(const JSONRPCRequest& request);
extern UniValue removeprunedfunds(const JSONRPCRequest& request);
extern UniValue importmulti(const JSONRPCRequest& request);
extern UniValue rescanblockchain(const JSONRPCRequest& request);

static const CRPCCommand commands[] =
{ //  category              name                                actor (function)                argNames
    //  --------------------- ------------------------          -----------------------         ----------
    { "rawtransactions",    "fundrawtransaction",               &fundrawtransaction,            {"hexstring","options","iswitness"} },
    { "hidden",             "resendwallettransactions",         &resendwallettransactions,      {} },
    { "wallet",             "abandontransaction",               &abandontransaction,            {"txid"} },
    { "wallet",             "abortrescan",                      &abortrescan,                   {} },
    { "wallet",             "addmultisigaddress",               &addmultisigaddress,            {"nrequired","keys","label|account","bech32","256bit"} },
    { "hidden",             "addwitnessaddress",                &addwitnessaddress,             {"address","p2sh"} },
    { "wallet",             "backupwallet",                     &backupwallet,                  {"destination"} },
    { "wallet",             "bumpfee",                          &bumpfee,                       {"txid", "options"} },
    { "wallet",             "createwallet",                     &createwallet,                  {"wallet_name"} },
    { "wallet",             "dumpprivkey",                      &dumpprivkey,                   {"address"}  },
    { "wallet",             "dumpwallet",                       &dumpwallet,                    {"filename"} },
    { "wallet",             "encryptwallet",                    &encryptwallet,                 {"passphrase"} },
    { "wallet",             "getaddressinfo",                   &getaddressinfo,                {"address"} },
    { "wallet",             "getbalance",                       &getbalance,                    {"account|dummy","minconf","include_watchonly"} },
    { "wallet",             "getnewaddress",                    &getnewaddress,                 {"label|account","address_type"} },
    { "wallet",             "getrawchangeaddress",              &getrawchangeaddress,           {"address_type"} },
    { "wallet",             "getreceivedbyaddress",             &getreceivedbyaddress,          {"address","minconf"} },
    { "wallet",             "gettransaction",                   &gettransaction,                {"txid","include_watchonly"} },
    { "wallet",             "getunconfirmedbalance",            &getunconfirmedbalance,         {} },
    { "wallet",             "getwalletinfo",                    &getwalletinfo,                 {} },
    { "wallet",             "importmulti",                      &importmulti,                   {"requests","options"} },
    { "wallet",             "importprivkey",                    &importprivkey,                 {"privkey","label","rescan"} },
    { "wallet",             "importwallet",                     &importwallet,                  {"filename"} },
    { "wallet",             "importaddress",                    &importaddress,                 {"address","label","rescan","p2sh"} },
    { "wallet",             "importprunedfunds",                &importprunedfunds,             {"rawtransaction","txoutproof"} },
    { "wallet",             "importpubkey",                     &importpubkey,                  {"pubkey","label","rescan"} },
    { "wallet",             "keypoolrefill",                    &keypoolrefill,                 {"newsize"} },
    { "wallet",             "listaddressgroupings",             &listaddressgroupings,          {} },
    { "wallet",             "listlockunspent",                  &listlockunspent,               {} },
    { "wallet",             "listreceivedbyaddress",            &listreceivedbyaddress,         {"minconf","include_empty","include_watchonly","address_filter"} },
    { "wallet",             "listsinceblock",                   &listsinceblock,                {"blockhash","target_confirmations","include_watchonly","include_removed"} },
    { "wallet",             "listtransactions",                 &listtransactions,              {"account|dummy","count","skip","include_watchonly"} },
    { "wallet",             "listunspent",                      &listunspent,                   {"minconf","maxconf","addresses","include_unsafe","query_options"} },
    { "wallet",             "listwallets",                      &listwallets,                   {} },
    { "wallet",             "loadwallet",                       &loadwallet,                    {"filename"} },
    { "wallet",             "lockunspent",                      &lockunspent,                   {"unlock","transactions","permanent"} },
    { "wallet",             "sendmany",                         &sendmany,                      {"fromaccount","amounts","minconf","comment","subtractfeefrom","replaceable","conf_target","estimate_mode"} },
    { "wallet",             "sendtoaddress",                    &sendtoaddress,                 {"address","amount","comment","comment_to","subtractfeefromamount","narration","replaceable","conf_target","estimate_mode"} },
    { "wallet",             "settxfee",                         &settxfee,                      {"amount"} },
    { "wallet",             "signmessage",                      &signmessage,                   {"address","message"} },
    { "wallet",             "signrawtransactionwithwallet",     &signrawtransactionwithwallet,  {"hexstring","prevtxs","sighashtype"} },
    { "wallet",             "unloadwallet",                     &unloadwallet,                  {"wallet_name"} },
    { "wallet",             "walletlock",                       &walletlock,                    {} },
    { "wallet",             "walletpassphrasechange",           &walletpassphrasechange,        {"oldpassphrase","newpassphrase"} },
    { "wallet",             "walletpassphrase",                 &walletpassphrase,              {"passphrase","timeout","stakingonly"} },
    { "wallet",             "removeprunedfunds",                &removeprunedfunds,             {"txid"} },
    { "wallet",             "rescanblockchain",                 &rescanblockchain,              {"start_height", "stop_height"} },
    { "wallet",             "sethdseed",                        &sethdseed,                     {"newkeypool","seed"} },

    /** Account functions (deprecated) */
    { "wallet",             "getaccountaddress",                &getaccountaddress,             {"account"} },
    { "wallet",             "getaccount",                       &getaccount,                    {"address"} },
    { "wallet",             "getaddressesbyaccount",            &getaddressesbyaccount,         {"account"} },
    { "wallet",             "getreceivedbyaccount",             &getreceivedbylabel,            {"account","minconf"} },
    { "wallet",             "listaccounts",                     &listaccounts,                  {"minconf","include_watchonly"} },
    { "wallet",             "listreceivedbyaccount",            &listreceivedbylabel,           {"minconf","include_empty","include_watchonly"} },
    { "wallet",             "setaccount",                       &setlabel,                      {"address","account"} },
    //{ "wallet",             "sendfrom",                         &sendfrom,                      {"fromaccount","toaddress","amount","minconf","comment","comment_to"} },
    { "wallet",             "move",                             &movecmd,                       {"fromaccount","toaccount","amount","minconf","comment"} },

    /** Label functions (to replace non-balance account functions) */
    { "wallet",             "getaddressesbylabel",              &getaddressesbylabel,           {"label"} },
    { "wallet",             "getreceivedbylabel",               &getreceivedbylabel,            {"label","minconf"} },
    { "wallet",             "listlabels",                       &listlabels,                    {"purpose"} },
    { "wallet",             "listreceivedbylabel",              &listreceivedbylabel,           {"minconf","include_empty","include_watchonly"} },
    { "wallet",             "setlabel",                         &setlabel,                      {"address","label"} },

    { "generating",         "generate",                         &generate,                      {"nblocks","maxtries"} },
};

void RegisterWalletRPCCommands(CRPCTable &t)
{
    for (unsigned int vcidx = 0; vcidx < ARRAYLEN(commands); vcidx++)
        t.appendCommand(commands[vcidx].name, &commands[vcidx]);
}<|MERGE_RESOLUTION|>--- conflicted
+++ resolved
@@ -1095,10 +1095,6 @@
             "                     balances. In general, account balance calculation is not considered\n"
             "                     reliable and has resulted in confusing outcomes, so it is recommended to\n"
             "                     avoid passing this argument.\n"
-<<<<<<< HEAD
-            "2. minconf           (numeric, optional, default=1) DEPRECATED. Only valid when an account is specified. This argument will be removed in V0.18. To use this deprecated argument, start particld with -deprecatedrpc=accounts. Only include transactions confirmed at least this many times.\n"
-            "3. include_watchonly (bool, optional, default=false) DEPRECATED. Only valid when an account is specified. This argument will be removed in V0.18. To use this deprecated argument, start particld with -deprecatedrpc=accounts. Also include balance in watch-only addresses (see 'importaddress')\n"
-=======
             "2. minconf           (numeric, optional) Only include transactions confirmed at least this many times. \n"
             "                     The default is 1 if an account is provided or 0 if no account is provided\n")
             : std::string(
@@ -1110,7 +1106,6 @@
             "1. (dummy)           (string, optional) Remains for backward compatibility. Must be excluded or set to \"*\".\n"
             "2. minconf           (numeric, optional, default=0) Only include transactions confirmed at least this many times.\n")) +
             "3. include_watchonly (bool, optional, default=false) Also include balance in watch-only addresses (see 'importaddress')\n"
->>>>>>> c0f15695
             "\nResult:\n"
             "amount              (numeric) The total amount in " + CURRENCY_UNIT + " received for this account.\n"
             "\nExamples:\n"
@@ -1670,19 +1665,18 @@
     bool fbech32 = fParticlMode && request.params.size() > 3 ? request.params[3].get_bool() : false;
     bool f256Hash = fParticlMode && request.params.size() > 4 ? request.params[4].get_bool() : false;
 
-    if (f256Hash)
-    {
+    if (f256Hash) {
         CScriptID256 innerID;
         innerID.Set(inner);
         pwallet->SetAddressBook(innerID, label, "send", fbech32);
         return CBitcoinAddress(innerID, fbech32).ToString();
-    };
+    }
 
     CScriptID innerID(inner);
     pwallet->SetAddressBook(innerID, label, "send", fbech32);
 
     UniValue result(UniValue::VOBJ);
-    result.pushKV("address", CBitcoinAddress(innerID, fbech32).ToString());
+    result.pushKV("address", fParticlMode ? CBitcoinAddress(innerID, fbech32).ToString() : EncodeDestination(dest));
     result.pushKV("redeemScript", HexStr(inner.begin(), inner.end()));
     return result;
 }
