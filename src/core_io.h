--- conflicted
+++ resolved
@@ -18,13 +18,11 @@
 struct CMutableTransaction;
 class uint256;
 class UniValue;
-<<<<<<< HEAD
+class CTxUndo;
+
 class CTxOutBase;
 struct CSpentIndexKey;
 struct CSpentIndexValue;
-=======
-class CTxUndo;
->>>>>>> 9c3765ad
 
 // core_read.cpp
 CScript ParseScript(const std::string& s);
