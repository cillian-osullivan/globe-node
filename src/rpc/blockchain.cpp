--- conflicted
+++ resolved
@@ -746,11 +746,7 @@
                                         {
                                             {RPCResult::Type::STR, "asm", "The asm"},
                                             {RPCResult::Type::STR, "hex", "The hex"},
-<<<<<<< HEAD
-                                            {RPCResult::Type::STR, "address", /* optional */ true, "The Particl address (only if a well-defined address exists)"},
-=======
-                                            {RPCResult::Type::STR, "address", /*optional=*/true, "The Bitcoin address (only if a well-defined address exists)"},
->>>>>>> 0baf6ade
+                                            {RPCResult::Type::STR, "address", /*optional=*/true, "The Particl address (only if a well-defined address exists)"},
                                             {RPCResult::Type::STR, "type", "The type (one of: " + GetAllOutputTypes() + ")"},
                                         }},
                                     }},
