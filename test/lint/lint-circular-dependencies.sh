--- conflicted
+++ resolved
@@ -20,8 +20,9 @@
     "txmempool -> validation -> txmempool"
     "wallet/fees -> wallet/wallet -> wallet/fees"
     "wallet/wallet -> wallet/walletdb -> wallet/wallet"
-<<<<<<< HEAD
+    "node/coinstats -> validation -> node/coinstats"
 
+# Particl
     "anon -> txmempool -> anon"
     "anon -> validation -> anon"
     "consensus/tx_verify -> validation -> consensus/tx_verify"
@@ -47,9 +48,6 @@
     "net_processing -> smsg/smessage -> wallet/hdwallet -> rpc/util -> node/transaction -> net_processing"
     "net_processing -> smsg/smessage -> node/context -> net_processing"
     "net_processing -> smsg/smessage -> net_processing"
-=======
-    "node/coinstats -> validation -> node/coinstats"
->>>>>>> 372dd8da
 )
 
 EXIT_CODE=0
