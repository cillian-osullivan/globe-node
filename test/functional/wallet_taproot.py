--- conflicted
+++ resolved
@@ -247,12 +247,8 @@
         assert(result[0]['success'])
         address_type = "bech32m" if "tr" in pattern else "bech32"
         for i in range(4):
-<<<<<<< HEAD
-            #addr_g = self.addr_gen.getnewaddress(address_type='bech32m')
-            addr_g = self.addr_gen.getnewaddress('', 'bech32m')
-=======
             addr_g = addr_gen.getnewaddress(address_type=address_type)
->>>>>>> c1061be1
+            addr_g = self.addr_gen.getnewaddress('', address_type)
             if treefn is not None:
                 addr_r = self.make_addr(treefn, keys, i)
                 assert_equal(addr_g, addr_r)
@@ -294,12 +290,8 @@
         assert(result[0]['success'])
         address_type = "bech32m" if "tr" in pattern else "bech32"
         for i in range(4):
-<<<<<<< HEAD
-            #addr_g = self.rpc_online.getnewaddress(address_type='bech32m')
-            addr_g = self.rpc_online.getnewaddress('', 'bech32m')
-=======
-            addr_g = rpc_online.getnewaddress(address_type=address_type)
->>>>>>> c1061be1
+            #addr_g = rpc_online.getnewaddress(address_type=address_type)
+            addr_g = self.rpc_online.getnewaddress('', address_type)
             if treefn is not None:
                 addr_r = self.make_addr(treefn, keys_pay, i)
                 assert_equal(addr_g, addr_r)
@@ -351,12 +343,8 @@
             assert(result[0]["success"])
         address_type = "bech32m" if "tr" in pattern else "bech32"
         for i in range(4):
-<<<<<<< HEAD
-            #addr_g = self.psbt_online.getnewaddress(address_type='bech32m')
-            addr_g = self.psbt_online.getnewaddress('', 'bech32m')
-=======
-            addr_g = psbt_online.getnewaddress(address_type=address_type)
->>>>>>> c1061be1
+            #addr_g = psbt_online.getnewaddress(address_type=address_type)
+            addr_g = self.psbt_online.getnewaddress('', address_type)
             if treefn is not None:
                 addr_r = self.make_addr(treefn, keys_pay, i)
                 assert_equal(addr_g, addr_r)
