--- conflicted
+++ resolved
@@ -1064,7 +1064,7 @@
 UniValue gettransaction_inner(JSONRPCRequest const &request)
 {
     std::shared_ptr<const CWallet> pwallet = GetWalletForJSONRPCRequest(request);
-    if (!pwallet) return NullUniValue;
+    if (!pwallet) return UniValue::VNULL;
 
     // Make sure the results are valid at least up to the most recent block
     // the user could have gotten from another RPC command prior to now
@@ -1223,61 +1223,7 @@
                 },
         [&](const RPCHelpMan& self, const JSONRPCRequest& request) -> UniValue
 {
-<<<<<<< HEAD
     return gettransaction_inner(request);
-=======
-    const std::shared_ptr<const CWallet> pwallet = GetWalletForJSONRPCRequest(request);
-    if (!pwallet) return UniValue::VNULL;
-
-    // Make sure the results are valid at least up to the most recent block
-    // the user could have gotten from another RPC command prior to now
-    pwallet->BlockUntilSyncedToCurrentChain();
-
-    LOCK(pwallet->cs_wallet);
-
-    uint256 hash(ParseHashV(request.params[0], "txid"));
-
-    isminefilter filter = ISMINE_SPENDABLE;
-
-    if (ParseIncludeWatchonly(request.params[1], *pwallet)) {
-        filter |= ISMINE_WATCH_ONLY;
-    }
-
-    bool verbose = request.params[2].isNull() ? false : request.params[2].get_bool();
-
-    UniValue entry(UniValue::VOBJ);
-    auto it = pwallet->mapWallet.find(hash);
-    if (it == pwallet->mapWallet.end()) {
-        throw JSONRPCError(RPC_INVALID_ADDRESS_OR_KEY, "Invalid or non-wallet transaction id");
-    }
-    const CWalletTx& wtx = it->second;
-
-    CAmount nCredit = CachedTxGetCredit(*pwallet, wtx, filter);
-    CAmount nDebit = CachedTxGetDebit(*pwallet, wtx, filter);
-    CAmount nNet = nCredit - nDebit;
-    CAmount nFee = (CachedTxIsFromMe(*pwallet, wtx, filter) ? wtx.tx->GetValueOut() - nDebit : 0);
-
-    entry.pushKV("amount", ValueFromAmount(nNet - nFee));
-    if (CachedTxIsFromMe(*pwallet, wtx, filter))
-        entry.pushKV("fee", ValueFromAmount(nFee));
-
-    WalletTxToJSON(*pwallet, wtx, entry);
-
-    UniValue details(UniValue::VARR);
-    ListTransactions(*pwallet, wtx, 0, false, details, filter, nullptr /* filter_label */);
-    entry.pushKV("details", details);
-
-    std::string strHex = EncodeHexTx(*wtx.tx, pwallet->chain().rpcSerializationFlags());
-    entry.pushKV("hex", strHex);
-
-    if (verbose) {
-        UniValue decoded(UniValue::VOBJ);
-        TxToUniv(*wtx.tx, /*block_hash=*/uint256(), /*entry=*/decoded, /*include_hex=*/false);
-        entry.pushKV("decoded", decoded);
-    }
-
-    return entry;
->>>>>>> 207a2287
 },
     };
 }
