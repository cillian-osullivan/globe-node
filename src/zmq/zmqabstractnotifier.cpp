// Copyright (c) 2015-2019 The Bitcoin Core developers
// Distributed under the MIT software license, see the accompanying
// file COPYING or http://www.opensource.org/licenses/mit-license.php.

#include <zmq/zmqabstractnotifier.h>

#include <cassert>

const int CZMQAbstractNotifier::DEFAULT_ZMQ_SNDHWM;

CZMQAbstractNotifier::~CZMQAbstractNotifier()
{
    assert(!psocket);
}

bool CZMQAbstractNotifier::NotifyBlock(const CBlockIndex * /*CBlockIndex*/)
{
    return true;
}

bool CZMQAbstractNotifier::NotifyTransaction(const CTransaction &/*transaction*/)
{
    return true;
}

<<<<<<< HEAD
bool CZMQAbstractNotifier::NotifyTransaction(const std::string &sWalletName, const CTransaction &/*transaction*/)
=======
bool CZMQAbstractNotifier::NotifyBlockConnect(const CBlockIndex * /*CBlockIndex*/)
>>>>>>> 4f807348
{
    return true;
}

<<<<<<< HEAD
bool CZMQAbstractNotifier::NotifySecureMessage(const smsg::SecureMessage *psmsg, const uint160 &/*hash*/)
=======
bool CZMQAbstractNotifier::NotifyBlockDisconnect(const CBlockIndex * /*CBlockIndex*/)
{
    return true;
}

bool CZMQAbstractNotifier::NotifyTransactionAcceptance(const CTransaction &/*transaction*/, uint64_t mempool_sequence)
{
    return true;
}

bool CZMQAbstractNotifier::NotifyTransactionRemoval(const CTransaction &/*transaction*/, uint64_t mempool_sequence)
>>>>>>> 4f807348
{
    return true;
}<|MERGE_RESOLUTION|>--- conflicted
+++ resolved
@@ -23,18 +23,11 @@
     return true;
 }
 
-<<<<<<< HEAD
-bool CZMQAbstractNotifier::NotifyTransaction(const std::string &sWalletName, const CTransaction &/*transaction*/)
-=======
 bool CZMQAbstractNotifier::NotifyBlockConnect(const CBlockIndex * /*CBlockIndex*/)
->>>>>>> 4f807348
 {
     return true;
 }
 
-<<<<<<< HEAD
-bool CZMQAbstractNotifier::NotifySecureMessage(const smsg::SecureMessage *psmsg, const uint160 &/*hash*/)
-=======
 bool CZMQAbstractNotifier::NotifyBlockDisconnect(const CBlockIndex * /*CBlockIndex*/)
 {
     return true;
@@ -46,7 +39,16 @@
 }
 
 bool CZMQAbstractNotifier::NotifyTransactionRemoval(const CTransaction &/*transaction*/, uint64_t mempool_sequence)
->>>>>>> 4f807348
+{
+    return true;
+}
+
+bool CZMQAbstractNotifier::NotifySecureMessage(const smsg::SecureMessage *psmsg, const uint160 &/*hash*/)
+{
+    return true;
+}
+
+bool CZMQAbstractNotifier::NotifyTransaction(const std::string &sWalletName, const CTransaction &/*transaction*/)
 {
     return true;
 }