#!/usr/bin/env python3
# Copyright (c) 2020 The Bitcoin Core developers
# Distributed under the MIT software license, see the accompanying
# file COPYING or http://www.opensource.org/licenses/mit-license.php.
"""Test Migrating a wallet from legacy to descriptor."""

import os
import random
from test_framework.descriptors import descsum_create
from test_framework.test_framework import BitcoinTestFramework
from test_framework.util import (
    assert_equal,
    assert_raises_rpc_error,
    find_vout_for_address,
)
from test_framework.wallet_util import (
    get_generate_key,
)


class WalletMigrationTest(BitcoinTestFramework):
    def set_test_params(self):
        self.setup_clean_chain = True
        self.num_nodes = 1
        self.extra_args = [[]]
        self.supports_cli = False

    def skip_test_if_missing_module(self):
        self.skip_if_no_wallet()
        self.skip_if_no_sqlite()
        self.skip_if_no_bdb()

    def assert_is_sqlite(self, wallet_name):
        wallet_file_path = os.path.join(self.nodes[0].datadir, "regtest/wallets", wallet_name, self.wallet_data_filename)
        with open(wallet_file_path, 'rb') as f:
            file_magic = f.read(16)
            assert_equal(file_magic, b'SQLite format 3\x00')
        assert_equal(self.nodes[0].get_wallet_rpc(wallet_name).getwalletinfo()["format"], "sqlite")

    def create_legacy_wallet(self, wallet_name):
        self.nodes[0].createwallet(wallet_name=wallet_name)
        wallet = self.nodes[0].get_wallet_rpc(wallet_name)
        assert_equal(wallet.getwalletinfo()["descriptors"], False)
        assert_equal(wallet.getwalletinfo()["format"], "bdb")
        return wallet

    def assert_addr_info_equal(self, addr_info, addr_info_old):
        assert_equal(addr_info["address"], addr_info_old["address"])
        assert_equal(addr_info["scriptPubKey"], addr_info_old["scriptPubKey"])
        assert_equal(addr_info["ismine"], addr_info_old["ismine"])
        assert_equal(addr_info["hdkeypath"], addr_info_old["hdkeypath"])
        assert_equal(addr_info["solvable"], addr_info_old["solvable"])
        assert_equal(addr_info["ischange"], addr_info_old["ischange"])
        assert_equal(addr_info["hdmasterfingerprint"], addr_info_old["hdmasterfingerprint"])

    def assert_list_txs_equal(self, received_list_txs, expected_list_txs):
        for d in received_list_txs:
            if "parent_descs" in d:
                del d["parent_descs"]
        for d in expected_list_txs:
            if "parent_descs" in d:
                del d["parent_descs"]
        assert_equal(received_list_txs, expected_list_txs)

    def test_basic(self):
        default = self.nodes[0].get_wallet_rpc(self.default_wallet_name)

        self.log.info("Test migration of a basic keys only wallet without balance")
        basic0 = self.create_legacy_wallet("basic0")

        addr = basic0.getnewaddress()
        change = basic0.getrawchangeaddress()

        old_addr_info = basic0.getaddressinfo(addr)
        old_change_addr_info = basic0.getaddressinfo(change)
        assert_equal(old_addr_info["ismine"], True)
        assert_equal(old_addr_info["hdkeypath"], "m/0'/0'/0'")
        assert_equal(old_change_addr_info["ismine"], True)
        assert_equal(old_change_addr_info["hdkeypath"], "m/0'/1'/0'")

        # Note: migration could take a while.
        basic0.migratewallet()

        # Verify created descriptors
        assert_equal(basic0.getwalletinfo()["descriptors"], True)
        self.assert_is_sqlite("basic0")

        # The wallet should create the following descriptors:
        # * BIP32 descriptors in the form of "0'/0'/*" and "0'/1'/*" (2 descriptors)
        # * BIP44 descriptors in the form of "44'/1'/0'/0/*" and "44'/1'/0'/1/*" (2 descriptors)
        # * BIP49 descriptors, P2SH(P2WPKH), in the form of "86'/1'/0'/0/*" and "86'/1'/0'/1/*" (2 descriptors)
        # * BIP84 descriptors, P2WPKH, in the form of "84'/1'/0'/1/*" and "84'/1'/0'/1/*" (2 descriptors)
        # * BIP86 descriptors, P2TR, in the form of "86'/1'/0'/0/*" and "86'/1'/0'/1/*" (2 descriptors)
        # * A combo(PK) descriptor for the wallet master key.
        # So, should have a total of 11 descriptors on it.
        assert_equal(len(basic0.listdescriptors()["descriptors"]), 11)

        # Compare addresses info
        addr_info = basic0.getaddressinfo(addr)
        change_addr_info = basic0.getaddressinfo(change)
        self.assert_addr_info_equal(addr_info, old_addr_info)
        self.assert_addr_info_equal(change_addr_info, old_change_addr_info)

        addr_info = basic0.getaddressinfo(basic0.getnewaddress("", "bech32"))
        assert_equal(addr_info["hdkeypath"], "m/84'/1'/0'/0/0")

        self.log.info("Test migration of a basic keys only wallet with a balance")
        basic1 = self.create_legacy_wallet("basic1")

        for _ in range(0, 10):
            default.sendtoaddress(basic1.getnewaddress(), 1)

        self.generate(self.nodes[0], 1)

        for _ in range(0, 5):
            basic1.sendtoaddress(default.getnewaddress(), 0.5)

        self.generate(self.nodes[0], 1)
        bal = basic1.getbalance()
        txs = basic1.listtransactions()

        basic1.migratewallet()
        assert_equal(basic1.getwalletinfo()["descriptors"], True)
        self.assert_is_sqlite("basic1")
        assert_equal(basic1.getbalance(), bal)
        self.assert_list_txs_equal(basic1.listtransactions(), txs)

        # restart node and verify that everything is still there
        self.restart_node(0)
        default = self.nodes[0].get_wallet_rpc(self.default_wallet_name)
        self.nodes[0].loadwallet("basic1")
        basic1 = self.nodes[0].get_wallet_rpc("basic1")
        assert_equal(basic1.getwalletinfo()["descriptors"], True)
        self.assert_is_sqlite("basic1")
        assert_equal(basic1.getbalance(), bal)
        self.assert_list_txs_equal(basic1.listtransactions(), txs)

        self.log.info("Test migration of a wallet with balance received on the seed")
        basic2 = self.create_legacy_wallet("basic2")
        basic2_seed = get_generate_key()
        basic2.sethdseed(True, basic2_seed.privkey)
        assert_equal(basic2.getbalance(), 0)

        # Receive coins on different output types for the same seed
        basic2_balance = 0
        for addr in [basic2_seed.p2pkh_addr, basic2_seed.p2wpkh_addr, basic2_seed.p2sh_p2wpkh_addr]:
            send_value = random.randint(1, 4)
            default.sendtoaddress(addr, send_value)
            basic2_balance += send_value
            self.generate(self.nodes[0], 1)
            assert_equal(basic2.getbalance(), basic2_balance)
        basic2_txs = basic2.listtransactions()

        # Now migrate and test that we still see have the same balance/transactions
        basic2.migratewallet()
        assert_equal(basic2.getwalletinfo()["descriptors"], True)
        self.assert_is_sqlite("basic2")
        assert_equal(basic2.getbalance(), basic2_balance)
        self.assert_list_txs_equal(basic2.listtransactions(), basic2_txs)

    def test_multisig(self):
        default = self.nodes[0].get_wallet_rpc(self.default_wallet_name)

        # Contrived case where all the multisig keys are in a single wallet
        self.log.info("Test migration of a wallet with all keys for a multisig")
        multisig0 = self.create_legacy_wallet("multisig0")
        addr1 = multisig0.getnewaddress()
        addr2 = multisig0.getnewaddress()
        addr3 = multisig0.getnewaddress()

        ms_info = multisig0.addmultisigaddress(2, [addr1, addr2, addr3])

        multisig0.migratewallet()
        assert_equal(multisig0.getwalletinfo()["descriptors"], True)
        self.assert_is_sqlite("multisig0")
        ms_addr_info = multisig0.getaddressinfo(ms_info["address"])
        assert_equal(ms_addr_info["ismine"], True)
        assert_equal(ms_addr_info["desc"], ms_info["descriptor"])
        assert_equal("multisig0_watchonly" in self.nodes[0].listwallets(), False)
        assert_equal("multisig0_solvables" in self.nodes[0].listwallets(), False)

        pub1 = multisig0.getaddressinfo(addr1)["pubkey"]
        pub2 = multisig0.getaddressinfo(addr2)["pubkey"]

        # Some keys in multisig do not belong to this wallet
        self.log.info("Test migration of a wallet that has some keys in a multisig")
        self.nodes[0].createwallet(wallet_name="multisig1")
        multisig1 = self.nodes[0].get_wallet_rpc("multisig1")
        ms_info = multisig1.addmultisigaddress(2, [multisig1.getnewaddress(), pub1, pub2])
        ms_info2 = multisig1.addmultisigaddress(2, [multisig1.getnewaddress(), pub1, pub2])
        assert_equal(multisig1.getwalletinfo()["descriptors"], False)

        addr1 = ms_info["address"]
        addr2 = ms_info2["address"]
        txid = default.sendtoaddress(addr1, 10)
        multisig1.importaddress(addr1)
        assert_equal(multisig1.getaddressinfo(addr1)["ismine"], False)
        assert_equal(multisig1.getaddressinfo(addr1)["iswatchonly"], True)
        assert_equal(multisig1.getaddressinfo(addr1)["solvable"], True)
        self.generate(self.nodes[0], 1)
        multisig1.gettransaction(txid)
        assert_equal(multisig1.getbalances()["watchonly"]["trusted"], 10)
        assert_equal(multisig1.getaddressinfo(addr2)["ismine"], False)
        assert_equal(multisig1.getaddressinfo(addr2)["iswatchonly"], False)
        assert_equal(multisig1.getaddressinfo(addr2)["solvable"], True)

        # Migrating multisig1 should see the multisig is no longer part of multisig1
        # A new wallet multisig1_watchonly is created which has the multisig address
        # Transaction to multisig is in multisig1_watchonly and not multisig1
        multisig1.migratewallet()
        assert_equal(multisig1.getwalletinfo()["descriptors"], True)
        self.assert_is_sqlite("multisig1")
        assert_equal(multisig1.getaddressinfo(addr1)["ismine"], False)
        assert_equal(multisig1.getaddressinfo(addr1)["iswatchonly"], False)
        assert_equal(multisig1.getaddressinfo(addr1)["solvable"], False)
        assert_raises_rpc_error(-5, "Invalid or non-wallet transaction id", multisig1.gettransaction, txid)
        assert_equal(multisig1.getbalance(), 0)
        assert_equal(multisig1.listtransactions(), [])

        assert_equal("multisig1_watchonly" in self.nodes[0].listwallets(), True)
        ms1_watchonly = self.nodes[0].get_wallet_rpc("multisig1_watchonly")
        ms1_wallet_info = ms1_watchonly.getwalletinfo()
        assert_equal(ms1_wallet_info['descriptors'], True)
        assert_equal(ms1_wallet_info['private_keys_enabled'], False)
        self.assert_is_sqlite("multisig1_watchonly")
        assert_equal(ms1_watchonly.getaddressinfo(addr1)["ismine"], True)
        assert_equal(ms1_watchonly.getaddressinfo(addr1)["solvable"], True)
        # Because addr2 was not being watched, it isn't in multisig1_watchonly but rather multisig1_solvables
        assert_equal(ms1_watchonly.getaddressinfo(addr2)["ismine"], False)
        assert_equal(ms1_watchonly.getaddressinfo(addr2)["solvable"], False)
        ms1_watchonly.gettransaction(txid)
        assert_equal(ms1_watchonly.getbalance(), 10)

        # Migrating multisig1 should see the second multisig is no longer part of multisig1
        # A new wallet multisig1_solvables is created which has the second address
        # This should have no transactions
        assert_equal("multisig1_solvables" in self.nodes[0].listwallets(), True)
        ms1_solvable = self.nodes[0].get_wallet_rpc("multisig1_solvables")
        ms1_wallet_info = ms1_solvable.getwalletinfo()
        assert_equal(ms1_wallet_info['descriptors'], True)
        assert_equal(ms1_wallet_info['private_keys_enabled'], False)
        self.assert_is_sqlite("multisig1_solvables")
        assert_equal(ms1_solvable.getaddressinfo(addr1)["ismine"], False)
        assert_equal(ms1_solvable.getaddressinfo(addr1)["solvable"], False)
        assert_equal(ms1_solvable.getaddressinfo(addr2)["ismine"], True)
        assert_equal(ms1_solvable.getaddressinfo(addr2)["solvable"], True)
        assert_equal(ms1_solvable.getbalance(), 0)
        assert_equal(ms1_solvable.listtransactions(), [])


    def test_other_watchonly(self):
        default = self.nodes[0].get_wallet_rpc(self.default_wallet_name)

        # Wallet with an imported address. Should be the same thing as the multisig test
        self.log.info("Test migration of a wallet with watchonly imports")
        self.nodes[0].createwallet(wallet_name="imports0")
        imports0 = self.nodes[0].get_wallet_rpc("imports0")
        assert_equal(imports0.getwalletinfo()["descriptors"], False)

        # Exteranl address label
        imports0.setlabel(default.getnewaddress(), "external")

        # Normal non-watchonly tx
        received_addr = imports0.getnewaddress()
        imports0.setlabel(received_addr, "Receiving")
        received_txid = default.sendtoaddress(received_addr, 10)

        # Watchonly tx
        import_addr = default.getnewaddress()
        imports0.importaddress(import_addr)
        imports0.setlabel(import_addr, "imported")
        received_watchonly_txid = default.sendtoaddress(import_addr, 10)

        # Received watchonly tx that is then spent
        import_sent_addr = default.getnewaddress()
        imports0.importaddress(import_sent_addr)
        received_sent_watchonly_txid = default.sendtoaddress(import_sent_addr, 10)
        received_sent_watchonly_vout = find_vout_for_address(self.nodes[0], received_sent_watchonly_txid, import_sent_addr)
        send = default.sendall(recipients=[default.getnewaddress()], options={"inputs": [{"txid": received_sent_watchonly_txid, "vout": received_sent_watchonly_vout}]})
        sent_watchonly_txid = send["txid"]

        self.generate(self.nodes[0], 1)

        balances = imports0.getbalances()
        spendable_bal = balances["mine"]["trusted"]
        watchonly_bal = balances["watchonly"]["trusted"]
        assert_equal(len(imports0.listtransactions(include_watchonly=True)), 4)

        # Migrate
        imports0.migratewallet()
        assert_equal(imports0.getwalletinfo()["descriptors"], True)
        self.assert_is_sqlite("imports0")
        assert_raises_rpc_error(-5, "Invalid or non-wallet transaction id", imports0.gettransaction, received_watchonly_txid)
        assert_raises_rpc_error(-5, "Invalid or non-wallet transaction id", imports0.gettransaction, received_sent_watchonly_txid)
        assert_raises_rpc_error(-5, "Invalid or non-wallet transaction id", imports0.gettransaction, sent_watchonly_txid)
        assert_equal(len(imports0.listtransactions(include_watchonly=True)), 1)
        imports0.gettransaction(received_txid)
        assert_equal(imports0.getbalance(), spendable_bal)

        assert_equal("imports0_watchonly" in self.nodes[0].listwallets(), True)
        watchonly = self.nodes[0].get_wallet_rpc("imports0_watchonly")
        watchonly_info = watchonly.getwalletinfo()
        assert_equal(watchonly_info["descriptors"], True)
        self.assert_is_sqlite("imports0_watchonly")
        assert_equal(watchonly_info["private_keys_enabled"], False)
        watchonly.gettransaction(received_watchonly_txid)
        watchonly.gettransaction(received_sent_watchonly_txid)
        watchonly.gettransaction(sent_watchonly_txid)
        assert_equal(watchonly.getbalance(), watchonly_bal)
        assert_raises_rpc_error(-5, "Invalid or non-wallet transaction id", watchonly.gettransaction, received_txid)
        assert_equal(len(watchonly.listtransactions(include_watchonly=True)), 3)

    def test_no_privkeys(self):
        default = self.nodes[0].get_wallet_rpc(self.default_wallet_name)

        # Migrating an actual watchonly wallet should not create a new watchonly wallet
        self.log.info("Test migration of a pure watchonly wallet")
        self.nodes[0].createwallet(wallet_name="watchonly0", disable_private_keys=True)
        watchonly0 = self.nodes[0].get_wallet_rpc("watchonly0")
        info = watchonly0.getwalletinfo()
        assert_equal(info["descriptors"], False)
        assert_equal(info["private_keys_enabled"], False)

        addr = default.getnewaddress()
        desc = default.getaddressinfo(addr)["desc"]
        res = watchonly0.importmulti([
            {
                "desc": desc,
                "watchonly": True,
                "timestamp": "now",
            }])
        assert_equal(res[0]['success'], True)
        default.sendtoaddress(addr, 10)
        txid=self.generate(self.nodes[0], 1)

        watchonly0.migratewallet()
        assert_equal("watchonly0_watchonly" in self.nodes[0].listwallets(), False)
        info = watchonly0.getwalletinfo()
        assert_equal(info["descriptors"], True)
        assert_equal(info["private_keys_enabled"], False)
        self.assert_is_sqlite("watchonly0")

        # Migrating a wallet with pubkeys added to the keypool
        self.log.info("Test migration of a pure watchonly wallet with pubkeys in keypool")
        self.nodes[0].createwallet(wallet_name="watchonly1", disable_private_keys=True)
        watchonly1 = self.nodes[0].get_wallet_rpc("watchonly1")
        info = watchonly1.getwalletinfo()
        assert_equal(info["descriptors"], False)
        assert_equal(info["private_keys_enabled"], False)

        addr1 = default.getnewaddress(address_type="bech32")
        addr2 = default.getnewaddress(address_type="bech32")
        desc1 = default.getaddressinfo(addr1)["desc"]
        desc2 = default.getaddressinfo(addr2)["desc"]
        res = watchonly1.importmulti([
            {
                "desc": desc1,
                "keypool": True,
                "timestamp": "now",
            },
            {
                "desc": desc2,
                "keypool": True,
                "timestamp": "now",
            }
        ])
        assert_equal(res[0]["success"], True)
        assert_equal(res[1]["success"], True)
        # Before migrating, we can fetch addr1 from the keypool
        assert_equal(watchonly1.getnewaddress(address_type="bech32"), addr1)

        watchonly1.migratewallet()
        info = watchonly1.getwalletinfo()
        assert_equal(info["descriptors"], True)
        assert_equal(info["private_keys_enabled"], False)
        self.assert_is_sqlite("watchonly1")
        # After migrating, the "keypool" is empty
        assert_raises_rpc_error(-4, "Error: This wallet has no available keys", watchonly1.getnewaddress)

    def test_pk_coinbases(self):
        self.log.info("Test migration of a wallet using old pk() coinbases")
        wallet = self.create_legacy_wallet("pkcb")

        addr = wallet.getnewaddress()
        addr_info = wallet.getaddressinfo(addr)
        desc = descsum_create("pk(" + addr_info["pubkey"] + ")")

        self.nodes[0].generatetodescriptor(1, desc, invalid_call=False)

        bals = wallet.getbalances()

        wallet.migratewallet()

        assert_equal(bals, wallet.getbalances())

    def test_encrypted(self):
        self.log.info("Test migration of an encrypted wallet")
        wallet = self.create_legacy_wallet("encrypted")

        wallet.encryptwallet("pass")

        assert_raises_rpc_error(-15, "Error: migratewallet on encrypted wallets is currently unsupported.", wallet.migratewallet)
        # TODO: Fix migratewallet so that we can actually migrate encrypted wallets

    def run_test(self):
        # Particl: TODO
        pass
        #self.generate(self.nodes[0], 101)

        # TODO: Test the actual records in the wallet for these tests too. The behavior may be correct, but the data written may not be what we actually want
<<<<<<< HEAD
        #self.test_basic()
        #self.test_multisig()
        #self.test_other_watchonly()
        #self.test_no_privkeys()
        #self.test_pk_coinbases()
=======
        self.test_basic()
        self.test_multisig()
        self.test_other_watchonly()
        self.test_no_privkeys()
        self.test_pk_coinbases()
        self.test_encrypted()
>>>>>>> 2b87e905

if __name__ == '__main__':
    WalletMigrationTest().main()<|MERGE_RESOLUTION|>--- conflicted
+++ resolved
@@ -408,20 +408,12 @@
         #self.generate(self.nodes[0], 101)
 
         # TODO: Test the actual records in the wallet for these tests too. The behavior may be correct, but the data written may not be what we actually want
-<<<<<<< HEAD
         #self.test_basic()
         #self.test_multisig()
         #self.test_other_watchonly()
         #self.test_no_privkeys()
         #self.test_pk_coinbases()
-=======
-        self.test_basic()
-        self.test_multisig()
-        self.test_other_watchonly()
-        self.test_no_privkeys()
-        self.test_pk_coinbases()
-        self.test_encrypted()
->>>>>>> 2b87e905
+        #self.test_encrypted()
 
 if __name__ == '__main__':
     WalletMigrationTest().main()