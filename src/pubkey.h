--- conflicted
+++ resolved
@@ -235,10 +235,9 @@
     bool Compress();
 
     //! Derive BIP32 child pubkey.
-<<<<<<< HEAD
-    bool Derive(CPubKey& pubkeyChild, ChainCode &ccChild, unsigned int nChild, const ChainCode& cc) const;
-
-    bool Derive(CPubKey& pubkeyChild, unsigned char ccChild[32], unsigned int nChild, const unsigned char cc[32]) const;
+    [[nodiscard]] bool Derive(CPubKey& pubkeyChild, ChainCode &ccChild, unsigned int nChild, const ChainCode& cc) const;
+
+    [[nodiscard]] bool Derive(CPubKey& pubkeyChild, unsigned char ccChild[32], unsigned int nChild, const unsigned char cc[32]) const;
 };
 
 /** An encapsulated compressed public key. */
@@ -377,9 +376,6 @@
     {
         return true;
     }
-=======
-    [[nodiscard]] bool Derive(CPubKey& pubkeyChild, ChainCode &ccChild, unsigned int nChild, const ChainCode& cc) const;
->>>>>>> aca0200e
 };
 
 class XOnlyPubKey
