// Copyright (c) 2021 The Bitcoin Core developers
// Distributed under the MIT software license, see the accompanying
// file COPYING or http://www.opensource.org/licenses/mit-license.php.

#include <consensus/amount.h>
#include <consensus/consensus.h>
#include <wallet/receive.h>
#include <wallet/transaction.h>
#include <wallet/wallet.h>
#include <wallet/hdwallet.h>

namespace wallet {
isminetype InputIsMine(const CWallet& wallet, const CTxIn& txin)
{
    AssertLockHeld(wallet.cs_wallet);

    if (wallet.IsParticlWallet()) {
        const CHDWallet *phdw = GetParticlWallet(&wallet);
        LOCK(phdw->cs_wallet); // LockAssertion
        if (txin.IsAnonInput()) {
            return ISMINE_NO;
        }

        MapWallet_t::const_iterator mi = phdw->mapWallet.find(txin.prevout.hash);
        if (mi != phdw->mapWallet.end()) {
            const CWalletTx &prev = mi->second;
            if (txin.prevout.n < prev.tx->vpout.size()) {
                return phdw->IsMine(prev.tx->vpout[txin.prevout.n].get());
            }
        }

        MapRecords_t::const_iterator mri = phdw->mapRecords.find(txin.prevout.hash);
        if (mri != phdw->mapRecords.end()) {
            const COutputRecord *oR = mri->second.GetOutput(txin.prevout.n);

            if (oR) {
                if (oR->nFlags & ORF_OWNED) {
                    return ISMINE_SPENDABLE;
                }
                /* TODO
                if ((filter & ISMINE_WATCH_ONLY)
                    && (oR->nFlags & ORF_WATCH_ONLY))
                    return ISMINE_WATCH_ONLY;
                */
            }
        }

        return ISMINE_NO;
    }

    const CWalletTx* prev = wallet.GetWalletTx(txin.prevout.hash);
    if (prev && txin.prevout.n < prev->tx->vout.size()) {
        return wallet.IsMine(prev->tx->vout[txin.prevout.n]);
    }
    return ISMINE_NO;
}

bool AllInputsMine(const CWallet& wallet, const CTransaction& tx, const isminefilter& filter)
{
    LOCK(wallet.cs_wallet);

    if (wallet.IsParticlWallet()) {
        const CHDWallet *phdw = GetParticlWallet(&wallet);
        return phdw->IsAllFromMe(tx, filter);
    }

    for (const CTxIn& txin : tx.vin) {
        if (!(InputIsMine(wallet, txin) & filter)) return false;
    }
    return true;
}

CAmount OutputGetCredit(const CWallet& wallet, const CTxOut& txout, const isminefilter& filter)
{
    if (!MoneyRange(txout.nValue))
        throw std::runtime_error(std::string(__func__) + ": value out of range");
    LOCK(wallet.cs_wallet);
    return ((wallet.IsMine(txout) & filter) ? txout.nValue : 0);
}

CAmount TxGetCredit(const CWallet& wallet, const CTransaction& tx, const isminefilter& filter)
{
    CAmount nCredit = 0;
    if (wallet.IsParticlWallet()) {
        const CHDWallet *phdw = GetParticlWallet(&wallet);
        LOCK(phdw->cs_wallet);
        for (const auto &txout : tx.vpout) {
            nCredit += phdw->GetCredit(txout.get(), filter);
            if (!MoneyRange(nCredit)) {
                throw std::runtime_error(std::string(__func__) + ": value out of range");
            }
        }
        return nCredit;
    }
    for (const CTxOut& txout : tx.vout)
    {
        nCredit += OutputGetCredit(wallet, txout, filter);
        if (!MoneyRange(nCredit))
            throw std::runtime_error(std::string(__func__) + ": value out of range");
    }
    return nCredit;
}

bool ScriptIsChange(const CWallet& wallet, const CScript& script)
{
    // TODO: fix handling of 'change' outputs. The assumption is that any
    // payment to a script that is ours, but is not in the address book
    // is change. That assumption is likely to break when we implement multisignature
    // wallets that return change back into a multi-signature-protected address;
    // a better way of identifying which outputs are 'the send' and which are
    // 'the change' will need to be implemented (maybe extend CWalletTx to remember
    // which output, if any, was change).
    AssertLockHeld(wallet.cs_wallet);
    if (wallet.IsMine(script))
    {
        CTxDestination address;
        if (!ExtractDestination(script, address))
            return true;
        if (!wallet.FindAddressBookEntry(address)) {
            return true;
        }
    }
    return false;
}

bool OutputIsChange(const CWallet& wallet, const CTxOut& txout)
{
    return ScriptIsChange(wallet, txout.scriptPubKey);
}

CAmount OutputGetChange(const CWallet& wallet, const CTxOut& txout)
{
    AssertLockHeld(wallet.cs_wallet);
    if (!MoneyRange(txout.nValue))
        throw std::runtime_error(std::string(__func__) + ": value out of range");
    return (OutputIsChange(wallet, txout) ? txout.nValue : 0);
}

CAmount TxGetChange(const CWallet& wallet, const CTransaction& tx)
{
    LOCK(wallet.cs_wallet);
    CAmount nChange = 0;
    for (const CTxOut& txout : tx.vout)
    {
        nChange += OutputGetChange(wallet, txout);
        if (!MoneyRange(nChange))
            throw std::runtime_error(std::string(__func__) + ": value out of range");
    }
    return nChange;
}

static CAmount GetCachableAmount(const CWallet& wallet, const CWalletTx& wtx, CWalletTx::AmountType type, const isminefilter& filter)
{
    auto& amount = wtx.m_amounts[type];
    if (!amount.m_cached[filter]) {
        amount.Set(filter, type == CWalletTx::DEBIT ? wallet.GetDebit(*wtx.tx, filter) : TxGetCredit(wallet, *wtx.tx, filter));
        wtx.m_is_cache_empty = false;
    }
    return amount.m_value[filter];
}

CAmount CachedTxGetCredit(const CWallet& wallet, const CWalletTx& wtx, const isminefilter& filter, bool allow_immature)
{
    AssertLockHeld(wallet.cs_wallet);

    // Must wait until coinbase is safely deep enough in the chain before valuing it
    if (!allow_immature && wallet.IsTxImmatureCoinBase(wtx))
        return 0;

    CAmount credit = 0;
    const isminefilter get_amount_filter{filter & ISMINE_ALL};
    if (get_amount_filter) {
        // GetBalance can assume transactions in mapWallet won't change
        credit += GetCachableAmount(wallet, wtx, CWalletTx::CREDIT, get_amount_filter);
    }
    return credit;
}

CAmount CachedTxGetDebit(const CWallet& wallet, const CWalletTx& wtx, const isminefilter& filter)
{
    if (wtx.tx->vin.empty())
        return 0;

    CAmount debit = 0;
    const isminefilter get_amount_filter{filter & ISMINE_ALL};
    if (get_amount_filter) {
        debit += GetCachableAmount(wallet, wtx, CWalletTx::DEBIT, get_amount_filter);
    }
    return debit;
}

CAmount CachedTxGetChange(const CWallet& wallet, const CWalletTx& wtx)
{
    if (wtx.fChangeCached)
        return wtx.nChangeCached;
    wtx.nChangeCached = TxGetChange(wallet, *wtx.tx);
    wtx.fChangeCached = true;
    return wtx.nChangeCached;
}

CAmount CachedTxGetImmatureCredit(const CWallet& wallet, const CWalletTx& wtx, const isminefilter& filter)
{
    AssertLockHeld(wallet.cs_wallet);

    if (wtx.IsCoinBase() && wallet.IsTxImmatureCoinBase(wtx) && wallet.IsTxInMainChain(wtx)) {
        return GetCachableAmount(wallet, wtx, CWalletTx::IMMATURE_CREDIT, filter);
    }

    return 0;
}

CAmount CachedTxGetAvailableCredit(const CWallet& wallet, const CWalletTx& wtx, const isminefilter& filter)
{
    AssertLockHeld(wallet.cs_wallet);

    // Avoid caching ismine for NO or ALL cases (could remove this check and simplify in the future).
    bool allow_cache = (filter & ISMINE_ALL) && (filter & ISMINE_ALL) != ISMINE_ALL;

    // Must wait until coinbase is safely deep enough in the chain before valuing it
    if (wallet.IsTxImmatureCoinBase(wtx))
        return 0;

    if (allow_cache && wtx.m_amounts[CWalletTx::AVAILABLE_CREDIT].m_cached[filter]) {
        return wtx.m_amounts[CWalletTx::AVAILABLE_CREDIT].m_value[filter];
    }

    bool allow_used_addresses = (filter & ISMINE_USED) || !wallet.IsWalletFlagSet(WALLET_FLAG_AVOID_REUSE);
    CAmount nCredit = 0;
    uint256 hashTx = wtx.GetHash();
    for (unsigned int i = 0; i < wtx.tx->GetNumVOuts(); i++) {
        const CScript *pscript = nullptr;
        if (wallet.IsParticlWallet()) {
            pscript = wtx.tx->vpout[i]->GetPScriptPubKey();
        } else {
            pscript = &wtx.tx->vout[i].scriptPubKey;
        }

        if (!wallet.IsSpent(COutPoint(hashTx, i)) && (allow_used_addresses || (pscript && !wallet.IsSpentKey(*pscript)))) {
            nCredit += wallet.IsParticlWallet()
                       ? wallet.GetCredit(wtx.tx->vpout[i].get(), filter)
                       : OutputGetCredit(wallet, wtx.tx->vout[i], filter);
            if (!MoneyRange(nCredit))
                throw std::runtime_error(std::string(__func__) + " : value out of range");
        }
    }

    if (allow_cache) {
        wtx.m_amounts[CWalletTx::AVAILABLE_CREDIT].Set(filter, nCredit);
        wtx.m_is_cache_empty = false;
    }

    return nCredit;
}

void CachedTxGetAmounts(const CWallet& wallet, const CWalletTx& wtx,
                  std::list<COutputEntry>& listReceived,
<<<<<<< HEAD
                  std::list<COutputEntry>& listSent,
                  std::list<COutputEntry>& listStaked, CAmount& nFee, const isminefilter& filter, bool fForFilterTx)
=======
                  std::list<COutputEntry>& listSent, CAmount& nFee, const isminefilter& filter,
                  bool include_change)
>>>>>>> a75b7796
{
    nFee = 0;
    listReceived.clear();
    listSent.clear();
    listStaked.clear();

    // Compute fee:
    CAmount nDebit = CachedTxGetDebit(wallet, wtx, filter);
    if (nDebit > 0) // debit>0 means we signed/sent this transaction
    {
        CAmount nValueOut = wtx.tx->GetValueOut();
        nFee = nDebit - nValueOut;
    };

    LOCK(wallet.cs_wallet);
<<<<<<< HEAD
    // staked
    if (wtx.tx->IsCoinStake()) {
        CAmount nCredit = 0;
        CTxDestination address = CNoDestination();
        CTxDestination addressStake = CNoDestination();

        isminetype isMineAll = ISMINE_NO;
        for (unsigned int i = 0; i < wtx.tx->vpout.size(); ++i) {
            const CTxOutBase *txout = wtx.tx->vpout[i].get();
            if (!txout->IsType(OUTPUT_STANDARD)) {
                continue;
            }

            isminetype mine = wallet.IsMine(txout);
            if (!(mine & filter)) {
=======
    // Sent/received.
    for (unsigned int i = 0; i < wtx.tx->vout.size(); ++i)
    {
        const CTxOut& txout = wtx.tx->vout[i];
        isminetype fIsMine = wallet.IsMine(txout);
        // Only need to handle txouts if AT LEAST one of these is true:
        //   1) they debit from us (sent)
        //   2) the output is to us (received)
        if (nDebit > 0)
        {
            if (!include_change && OutputIsChange(wallet, txout))
>>>>>>> a75b7796
                continue;
            }
            isMineAll = (isminetype)((uint8_t)isMineAll |(uint8_t)mine);

            if (fForFilterTx || address.index() == DI::_CNoDestination) {
                const CScript &scriptPubKey = *txout->GetPScriptPubKey();
                ExtractDestination(scriptPubKey, address);

                if (HasIsCoinstakeOp(scriptPubKey)) {
                    CScript scriptOut;
                    if (GetCoinstakeScriptPath(scriptPubKey, scriptOut)) {
                        ExtractDestination(scriptOut, addressStake);
                    }
                }
            }
            nCredit += txout->GetValue();

            if (fForFilterTx) {
                COutputEntry output = {address, txout->GetValue(), (int)i, mine, addressStake};
                listStaked.push_back(output);
            }
        }
        // Recalc fee as GetValueOut might include treasury fund output
        nFee = nDebit - nCredit;

        if (fForFilterTx || !(isMineAll & filter)) {
            return;
        }

        COutputEntry output = {address, nCredit, 1, isMineAll, addressStake};
        listStaked.push_back(output);
        return;
    }

    // Sent/received.
    if (wtx.tx->IsParticlVersion()) {
        for (unsigned int i = 0; i < wtx.tx->vpout.size(); ++i) {
            const CTxOutBase *txout = wtx.tx->vpout[i].get();
            if (!txout->IsStandardOutput()) {
                continue;
            }

            isminetype fIsMine = wallet.IsMine(txout);

            // Only need to handle txouts if AT LEAST one of these is true:
            //   1) they debit from us (sent)
            //   2) the output is to us (received)
            if (nDebit > 0) {
                // Don't report 'change' txouts
                if (wallet.IsChange(txout))
                    continue;
            } else
            if (!(fIsMine & filter)) {
                continue;
            }

            // In either case, we need to get the destination address
            const CScript &scriptPubKey = *txout->GetPScriptPubKey();
            CTxDestination address;
            CTxDestination addressStake = CNoDestination();

            if (!ExtractDestination(scriptPubKey, address) && !scriptPubKey.IsUnspendable()) {
                wallet.WalletLogPrintf("CWalletTx::GetAmounts: Unknown transaction type found, txid %s\n",
                                        wtx.GetHash().ToString());
                address = CNoDestination();
            }

            if (HasIsCoinstakeOp(scriptPubKey)) {
                CScript scriptOut;
                if (GetCoinstakeScriptPath(scriptPubKey, scriptOut)) {
                    ExtractDestination(scriptOut, addressStake);
                }
            }

            COutputEntry output = {address, txout->GetValue(), (int)i, fIsMine, addressStake};

            // If we are debited by the transaction, add the output as a "sent" entry
            if (nDebit > 0){
                listSent.push_back(output);
            }

            // If we are receiving the output, add it as a "received" entry
            if (fIsMine & filter) {
                listReceived.push_back(output);
            }
        }
    } else
    {
        for (unsigned int i = 0; i < wtx.tx->vout.size(); ++i)
        {
            const CTxOut& txout = wtx.tx->vout[i];
            isminetype fIsMine = wallet.IsMine(txout);
            // Only need to handle txouts if AT LEAST one of these is true:
            //   1) they debit from us (sent)
            //   2) the output is to us (received)
            if (nDebit > 0)
            {
                // Don't report 'change' txouts
                if (OutputIsChange(wallet, txout))
                    continue;
            }
            else if (!(fIsMine & filter))
                continue;

            // In either case, we need to get the destination address
            CTxDestination address;
            CTxDestination addressStake = CNoDestination();

            if (!ExtractDestination(txout.scriptPubKey, address) && !txout.scriptPubKey.IsUnspendable())
            {
                wallet.WalletLogPrintf("CWalletTx::GetAmounts: Unknown transaction type found, txid %s\n",
                                        wtx.GetHash().ToString());
                address = CNoDestination();
            }
            COutputEntry output = {address, txout.nValue, (int)i, fIsMine, addressStake};

            // If we are debited by the transaction, add the output as a "sent" entry
            if (nDebit > 0)
                listSent.push_back(output);

            // If we are receiving the output, add it as a "received" entry
            if (fIsMine & filter)
                listReceived.push_back(output);
        }
    }
}

bool CachedTxIsFromMe(const CWallet& wallet, const CWalletTx& wtx, const isminefilter& filter)
{
    return (CachedTxGetDebit(wallet, wtx, filter) > 0);
}

bool CachedTxIsTrusted(const CWallet& wallet, const CWalletTx& wtx, std::set<uint256>& trusted_parents)
{
    AssertLockHeld(wallet.cs_wallet);
    // Quick answer in most cases
    if (wtx.tx->IsCoinStake() && wtx.isAbandoned()) { // Ignore failed stakes
        return false;
    }
    int nDepth = wallet.GetTxDepthInMainChain(wtx);
    if (nDepth >= 1) return true;
    if (nDepth < 0) return false;
    // using wtx's cached debit
    if (!wallet.m_spend_zero_conf_change || !CachedTxIsFromMe(wallet, wtx, ISMINE_ALL)) return false;

    // Don't trust unconfirmed transactions from us unless they are in the mempool.
    if (!wtx.InMempool()) return false;

    // Trusted if all inputs are from us and are in the mempool:
    for (const CTxIn& txin : wtx.tx->vin)
    {
        // Transactions not sent by us: not trusted
        const CWalletTx* parent = wallet.GetWalletTx(txin.prevout.hash);
        if (parent == nullptr) return false;
        if (wtx.tx->IsParticlVersion()) {
            const CTxOutBase *parentOut = parent->tx->vpout[txin.prevout.n].get();
            if (!(wallet.IsMine(parentOut) & ISMINE_SPENDABLE)) {
                return false;
            }
        } else {
            const CTxOut& parentOut = parent->tx->vout[txin.prevout.n];
            // Check that this specific input being spent is trusted
            if (wallet.IsMine(parentOut) != ISMINE_SPENDABLE) return false;
        }
        // If we've already trusted this parent, continue
        if (trusted_parents.count(parent->GetHash())) continue;
        // Recurse to check that the parent is also trusted
        if (!CachedTxIsTrusted(wallet, *parent, trusted_parents)) return false;
        trusted_parents.insert(parent->GetHash());
    }
    return true;
}

bool CachedTxIsTrusted(const CWallet& wallet, const CWalletTx& wtx)
{
    std::set<uint256> trusted_parents;
    LOCK(wallet.cs_wallet);
    return CachedTxIsTrusted(wallet, wtx, trusted_parents);
}

Balance GetBalance(const CWallet& wallet, const int min_depth, bool avoid_reuse)
{
    Balance ret;

    if (wallet.IsParticlWallet()) {
        const CHDWallet *phdw = GetParticlWallet(&wallet);
        LOCK(phdw->cs_wallet);
        bool allow_used_addresses = avoid_reuse || !phdw->IsWalletFlagSet(WALLET_FLAG_AVOID_REUSE);
        for (const auto &ri : phdw->mapRecords) {
            const auto &txhash = ri.first;
            const auto &rtx = ri.second;

            bool is_trusted = phdw->IsTrusted(txhash, rtx);
            int tx_depth = phdw->GetDepthInMainChain(rtx);
            for (const auto &r : rtx.vout) {
                if (r.nType != OUTPUT_STANDARD ||
                    phdw->IsSpent(COutPoint(txhash, r.n)) ||
                    (!allow_used_addresses && phdw->IsSpentKey(r.scriptPubKey))) {
                    continue;
                }
                if (is_trusted && tx_depth >= min_depth) {
                    if (r.nFlags & ORF_OWNED) {
                        ret.m_mine_trusted += r.nValue;
                    }
                    if (r.nFlags & ORF_OWN_WATCH) {
                        ret.m_watchonly_trusted += r.nValue;
                    }
                }
                if (!is_trusted && tx_depth == 0) {
                    if (!phdw->InMempool(txhash)) {
                        continue;
                    }
                    if (r.nFlags & ORF_OWNED) {
                        ret.m_mine_untrusted_pending += r.nValue;
                    }
                    if (r.nFlags & ORF_OWN_WATCH) {
                        ret.m_watchonly_untrusted_pending += r.nValue;
                    }
                }
            }
        }
    }

    isminefilter reuse_filter = avoid_reuse ? ISMINE_NO : ISMINE_USED;
    {
        LOCK(wallet.cs_wallet);
        std::set<uint256> trusted_parents;
        for (const auto& entry : wallet.mapWallet)
        {
            const CWalletTx& wtx = entry.second;
            const bool is_trusted{CachedTxIsTrusted(wallet, wtx, trusted_parents)};
            const int tx_depth{wallet.GetTxDepthInMainChain(wtx)};
            const CAmount tx_credit_mine{CachedTxGetAvailableCredit(wallet, wtx, ISMINE_SPENDABLE | reuse_filter)};
            const CAmount tx_credit_watchonly{CachedTxGetAvailableCredit(wallet, wtx, ISMINE_WATCH_ONLY | reuse_filter)};
            if (is_trusted && tx_depth >= min_depth) {
                ret.m_mine_trusted += tx_credit_mine;
                ret.m_watchonly_trusted += tx_credit_watchonly;
            }
            if (!is_trusted && tx_depth == 0 && wtx.InMempool()) {
                ret.m_mine_untrusted_pending += tx_credit_mine;
                ret.m_watchonly_untrusted_pending += tx_credit_watchonly;
            }
            ret.m_mine_immature += CachedTxGetImmatureCredit(wallet, wtx, ISMINE_SPENDABLE);
            ret.m_watchonly_immature += CachedTxGetImmatureCredit(wallet, wtx, ISMINE_WATCH_ONLY);
        }
    }
    return ret;
}

std::map<CTxDestination, CAmount> GetAddressBalances(const CWallet& wallet)
{
    if (wallet.IsParticlWallet()) {
        const CHDWallet *phdw = GetParticlWallet(&wallet);
        return phdw->GetAddressBalances();
    }

    std::map<CTxDestination, CAmount> balances;

    {
        LOCK(wallet.cs_wallet);
        std::set<uint256> trusted_parents;
        for (const auto& walletEntry : wallet.mapWallet)
        {
            const CWalletTx& wtx = walletEntry.second;

            if (!CachedTxIsTrusted(wallet, wtx, trusted_parents))
                continue;

            if (wallet.IsTxImmatureCoinBase(wtx))
                continue;

            int nDepth = wallet.GetTxDepthInMainChain(wtx);
            if (nDepth < (CachedTxIsFromMe(wallet, wtx, ISMINE_ALL) ? 0 : 1))
                continue;

            for (unsigned int i = 0; i < wtx.tx->vout.size(); i++) {
                const auto& output = wtx.tx->vout[i];
                CTxDestination addr;
                if (!wallet.IsMine(output))
                    continue;
                if(!ExtractDestination(output.scriptPubKey, addr))
                    continue;

                CAmount n = wallet.IsSpent(COutPoint(walletEntry.first, i)) ? 0 : output.nValue;
                balances[addr] += n;
            }
        }
    }

    return balances;
}

std::set< std::set<CTxDestination> > GetAddressGroupings(const CWallet& wallet)
{
    AssertLockHeld(wallet.cs_wallet);
    if (wallet.IsParticlWallet()) {
        const CHDWallet *phdw = GetParticlWallet(&wallet);
        LOCK(phdw->cs_wallet); // LockAssertion
        return phdw->GetAddressGroupings();
    }

    std::set< std::set<CTxDestination> > groupings;
    std::set<CTxDestination> grouping;

    for (const auto& walletEntry : wallet.mapWallet)
    {
        const CWalletTx& wtx = walletEntry.second;

        if (wtx.tx->vin.size() > 0)
        {
            bool any_mine = false;
            // group all input addresses with each other
            for (const CTxIn& txin : wtx.tx->vin)
            {
                CTxDestination address;
                if(!InputIsMine(wallet, txin)) /* If this input isn't mine, ignore it */
                    continue;
                if(!ExtractDestination(wallet.mapWallet.at(txin.prevout.hash).tx->vout[txin.prevout.n].scriptPubKey, address))
                    continue;
                grouping.insert(address);
                any_mine = true;
            }

            // group change with input addresses
            if (any_mine)
            {
               for (const CTxOut& txout : wtx.tx->vout)
                   if (OutputIsChange(wallet, txout))
                   {
                       CTxDestination txoutAddr;
                       if(!ExtractDestination(txout.scriptPubKey, txoutAddr))
                           continue;
                       grouping.insert(txoutAddr);
                   }
            }
            if (grouping.size() > 0)
            {
                groupings.insert(grouping);
                grouping.clear();
            }
        }

        // group lone addrs by themselves
        for (const auto& txout : wtx.tx->vout)
            if (wallet.IsMine(txout))
            {
                CTxDestination address;
                if(!ExtractDestination(txout.scriptPubKey, address))
                    continue;
                grouping.insert(address);
                groupings.insert(grouping);
                grouping.clear();
            }
    }

    std::set< std::set<CTxDestination>* > uniqueGroupings; // a set of pointers to groups of addresses
    std::map< CTxDestination, std::set<CTxDestination>* > setmap;  // map addresses to the unique group containing it
    for (std::set<CTxDestination> _grouping : groupings)
    {
        // make a set of all the groups hit by this new group
        std::set< std::set<CTxDestination>* > hits;
        std::map< CTxDestination, std::set<CTxDestination>* >::iterator it;
        for (const CTxDestination& address : _grouping)
            if ((it = setmap.find(address)) != setmap.end())
                hits.insert((*it).second);

        // merge all hit groups into a new single group and delete old groups
        std::set<CTxDestination>* merged = new std::set<CTxDestination>(_grouping);
        for (std::set<CTxDestination>* hit : hits)
        {
            merged->insert(hit->begin(), hit->end());
            uniqueGroupings.erase(hit);
            delete hit;
        }
        uniqueGroupings.insert(merged);

        // update setmap
        for (const CTxDestination& element : *merged)
            setmap[element] = merged;
    }

    std::set< std::set<CTxDestination> > ret;
    for (const std::set<CTxDestination>* uniqueGrouping : uniqueGroupings)
    {
        ret.insert(*uniqueGrouping);
        delete uniqueGrouping;
    }

    return ret;
}

isminetype CWallet::IsMine(const CKeyID &address) const
{
    auto spk_man = GetLegacyScriptPubKeyMan();
    if (spk_man) {
        LOCK(spk_man->cs_KeyStore);
        if (!IsCrypted()) {
            isminetype ismine = spk_man->FillableSigningProvider::IsMine(address);
            if (ismine == ISMINE_NO && spk_man->mapWatchKeys.count(address) > 0) {
                return ISMINE_WATCH_ONLY_;
            }
            return ismine;
        }
        if (spk_man->mapCryptedKeys.count(address) > 0) {
            return ISMINE_SPENDABLE;
        }
        if (spk_man->mapWatchKeys.count(address) > 0) {
            return ISMINE_WATCH_ONLY_;
        }
    }
    return ISMINE_NO;
}
} // namespace wallet<|MERGE_RESOLUTION|>--- conflicted
+++ resolved
@@ -254,13 +254,9 @@
 
 void CachedTxGetAmounts(const CWallet& wallet, const CWalletTx& wtx,
                   std::list<COutputEntry>& listReceived,
-<<<<<<< HEAD
                   std::list<COutputEntry>& listSent,
-                  std::list<COutputEntry>& listStaked, CAmount& nFee, const isminefilter& filter, bool fForFilterTx)
-=======
-                  std::list<COutputEntry>& listSent, CAmount& nFee, const isminefilter& filter,
-                  bool include_change)
->>>>>>> a75b7796
+                  std::list<COutputEntry>& listStaked, CAmount& nFee, const isminefilter& filter,
+                  bool include_change, bool fForFilterTx)
 {
     nFee = 0;
     listReceived.clear();
@@ -276,7 +272,6 @@
     };
 
     LOCK(wallet.cs_wallet);
-<<<<<<< HEAD
     // staked
     if (wtx.tx->IsCoinStake()) {
         CAmount nCredit = 0;
@@ -292,19 +287,6 @@
 
             isminetype mine = wallet.IsMine(txout);
             if (!(mine & filter)) {
-=======
-    // Sent/received.
-    for (unsigned int i = 0; i < wtx.tx->vout.size(); ++i)
-    {
-        const CTxOut& txout = wtx.tx->vout[i];
-        isminetype fIsMine = wallet.IsMine(txout);
-        // Only need to handle txouts if AT LEAST one of these is true:
-        //   1) they debit from us (sent)
-        //   2) the output is to us (received)
-        if (nDebit > 0)
-        {
-            if (!include_change && OutputIsChange(wallet, txout))
->>>>>>> a75b7796
                 continue;
             }
             isMineAll = (isminetype)((uint8_t)isMineAll |(uint8_t)mine);
@@ -353,8 +335,7 @@
             //   1) they debit from us (sent)
             //   2) the output is to us (received)
             if (nDebit > 0) {
-                // Don't report 'change' txouts
-                if (wallet.IsChange(txout))
+                if (!include_change && wallet.IsChange(txout))
                     continue;
             } else
             if (!(fIsMine & filter)) {
@@ -391,8 +372,7 @@
                 listReceived.push_back(output);
             }
         }
-    } else
-    {
+    } else {
         for (unsigned int i = 0; i < wtx.tx->vout.size(); ++i)
         {
             const CTxOut& txout = wtx.tx->vout[i];
@@ -402,8 +382,7 @@
             //   2) the output is to us (received)
             if (nDebit > 0)
             {
-                // Don't report 'change' txouts
-                if (OutputIsChange(wallet, txout))
+                if (!include_change && OutputIsChange(wallet, txout))
                     continue;
             }
             else if (!(fIsMine & filter))
