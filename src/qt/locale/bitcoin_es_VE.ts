<TS language="es_VE" version="2.1">
<context>
    <name>AddressBookPage</name>
    <message>
        <source>Right-click to edit address or label</source>
        <translation>Haga clic con el botón derecho para editar una dirección o etiqueta</translation>
    </message>
    <message>
        <source>Create a new address</source>
        <translation>Crear una nueva dirección</translation>
    </message>
    <message>
        <source>&amp;New</source>
        <translation>&amp;Nuevo</translation>
    </message>
    <message>
        <source>Copy the currently selected address to the system clipboard</source>
        <translation>Copiar la dirección seleccionada al portapapeles del sistema</translation>
    </message>
    <message>
        <source>&amp;Copy</source>
        <translation>&amp;Copiar</translation>
    </message>
    <message>
        <source>C&amp;lose</source>
        <translation>&amp;Cerrar</translation>
    </message>
    <message>
        <source>Delete the currently selected address from the list</source>
        <translation>Borrar de la lista la dirección seleccionada</translation>
    </message>
    <message>
        <source>Enter address or label to search</source>
        <translation>Introduzca una dirección o etiqueta que buscar</translation>
    </message>
    <message>
        <source>Export the data in the current tab to a file</source>
        <translation>Exportar a un archivo los datos de esta pestaña</translation>
    </message>
    <message>
        <source>&amp;Export</source>
        <translation>&amp;Exportar</translation>
    </message>
    <message>
        <source>&amp;Delete</source>
        <translation>&amp;Eliminar</translation>
    </message>
    <message>
        <source>Choose the address to send coins to</source>
        <translation>Escoja la dirección a la que se enviarán monedas</translation>
    </message>
    <message>
        <source>Choose the address to receive coins with</source>
        <translation>Escoja la dirección donde quiere recibir monedas</translation>
    </message>
    <message>
        <source>C&amp;hoose</source>
        <translation>Escoger</translation>
    </message>
    <message>
        <source>Sending addresses</source>
        <translation>Direcciones de envío</translation>
    </message>
    <message>
        <source>Receiving addresses</source>
        <translation>Direcciones de recepción</translation>
    </message>
    <message>
        <source>These are your Particl addresses for sending payments. Always check the amount and the receiving address before sending coins.</source>
        <translation>Estas son sus direcciones Particl para enviar pagos. Compruebe siempre la cantidad y la dirección de recibo antes de transferir monedas.</translation>
    </message>
    <message>
        <source>&amp;Copy Address</source>
        <translation>Copiar dirección</translation>
    </message>
    <message>
        <source>Copy &amp;Label</source>
        <translation>Copiar &amp;Etiqueta</translation>
    </message>
    <message>
        <source>&amp;Edit</source>
        <translation>&amp;Editar</translation>
    </message>
    <message>
        <source>Export Address List</source>
        <translation>Exportar la Lista de Direcciones</translation>
    </message>
    <message>
        <source>Comma separated file (*.csv)</source>
        <translation>Archivo de columnas separadas por coma (*.csv)</translation>
    </message>
    <message>
        <source>Exporting Failed</source>
        <translation>La exportación falló</translation>
    </message>
    <message>
        <source>There was an error trying to save the address list to %1. Please try again.</source>
        <translation>Hubo un error al intentar guardar la lista de direcciones a %1. Por favor trate de nuevo.</translation>
    </message>
</context>
<context>
    <name>AddressTableModel</name>
    <message>
        <source>Label</source>
        <translation>Etiqueta</translation>
    </message>
    <message>
        <source>Address</source>
        <translation>Dirección</translation>
    </message>
    <message>
        <source>(no label)</source>
        <translation>(sin etiqueta)</translation>
    </message>
</context>
<context>
    <name>AskPassphraseDialog</name>
    <message>
        <source>Passphrase Dialog</source>
        <translation>Diálogo de contraseña</translation>
    </message>
    <message>
        <source>Enter passphrase</source>
        <translation>Introducir contraseña</translation>
    </message>
    <message>
        <source>New passphrase</source>
        <translation>Nueva contraseña</translation>
    </message>
    <message>
        <source>Repeat new passphrase</source>
        <translation>Repita la nueva contraseña</translation>
    </message>
    <message>
        <source>Encrypt wallet</source>
        <translation>Cifrar monedero</translation>
    </message>
    <message>
        <source>This operation needs your wallet passphrase to unlock the wallet.</source>
        <translation>Esta operación requiere su contraseña para desbloquear el monedero.</translation>
    </message>
    <message>
        <source>Unlock wallet</source>
        <translation>Desbloquear monedero</translation>
    </message>
    <message>
        <source>This operation needs your wallet passphrase to decrypt the wallet.</source>
        <translation>Esta operación requiere su contraseña para descifrar el monedero.</translation>
    </message>
    <message>
        <source>Decrypt wallet</source>
        <translation>Descifrar monedero</translation>
    </message>
    <message>
        <source>Change passphrase</source>
        <translation>Cambiar frase secreta</translation>
    </message>
    <message>
        <source>Confirm wallet encryption</source>
        <translation>Confirme cifrado del monedero</translation>
    </message>
    <message>
        <source>Warning: If you encrypt your wallet and lose your passphrase, you will &lt;b&gt;LOSE ALL OF YOUR PARTICL&lt;/b&gt;!</source>
        <translation>Atención: Si cifra su monedero y pierde la contraseña, perderá ¡&lt;b&gt;TODOS SUS PARTICL&lt;/b&gt;!</translation>
    </message>
    <message>
        <source>Are you sure you wish to encrypt your wallet?</source>
        <translation>¿Está seguro que desea cifrar su monedero?</translation>
    </message>
    <message>
        <source>Wallet encrypted</source>
        <translation>Monedero cifrado</translation>
    </message>
    <message>
        <source>IMPORTANT: Any previous backups you have made of your wallet file should be replaced with the newly generated, encrypted wallet file. For security reasons, previous backups of the unencrypted wallet file will become useless as soon as you start using the new, encrypted wallet.</source>
        <translation>IMPORTANTE: Algunas copias de seguridad que hayas hecho de tu archivo de billetera deberían ser reemplazadas con la billetera encriptada generada recientemente. Por razones de seguridad, las copias de seguridad previas del archivo de billetera sin cifrar serán inútiles tan pronto uses la nueva billetera encriptada.</translation>
    </message>
    <message>
        <source>Wallet encryption failed</source>
        <translation>Encriptado de monedero fallido</translation>
    </message>
    <message>
        <source>Wallet encryption failed due to an internal error. Your wallet was not encrypted.</source>
        <translation>Encriptación de billetera fallida debido a un error interno. Tu billetera no fue encriptada.</translation>
    </message>
    <message>
        <source>The supplied passphrases do not match.</source>
        <translation>Las frases secretas introducidas no concuerdan.</translation>
    </message>
    <message>
        <source>Wallet unlock failed</source>
        <translation>Desbloqueo de billetera fallido</translation>
    </message>
    <message>
        <source>The passphrase entered for the wallet decryption was incorrect.</source>
        <translation>La frase secreta introducida para la desencriptación de la billetera fué incorrecta.</translation>
    </message>
    <message>
        <source>Wallet decryption failed</source>
        <translation>Desencriptación de billetera fallida</translation>
    </message>
    <message>
        <source>Wallet passphrase was successfully changed.</source>
        <translation>La frase secreta de la billetera fué cambiada exitosamente.</translation>
    </message>
    <message>
        <source>Warning: The Caps Lock key is on!</source>
        <translation>Aviso: El bloqueo de mayúsculas está activado.</translation>
    </message>
</context>
<context>
    <name>BanTableModel</name>
    </context>
<context>
    <name>BitcoinGUI</name>
    <message>
        <source>Sign &amp;message...</source>
        <translation>Firmar &amp;mensaje...</translation>
    </message>
    <message>
        <source>Synchronizing with network...</source>
        <translation>Sincronizando con la red…</translation>
    </message>
    <message>
        <source>&amp;Overview</source>
        <translation>&amp;Vista general</translation>
    </message>
    <message>
        <source>Show general overview of wallet</source>
        <translation>Mostrar vista general del monedero</translation>
    </message>
    <message>
        <source>&amp;Transactions</source>
        <translation>&amp;Transacciones</translation>
    </message>
    <message>
        <source>Browse transaction history</source>
        <translation>Examinar el historial de transacciones</translation>
    </message>
    <message>
        <source>E&amp;xit</source>
        <translation>&amp;Salir</translation>
    </message>
    <message>
        <source>Quit application</source>
        <translation>Salir de la aplicación</translation>
    </message>
    <message>
        <source>About &amp;Qt</source>
        <translation>Acerca de &amp;Qt</translation>
    </message>
    <message>
        <source>Show information about Qt</source>
        <translation>Mostrar información acerca de Qt</translation>
    </message>
    <message>
        <source>&amp;Options...</source>
        <translation>&amp;Opciones...</translation>
    </message>
    <message>
        <source>&amp;Encrypt Wallet...</source>
        <translation>&amp;Cifrar monedero…</translation>
    </message>
    <message>
        <source>&amp;Backup Wallet...</source>
        <translation>Copia de &amp;respaldo del monedero...</translation>
    </message>
    <message>
        <source>&amp;Change Passphrase...</source>
        <translation>&amp;Cambiar la contraseña…</translation>
    </message>
    <message>
        <source>Open &amp;URI...</source>
        <translation>Abrir URI...</translation>
    </message>
    <message>
        <source>Reindexing blocks on disk...</source>
        <translation>Reindexando bloques en disco...</translation>
    </message>
    <message>
        <source>Send coins to a Particl address</source>
        <translation>Enviar monedas a una dirección Particl</translation>
    </message>
    <message>
        <source>Backup wallet to another location</source>
        <translation>Copia de seguridad del monedero en otra ubicación</translation>
    </message>
    <message>
        <source>Change the passphrase used for wallet encryption</source>
        <translation>Cambiar la contraseña utilizada para el cifrado del monedero</translation>
    </message>
    <message>
        <source>&amp;Verify message...</source>
        <translation>&amp;Verificar mensaje...</translation>
    </message>
    <message>
        <source>&amp;Send</source>
        <translation>&amp;Enviar</translation>
    </message>
    <message>
        <source>&amp;Receive</source>
        <translation>&amp;Recibir</translation>
    </message>
    <message>
        <source>&amp;Show / Hide</source>
        <translation>Mo&amp;strar/ocultar</translation>
    </message>
    <message>
        <source>Show or hide the main Window</source>
        <translation>Mostrar u ocultar la ventana principal</translation>
    </message>
    <message>
        <source>Encrypt the private keys that belong to your wallet</source>
        <translation>Cifrar las claves privadas de su monedero</translation>
    </message>
    <message>
        <source>Sign messages with your Particl addresses to prove you own them</source>
        <translation>Firmar mensajes con sus direcciones Particl para demostrar la propiedad</translation>
    </message>
    <message>
        <source>Verify messages to ensure they were signed with specified Particl addresses</source>
        <translation>Verificar mensajes comprobando que están firmados con direcciones Particl concretas</translation>
    </message>
    <message>
        <source>&amp;File</source>
        <translation>&amp;Archivo</translation>
    </message>
    <message>
        <source>&amp;Settings</source>
        <translation>&amp;Configuración</translation>
    </message>
    <message>
        <source>&amp;Help</source>
        <translation>A&amp;yuda</translation>
    </message>
    <message>
        <source>Tabs toolbar</source>
        <translation>Barra de pestañas</translation>
    </message>
    <message>
        <source>Request payments (generates QR codes and particl: URIs)</source>
        <translation>Solicitar pagos (genera codigo QR y URL's de Particl)</translation>
    </message>
    <message>
        <source>Show the list of used sending addresses and labels</source>
        <translation>Mostrar la lista de direcciones de envío y etiquetas</translation>
    </message>
    <message>
        <source>Show the list of used receiving addresses and labels</source>
        <translation>Muestra la lista de direcciones de recepción y etiquetas</translation>
    </message>
    <message>
<<<<<<< HEAD
        <source>Open a particl: URI or payment request</source>
        <translation>Abrir un particl: URI o petición de pago</translation>
    </message>
    <message>
=======
>>>>>>> ff53433f
        <source>&amp;Command-line options</source>
        <translation>&amp;Opciones de linea de comando</translation>
    </message>
    <message>
        <source>%1 behind</source>
        <translation>%1 atrás</translation>
    </message>
    <message>
        <source>Last received block was generated %1 ago.</source>
        <translation>El último bloque recibido fue generado hace %1.</translation>
    </message>
    <message>
        <source>Transactions after this will not yet be visible.</source>
        <translation>Las transacciones posteriores aún no están visibles.</translation>
    </message>
    <message>
        <source>Error</source>
        <translation>Error</translation>
    </message>
    <message>
        <source>Warning</source>
        <translation>Aviso</translation>
    </message>
    <message>
        <source>Information</source>
        <translation>Información</translation>
    </message>
    <message>
        <source>Up to date</source>
        <translation>Actualizado</translation>
    </message>
    <message>
        <source>Close wallet</source>
        <translation>Cerrar monedero</translation>
    </message>
    <message>
        <source>No wallets available</source>
        <translation>Monederos no disponibles</translation>
    </message>
    <message>
        <source>&amp;Window</source>
        <translation>&amp;Ventana</translation>
    </message>
    <message>
        <source>Catching up...</source>
        <translation>Actualizando...</translation>
    </message>
    <message>
        <source>Sent transaction</source>
        <translation>Transacción enviada</translation>
    </message>
    <message>
        <source>Incoming transaction</source>
        <translation>Transacción entrante</translation>
    </message>
    <message>
        <source>Wallet is &lt;b&gt;encrypted&lt;/b&gt; and currently &lt;b&gt;unlocked&lt;/b&gt;</source>
        <translation>El monedero está &lt;b&gt;cifrado&lt;/b&gt; y actualmente &lt;b&gt;desbloqueado&lt;/b&gt;</translation>
    </message>
    <message>
        <source>Wallet is &lt;b&gt;encrypted&lt;/b&gt; and currently &lt;b&gt;locked&lt;/b&gt;</source>
        <translation>El monedero está &lt;b&gt;cifrado&lt;/b&gt; y actualmente &lt;b&gt;bloqueado&lt;/b&gt;</translation>
    </message>
    </context>
<context>
    <name>CoinControlDialog</name>
    <message>
        <source>Coin Selection</source>
        <translation>Selección de moneda</translation>
    </message>
    <message>
        <source>Quantity:</source>
        <translation>Cantidad:</translation>
    </message>
    <message>
        <source>Bytes:</source>
        <translation>Bytes:</translation>
    </message>
    <message>
        <source>Amount:</source>
        <translation>Cuantía:</translation>
    </message>
    <message>
        <source>Fee:</source>
        <translation>Tasa:</translation>
    </message>
    <message>
        <source>Dust:</source>
        <translation>Polvo:</translation>
    </message>
    <message>
        <source>After Fee:</source>
        <translation>Después de tasas:</translation>
    </message>
    <message>
        <source>Change:</source>
        <translation>Cambio:</translation>
    </message>
    <message>
        <source>(un)select all</source>
        <translation>(des)selecciona todos</translation>
    </message>
    <message>
        <source>Tree mode</source>
        <translation>Modo arbol</translation>
    </message>
    <message>
        <source>List mode</source>
        <translation>Modo lista</translation>
    </message>
    <message>
        <source>Amount</source>
        <translation>Cantidad</translation>
    </message>
    <message>
        <source>Received with label</source>
        <translation>Recibido con etiqueta</translation>
    </message>
    <message>
        <source>Received with address</source>
        <translation>Recibido con dirección</translation>
    </message>
    <message>
        <source>Date</source>
        <translation>Fecha</translation>
    </message>
    <message>
        <source>Confirmations</source>
        <translation>Confirmaciones</translation>
    </message>
    <message>
        <source>Confirmed</source>
        <translation>Confirmado</translation>
    </message>
    <message>
        <source>Copy address</source>
        <translation>Copiar dirección</translation>
    </message>
    <message>
        <source>Copy label</source>
        <translation>Copiar etiqueta</translation>
    </message>
    <message>
        <source>Copy amount</source>
        <translation>Copiar cantidad</translation>
    </message>
    <message>
        <source>Copy transaction ID</source>
        <translation>Copiar ID de la transacción</translation>
    </message>
    <message>
        <source>Lock unspent</source>
        <translation>Bloqueo no gastado</translation>
    </message>
    <message>
        <source>Unlock unspent</source>
        <translation>Desbloqueo no gastado</translation>
    </message>
    <message>
        <source>Copy quantity</source>
        <translation>Copiar cantidad</translation>
    </message>
    <message>
        <source>Copy fee</source>
        <translation>Copiar comisión</translation>
    </message>
    <message>
        <source>Copy bytes</source>
        <translation>Copiar bytes</translation>
    </message>
    <message>
        <source>Copy dust</source>
        <translation>Copiar dust</translation>
    </message>
    <message>
        <source>Copy change</source>
        <translation>Copiar cambio</translation>
    </message>
    <message>
        <source>(%1 locked)</source>
        <translation>(%1 bloqueado)</translation>
    </message>
    <message>
        <source>yes</source>
        <translation>si</translation>
    </message>
    <message>
        <source>no</source>
        <translation>no</translation>
    </message>
    <message>
        <source>Can vary +/- %1 satoshi(s) per input.</source>
        <translation>Puede variar +/- %1 satoshi(s) por entrada.</translation>
    </message>
    <message>
        <source>(no label)</source>
        <translation>(sin etiqueta)</translation>
    </message>
    <message>
        <source>change from %1 (%2)</source>
        <translation>Cambio desde %1 (%2)</translation>
    </message>
    <message>
        <source>(change)</source>
        <translation>(cambio)</translation>
    </message>
</context>
<context>
    <name>CreateWalletActivity</name>
    </context>
<context>
    <name>CreateWalletDialog</name>
    </context>
<context>
    <name>EditAddressDialog</name>
    <message>
        <source>Edit Address</source>
        <translation>Editar Dirección</translation>
    </message>
    <message>
        <source>&amp;Label</source>
        <translation>&amp;Etiqueta</translation>
    </message>
    <message>
        <source>The label associated with this address list entry</source>
        <translation>La etiqueta asociada con esta entrada de la lista de direcciones</translation>
    </message>
    <message>
        <source>The address associated with this address list entry. This can only be modified for sending addresses.</source>
        <translation>La dirección asociada con esta entrada de la lista de direcciones. Solo puede ser modificada para direcciones de envío.</translation>
    </message>
    <message>
        <source>&amp;Address</source>
        <translation>&amp;Dirección</translation>
    </message>
    <message>
        <source>New sending address</source>
        <translation>Nueva dirección de envío</translation>
    </message>
    <message>
        <source>Edit receiving address</source>
        <translation>Editar dirección de envío</translation>
    </message>
    <message>
        <source>Edit sending address</source>
        <translation>Editar dirección de envío</translation>
    </message>
    <message>
        <source>The entered address "%1" is not a valid Bitcoin address.</source>
        <translation>La dirección introducida "%1" no es una dirección Bitcoin válida.</translation>
    </message>
    <message>
        <source>Could not unlock wallet.</source>
        <translation>No se pudo desbloquear la billetera.</translation>
    </message>
    <message>
        <source>New key generation failed.</source>
        <translation>Creación de la nueva llave fallida</translation>
    </message>
</context>
<context>
    <name>FreespaceChecker</name>
    <message>
        <source>A new data directory will be created.</source>
        <translation>Se creará un nuevo directorio de datos.</translation>
    </message>
    <message>
        <source>name</source>
        <translation>nombre</translation>
    </message>
    <message>
        <source>Directory already exists. Add %1 if you intend to create a new directory here.</source>
        <translation>El directorio ya existe. Añada %1 si pretende crear aquí un directorio nuevo.</translation>
    </message>
    <message>
        <source>Path already exists, and is not a directory.</source>
        <translation>La ruta ya existe y no es un directorio.</translation>
    </message>
    <message>
        <source>Cannot create data directory here.</source>
        <translation>No se puede crear un directorio de datos aquí.</translation>
    </message>
</context>
<context>
    <name>HelpMessageDialog</name>
    <message>
        <source>version</source>
        <translation>versión</translation>
    </message>
    <message>
        <source>Command-line options</source>
        <translation>Opciones de la línea de órdenes</translation>
    </message>
</context>
<context>
    <name>Intro</name>
    <message>
        <source>Welcome</source>
        <translation>Bienvenido</translation>
    </message>
    <message>
        <source>Welcome to %1.</source>
        <translation>Bienvenido a %1.</translation>
    </message>
    <message>
        <source>Use the default data directory</source>
        <translation>Utilizar el directorio de datos predeterminado</translation>
    </message>
    <message>
        <source>Use a custom data directory:</source>
        <translation>Utilice un directorio de datos personalizado:</translation>
    </message>
    <message>
        <source>Particl</source>
        <translation>Particl</translation>
    </message>
    <message>
        <source>Error: Specified data directory "%1" cannot be created.</source>
        <translation>Error: Directorio de datos especificado "%1" no puede ser creado.</translation>
    </message>
    <message>
        <source>Error</source>
        <translation>Error</translation>
    </message>
    </context>
<context>
    <name>ModalOverlay</name>
    <message>
        <source>Form</source>
        <translation>Desde</translation>
    </message>
    <message>
        <source>Last block time</source>
        <translation>Hora del último bloque</translation>
    </message>
    </context>
<context>
    <name>OpenURIDialog</name>
    <message>
        <source>URI:</source>
        <translation>URI:</translation>
    </message>
</context>
<context>
    <name>OpenWalletActivity</name>
    </context>
<context>
    <name>OptionsDialog</name>
    <message>
        <source>Options</source>
        <translation>Opciones</translation>
    </message>
    <message>
        <source>&amp;Main</source>
        <translation>&amp;Principal</translation>
    </message>
    <message>
        <source>IP address of the proxy (e.g. IPv4: 127.0.0.1 / IPv6: ::1)</source>
        <translation>Dirección IP del proxy (ej. IPv4: 127.0.0.1 / IPv6: ::1)</translation>
    </message>
    <message>
        <source>Reset all client options to default.</source>
        <translation>Restablecer todas las opciones del cliente a las predeterminadas.</translation>
    </message>
    <message>
        <source>&amp;Reset Options</source>
        <translation>&amp;Restablecer opciones</translation>
    </message>
    <message>
        <source>&amp;Network</source>
        <translation>&amp;Red</translation>
    </message>
    <message>
        <source>W&amp;allet</source>
        <translation>Monedero</translation>
    </message>
    <message>
        <source>Expert</source>
        <translation>Experto</translation>
    </message>
    <message>
        <source>Automatically open the Particl client port on the router. This only works when your router supports UPnP and it is enabled.</source>
        <translation>Abrir automáticamente el puerto del cliente Particl en el router. Esta opción solo funciona si el router admite UPnP y está activado.</translation>
    </message>
    <message>
        <source>Map port using &amp;UPnP</source>
        <translation>Mapear el puerto usando &amp;UPnP</translation>
    </message>
    <message>
        <source>Proxy &amp;IP:</source>
        <translation>Dirección &amp;IP del proxy:</translation>
    </message>
    <message>
        <source>&amp;Port:</source>
        <translation>&amp;Puerto:</translation>
    </message>
    <message>
        <source>Port of the proxy (e.g. 9050)</source>
        <translation>Puerto del servidor proxy (ej. 9050)</translation>
    </message>
    <message>
        <source>&amp;Window</source>
        <translation>&amp;Ventana</translation>
    </message>
    <message>
        <source>Show only a tray icon after minimizing the window.</source>
        <translation>Minimizar la ventana a la bandeja de iconos del sistema.</translation>
    </message>
    <message>
        <source>&amp;Minimize to the tray instead of the taskbar</source>
        <translation>&amp;Minimizar a la bandeja en vez de a la barra de tareas</translation>
    </message>
    <message>
        <source>M&amp;inimize on close</source>
        <translation>M&amp;inimizar al cerrar</translation>
    </message>
    <message>
        <source>&amp;Display</source>
        <translation>&amp;Interfaz</translation>
    </message>
    <message>
        <source>User Interface &amp;language:</source>
        <translation>I&amp;dioma de la interfaz de usuario</translation>
    </message>
    <message>
        <source>&amp;Unit to show amounts in:</source>
        <translation>Mostrar las cantidades en la &amp;unidad:</translation>
    </message>
    <message>
        <source>Choose the default subdivision unit to show in the interface and when sending coins.</source>
        <translation>Elegir la subdivisión predeterminada para mostrar cantidades en la interfaz y cuando se envían monedas.</translation>
    </message>
    <message>
        <source>Whether to show coin control features or not.</source>
        <translation>Mostrar o no características de control de moneda</translation>
    </message>
    <message>
        <source>&amp;OK</source>
        <translation>&amp;Aceptar</translation>
    </message>
    <message>
        <source>&amp;Cancel</source>
        <translation>&amp;Cancelar</translation>
    </message>
    <message>
        <source>default</source>
        <translation>predeterminado</translation>
    </message>
    <message>
        <source>none</source>
        <translation>ninguno</translation>
    </message>
    <message>
        <source>Confirm options reset</source>
        <translation>Confirme el restablecimiento de las opciones</translation>
    </message>
    <message>
        <source>Client restart required to activate changes.</source>
        <translation>Reinicio del cliente para activar cambios.</translation>
    </message>
    <message>
        <source>Error</source>
        <translation>Error</translation>
    </message>
    <message>
        <source>This change would require a client restart.</source>
        <translation>Este cambio requiere reinicio por parte del cliente.</translation>
    </message>
    <message>
        <source>The supplied proxy address is invalid.</source>
        <translation>La dirección proxy indicada es inválida.</translation>
    </message>
</context>
<context>
    <name>OverviewPage</name>
    <message>
        <source>Form</source>
        <translation>Desde</translation>
    </message>
    <message>
        <source>The displayed information may be out of date. Your wallet automatically synchronizes with the Particl network after a connection is established, but this process has not completed yet.</source>
        <translation>La información mostrada puede estar desactualizada. Su monedero se sincroniza automáticamente con la red Particl después de que se haya establecido una conexión, pero este proceso aún no se ha completado.</translation>
    </message>
    <message>
        <source>Available:</source>
        <translation>Disponible:</translation>
    </message>
    <message>
        <source>Your current spendable balance</source>
        <translation>Su balance actual gastable</translation>
    </message>
    <message>
        <source>Pending:</source>
        <translation>Pendiente:</translation>
    </message>
    <message>
        <source>Total of transactions that have yet to be confirmed, and do not yet count toward the spendable balance</source>
        <translation>Total de transacciones que deben ser confirmadas, y que no cuentan con el balance gastable necesario</translation>
    </message>
    <message>
        <source>Immature:</source>
        <translation>No disponible:</translation>
    </message>
    <message>
        <source>Mined balance that has not yet matured</source>
        <translation>Saldo recién minado que aún no está disponible.</translation>
    </message>
    <message>
        <source>Total:</source>
        <translation>Total:</translation>
    </message>
    <message>
        <source>Your current total balance</source>
        <translation>Su balance actual total</translation>
    </message>
    </context>
<context>
    <name>PaymentServer</name>
    </context>
<context>
    <name>PeerTableModel</name>
    </context>
<context>
    <name>QObject</name>
    <message>
        <source>Amount</source>
        <translation>Cantidad</translation>
    </message>
    <message>
        <source>%1 h</source>
        <translation>%1 h</translation>
    </message>
    <message>
        <source>%1 m</source>
        <translation>%1 m</translation>
    </message>
    <message>
        <source>N/A</source>
        <translation>N/D</translation>
    </message>
    <message>
        <source>%1 and %2</source>
        <translation>%1 y %2</translation>
    </message>
    <message>
        <source>%1 B</source>
        <translation>%1 B</translation>
    </message>
    <message>
        <source>%1 KB</source>
        <translation>%1 KB</translation>
    </message>
    <message>
        <source>%1 MB</source>
        <translation>%1 MB</translation>
    </message>
    <message>
        <source>%1 GB</source>
        <translation>%1 GB</translation>
    </message>
    <message>
        <source>unknown</source>
        <translation>desconocido</translation>
    </message>
</context>
<context>
    <name>QRImageWidget</name>
    <message>
        <source>&amp;Save Image...</source>
        <translation>Guardar Imagen...</translation>
    </message>
    </context>
<context>
    <name>RPCConsole</name>
    <message>
        <source>N/A</source>
        <translation>N/D</translation>
    </message>
    <message>
        <source>Client version</source>
        <translation>Versión del cliente</translation>
    </message>
    <message>
        <source>&amp;Information</source>
        <translation>Información</translation>
    </message>
    <message>
        <source>General</source>
        <translation>General</translation>
    </message>
    <message>
        <source>Startup time</source>
        <translation>Hora de inicio</translation>
    </message>
    <message>
        <source>Network</source>
        <translation>Red</translation>
    </message>
    <message>
        <source>Name</source>
        <translation>Nombre</translation>
    </message>
    <message>
        <source>Number of connections</source>
        <translation>Número de conexiones</translation>
    </message>
    <message>
        <source>Block chain</source>
        <translation>Cadena de bloques</translation>
    </message>
    <message>
        <source>Current number of blocks</source>
        <translation>Número actual de bloques</translation>
    </message>
    <message>
        <source>Last block time</source>
        <translation>Hora del último bloque</translation>
    </message>
    <message>
        <source>&amp;Open</source>
        <translation>&amp;Abrir</translation>
    </message>
    <message>
        <source>&amp;Console</source>
        <translation>&amp;Consola</translation>
    </message>
    <message>
        <source>&amp;Network Traffic</source>
        <translation>&amp;Tráfico de Red</translation>
    </message>
    <message>
        <source>Totals</source>
        <translation>Total:</translation>
    </message>
    <message>
        <source>In:</source>
        <translation>Dentro:</translation>
    </message>
    <message>
        <source>Out:</source>
        <translation>Fuera:</translation>
    </message>
    <message>
        <source>Debug log file</source>
        <translation>Archivo de registro de depuración</translation>
    </message>
    <message>
        <source>Clear console</source>
        <translation>Borrar consola</translation>
    </message>
    </context>
<context>
    <name>ReceiveCoinsDialog</name>
    <message>
        <source>&amp;Amount:</source>
        <translation>Cantidad</translation>
    </message>
    <message>
        <source>&amp;Label:</source>
        <translation>&amp;Etiqueta:</translation>
    </message>
    <message>
        <source>&amp;Message:</source>
        <translation>Mensaje:</translation>
    </message>
    <message>
        <source>Clear all fields of the form.</source>
        <translation>Limpiar todos los campos del formulario</translation>
    </message>
    <message>
        <source>Clear</source>
        <translation>Limpiar</translation>
    </message>
    <message>
        <source>Show the selected request (does the same as double clicking an entry)</source>
        <translation>Muestra la petición seleccionada (También doble clic)</translation>
    </message>
    <message>
        <source>Show</source>
        <translation>Mostrar</translation>
    </message>
    <message>
        <source>Remove the selected entries from the list</source>
        <translation>Borrar de la lista las direcciónes actualmente seleccionadas</translation>
    </message>
    <message>
        <source>Remove</source>
        <translation>Eliminar</translation>
    </message>
    <message>
        <source>Copy label</source>
        <translation>Copiar etiqueta</translation>
    </message>
    <message>
        <source>Copy message</source>
        <translation>Copiar mensaje</translation>
    </message>
    <message>
        <source>Copy amount</source>
        <translation>Copiar cantidad</translation>
    </message>
</context>
<context>
    <name>ReceiveRequestDialog</name>
    <message>
        <source>QR Code</source>
        <translation>Código QR</translation>
    </message>
    <message>
        <source>Copy &amp;URI</source>
        <translation>Copiar &amp;URI</translation>
    </message>
    <message>
        <source>Copy &amp;Address</source>
        <translation>Copiar &amp;Dirección</translation>
    </message>
    <message>
        <source>&amp;Save Image...</source>
        <translation>Guardar Imagen...</translation>
    </message>
    <message>
        <source>Address</source>
        <translation>Dirección</translation>
    </message>
    <message>
        <source>Amount</source>
        <translation>Cantidad</translation>
    </message>
    <message>
        <source>Label</source>
        <translation>Etiqueta</translation>
    </message>
    <message>
        <source>Wallet</source>
        <translation>Monedero</translation>
    </message>
</context>
<context>
    <name>RecentRequestsTableModel</name>
    <message>
        <source>Date</source>
        <translation>Fecha</translation>
    </message>
    <message>
        <source>Label</source>
        <translation>Etiqueta</translation>
    </message>
    <message>
        <source>(no label)</source>
        <translation>(sin etiqueta)</translation>
    </message>
    </context>
<context>
    <name>SendCoinsDialog</name>
    <message>
        <source>Send Coins</source>
        <translation>Enviar monedas</translation>
    </message>
    <message>
        <source>Coin Control Features</source>
        <translation>Características de control de la moneda</translation>
    </message>
    <message>
        <source>Inputs...</source>
        <translation>Entradas...</translation>
    </message>
    <message>
        <source>automatically selected</source>
        <translation>Seleccionado automaticamente</translation>
    </message>
    <message>
        <source>Insufficient funds!</source>
        <translation>Fondos insuficientes!</translation>
    </message>
    <message>
        <source>Quantity:</source>
        <translation>Cantidad:</translation>
    </message>
    <message>
        <source>Bytes:</source>
        <translation>Bytes:</translation>
    </message>
    <message>
        <source>Amount:</source>
        <translation>Cuantía:</translation>
    </message>
    <message>
        <source>Fee:</source>
        <translation>Tasa:</translation>
    </message>
    <message>
        <source>After Fee:</source>
        <translation>Después de tasas:</translation>
    </message>
    <message>
        <source>Change:</source>
        <translation>Cambio:</translation>
    </message>
    <message>
        <source>If this is activated, but the change address is empty or invalid, change will be sent to a newly generated address.</source>
        <translation>Al activarse, si la dirección esta vacía o es inválida, las monedas serán enviadas a una nueva dirección generada.</translation>
    </message>
    <message>
        <source>Custom change address</source>
        <translation>Dirección propia</translation>
    </message>
    <message>
        <source>Transaction Fee:</source>
        <translation>Comisión de transacción:</translation>
    </message>
    <message>
        <source>Send to multiple recipients at once</source>
        <translation>Enviar a múltiples destinatarios de una vez</translation>
    </message>
    <message>
        <source>Add &amp;Recipient</source>
        <translation>Añadir &amp;destinatario</translation>
    </message>
    <message>
        <source>Clear all fields of the form.</source>
        <translation>Limpiar todos los campos del formulario</translation>
    </message>
    <message>
        <source>Dust:</source>
        <translation>Polvo:</translation>
    </message>
    <message>
        <source>Clear &amp;All</source>
        <translation>Limpiar &amp;todo</translation>
    </message>
    <message>
        <source>Balance:</source>
        <translation>Saldo:</translation>
    </message>
    <message>
        <source>Confirm the send action</source>
        <translation>Confirmar el envío</translation>
    </message>
    <message>
        <source>S&amp;end</source>
        <translation>&amp;Enviar</translation>
    </message>
    <message>
        <source>Copy quantity</source>
        <translation>Copiar cantidad</translation>
    </message>
    <message>
        <source>Copy amount</source>
        <translation>Copiar cantidad</translation>
    </message>
    <message>
        <source>Copy fee</source>
        <translation>Copiar comisión</translation>
    </message>
    <message>
        <source>Copy bytes</source>
        <translation>Copiar bytes</translation>
    </message>
    <message>
        <source>Copy dust</source>
        <translation>Copiar dust</translation>
    </message>
    <message>
        <source>Copy change</source>
        <translation>Copiar cambio</translation>
    </message>
    <message>
        <source>Transaction fee</source>
        <translation>Comisión de transacción</translation>
    </message>
    <message>
        <source>(no label)</source>
        <translation>(sin etiqueta)</translation>
    </message>
</context>
<context>
    <name>SendCoinsEntry</name>
    <message>
        <source>A&amp;mount:</source>
        <translation>Ca&amp;ntidad:</translation>
    </message>
    <message>
        <source>Pay &amp;To:</source>
        <translation>&amp;Pagar a:</translation>
    </message>
    <message>
        <source>&amp;Label:</source>
        <translation>&amp;Etiqueta:</translation>
    </message>
    <message>
        <source>Choose previously used address</source>
        <translation>Escoger dirección previamente usada</translation>
    </message>
    <message>
        <source>Alt+A</source>
        <translation>Alt+A</translation>
    </message>
    <message>
        <source>Paste address from clipboard</source>
        <translation>Pegar dirección desde portapapeles</translation>
    </message>
    <message>
        <source>Alt+P</source>
        <translation>Alt+P</translation>
    </message>
    <message>
        <source>Remove this entry</source>
        <translation>Eliminar esta transacción</translation>
    </message>
    <message>
        <source>Message:</source>
        <translation>Mensaje:</translation>
    </message>
    <message>
        <source>Enter a label for this address to add it to the list of used addresses</source>
        <translation>Introduce una etiqueta para esta dirección para añadirla a la lista de direcciones utilizadas</translation>
    </message>
    <message>
        <source>Pay To:</source>
        <translation>Paga a:</translation>
    </message>
    <message>
        <source>Memo:</source>
        <translation>Memo:</translation>
    </message>
</context>
<context>
    <name>ShutdownWindow</name>
    </context>
<context>
    <name>SignVerifyMessageDialog</name>
    <message>
        <source>Signatures - Sign / Verify a Message</source>
        <translation>Firmas - Firmar / verificar un mensaje</translation>
    </message>
    <message>
        <source>&amp;Sign Message</source>
        <translation>&amp;Firmar mensaje</translation>
    </message>
    <message>
        <source>Choose previously used address</source>
        <translation>Escoger dirección previamente usada</translation>
    </message>
    <message>
        <source>Alt+A</source>
        <translation>Alt+A</translation>
    </message>
    <message>
        <source>Paste address from clipboard</source>
        <translation>Pegar dirección desde portapapeles</translation>
    </message>
    <message>
        <source>Alt+P</source>
        <translation>Alt+P</translation>
    </message>
    <message>
        <source>Enter the message you want to sign here</source>
        <translation>Introduzca el mensaje que desea firmar aquí</translation>
    </message>
    <message>
        <source>Signature</source>
        <translation>Firma</translation>
    </message>
    <message>
        <source>Copy the current signature to the system clipboard</source>
        <translation>Copiar la firma actual al portapapeles del sistema</translation>
    </message>
    <message>
        <source>Sign the message to prove you own this Particl address</source>
        <translation>Firmar el mensaje para demostrar que se posee esta dirección Particl</translation>
    </message>
    <message>
        <source>Sign &amp;Message</source>
        <translation>Firmar &amp;mensaje</translation>
    </message>
    <message>
        <source>Reset all sign message fields</source>
        <translation>Limpiar todos los campos de la firma de mensaje</translation>
    </message>
    <message>
        <source>Clear &amp;All</source>
        <translation>Limpiar &amp;todo</translation>
    </message>
    <message>
        <source>&amp;Verify Message</source>
        <translation>&amp;Verificar mensaje</translation>
    </message>
    <message>
        <source>Verify the message to ensure it was signed with the specified Particl address</source>
        <translation>Verificar el mensaje para comprobar que fue firmado con la dirección Particl indicada</translation>
    </message>
    <message>
        <source>Verify &amp;Message</source>
        <translation>Verificar &amp;mensaje</translation>
    </message>
    <message>
        <source>Reset all verify message fields</source>
        <translation>Limpiar todos los campos de la verificación de mensaje</translation>
    </message>
    </context>
<context>
    <name>TrafficGraphWidget</name>
    <message>
        <source>KB/s</source>
        <translation>KB/s</translation>
    </message>
</context>
<context>
    <name>TransactionDesc</name>
    <message>
        <source>Date</source>
        <translation>Fecha</translation>
    </message>
    <message>
        <source>unknown</source>
        <translation>desconocido</translation>
    </message>
    <message>
        <source>Transaction fee</source>
        <translation>Comisión de transacción</translation>
    </message>
    <message>
        <source>Transaction</source>
        <translation>Transacción</translation>
    </message>
    <message>
        <source>Amount</source>
        <translation>Cantidad</translation>
    </message>
    </context>
<context>
    <name>TransactionDescDialog</name>
    <message>
        <source>This pane shows a detailed description of the transaction</source>
        <translation>Esta ventana muestra información detallada sobre la transacción</translation>
    </message>
    </context>
<context>
    <name>TransactionTableModel</name>
    <message>
        <source>Date</source>
        <translation>Fecha</translation>
    </message>
    <message>
        <source>Label</source>
        <translation>Etiqueta</translation>
    </message>
    <message>
        <source>(no label)</source>
        <translation>(sin etiqueta)</translation>
    </message>
    </context>
<context>
    <name>TransactionView</name>
    <message>
        <source>Copy address</source>
        <translation>Copiar dirección</translation>
    </message>
    <message>
        <source>Copy label</source>
        <translation>Copiar etiqueta</translation>
    </message>
    <message>
        <source>Copy amount</source>
        <translation>Copiar cantidad</translation>
    </message>
    <message>
        <source>Copy transaction ID</source>
        <translation>Copiar ID de la transacción</translation>
    </message>
    <message>
        <source>Comma separated file (*.csv)</source>
        <translation>Archivo de columnas separadas por coma (*.csv)</translation>
    </message>
    <message>
        <source>Confirmed</source>
        <translation>Confirmado</translation>
    </message>
    <message>
        <source>Date</source>
        <translation>Fecha</translation>
    </message>
    <message>
        <source>Label</source>
        <translation>Etiqueta</translation>
    </message>
    <message>
        <source>Address</source>
        <translation>Dirección</translation>
    </message>
    <message>
        <source>Exporting Failed</source>
        <translation>La exportación falló</translation>
    </message>
    </context>
<context>
    <name>UnitDisplayStatusBarControl</name>
    </context>
<context>
    <name>WalletController</name>
    <message>
        <source>Close wallet</source>
        <translation>Cerrar monedero</translation>
    </message>
    </context>
<context>
    <name>WalletFrame</name>
    </context>
<context>
    <name>WalletModel</name>
    <message>
        <source>Send Coins</source>
        <translation>Enviar monedas</translation>
    </message>
    </context>
<context>
    <name>WalletView</name>
    <message>
        <source>&amp;Export</source>
        <translation>&amp;Exportar</translation>
    </message>
    <message>
        <source>Export the data in the current tab to a file</source>
        <translation>Exportar a un archivo los datos de esta pestaña</translation>
    </message>
    <message>
        <source>Backup Failed</source>
        <translation>Copia de seguridad fallida</translation>
    </message>
    <message>
        <source>There was an error trying to save the wallet data to %1.</source>
        <translation>Hubo un error intentando guardar los datos de la billetera al %1</translation>
    </message>
    <message>
        <source>Backup Successful</source>
        <translation>Copia de seguridad completada</translation>
    </message>
    <message>
        <source>The wallet data was successfully saved to %1.</source>
        <translation>Los datos de la billetera fueron guardados exitosamente al %1</translation>
    </message>
    </context>
<context>
    <name>bitcoin-core</name>
    <message>
        <source>This is a pre-release test build - use at your own risk - do not use for mining or merchant applications</source>
        <translation>Esta es una compilación de prueba pre-lanzamiento - use bajo su propio riesgo - no utilizar para aplicaciones de minería o mercantes</translation>
    </message>
    <message>
        <source>Warning: The network does not appear to fully agree! Some miners appear to be experiencing issues.</source>
        <translation>Aviso: ¡La red no parece estar totalmente de acuerdo! Algunos mineros parecen estar teniendo inconvenientes.</translation>
    </message>
    <message>
        <source>Warning: We do not appear to fully agree with our peers! You may need to upgrade, or other nodes may need to upgrade.</source>
        <translation>Aviso: ¡No parecen estar totalmente de acuerdo con nuestros compañeros! Puede que tengas que actualizar, u otros nodos tengan que actualizarce.</translation>
    </message>
    <message>
        <source>Corrupted block database detected</source>
        <translation>Corrupción de base de datos de bloques detectada.</translation>
    </message>
    <message>
        <source>Do you want to rebuild the block database now?</source>
        <translation>¿Quieres reconstruir la base de datos de bloques ahora?</translation>
    </message>
    <message>
        <source>Error initializing block database</source>
        <translation>Error al inicializar la base de datos de bloques</translation>
    </message>
    <message>
        <source>Error initializing wallet database environment %s!</source>
        <translation>Error al inicializar el entorno de la base de datos del monedero  %s</translation>
    </message>
    <message>
        <source>Error loading block database</source>
        <translation>Error cargando base de datos de bloques</translation>
    </message>
    <message>
        <source>Error opening block database</source>
        <translation>Error al abrir base de datos de bloques.</translation>
    </message>
    <message>
        <source>Failed to listen on any port. Use -listen=0 if you want this.</source>
        <translation>Ha fallado la escucha en todos los puertos. Use -listen=0 si desea esto.</translation>
    </message>
    <message>
        <source>Incorrect or no genesis block found. Wrong datadir for network?</source>
        <translation>Incorrecto o bloque de génesis no encontrado. Datadir equivocada para la red?</translation>
    </message>
    <message>
        <source>Not enough file descriptors available.</source>
        <translation>No hay suficientes descriptores de archivo disponibles.</translation>
    </message>
    <message>
        <source>Verifying blocks...</source>
        <translation>Verificando bloques...</translation>
    </message>
    <message>
        <source>Signing transaction failed</source>
        <translation>Transacción falló</translation>
    </message>
    <message>
        <source>Transaction amount too small</source>
        <translation>Monto de la transacción muy pequeño</translation>
    </message>
    <message>
        <source>Transaction too large</source>
        <translation>Transacción demasiado grande</translation>
    </message>
    <message>
        <source>This is the minimum transaction fee you pay on every transaction.</source>
        <translation>Esta es la tarifa mínima a pagar en cada transacción.</translation>
    </message>
    <message>
        <source>This is the transaction fee you will pay if you send a transaction.</source>
        <translation>Esta es la tarifa a pagar si realizas una transacción.</translation>
    </message>
    <message>
        <source>Transaction amounts must not be negative</source>
        <translation>Los montos de la transacción no debe ser negativo</translation>
    </message>
    <message>
        <source>Transaction has too long of a mempool chain</source>
        <translation>La transacción tiene largo tiempo en una cadena mempool</translation>
    </message>
    <message>
        <source>Transaction must have at least one recipient</source>
        <translation>La transacción debe tener al menos un destinatario</translation>
    </message>
    <message>
        <source>Unknown network specified in -onlynet: '%s'</source>
        <translation>La red especificada en -onlynet '%s' es desconocida</translation>
    </message>
    <message>
        <source>Insufficient funds</source>
        <translation>Fondos insuficientes</translation>
    </message>
    <message>
        <source>Loading block index...</source>
        <translation>Cargando el índice de bloques...</translation>
    </message>
    <message>
        <source>Loading wallet...</source>
        <translation>Cargando monedero...</translation>
    </message>
    <message>
        <source>Cannot downgrade wallet</source>
        <translation>No se puede rebajar el monedero</translation>
    </message>
    <message>
        <source>Rescanning...</source>
        <translation>Reexplorando...</translation>
    </message>
    <message>
        <source>Done loading</source>
        <translation>Generado pero no aceptado</translation>
    </message>
</context>
</TS><|MERGE_RESOLUTION|>--- conflicted
+++ resolved
@@ -350,13 +350,6 @@
         <translation>Muestra la lista de direcciones de recepción y etiquetas</translation>
     </message>
     <message>
-<<<<<<< HEAD
-        <source>Open a particl: URI or payment request</source>
-        <translation>Abrir un particl: URI o petición de pago</translation>
-    </message>
-    <message>
-=======
->>>>>>> ff53433f
         <source>&amp;Command-line options</source>
         <translation>&amp;Opciones de linea de comando</translation>
     </message>
@@ -605,8 +598,8 @@
         <translation>Editar dirección de envío</translation>
     </message>
     <message>
-        <source>The entered address "%1" is not a valid Bitcoin address.</source>
-        <translation>La dirección introducida "%1" no es una dirección Bitcoin válida.</translation>
+        <source>The entered address "%1" is not a valid Particl address.</source>
+        <translation>La dirección introducida "%1" no es una dirección Particl válida.</translation>
     </message>
     <message>
         <source>Could not unlock wallet.</source>
