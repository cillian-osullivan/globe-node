// Copyright (c) 2009-2010 Satoshi Nakamoto
// Copyright (c) 2009-2021 The Bitcoin Core developers
// Distributed under the MIT software license, see the accompanying
// file COPYING or http://www.opensource.org/licenses/mit-license.php.

#ifndef BITCOIN_SCRIPT_SCRIPT_H
#define BITCOIN_SCRIPT_SCRIPT_H

#include <attributes.h>
#include <crypto/common.h>
#include <prevector.h>
#include <serialize.h>

#include <assert.h>
#include <climits>
#include <limits>
#include <stdexcept>
#include <stdint.h>
#include <string.h>
#include <string>
#include <vector>

// Maximum number of bytes pushable to the stack
static const unsigned int MAX_SCRIPT_ELEMENT_SIZE = 520;

// Maximum number of non-push operations per script
static const int MAX_OPS_PER_SCRIPT = 201;

// Maximum number of public keys per multisig
static const int MAX_PUBKEYS_PER_MULTISIG = 20;

/** The limit of keys in OP_CHECKSIGADD-based scripts. It is due to the stack limit in BIP342. */
static constexpr unsigned int MAX_PUBKEYS_PER_MULTI_A = 999;

// Maximum script length in bytes
static const int MAX_SCRIPT_SIZE = 10000;

// Maximum number of values on script interpreter stack
static const int MAX_STACK_SIZE = 1000;

// Threshold for nLockTime: below this value it is interpreted as block number,
// otherwise as UNIX timestamp.
static const unsigned int LOCKTIME_THRESHOLD = 500000000; // Tue Nov  5 00:53:20 1985 UTC

// Maximum nLockTime. Since a lock time indicates the last invalid timestamp, a
// transaction with this lock time will never be valid unless lock time
// checking is disabled (by setting all input sequence numbers to
// SEQUENCE_FINAL).
static const uint32_t LOCKTIME_MAX = 0xFFFFFFFFU;

// Tag for input annex. If there are at least two witness elements for a transaction input,
// and the first byte of the last element is 0x50, this last element is called annex, and
// has meanings independent of the script
static constexpr unsigned int ANNEX_TAG = 0x50;

// Validation weight per passing signature (Tapscript only, see BIP 342).
static constexpr int64_t VALIDATION_WEIGHT_PER_SIGOP_PASSED{50};

// How much weight budget is added to the witness size (Tapscript only, see BIP 342).
static constexpr int64_t VALIDATION_WEIGHT_OFFSET{50};

template <typename T>
std::vector<unsigned char> ToByteVector(const T& in)
{
    return std::vector<unsigned char>(in.begin(), in.end());
}

/** Script opcodes */
enum opcodetype
{
    // push value
    OP_0 = 0x00,
    OP_FALSE = OP_0,
    OP_PUSHDATA1 = 0x4c,
    OP_PUSHDATA2 = 0x4d,
    OP_PUSHDATA4 = 0x4e,
    OP_1NEGATE = 0x4f,
    OP_RESERVED = 0x50,
    OP_1 = 0x51,
    OP_TRUE=OP_1,
    OP_2 = 0x52,
    OP_3 = 0x53,
    OP_4 = 0x54,
    OP_5 = 0x55,
    OP_6 = 0x56,
    OP_7 = 0x57,
    OP_8 = 0x58,
    OP_9 = 0x59,
    OP_10 = 0x5a,
    OP_11 = 0x5b,
    OP_12 = 0x5c,
    OP_13 = 0x5d,
    OP_14 = 0x5e,
    OP_15 = 0x5f,
    OP_16 = 0x60,

    // control
    OP_NOP = 0x61,
    OP_VER = 0x62,
    OP_IF = 0x63,
    OP_NOTIF = 0x64,
    OP_VERIF = 0x65,
    OP_VERNOTIF = 0x66,
    OP_ELSE = 0x67,
    OP_ENDIF = 0x68,
    OP_VERIFY = 0x69,
    OP_RETURN = 0x6a,

    // stack ops
    OP_TOALTSTACK = 0x6b,
    OP_FROMALTSTACK = 0x6c,
    OP_2DROP = 0x6d,
    OP_2DUP = 0x6e,
    OP_3DUP = 0x6f,
    OP_2OVER = 0x70,
    OP_2ROT = 0x71,
    OP_2SWAP = 0x72,
    OP_IFDUP = 0x73,
    OP_DEPTH = 0x74,
    OP_DROP = 0x75,
    OP_DUP = 0x76,
    OP_NIP = 0x77,
    OP_OVER = 0x78,
    OP_PICK = 0x79,
    OP_ROLL = 0x7a,
    OP_ROT = 0x7b,
    OP_SWAP = 0x7c,
    OP_TUCK = 0x7d,

    // splice ops
    OP_CAT = 0x7e,
    OP_SUBSTR = 0x7f,
    OP_LEFT = 0x80,
    OP_RIGHT = 0x81,
    OP_SIZE = 0x82,

    // bit logic
    OP_INVERT = 0x83,
    OP_AND = 0x84,
    OP_OR = 0x85,
    OP_XOR = 0x86,
    OP_EQUAL = 0x87,
    OP_EQUALVERIFY = 0x88,
    OP_RESERVED1 = 0x89,
    OP_RESERVED2 = 0x8a,

    // numeric
    OP_1ADD = 0x8b,
    OP_1SUB = 0x8c,
    OP_2MUL = 0x8d,
    OP_2DIV = 0x8e,
    OP_NEGATE = 0x8f,
    OP_ABS = 0x90,
    OP_NOT = 0x91,
    OP_0NOTEQUAL = 0x92,

    OP_ADD = 0x93,
    OP_SUB = 0x94,
    OP_MUL = 0x95,
    OP_DIV = 0x96,
    OP_MOD = 0x97,
    OP_LSHIFT = 0x98,
    OP_RSHIFT = 0x99,

    OP_BOOLAND = 0x9a,
    OP_BOOLOR = 0x9b,
    OP_NUMEQUAL = 0x9c,
    OP_NUMEQUALVERIFY = 0x9d,
    OP_NUMNOTEQUAL = 0x9e,
    OP_LESSTHAN = 0x9f,
    OP_GREATERTHAN = 0xa0,
    OP_LESSTHANOREQUAL = 0xa1,
    OP_GREATERTHANOREQUAL = 0xa2,
    OP_MIN = 0xa3,
    OP_MAX = 0xa4,

    OP_WITHIN = 0xa5,

    // crypto
    OP_RIPEMD160 = 0xa6,
    OP_SHA1 = 0xa7,
    OP_SHA256 = 0xa8,
    OP_HASH160 = 0xa9,
    OP_HASH256 = 0xaa,
    OP_CODESEPARATOR = 0xab,
    OP_CHECKSIG = 0xac,
    OP_CHECKSIGVERIFY = 0xad,
    OP_CHECKMULTISIG = 0xae,
    OP_CHECKMULTISIGVERIFY = 0xaf,

    // expansion
    OP_NOP1 = 0xb0,
    OP_CHECKLOCKTIMEVERIFY = 0xb1,
    OP_NOP2 = OP_CHECKLOCKTIMEVERIFY,
    OP_CHECKSEQUENCEVERIFY = 0xb2,
    OP_NOP3 = OP_CHECKSEQUENCEVERIFY,
    OP_NOP4 = 0xb3,
    OP_NOP5 = 0xb4,
    OP_NOP6 = 0xb5,
    OP_NOP7 = 0xb6,
    OP_NOP8 = 0xb7,
    OP_NOP9 = 0xb8,
    OP_ISCOINSTAKE = OP_NOP9,
    OP_NOP10 = 0xb9,

    // Opcode added by BIP 342 (Tapscript)
    OP_CHECKSIGADD = 0xba,

    OP_INVALIDOPCODE = 0xff,
};

// Maximum value that an opcode can be
static const unsigned int MAX_OPCODE = OP_NOP10;

std::string GetOpName(opcodetype opcode);

class scriptnum_error : public std::runtime_error
{
public:
    explicit scriptnum_error(const std::string& str) : std::runtime_error(str) {}
};

class CScriptNum
{
/**
 * Numeric opcodes (OP_1ADD, etc) are restricted to operating on 4-byte integers.
 * The semantics are subtle, though: operands must be in the range [-2^31 +1...2^31 -1],
 * but results may overflow (and are valid as long as they are not used in a subsequent
 * numeric operation). CScriptNum enforces those semantics by storing results as
 * an int64 and allowing out-of-range values to be returned as a vector of bytes but
 * throwing an exception if arithmetic is done or the result is interpreted as an integer.
 */
public:

    explicit CScriptNum(const int64_t& n)
    {
        m_value = n;
    }

    static const size_t nDefaultMaxNumSize = 4;

    explicit CScriptNum(const std::vector<unsigned char>& vch, bool fRequireMinimal,
                        const size_t nMaxNumSize = nDefaultMaxNumSize)
    {
        if (vch.size() > nMaxNumSize) {
            throw scriptnum_error("script number overflow");
        }
        if (fRequireMinimal && vch.size() > 0) {
            // Check that the number is encoded with the minimum possible
            // number of bytes.
            //
            // If the most-significant-byte - excluding the sign bit - is zero
            // then we're not minimal. Note how this test also rejects the
            // negative-zero encoding, 0x80.
            if ((vch.back() & 0x7f) == 0) {
                // One exception: if there's more than one byte and the most
                // significant bit of the second-most-significant-byte is set
                // it would conflict with the sign bit. An example of this case
                // is +-255, which encode to 0xff00 and 0xff80 respectively.
                // (big-endian).
                if (vch.size() <= 1 || (vch[vch.size() - 2] & 0x80) == 0) {
                    throw scriptnum_error("non-minimally encoded script number");
                }
            }
        }
        m_value = set_vch(vch);
    }

    inline bool operator==(const int64_t& rhs) const    { return m_value == rhs; }
    inline bool operator!=(const int64_t& rhs) const    { return m_value != rhs; }
    inline bool operator<=(const int64_t& rhs) const    { return m_value <= rhs; }
    inline bool operator< (const int64_t& rhs) const    { return m_value <  rhs; }
    inline bool operator>=(const int64_t& rhs) const    { return m_value >= rhs; }
    inline bool operator> (const int64_t& rhs) const    { return m_value >  rhs; }

    inline bool operator==(const CScriptNum& rhs) const { return operator==(rhs.m_value); }
    inline bool operator!=(const CScriptNum& rhs) const { return operator!=(rhs.m_value); }
    inline bool operator<=(const CScriptNum& rhs) const { return operator<=(rhs.m_value); }
    inline bool operator< (const CScriptNum& rhs) const { return operator< (rhs.m_value); }
    inline bool operator>=(const CScriptNum& rhs) const { return operator>=(rhs.m_value); }
    inline bool operator> (const CScriptNum& rhs) const { return operator> (rhs.m_value); }

    inline CScriptNum operator+(   const int64_t& rhs)    const { return CScriptNum(m_value + rhs);}
    inline CScriptNum operator-(   const int64_t& rhs)    const { return CScriptNum(m_value - rhs);}
    inline CScriptNum operator+(   const CScriptNum& rhs) const { return operator+(rhs.m_value);   }
    inline CScriptNum operator-(   const CScriptNum& rhs) const { return operator-(rhs.m_value);   }

    inline CScriptNum& operator+=( const CScriptNum& rhs)       { return operator+=(rhs.m_value);  }
    inline CScriptNum& operator-=( const CScriptNum& rhs)       { return operator-=(rhs.m_value);  }

    inline CScriptNum operator&(   const int64_t& rhs)    const { return CScriptNum(m_value & rhs);}
    inline CScriptNum operator&(   const CScriptNum& rhs) const { return operator&(rhs.m_value);   }

    inline CScriptNum& operator&=( const CScriptNum& rhs)       { return operator&=(rhs.m_value);  }

    inline CScriptNum operator-()                         const
    {
        assert(m_value != std::numeric_limits<int64_t>::min());
        return CScriptNum(-m_value);
    }

    inline CScriptNum& operator=( const int64_t& rhs)
    {
        m_value = rhs;
        return *this;
    }

    inline CScriptNum& operator+=( const int64_t& rhs)
    {
        assert(rhs == 0 || (rhs > 0 && m_value <= std::numeric_limits<int64_t>::max() - rhs) ||
                           (rhs < 0 && m_value >= std::numeric_limits<int64_t>::min() - rhs));
        m_value += rhs;
        return *this;
    }

    inline CScriptNum& operator-=( const int64_t& rhs)
    {
        assert(rhs == 0 || (rhs > 0 && m_value >= std::numeric_limits<int64_t>::min() + rhs) ||
                           (rhs < 0 && m_value <= std::numeric_limits<int64_t>::max() + rhs));
        m_value -= rhs;
        return *this;
    }

    inline CScriptNum& operator&=( const int64_t& rhs)
    {
        m_value &= rhs;
        return *this;
    }

    int getint() const
    {
        if (m_value > std::numeric_limits<int>::max())
            return std::numeric_limits<int>::max();
        else if (m_value < std::numeric_limits<int>::min())
            return std::numeric_limits<int>::min();
        return m_value;
    }

<<<<<<< HEAD
    int64_t getint64() const
    {
        return m_value;
    }
=======
    int64_t GetInt64() const { return m_value; }
>>>>>>> e0680bbc

    std::vector<unsigned char> getvch() const
    {
        return serialize(m_value);
    }

    static std::vector<unsigned char> serialize(const int64_t& value)
    {
        if(value == 0)
            return std::vector<unsigned char>();

        std::vector<unsigned char> result;
        const bool neg = value < 0;
        uint64_t absvalue = neg ? ~static_cast<uint64_t>(value) + 1 : static_cast<uint64_t>(value);

        while(absvalue)
        {
            result.push_back(absvalue & 0xff);
            absvalue >>= 8;
        }

//    - If the most significant byte is >= 0x80 and the value is positive, push a
//    new zero-byte to make the significant byte < 0x80 again.

//    - If the most significant byte is >= 0x80 and the value is negative, push a
//    new 0x80 byte that will be popped off when converting to an integral.

//    - If the most significant byte is < 0x80 and the value is negative, add
//    0x80 to it, since it will be subtracted and interpreted as a negative when
//    converting to an integral.

        if (result.back() & 0x80)
            result.push_back(neg ? 0x80 : 0);
        else if (neg)
            result.back() |= 0x80;

        return result;
    }

private:
    static int64_t set_vch(const std::vector<unsigned char>& vch)
    {
      if (vch.empty())
          return 0;

      int64_t result = 0;
      for (size_t i = 0; i != vch.size(); ++i)
          result |= static_cast<int64_t>(vch[i]) << 8*i;

      // If the input vector's most significant byte is 0x80, remove it from
      // the result's msb and return a negative.
      if (vch.back() & 0x80)
          return -((int64_t)(result & ~(0x80ULL << (8 * (vch.size() - 1)))));

      return result;
    }

    int64_t m_value;
};

/**
 * We use a prevector for the script to reduce the considerable memory overhead
 *  of vectors in cases where they normally contain a small number of small elements.
 * Tests in October 2015 showed use of this reduced dbcache memory usage by 23%
 *  and made an initial sync 13% faster.
 */
typedef prevector<28, unsigned char> CScriptBase;

bool GetScriptOp(CScriptBase::const_iterator& pc, CScriptBase::const_iterator end, opcodetype& opcodeRet, std::vector<unsigned char>* pvchRet);

/** Serialized script, used inside transaction inputs and outputs */
class CScript : public CScriptBase
{
protected:
    CScript& push_int64(int64_t n)
    {
        if (n == -1 || (n >= 1 && n <= 16))
        {
            push_back(n + (OP_1 - 1));
        }
        else if (n == 0)
        {
            push_back(OP_0);
        }
        else
        {
            *this << CScriptNum::serialize(n);
        }
        return *this;
    }
public:
    CScript() { }
    CScript(const_iterator pbegin, const_iterator pend) : CScriptBase(pbegin, pend) { }
    CScript(std::vector<unsigned char>::const_iterator pbegin, std::vector<unsigned char>::const_iterator pend) : CScriptBase(pbegin, pend) { }
    CScript(const unsigned char* pbegin, const unsigned char* pend) : CScriptBase(pbegin, pend) { }

    SERIALIZE_METHODS(CScript, obj) { READWRITEAS(CScriptBase, obj); }

    explicit CScript(int64_t b) { operator<<(b); }
    explicit CScript(opcodetype b)     { operator<<(b); }
    explicit CScript(const CScriptNum& b) { operator<<(b); }
    // delete non-existent constructor to defend against future introduction
    // e.g. via prevector
    explicit CScript(const std::vector<unsigned char>& b) = delete;

    /** Delete non-existent operator to defend against future introduction */
    CScript& operator<<(const CScript& b) = delete;

    CScript& operator<<(int64_t b) LIFETIMEBOUND { return push_int64(b); }

    CScript& operator<<(opcodetype opcode) LIFETIMEBOUND
    {
        if (opcode < 0 || opcode > 0xff)
            throw std::runtime_error("CScript::operator<<(): invalid opcode");
        insert(end(), (unsigned char)opcode);
        return *this;
    }

    CScript& operator<<(const CScriptNum& b) LIFETIMEBOUND
    {
        *this << b.getvch();
        return *this;
    }

    CScript& operator<<(const std::vector<unsigned char>& b) LIFETIMEBOUND
    {
        if (b.size() < OP_PUSHDATA1)
        {
            insert(end(), (unsigned char)b.size());
        }
        else if (b.size() <= 0xff)
        {
            insert(end(), OP_PUSHDATA1);
            insert(end(), (unsigned char)b.size());
        }
        else if (b.size() <= 0xffff)
        {
            insert(end(), OP_PUSHDATA2);
            uint8_t _data[2];
            WriteLE16(_data, b.size());
            insert(end(), _data, _data + sizeof(_data));
        }
        else
        {
            insert(end(), OP_PUSHDATA4);
            uint8_t _data[4];
            WriteLE32(_data, b.size());
            insert(end(), _data, _data + sizeof(_data));
        }
        insert(end(), b.begin(), b.end());
        return *this;
    }

    bool GetOp(const_iterator& pc, opcodetype& opcodeRet, std::vector<unsigned char>& vchRet) const
    {
        return GetScriptOp(pc, end(), opcodeRet, &vchRet);
    }

    bool GetOp(const_iterator& pc, opcodetype& opcodeRet) const
    {
        return GetScriptOp(pc, end(), opcodeRet, nullptr);
    }

    /** Encode/decode small integers: */
    static int DecodeOP_N(opcodetype opcode)
    {
        if (opcode == OP_0)
            return 0;
        assert(opcode >= OP_1 && opcode <= OP_16);
        return (int)opcode - (int)(OP_1 - 1);
    }
    static opcodetype EncodeOP_N(int n)
    {
        assert(n >= 0 && n <= 16);
        if (n == 0)
            return OP_0;
        return (opcodetype)(OP_1+n-1);
    }

    /**
     * Pre-version-0.6, Bitcoin always counted CHECKMULTISIGs
     * as 20 sigops. With pay-to-script-hash, that changed:
     * CHECKMULTISIGs serialized in scriptSigs are
     * counted more accurately, assuming they are of the form
     *  ... OP_N CHECKMULTISIG ...
     */
    unsigned int GetSigOpCount(bool fAccurate) const;

    /**
     * Accurately count sigOps, including sigOps in
     * pay-to-script-hash transactions:
     */
    unsigned int GetSigOpCount(const CScript& scriptSig) const;

    bool IsPayToPublicKeyHash() const;
    bool IsPayToScriptHashAny(bool fIsTxCoinstake) const;
    bool IsPayToScriptHash() const;
    bool MatchPayToScriptHash(size_t ofs) const;
    bool MatchPayToPublicKeyHash(size_t ofs) const;
    bool IsPayToPublicKeyHash256() const;
    bool MatchPayToPublicKeyHash256(size_t ofs) const;
    bool IsPayToScriptHash256() const;
    bool MatchPayToScriptHash256(size_t ofs) const;
    bool IsPayToTimeLockedScriptHash() const;
    bool IsPayToWitnessScriptHash() const;
    bool IsWitnessProgram(int& version, std::vector<unsigned char>& program) const;

    bool IsPayToPublicKeyHash256_CS() const;
    bool IsPayToScriptHash256_CS() const;
    bool IsPayToScriptHash_CS() const;
    bool StartsWithICS() const;

    /** Called by IsStandardTx and P2SH/BIP62 VerifyScript (which makes it consensus-critical). */
    bool IsPushOnly(const_iterator pc) const;
    bool IsPushOnly() const;

    /** Check if the script contains valid OP_CODES */
    bool HasValidOps() const;

    /**
     * Returns whether the script is guaranteed to fail at execution,
     * regardless of the initial stack. This allows outputs to be pruned
     * instantly when entering the UTXO set.
     */
    bool IsUnspendable() const
    {
        return (size() > 0 && *begin() == OP_RETURN) || (size() > MAX_SCRIPT_SIZE);
    }

    void clear()
    {
        // The default prevector::clear() does not release memory
        CScriptBase::clear();
        shrink_to_fit();
    }

    CScript& append(const CScript& b)
    {
        reserve(size() + b.size());
        insert(end(), b.begin(), b.end());
        return *this;
    }
};

struct CScriptWitness
{
    // Note that this encodes the data elements being pushed, rather than
    // encoding them as a CScript that pushes them.
    std::vector<std::vector<unsigned char> > stack;

    // Some compilers complain without a default constructor
    CScriptWitness() { }

    bool IsNull() const { return stack.empty(); }

    void SetNull() { stack.clear(); stack.shrink_to_fit(); }

    std::string ToString() const;
};

/** Test for OP_SUCCESSx opcodes as defined by BIP342. */
bool IsOpSuccess(const opcodetype& opcode);

bool CheckMinimalPush(const std::vector<unsigned char>& data, opcodetype opcode);

/** Build a script by concatenating other scripts, or any argument accepted by CScript::operator<<. */
template<typename... Ts>
CScript BuildScript(Ts&&... inputs)
{
    CScript ret;
    int cnt{0};

    ([&ret, &cnt] (Ts&& input) {
        cnt++;
        if constexpr (std::is_same_v<std::remove_cv_t<std::remove_reference_t<Ts>>, CScript>) {
            // If it is a CScript, extend ret with it. Move or copy the first element instead.
            if (cnt == 0) {
                ret = std::forward<Ts>(input);
            } else {
                ret.insert(ret.end(), input.begin(), input.end());
            }
        } else {
            // Otherwise invoke CScript::operator<<.
            ret << input;
        }
    } (std::forward<Ts>(inputs)), ...);

    return ret;
}

#endif // BITCOIN_SCRIPT_SCRIPT_H<|MERGE_RESOLUTION|>--- conflicted
+++ resolved
@@ -336,14 +336,7 @@
         return m_value;
     }
 
-<<<<<<< HEAD
-    int64_t getint64() const
-    {
-        return m_value;
-    }
-=======
     int64_t GetInt64() const { return m_value; }
->>>>>>> e0680bbc
 
     std::vector<unsigned char> getvch() const
     {
