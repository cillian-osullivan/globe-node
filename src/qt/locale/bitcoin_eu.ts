--- conflicted
+++ resolved
@@ -70,13 +70,6 @@
         <translation>Hauek dira zuk dirua jaso dezaketen Particl helbideak. Egiaztatu beti diru-kopurua eta dirua jasoko duen helbidea zuzen egon daitezen, txanponak bidali baino lehen.</translation>
     </message>
     <message>
-<<<<<<< HEAD
-        <source>These are your Particl addresses for receiving payments. Use the 'Create new receiving address' button in the receive tab to create new addresses.</source>
-        <translation>Hauek dira ordainketak jasotzeko zure Particl helbideak. Jaso taulako 'Jasotzeko helbide berri bat sortu' botoia erabili helbide berri bat sortzeko.</translation>
-    </message>
-    <message>
-=======
->>>>>>> 5174b534
         <source>&amp;Copy Address</source>
         <translation>&amp;Helbidea kopiatu</translation>
     </message>
