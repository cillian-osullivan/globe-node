// Copyright (c) 2009-2010 Satoshi Nakamoto
// Copyright (c) 2009-2019 The Bitcoin Core developers
// Distributed under the MIT software license, see the accompanying
// file COPYING or http://www.opensource.org/licenses/mit-license.php.

#ifndef BITCOIN_WALLET_WALLET_H
#define BITCOIN_WALLET_WALLET_H

#include <amount.h>
#include <interfaces/chain.h>
#include <interfaces/handler.h>
#include <outputtype.h>
#include <policy/feerate.h>
#include <script/sign.h>
#include <tinyformat.h>
#include <ui_interface.h>
#include <util/strencodings.h>
#include <util/system.h>
#include <validationinterface.h>
#include <wallet/coinselection.h>
#include <wallet/crypter.h>
#include <wallet/ismine.h>
#include <wallet/walletdb.h>
#include <wallet/walletutil.h>
#include <key/extkey.h>
#include <key/stealth.h>

#include <algorithm>
#include <atomic>
#include <map>
#include <memory>
#include <set>
#include <stdexcept>
#include <stdint.h>
#include <string>
#include <utility>
#include <vector>

#include <boost/signals2/signal.hpp>

//! Explicitly unload and delete the wallet.
//! Blocks the current thread after signaling the unload intent so that all
//! wallet clients release the wallet.
//! Note that, when blocking is not required, the wallet is implicitly unloaded
//! by the shared pointer deleter.
void UnloadWallet(std::shared_ptr<CWallet>&& wallet);

bool AddWallet(const std::shared_ptr<CWallet>& wallet);
bool RemoveWallet(const std::shared_ptr<CWallet>& wallet);
bool HasWallets();
std::vector<std::shared_ptr<CWallet>> GetWallets();
std::shared_ptr<CWallet> GetWallet(const std::string& name);
std::shared_ptr<CWallet> LoadWallet(interfaces::Chain& chain, const WalletLocation& location, std::string& error, std::string& warning);

extern boost::signals2::signal<void (const std::shared_ptr<CWallet>& wallet)> NotifyWalletAdded;

enum class WalletCreationStatus {
    SUCCESS,
    CREATION_FAILED,
    ENCRYPTION_FAILED
};

WalletCreationStatus CreateWallet(interfaces::Chain& chain, const SecureString& passphrase, uint64_t wallet_creation_flags, const std::string& name, std::string& error, std::string& warning, std::shared_ptr<CWallet>& result);

//! Default for -keypool
static const unsigned int DEFAULT_KEYPOOL_SIZE = 1000;
//! -paytxfee default
constexpr CAmount DEFAULT_PAY_TX_FEE = 0;
//! -fallbackfee default
static const CAmount DEFAULT_FALLBACK_FEE = 20000;
//! -discardfee default
static const CAmount DEFAULT_DISCARD_FEE = 10000;
//! -mintxfee default
static const CAmount DEFAULT_TRANSACTION_MINFEE = 200000;
static const CAmount DEFAULT_TRANSACTION_MINFEE_BTC = 1000;
//! minimum recommended increment for BIP 125 replacement txs
static const CAmount WALLET_INCREMENTAL_RELAY_FEE = 5000;
//! Default for -spendzeroconfchange
static const bool DEFAULT_SPEND_ZEROCONF_CHANGE = true;
//! Default for -walletrejectlongchains
static const bool DEFAULT_WALLET_REJECT_LONG_CHAINS = false;
//! Default for -avoidpartialspends
static const bool DEFAULT_AVOIDPARTIALSPENDS = false;
//! -txconfirmtarget default
static const unsigned int DEFAULT_TX_CONFIRM_TARGET = 6;
//! -walletrbf default
static const bool DEFAULT_WALLET_RBF = false;
static const bool DEFAULT_WALLETBROADCAST = true;
static const bool DEFAULT_DISABLE_WALLET = false;
//! -maxtxfee default
constexpr CAmount DEFAULT_TRANSACTION_MAXFEE{COIN / 2};
constexpr CAmount DEFAULT_TRANSACTION_MAXFEE_BTC{COIN / 10};
//! Discourage users to set fees higher than this amount (in satoshis) per kB
constexpr CAmount HIGH_TX_FEE_PER_KB{COIN / 100};
//! -maxtxfee will warn if called with a higher fee than this amount (in satoshis)
constexpr CAmount HIGH_MAX_TX_FEE{100 * HIGH_TX_FEE_PER_KB};

//! Pre-calculated constants for input size estimation in *virtual size*
static constexpr size_t DUMMY_NESTED_P2WPKH_INPUT_SIZE = 91;

class CCoinControl;
class COutput;
class CScript;
class CWalletTx;
class CTransactionRecord;
struct FeeCalculation;
enum class FeeEstimateMode;
class ReserveDestination;

/** (client) version numbers for particular wallet features */
enum WalletFeature
{
    FEATURE_BASE = 10500, // the earliest version new wallets supports (only useful for getwalletinfo's clientversion output)

    FEATURE_WALLETCRYPT = 40000, // wallet encryption
    FEATURE_COMPRPUBKEY = 60000, // compressed public keys

    FEATURE_HD = 130000, // Hierarchical key derivation after BIP32 (HD Wallet)

    FEATURE_HD_SPLIT = 139900, // Wallet with HD chain split (change outputs will use m/0'/1'/k)

    FEATURE_NO_DEFAULT_KEY = 159900, // Wallet without a default key written

    FEATURE_PRE_SPLIT_KEYPOOL = 169900, // Upgraded to HD SPLIT and can have a pre-split keypool

    FEATURE_LATEST = FEATURE_PRE_SPLIT_KEYPOOL
};

//! Default for -addresstype
constexpr OutputType DEFAULT_ADDRESS_TYPE{OutputType::P2SH_SEGWIT};

//! Default for -changetype
constexpr OutputType DEFAULT_CHANGE_TYPE{OutputType::CHANGE_AUTO};

enum WalletFlags : uint64_t {
    // wallet flags in the upper section (> 1 << 31) will lead to not opening the wallet if flag is unknown
    // unknown wallet flags in the lower section <= (1 << 31) will be tolerated

    // will categorize coins as clean (not reused) and dirty (reused), and handle
    // them with privacy considerations in mind
    WALLET_FLAG_AVOID_REUSE = (1ULL << 0),

    // Indicates that the metadata has already been upgraded to contain key origins
    WALLET_FLAG_KEY_ORIGIN_METADATA = (1ULL << 1),

    // will enforce the rule that the wallet can't contain any private keys (only watch-only/pubkeys)
    WALLET_FLAG_DISABLE_PRIVATE_KEYS = (1ULL << 32),

    //! Flag set when a wallet contains no HD seed and no private keys, scripts,
    //! addresses, and other watch only things, and is therefore "blank."
    //!
    //! The only function this flag serves is to distinguish a blank wallet from
    //! a newly created wallet when the wallet database is loaded, to avoid
    //! initialization that should only happen on first run.
    //!
    //! This flag is also a mandatory flag to prevent previous versions of
    //! bitcoin from opening the wallet, thinking it was newly created, and
    //! then improperly reinitializing it.
    WALLET_FLAG_BLANK_WALLET = (1ULL << 33),
};

static constexpr uint64_t KNOWN_WALLET_FLAGS =
        WALLET_FLAG_AVOID_REUSE
    |   WALLET_FLAG_BLANK_WALLET
    |   WALLET_FLAG_KEY_ORIGIN_METADATA
    |   WALLET_FLAG_DISABLE_PRIVATE_KEYS;

static constexpr uint64_t MUTABLE_WALLET_FLAGS =
        WALLET_FLAG_AVOID_REUSE;

static const std::map<std::string,WalletFlags> WALLET_FLAG_MAP{
    {"avoid_reuse", WALLET_FLAG_AVOID_REUSE},
    {"blank", WALLET_FLAG_BLANK_WALLET},
    {"key_origin_metadata", WALLET_FLAG_KEY_ORIGIN_METADATA},
    {"disable_private_keys", WALLET_FLAG_DISABLE_PRIVATE_KEYS},
};

extern const std::map<uint64_t,std::string> WALLET_FLAG_CAVEATS;

/** A key from a CWallet's keypool
 *
 * The wallet holds one (for pre HD-split wallets) or several keypools. These
 * are sets of keys that have not yet been used to provide addresses or receive
 * change.
 *
 * The Bitcoin Core wallet was originally a collection of unrelated private
 * keys with their associated addresses. If a non-HD wallet generated a
 * key/address, gave that address out and then restored a backup from before
 * that key's generation, then any funds sent to that address would be
 * lost definitively.
 *
 * The keypool was implemented to avoid this scenario (commit: 10384941). The
 * wallet would generate a set of keys (100 by default). When a new public key
 * was required, either to give out as an address or to use in a change output,
 * it would be drawn from the keypool. The keypool would then be topped up to
 * maintain 100 keys. This ensured that as long as the wallet hadn't used more
 * than 100 keys since the previous backup, all funds would be safe, since a
 * restored wallet would be able to scan for all owned addresses.
 *
 * A keypool also allowed encrypted wallets to give out addresses without
 * having to be decrypted to generate a new private key.
 *
 * With the introduction of HD wallets (commit: f1902510), the keypool
 * essentially became an address look-ahead pool. Restoring old backups can no
 * longer definitively lose funds as long as the addresses used were from the
 * wallet's HD seed (since all private keys can be rederived from the seed).
 * However, if many addresses were used since the backup, then the wallet may
 * not know how far ahead in the HD chain to look for its addresses. The
 * keypool is used to implement a 'gap limit'. The keypool maintains a set of
 * keys (by default 1000) ahead of the last used key and scans for the
 * addresses of those keys.  This avoids the risk of not seeing transactions
 * involving the wallet's addresses, or of re-using the same address.
 *
 * The HD-split wallet feature added a second keypool (commit: 02592f4c). There
 * is an external keypool (for addresses to hand out) and an internal keypool
 * (for change addresses).
 *
 * Keypool keys are stored in the wallet/keystore's keymap. The keypool data is
 * stored as sets of indexes in the wallet (setInternalKeyPool,
 * setExternalKeyPool and set_pre_split_keypool), and a map from the key to the
 * index (m_pool_key_to_index). The CKeyPool object is used to
 * serialize/deserialize the pool data to/from the database.
 */
class CKeyPool
{
public:
    //! The time at which the key was generated. Set in AddKeypoolPubKeyWithDB
    int64_t nTime;
    //! The public key
    CPubKey vchPubKey;
    //! Whether this keypool entry is in the internal keypool (for change outputs)
    bool fInternal;
    //! Whether this key was generated for a keypool before the wallet was upgraded to HD-split
    bool m_pre_split;

    CKeyPool();
    CKeyPool(const CPubKey& vchPubKeyIn, bool internalIn);

    ADD_SERIALIZE_METHODS;

    template <typename Stream, typename Operation>
    inline void SerializationOp(Stream& s, Operation ser_action) {
        int nVersion = s.GetVersion();
        if (!(s.GetType() & SER_GETHASH))
            READWRITE(nVersion);
        READWRITE(nTime);
        READWRITE(vchPubKey);
        if (ser_action.ForRead()) {
            try {
                READWRITE(fInternal);
            }
            catch (std::ios_base::failure&) {
                /* flag as external address if we can't read the internal boolean
                   (this will be the case for any wallet before the HD chain split version) */
                fInternal = false;
            }
            try {
                READWRITE(m_pre_split);
            }
            catch (std::ios_base::failure&) {
                /* flag as postsplit address if we can't read the m_pre_split boolean
                   (this will be the case for any wallet that upgrades to HD chain split)*/
                m_pre_split = false;
            }
        }
        else {
            READWRITE(fInternal);
            READWRITE(m_pre_split);
        }
    }
};

/** A wrapper to reserve an address from a wallet
 *
 * ReserveDestination is used to reserve an address.
 * It is currently only used inside of CreateTransaction.
 *
 * Instantiating a ReserveDestination does not reserve an address. To do so,
 * GetReservedDestination() needs to be called on the object. Once an address has been
 * reserved, call KeepDestination() on the ReserveDestination object to make sure it is not
 * returned. Call ReturnDestination() to return the address so it can be re-used (for
 * example, if the address was used in a new transaction
 * and that transaction was not completed and needed to be aborted).
 *
 * If an address is reserved and KeepDestination() is not called, then the address will be
 * returned when the ReserveDestination goes out of scope.
 */
class ReserveDestination
{
protected:
    //! The wallet to reserve from
    CWallet* pwallet;
    //! The index of the address's key in the keypool
    int64_t nIndex{-1};
    //! The public key for the address
    CPubKey vchPubKey;
    //! The destination
    CTxDestination address;
    //! Whether this is from the internal (change output) keypool
    bool fInternal{false};

public:
    //! Construct a ReserveDestination object. This does NOT reserve an address yet
    explicit ReserveDestination(CWallet* pwalletIn)
    {
        pwallet = pwalletIn;
    }

    ReserveDestination(const ReserveDestination&) = delete;
    ReserveDestination& operator=(const ReserveDestination&) = delete;

    //! Destructor. If a key has been reserved and not KeepKey'ed, it will be returned to the keypool
    ~ReserveDestination()
    {
        ReturnDestination();
    }

    //! Reserve an address
    bool GetReservedDestination(const OutputType type, CTxDestination& pubkey, bool internal);
    //! Return reserved address
    void ReturnDestination();
    //! Keep the address. Do not return it's key to the keypool when this object goes out of scope
    void KeepDestination();
};

/** Address book data */
class CAddressBookData
{
public:
    std::string name;
    std::string purpose = "unknown";
    bool fBech32 = false;

    std::vector<uint32_t> vPath; // index to m is stored in first entry

    mutable uint8_t nOwned = 0; // 0 unknown, 1 yes, 2 no

    ADD_SERIALIZE_METHODS;
    template <typename Stream, typename Operation>
    inline void SerializationOp(Stream &s, Operation ser_action)
    {
        READWRITE(name);
        READWRITE(purpose);
        READWRITE(vPath);
        READWRITE(destdata);

        try { READWRITE(fBech32); } catch(std::exception &e) {
            // old format
        }
    }

    typedef std::map<std::string, std::string> StringMap;
    StringMap destdata;
};

struct CRecipient
{
    CScript scriptPubKey;
    CAmount nAmount;
    bool fSubtractFeeFromAmount;
};

typedef std::map<std::string, std::string> mapValue_t;


static inline void ReadOrderPos(int64_t& nOrderPos, mapValue_t& mapValue)
{
    if (!mapValue.count("n"))
    {
        nOrderPos = -1; // TODO: calculate elsewhere
        return;
    }
    nOrderPos = atoi64(mapValue["n"].c_str());
}


static inline void WriteOrderPos(const int64_t& nOrderPos, mapValue_t& mapValue)
{
    if (nOrderPos == -1)
        return;
    mapValue["n"] = i64tostr(nOrderPos);
}

struct COutputEntry
{
    CTxDestination destination;
    CAmount amount;
    int vout;
    isminetype ismine;
    CTxDestination destStake;
};

/** Legacy class used for deserializing vtxPrev for backwards compatibility.
 * vtxPrev was removed in commit 93a18a3650292afbb441a47d1fa1b94aeb0164e3,
 * but old wallet.dat files may still contain vtxPrev vectors of CMerkleTxs.
 * These need to get deserialized for field alignment when deserializing
 * a CWalletTx, but the deserialized values are discarded.**/
class CMerkleTx
{
public:
    template<typename Stream>
    void Unserialize(Stream& s)
    {
        CTransactionRef tx;
        uint256 hashBlock;
        std::vector<uint256> vMerkleBranch;
        int nIndex;

        s >> tx >> hashBlock >> vMerkleBranch >> nIndex;
    }
};

//Get the marginal bytes of spending the specified output
int CalculateMaximumSignedInputSize(const CTxOut& txout, const CWallet* pwallet, bool use_max_sig = false);

/**
 * A transaction with a bunch of additional info that only the owner cares about.
 * It includes any unrecorded transactions needed to link it back to the block chain.
 */
extern const uint256 ABANDON_HASH;
class CWalletTx
{
private:
    const CWallet* pwallet;

<<<<<<< HEAD
  /** Constant used in hashBlock to indicate tx has been abandoned */
    //static const uint256 ABANDON_HASH;
=======
    /** Constant used in hashBlock to indicate tx has been abandoned, only used at
     * serialization/deserialization to avoid ambiguity with conflicted.
     */
    static const uint256 ABANDON_HASH;
>>>>>>> 5e202382

public:
    std::vector<uint32_t> vPath; // index to m is stored in first entry
    /**
     * Key/value map with information about the transaction.
     *
     * The following keys can be read and written through the map and are
     * serialized in the wallet database:
     *
     *     "comment", "to"   - comment strings provided to sendtoaddress,
     *                         and sendmany wallet RPCs
     *     "replaces_txid"   - txid (as HexStr) of transaction replaced by
     *                         bumpfee on transaction created by bumpfee
     *     "replaced_by_txid" - txid (as HexStr) of transaction created by
     *                         bumpfee on transaction replaced by bumpfee
     *     "from", "message" - obsolete fields that could be set in UI prior to
     *                         2011 (removed in commit 4d9b223)
     *
     * The following keys are serialized in the wallet database, but shouldn't
     * be read or written through the map (they will be temporarily added and
     * removed from the map during serialization):
     *
     *     "fromaccount"     - serialized strFromAccount value
     *     "n"               - serialized nOrderPos value
     *     "timesmart"       - serialized nTimeSmart value
     *     "spent"           - serialized vfSpent value that existed prior to
     *                         2014 (removed in commit 93a18a3)
     */
    mapValue_t mapValue;
    std::vector<std::pair<std::string, std::string> > vOrderForm;
    unsigned int fTimeReceivedIsTxTime;
    unsigned int nTimeReceived; //!< time received by this node
    /**
     * Stable timestamp that never changes, and reflects the order a transaction
     * was added to the wallet. Timestamp is based on the block time for a
     * transaction added as part of a block, or else the time when the
     * transaction was received if it wasn't part of a block, with the timestamp
     * adjusted in both cases so timestamp order matches the order transactions
     * were added to the wallet. More details can be found in
     * CWallet::ComputeTimeSmart().
     */
    unsigned int nTimeSmart;
    /**
     * From me flag is set to 1 for transactions that were created by the wallet
     * on this bitcoin node, and set to 0 for transactions that were created
     * externally and came in through the network or sendrawtransaction RPC.
     */
    bool fFromMe;
    int64_t nOrderPos; //!< position in ordered transaction list
    std::multimap<int64_t, CWalletTx*>::const_iterator m_it_wtxOrdered;

    // memory only
    enum AmountType { DEBIT, CREDIT, IMMATURE_CREDIT, AVAILABLE_CREDIT, AMOUNTTYPE_ENUM_ELEMENTS };
    CAmount GetCachableAmount(AmountType type, const isminefilter& filter, bool recalculate = false) const;
    mutable CachableAmount m_amounts[AMOUNTTYPE_ENUM_ELEMENTS];
    mutable bool fChangeCached;
    mutable bool fInMempool;
    mutable CAmount nChangeCached;

    CWalletTx(const CWallet* pwalletIn, CTransactionRef arg)
        : tx(std::move(arg))
    {
        Init(pwalletIn);
    }

    void Init(const CWallet* pwalletIn)
    {
        pwallet = pwalletIn;
        vPath.clear();
        mapValue.clear();
        vOrderForm.clear();
        fTimeReceivedIsTxTime = false;
        nTimeReceived = 0;
        nTimeSmart = 0;
        fFromMe = false;
        fChangeCached = false;
        fInMempool = false;
        nChangeCached = 0;
        nOrderPos = -1;
        m_confirm = Confirmation{};
    }

    CTransactionRef tx;
<<<<<<< HEAD
    uint256 hashBlock;
    std::vector<uint256> vHashes; // used for abandoned stakes

    /* An nIndex == -1 means that hashBlock (in nonzero) refers to the earliest
     * block in the chain we know this or any in-wallet dependency conflicts
     * with. Older clients interpret nIndex == -1 as unconfirmed for backward
     * compatibility.
=======

    /* New transactions start as UNCONFIRMED. At BlockConnected,
     * they will transition to CONFIRMED. In case of reorg, at BlockDisconnected,
     * they roll back to UNCONFIRMED. If we detect a conflicting transaction at
     * block connection, we update conflicted tx and its dependencies as CONFLICTED.
     * If tx isn't confirmed and outside of mempool, the user may switch it to ABANDONED
     * by using the abandontransaction call. This last status may be override by a CONFLICTED
     * or CONFIRMED transition.
     */
    enum Status {
        UNCONFIRMED,
        CONFIRMED,
        CONFLICTED,
        ABANDONED
    };

    /* Confirmation includes tx status and a pair of {block hash/tx index in block} at which tx has been confirmed.
     * This pair is both 0 if tx hasn't confirmed yet. Meaning of these fields changes with CONFLICTED state
     * where they instead point to block hash and index of the deepest conflicting tx.
>>>>>>> 5e202382
     */
    struct Confirmation {
        Status status = UNCONFIRMED;
        uint256 hashBlock = uint256();
        int nIndex = 0;
    };

    Confirmation m_confirm;

    mutable int m_cached_height = 0;

    template<typename Stream>
    void Serialize(Stream& s) const
    {
        mapValue_t mapValueCopy = mapValue;

        mapValueCopy["fromaccount"] = "";
        WriteOrderPos(nOrderPos, mapValueCopy);
        if (nTimeSmart) {
            mapValueCopy["timesmart"] = strprintf("%u", nTimeSmart);
        }

        //std::vector<char> dummy_vector1; //!< Used to be vMerkleBranch
        std::vector<char> dummy_vector2; //!< Used to be vtxPrev
        bool dummy_bool = false; //!< Used to be fSpent
<<<<<<< HEAD
        s << tx << hashBlock << vHashes << nIndex << dummy_vector2 << vPath << mapValueCopy << vOrderForm << fTimeReceivedIsTxTime << nTimeReceived << fFromMe << dummy_bool;
=======
        uint256 serializedHash = isAbandoned() ? ABANDON_HASH : m_confirm.hashBlock;
        int serializedIndex = isAbandoned() || isConflicted() ? -1 : m_confirm.nIndex;
        s << tx << serializedHash << dummy_vector1 << serializedIndex << dummy_vector2 << mapValueCopy << vOrderForm << fTimeReceivedIsTxTime << nTimeReceived << fFromMe << dummy_bool;
>>>>>>> 5e202382
    }

    template<typename Stream>
    void Unserialize(Stream& s)
    {
        Init(nullptr);

        //std::vector<uint256> dummy_vector1; //!< Used to be vMerkleBranch
        std::vector<CMerkleTx> dummy_vector2; //!< Used to be vtxPrev
        bool dummy_bool; //! Used to be fSpent
<<<<<<< HEAD
        s >> tx >> hashBlock >> vHashes >> nIndex >> dummy_vector2 >> vPath >> mapValue >> vOrderForm >> fTimeReceivedIsTxTime >> nTimeReceived >> fFromMe >> dummy_bool;
=======
        int serializedIndex;
        s >> tx >> m_confirm.hashBlock >> dummy_vector1 >> serializedIndex >> dummy_vector2 >> mapValue >> vOrderForm >> fTimeReceivedIsTxTime >> nTimeReceived >> fFromMe >> dummy_bool;

        /* At serialization/deserialization, an nIndex == -1 means that hashBlock refers to
         * the earliest block in the chain we know this or any in-wallet ancestor conflicts
         * with. If nIndex == -1 and hashBlock is ABANDON_HASH, it means transaction is abandoned.
         * In same context, an nIndex >= 0 refers to a confirmed transaction (if hashBlock set) or
         * unconfirmed one. Older clients interpret nIndex == -1 as unconfirmed for backward
         * compatibility (pre-commit 9ac63d6).
         */
        if (serializedIndex == -1 && m_confirm.hashBlock == ABANDON_HASH) {
            m_confirm.hashBlock = uint256();
            setAbandoned();
        } else if (serializedIndex == -1) {
            setConflicted();
        } else if (!m_confirm.hashBlock.IsNull()) {
            m_confirm.nIndex = serializedIndex;
            setConfirmed();
        }
>>>>>>> 5e202382

        ReadOrderPos(nOrderPos, mapValue);
        nTimeSmart = mapValue.count("timesmart") ? (unsigned int)atoi64(mapValue["timesmart"]) : 0;

        mapValue.erase("fromaccount");
        mapValue.erase("spent");
        mapValue.erase("n");
        mapValue.erase("timesmart");
    }

    void SetTx(CTransactionRef arg)
    {
        tx = std::move(arg);
    }

    //! make sure balances are recalculated
    void MarkDirty()
    {
        m_amounts[DEBIT].Reset();
        m_amounts[CREDIT].Reset();
        m_amounts[IMMATURE_CREDIT].Reset();
        m_amounts[AVAILABLE_CREDIT].Reset();
        fChangeCached = false;
    }

    void BindWallet(CWallet *pwalletIn)
    {
        pwallet = pwalletIn;
        MarkDirty();
    }

    //! filter decides which addresses will count towards the debit
    CAmount GetDebit(const isminefilter& filter) const;
    CAmount GetCredit(interfaces::Chain::Lock& locked_chain, const isminefilter& filter, bool allow_immature=false) const;
    CAmount GetImmatureCredit(interfaces::Chain::Lock& locked_chain, bool fUseCache=true) const;
    // TODO: Remove "NO_THREAD_SAFETY_ANALYSIS" and replace it with the correct
    // annotation "EXCLUSIVE_LOCKS_REQUIRED(pwallet->cs_wallet)". The
    // annotation "NO_THREAD_SAFETY_ANALYSIS" was temporarily added to avoid
    // having to resolve the issue of member access into incomplete type CWallet.
    CAmount GetAvailableCredit(interfaces::Chain::Lock& locked_chain, bool fUseCache=true, const isminefilter& filter=ISMINE_SPENDABLE) const NO_THREAD_SAFETY_ANALYSIS;
    CAmount GetImmatureWatchOnlyCredit(interfaces::Chain::Lock& locked_chain, const bool fUseCache=true) const;
    CAmount GetChange() const;

    // Get the marginal bytes if spending the specified output from this transaction
    int GetSpendSize(unsigned int out, bool use_max_sig = false) const
    {
        if (tx->IsParticlVersion()) {
            assert(tx->vpout[out]->IsStandardOutput());
            CTxOut txout;
            txout.nValue = tx->vpout[out]->GetValue();
            txout.scriptPubKey = *tx->vpout[out]->GetPScriptPubKey();
            return CalculateMaximumSignedInputSize(txout, pwallet, use_max_sig);
        }
        return CalculateMaximumSignedInputSize(tx->vout[out], pwallet, use_max_sig);
    }

    void GetAmounts(std::list<COutputEntry>& listReceived,
                    std::list<COutputEntry>& listSent,
                    std::list<COutputEntry>& listStaked, CAmount& nFee, const isminefilter& filter, bool fForFilterTx=false) const;

    bool IsFromMe(const isminefilter& filter) const
    {
        return (GetDebit(filter) > 0);
    }

    // True if only scriptSigs are different
    bool IsEquivalentTo(const CWalletTx& tx) const;

    bool InMempool() const;
    bool IsTrusted(interfaces::Chain::Lock& locked_chain) const;

    int64_t GetTxTime() const;

    // Pass this transaction to node for mempool insertion and relay to peers if flag set to true
    bool SubmitMemoryPoolAndRelay(std::string& err_string, bool relay, interfaces::Chain::Lock& locked_chain, CAmount override_max_fee=-1);

    // TODO: Remove "NO_THREAD_SAFETY_ANALYSIS" and replace it with the correct
    // annotation "EXCLUSIVE_LOCKS_REQUIRED(pwallet->cs_wallet)". The annotation
    // "NO_THREAD_SAFETY_ANALYSIS" was temporarily added to avoid having to
    // resolve the issue of member access into incomplete type CWallet. Note
    // that we still have the runtime check "AssertLockHeld(pwallet->cs_wallet)"
    // in place.
    std::set<uint256> GetConflicts() const NO_THREAD_SAFETY_ANALYSIS;

    void SetConf(Status status, const uint256& block_hash, int posInBlock);

    /**
     * Return depth of transaction in blockchain:
     * <0  : conflicts with a transaction this deep in the blockchain
     *  0  : in memory pool, waiting to be included in a block
     * >=1 : this many blocks deep in the main chain
     */
    int GetDepthInMainChain(interfaces::Chain::Lock& locked_chain) const;
    bool IsInMainChain(interfaces::Chain::Lock& locked_chain) const { return GetDepthInMainChain(locked_chain) > 0; }

    /**
     * @return number of blocks to maturity for this transaction:
     *  0 : is not a coinbase transaction, or is a mature coinbase transaction
     * >0 : is a coinbase transaction which matures in this many blocks
     */
<<<<<<< HEAD
    int GetBlocksToMaturity(interfaces::Chain::Lock& locked_chain, const int *pdepth=nullptr) const;
    bool hashUnset() const { return (hashBlock.IsNull() || hashBlock == ABANDON_HASH); }
    bool isAbandoned() const { return (hashBlock == ABANDON_HASH); }
    void setAbandoned()
    {
        if (IsCoinStake() && !hashUnset()) {
            // Store original hash
            if (vHashes.size() < 1) {
                vHashes.resize(1);
            }
            vHashes[0] = hashBlock;
        }
        hashBlock = ABANDON_HASH;
    }

=======
    int GetBlocksToMaturity(interfaces::Chain::Lock& locked_chain) const;
    bool isAbandoned() const { return m_confirm.status == CWalletTx::ABANDONED; }
    void setAbandoned()
    {
        m_confirm.status = CWalletTx::ABANDONED;
        m_confirm.hashBlock = uint256();
        m_confirm.nIndex = 0;
    }
    bool isConflicted() const { return m_confirm.status == CWalletTx::CONFLICTED; }
    void setConflicted() { m_confirm.status = CWalletTx::CONFLICTED; }
    bool isUnconfirmed() const { return m_confirm.status == CWalletTx::UNCONFIRMED; }
    void setUnconfirmed() { m_confirm.status = CWalletTx::UNCONFIRMED; }
    void setConfirmed() { m_confirm.status = CWalletTx::CONFIRMED; }
>>>>>>> 5e202382
    const uint256& GetHash() const { return tx->GetHash(); }
    bool IsCoinBase() const { return tx->IsCoinBase(); }
    bool IsCoinStake() const { return tx->IsCoinStake(); }
    bool IsImmatureCoinBase(interfaces::Chain::Lock& locked_chain) const;
};

class COutput
{
public:
    const CWalletTx *tx;
    int i;
    int nDepth;

    /** Pre-computed estimated size of this output as a fully-signed input in a transaction. Can be -1 if it could not be calculated */
    int nInputBytes;

    /** Whether we have the private keys to spend this output */
    bool fSpendable;

    /** Whether we know how to spend this output, ignoring the lack of keys */
    bool fSolvable;

    /**
     * Whether this output is considered safe to spend. Unconfirmed transactions
     * from outside keys and unconfirmed replacement transactions are considered
     * unsafe and will not be used to fund new spending transactions.
     */
    bool fSafe;

    /** Whether to use the maximum sized, 72 byte signature when calculating the size of the input spend. This should only be set when watch-only outputs are allowed */
    bool use_max_sig;

    bool fMature;
    bool fNeedHardwareKey = false;

    COutput(const CWalletTx *txIn, int iIn, int nDepthIn, bool fSpendableIn, bool fSolvableIn, bool fSafeIn, bool use_max_sig_in = false, bool fMatureIn=true, bool fNeedHardwareKeyIn=false, bool fGetSpendSize=true)
        : tx(txIn), i(iIn), nDepth(nDepthIn), fSpendable(fSpendableIn), fSolvable(fSolvableIn), fSafe(fSafeIn), use_max_sig(use_max_sig_in), fMature(fMatureIn), fNeedHardwareKey(fNeedHardwareKeyIn)
    {
        // fGetSpendSize, avoid running DummySignInput when staking
        tx = txIn; i = iIn; nDepth = nDepthIn; fSpendable = fSpendableIn; fSolvable = fSolvableIn; fSafe = fSafeIn; nInputBytes = -1;

        // If known and signable by the given wallet, compute nInputBytes
        // Failure will keep this value -1
        if (fGetSpendSize && fSpendable && tx) {
            nInputBytes = tx->GetSpendSize(i);
        }
    }

    std::string ToString() const;

    inline CInputCoin GetInputCoin() const
    {
        return CInputCoin(tx->tx, i, nInputBytes);
    }
};

struct CoinSelectionParams
{
    bool use_bnb = true;
    size_t change_output_size = 0;
    size_t change_spend_size = 0;
    CFeeRate effective_fee = CFeeRate(0);
    size_t tx_noinputs_size = 0;

    CoinSelectionParams(bool use_bnb, size_t change_output_size, size_t change_spend_size, CFeeRate effective_fee, size_t tx_noinputs_size) : use_bnb(use_bnb), change_output_size(change_output_size), change_spend_size(change_spend_size), effective_fee(effective_fee), tx_noinputs_size(tx_noinputs_size) {}
    CoinSelectionParams() {}
};

class WalletRescanReserver; //forward declarations for ScanForWalletTransactions/RescanFromTime
/**
 * A CWallet is an extension of a keystore, which also maintains a set of transactions and balances,
 * and provides the ability to create new transactions.
 */
class CWallet : public FillableSigningProvider, public interfaces::Chain::Notifications
{
friend class CHDWallet;
private:
    CKeyingMaterial vMasterKey GUARDED_BY(cs_KeyStore);

    //! if fUseCrypto is true, mapKeys must be empty
    //! if fUseCrypto is false, vMasterKey must be empty
    std::atomic<bool> fUseCrypto;

    //! keeps track of whether Unlock has run a thorough check before
    bool fDecryptionThoroughlyChecked;

    using CryptedKeyMap = std::map<CKeyID, std::pair<CPubKey, std::vector<unsigned char>>>;
    using WatchOnlySet = std::set<CScript>;
    using WatchKeyMap = std::map<CKeyID, CPubKey>;

    bool SetCrypted();

    //! will encrypt previously unencrypted keys
    bool EncryptKeys(CKeyingMaterial& vMasterKeyIn);

    virtual bool Unlock(const CKeyingMaterial& vMasterKeyIn, bool accept_no_keys = false);
    CryptedKeyMap mapCryptedKeys GUARDED_BY(cs_KeyStore);
    WatchOnlySet setWatchOnly GUARDED_BY(cs_KeyStore);
    WatchKeyMap mapWatchKeys GUARDED_BY(cs_KeyStore);

    bool AddCryptedKeyInner(const CPubKey &vchPubKey, const std::vector<unsigned char> &vchCryptedSecret);
    bool AddKeyPubKeyInner(const CKey& key, const CPubKey &pubkey);

    std::atomic<bool> fAbortRescan{false};
    std::atomic<bool> fScanningWallet{false}; // controlled by WalletRescanReserver
    std::atomic<int64_t> m_scanning_start{0};
    std::atomic<double> m_scanning_progress{0};
    std::mutex mutexScanning;
    friend class WalletRescanReserver;

    WalletBatch *encrypted_batch GUARDED_BY(cs_wallet) = nullptr;

    //! the current wallet version: clients below this version are not able to load the wallet
    int nWalletVersion GUARDED_BY(cs_wallet){FEATURE_BASE};

    //! the maximum wallet format version: memory-only variable that specifies to what version this wallet may be upgraded
    int nWalletMaxVersion GUARDED_BY(cs_wallet) = FEATURE_BASE;

    int64_t nNextResend = 0;
    int64_t nLastResend = 0;
    bool fBroadcastTransactions = false;
    // Local time that the tip block was received. Used to schedule wallet rebroadcasts.
    std::atomic<int64_t> m_best_block_time {0};

    /**
     * Used to keep track of spent outpoints, and
     * detect and report conflicts (double-spends or
     * mutated transactions where the mutant gets mined).
     */
    typedef std::multimap<COutPoint, uint256> TxSpends;
    TxSpends mapTxSpends GUARDED_BY(cs_wallet);
    void AddToSpends(const COutPoint& outpoint, const uint256& wtxid) EXCLUSIVE_LOCKS_REQUIRED(cs_wallet);
    virtual void AddToSpends(const uint256& wtxid) EXCLUSIVE_LOCKS_REQUIRED(cs_wallet);

    /**
     * Add a transaction to the wallet, or update it.  pIndex and posInBlock should
     * be set when the transaction was known to be included in a block.  When
     * pIndex == nullptr, then wallet state is not updated in AddToWallet, but
     * notifications happen and cached balances are marked dirty.
     *
     * If fUpdate is true, existing transactions will be updated.
     * TODO: One exception to this is that the abandoned state is cleared under the
     * assumption that any further notification of a transaction that was considered
     * abandoned is an indication that it is not safe to be considered abandoned.
     * Abandoned state should probably be more carefully tracked via different
     * posInBlock signals or by checking mempool presence when necessary.
     */
<<<<<<< HEAD
    virtual bool AddToWalletIfInvolvingMe(const CTransactionRef& tx, const uint256& block_hash, int posInBlock, bool fUpdate) EXCLUSIVE_LOCKS_REQUIRED(cs_wallet);
=======
    bool AddToWalletIfInvolvingMe(const CTransactionRef& tx, CWalletTx::Status status, const uint256& block_hash, int posInBlock, bool fUpdate) EXCLUSIVE_LOCKS_REQUIRED(cs_wallet);
>>>>>>> 5e202382

    /* Mark a transaction (and its in-wallet descendants) as conflicting with a particular block. */
    virtual void MarkConflicted(const uint256& hashBlock, const uint256& hashTx);

    /* Mark a transaction's inputs dirty, thus forcing the outputs to be recomputed */
    void MarkInputsDirty(const CTransactionRef& tx) EXCLUSIVE_LOCKS_REQUIRED(cs_wallet);

    virtual void SyncMetaData(std::pair<TxSpends::iterator, TxSpends::iterator>) EXCLUSIVE_LOCKS_REQUIRED(cs_wallet);

    /* Used by TransactionAddedToMemorypool/BlockConnected/Disconnected/ScanForWalletTransactions.
     * Should be called with non-zero block_hash and posInBlock if this is for a transaction that is included in a block. */
    void SyncTransaction(const CTransactionRef& tx, CWalletTx::Status status, const uint256& block_hash, int posInBlock = 0, bool update_tx = true) EXCLUSIVE_LOCKS_REQUIRED(cs_wallet);

    /* the HD chain data model (external chain counters) */
    CHDChain hdChain;

    /* HD derive new child key (on internal or external chain) */
    void DeriveNewChildKey(WalletBatch& batch, CKeyMetadata& metadata, CKey& secret, bool internal = false) EXCLUSIVE_LOCKS_REQUIRED(cs_wallet);

    std::set<int64_t> setInternalKeyPool GUARDED_BY(cs_wallet);
    std::set<int64_t> setExternalKeyPool GUARDED_BY(cs_wallet);
    std::set<int64_t> set_pre_split_keypool GUARDED_BY(cs_wallet);
    int64_t m_max_keypool_index GUARDED_BY(cs_wallet) = 0;
    std::map<CKeyID, int64_t> m_pool_key_to_index;
    std::atomic<uint64_t> m_wallet_flags{0};

    int64_t nTimeFirstKey GUARDED_BY(cs_wallet) = 0;

    /**
     * Private version of AddWatchOnly method which does not accept a
     * timestamp, and which will reset the wallet's nTimeFirstKey value to 1 if
     * the watch key did not previously have a timestamp associated with it.
     * Because this is an inherited virtual method, it is accessible despite
     * being marked private, but it is marked private anyway to encourage use
     * of the other AddWatchOnly which accepts a timestamp and sets
     * nTimeFirstKey more intelligently for more efficient rescans.
     */
    bool AddWatchOnly(const CScript& dest) EXCLUSIVE_LOCKS_REQUIRED(cs_wallet);
    bool AddWatchOnlyWithDB(WalletBatch &batch, const CScript& dest) EXCLUSIVE_LOCKS_REQUIRED(cs_wallet);
    bool AddWatchOnlyInMem(const CScript &dest);

    /** Add a KeyOriginInfo to the wallet */
    bool AddKeyOriginWithDB(WalletBatch& batch, const CPubKey& pubkey, const KeyOriginInfo& info);

    //! Adds a key to the store, and saves it to disk.
    bool AddKeyPubKeyWithDB(WalletBatch &batch,const CKey& key, const CPubKey &pubkey) EXCLUSIVE_LOCKS_REQUIRED(cs_wallet);

    //! Adds a watch-only address to the store, and saves it to disk.
    bool AddWatchOnlyWithDB(WalletBatch &batch, const CScript& dest, int64_t create_time) EXCLUSIVE_LOCKS_REQUIRED(cs_wallet);

    void AddKeypoolPubkeyWithDB(const CPubKey& pubkey, const bool internal, WalletBatch& batch);

    bool SetAddressBookWithDB(WalletBatch& batch, const CTxDestination& address, const std::string& strName, const std::string& strPurpose, bool fBech32=false);

    //! Adds a script to the store and saves it to disk
    bool AddCScriptWithDB(WalletBatch& batch, const CScript& script);

    //! Unsets a wallet flag and saves it to disk
    void UnsetWalletFlagWithDB(WalletBatch& batch, uint64_t flag);

    /** Interface for accessing chain state. */
    interfaces::Chain* m_chain;

    /** Wallet location which includes wallet name (see WalletLocation). */
    WalletLocation m_location;

    /** Internal database handle. */
    std::unique_ptr<WalletDatabase> database;

    /**
     * The following is used to keep track of how far behind the wallet is
     * from the chain sync, and to allow clients to block on us being caught up.
     *
     * Note that this is *not* how far we've processed, we may need some rescan
     * to have seen all transactions in the chain, but is only used to track
     * live BlockConnected callbacks.
     */
    uint256 m_last_block_processed GUARDED_BY(cs_wallet);

    //! Fetches a key from the keypool
    virtual bool GetKeyFromPool(CPubKey &key, bool internal = false);

public:
    /*
     * Main wallet lock.
     * This lock protects all the fields added by CWallet.
     */
    mutable CCriticalSection cs_wallet;

    /** Get database handle used by this wallet. Ideally this function would
     * not be necessary.
     */
    WalletDatabase& GetDBHandle()
    {
        return *database;
    }

    /**
     * Select a set of coins such that nValueRet >= nTargetValue and at least
     * all coins from coinControl are selected; Never select unconfirmed coins
     * if they are not ours
     */
    virtual bool SelectCoins(const std::vector<COutput>& vAvailableCoins, const CAmount& nTargetValue, std::set<CInputCoin>& setCoinsRet, CAmount& nValueRet,
                    const CCoinControl& coin_control, CoinSelectionParams& coin_selection_params, bool& bnb_used) const EXCLUSIVE_LOCKS_REQUIRED(cs_wallet);

    const WalletLocation& GetLocation() const { return m_location; }

    /** Get a name for this wallet for logging/debugging purposes.
     */
    const std::string& GetName() const { return m_location.GetName(); }

    void LoadKeyPool(int64_t nIndex, const CKeyPool &keypool) EXCLUSIVE_LOCKS_REQUIRED(cs_wallet);
    void MarkPreSplitKeys() EXCLUSIVE_LOCKS_REQUIRED(cs_wallet);

    // Map from Key ID to key metadata.
    std::map<CKeyID, CKeyMetadata> mapKeyMetadata GUARDED_BY(cs_wallet);

    // Map from Script ID to key metadata (for watch-only keys).
    std::map<CScriptID, CKeyMetadata> m_script_metadata GUARDED_BY(cs_wallet);

    typedef std::map<unsigned int, CMasterKey> MasterKeyMap;
    MasterKeyMap mapMasterKeys;
    unsigned int nMasterKeyMaxID = 0;

    /** Construct wallet with specified name and database implementation. */
    CWallet(interfaces::Chain* chain, const WalletLocation& location, std::unique_ptr<WalletDatabase> database)
        : fUseCrypto(false),
          fDecryptionThoroughlyChecked(false),
          m_chain(chain),
          m_location(location),
          database(std::move(database))
    {
        if (!fParticlMode) {
            m_min_fee = CFeeRate(DEFAULT_TRANSACTION_MINFEE_BTC);
            m_default_max_tx_fee = DEFAULT_TRANSACTION_MAXFEE_BTC;
        }
    }

    virtual ~CWallet()
    {
        // Should not have slots connected at this point.
        assert(NotifyUnload.empty());
        delete encrypted_batch;
        encrypted_batch = nullptr;
    }

    virtual bool IsCrypted() const { return fUseCrypto; }
    virtual bool IsLocked() const;
    virtual bool Lock();

    /** Interface to assert chain access and if successful lock it */
    std::unique_ptr<interfaces::Chain::Lock> LockChain() { return m_chain ? m_chain->lock() : nullptr; }

    std::map<uint256, CWalletTx> mapWallet GUARDED_BY(cs_wallet);

    typedef std::multimap<int64_t, CWalletTx*> TxItems;
    TxItems wtxOrdered;

    int64_t nOrderPosNext GUARDED_BY(cs_wallet) = 0;
    uint64_t nAccountingEntryNumber = 0;

    std::map<CTxDestination, CAddressBookData> mapAddressBook GUARDED_BY(cs_wallet);

    std::set<COutPoint> setLockedCoins GUARDED_BY(cs_wallet);

    /** Registered interfaces::Chain::Notifications handler. */
    std::unique_ptr<interfaces::Handler> m_chain_notifications_handler;

    /** Register the wallet for chain notifications */
    void handleNotifications();

    /** Interface for accessing chain state. */
    interfaces::Chain& chain() const { assert(m_chain); return *m_chain; }

    virtual const CWalletTx* GetWalletTx(const uint256& hash) const;

    //! check whether we are allowed to upgrade (or already support) to the named feature
    bool CanSupportFeature(enum WalletFeature wf) const EXCLUSIVE_LOCKS_REQUIRED(cs_wallet) { AssertLockHeld(cs_wallet); return nWalletMaxVersion >= wf; }

    /**
     * populate vCoins with vector of available COutputs.
     */
    virtual void AvailableCoins(interfaces::Chain::Lock& locked_chain, std::vector<COutput>& vCoins, bool fOnlySafe=true, const CCoinControl *coinControl = nullptr, const CAmount& nMinimumAmount = 1, const CAmount& nMaximumAmount = MAX_MONEY, const CAmount& nMinimumSumAmount = MAX_MONEY, const uint64_t nMaximumCount = 0) const EXCLUSIVE_LOCKS_REQUIRED(cs_wallet);
    /**
     * Return list of available coins and locked coins grouped by non-change output address.
     */
    virtual std::map<CTxDestination, std::vector<COutput>> ListCoins(interfaces::Chain::Lock& locked_chain) const EXCLUSIVE_LOCKS_REQUIRED(cs_wallet);

    /**
     * Find non-change parent output.
     */
    const CTxOut& FindNonChangeParentOutput(const CTransaction& tx, int output) const EXCLUSIVE_LOCKS_REQUIRED(cs_wallet);

    /**
     * Shuffle and select coins until nTargetValue is reached while avoiding
     * small change; This method is stochastic for some inputs and upon
     * completion the coin set and corresponding actual target value is
     * assembled
     */
    bool SelectCoinsMinConf(const CAmount& nTargetValue, const CoinEligibilityFilter& eligibility_filter, std::vector<OutputGroup> groups,
        std::set<CInputCoin>& setCoinsRet, CAmount& nValueRet, const CoinSelectionParams& coin_selection_params, bool& bnb_used) const;

    virtual bool IsSpent(interfaces::Chain::Lock& locked_chain, const uint256& hash, unsigned int n) const EXCLUSIVE_LOCKS_REQUIRED(cs_wallet);

    // Whether this or any UTXO with the same CTxDestination has been spent.
    bool IsUsedDestination(const CTxDestination& dst) const;
    virtual bool IsUsedDestination(const uint256& hash, unsigned int n) const;
    virtual void SetUsedDestinationState(const uint256& hash, unsigned int n, bool used);

    std::vector<OutputGroup> GroupOutputs(const std::vector<COutput>& outputs, bool single_coin) const;

    bool IsLockedCoin(uint256 hash, unsigned int n) const EXCLUSIVE_LOCKS_REQUIRED(cs_wallet);
    void LockCoin(const COutPoint& output, bool fPermanent=false) EXCLUSIVE_LOCKS_REQUIRED(cs_wallet);
    void UnlockCoin(const COutPoint& output);
    void UnlockAllCoins() EXCLUSIVE_LOCKS_REQUIRED(cs_wallet);
    void ListLockedCoins(std::vector<COutPoint>& vOutpts) const EXCLUSIVE_LOCKS_REQUIRED(cs_wallet);

    /*
     * Rescan abort properties
     */
    void AbortRescan() { fAbortRescan = true; }
    bool IsAbortingRescan() { return fAbortRescan; }
    bool IsScanning() { return fScanningWallet; }
    int64_t ScanningDuration() const { return fScanningWallet ? GetTimeMillis() - m_scanning_start : 0; }
    double ScanningProgress() const { return fScanningWallet ? (double) m_scanning_progress : 0; }

    /**
     * keystore implementation
     * Generate a new key
     */
    CPubKey GenerateNewKey(WalletBatch& batch, bool internal = false) EXCLUSIVE_LOCKS_REQUIRED(cs_wallet);
    //! Adds a key to the store, and saves it to disk.
    bool AddKeyPubKey(const CKey& key, const CPubKey &pubkey) override EXCLUSIVE_LOCKS_REQUIRED(cs_wallet);
    //! Adds a key to the store, without saving it to disk (used by LoadWallet)
    bool LoadKey(const CKey& key, const CPubKey &pubkey) { return AddKeyPubKeyInner(key, pubkey); }
    //! Load metadata (used by LoadWallet)
    void LoadKeyMetadata(const CKeyID& keyID, const CKeyMetadata &metadata) EXCLUSIVE_LOCKS_REQUIRED(cs_wallet);
    void LoadScriptMetadata(const CScriptID& script_id, const CKeyMetadata &metadata) EXCLUSIVE_LOCKS_REQUIRED(cs_wallet);
    //! Upgrade stored CKeyMetadata objects to store key origin info as KeyOriginInfo
    void UpgradeKeyMetadata() EXCLUSIVE_LOCKS_REQUIRED(cs_wallet);

    bool LoadMinVersion(int nVersion) EXCLUSIVE_LOCKS_REQUIRED(cs_wallet) { AssertLockHeld(cs_wallet); nWalletVersion = nVersion; nWalletMaxVersion = std::max(nWalletMaxVersion, nVersion); return true; }
    void UpdateTimeFirstKey(int64_t nCreateTime) EXCLUSIVE_LOCKS_REQUIRED(cs_wallet);

    //! Adds an encrypted key to the store, and saves it to disk.
    bool AddCryptedKey(const CPubKey &vchPubKey, const std::vector<unsigned char> &vchCryptedSecret);
    //! Adds an encrypted key to the store, without saving it to disk (used by LoadWallet)
    bool LoadCryptedKey(const CPubKey &vchPubKey, const std::vector<unsigned char> &vchCryptedSecret);
    bool GetKey(const CKeyID &address, CKey& keyOut) const override;
    bool GetPubKey(const CKeyID &address, CPubKey& vchPubKeyOut) const override;
    bool HaveKey(const CKeyID &address) const override;
    std::set<CKeyID> GetKeys() const override;
    bool AddCScript(const CScript& redeemScript) override;
    bool LoadCScript(const CScript& redeemScript);

    //! Adds a destination data tuple to the store, and saves it to disk
    bool AddDestData(const CTxDestination& dest, const std::string& key, const std::string& value) EXCLUSIVE_LOCKS_REQUIRED(cs_wallet);
    //! Erases a destination data tuple in the store and on disk
    bool EraseDestData(const CTxDestination& dest, const std::string& key) EXCLUSIVE_LOCKS_REQUIRED(cs_wallet);
    //! Adds a destination data tuple to the store, without saving it to disk
    void LoadDestData(const CTxDestination& dest, const std::string& key, const std::string& value) EXCLUSIVE_LOCKS_REQUIRED(cs_wallet);
    //! Look up a destination data tuple in the store, return true if found false otherwise
    bool GetDestData(const CTxDestination& dest, const std::string& key, std::string* value) const EXCLUSIVE_LOCKS_REQUIRED(cs_wallet);
    //! Get all destination values matching a prefix.
    std::vector<std::string> GetDestValues(const std::string& prefix) const EXCLUSIVE_LOCKS_REQUIRED(cs_wallet);

    //! Adds a watch-only address to the store, and saves it to disk.
    bool AddWatchOnly(const CScript& dest, int64_t nCreateTime) EXCLUSIVE_LOCKS_REQUIRED(cs_wallet);
    bool RemoveWatchOnly(const CScript &dest) EXCLUSIVE_LOCKS_REQUIRED(cs_wallet);
    //! Adds a watch-only address to the store, without saving it to disk (used by LoadWallet)
    bool LoadWatchOnly(const CScript &dest);
    //! Returns whether the watch-only script is in the wallet
    bool HaveWatchOnly(const CScript &dest) const;
    //! Returns whether there are any watch-only things in the wallet
    bool HaveWatchOnly() const;
    //! Fetches a pubkey from mapWatchKeys if it exists there
    bool GetWatchPubKey(const CKeyID &address, CPubKey &pubkey_out) const;

    //! Holds a timestamp at which point the wallet is scheduled (externally) to be relocked. Caller must arrange for actual relocking to occur via Lock().
    int64_t nRelockTime = 0;

    virtual int ExtKeyUnlock(const CKeyingMaterial &vMKey) {return 0;};
    virtual bool Unlock(const SecureString& strWalletPassphrase, bool accept_no_keys = false);
    bool ChangeWalletPassphrase(const SecureString& strOldWalletPassphrase, const SecureString& strNewWalletPassphrase);
    virtual bool EncryptWallet(const SecureString& strWalletPassphrase);

    void GetKeyBirthTimes(interfaces::Chain::Lock& locked_chain, std::map<CKeyID, int64_t> &mapKeyBirth) const EXCLUSIVE_LOCKS_REQUIRED(cs_wallet);
    unsigned int ComputeTimeSmart(const CWalletTx& wtx) const;

    /**
     * Increment the next transaction order id
     * @return next transaction order id
     */
    int64_t IncOrderPosNext(WalletBatch *batch = nullptr) EXCLUSIVE_LOCKS_REQUIRED(cs_wallet);
    DBErrors ReorderTransactions();

    //! For ParticlWallet, clear cached balances from wallet called at new block and adding new transaction
    virtual void ClearCachedBalances() {};
    void MarkDirty();
    bool AddToWallet(const CWalletTx& wtxIn, bool fFlushOnClose=true);
<<<<<<< HEAD
    virtual void LoadToWallet(const CWalletTx& wtxIn) EXCLUSIVE_LOCKS_REQUIRED(cs_wallet);
=======
    void LoadToWallet(CWalletTx& wtxIn) EXCLUSIVE_LOCKS_REQUIRED(cs_wallet);
>>>>>>> 5e202382
    void TransactionAddedToMempool(const CTransactionRef& tx) override;
    void BlockConnected(const CBlock& block, const std::vector<CTransactionRef>& vtxConflicted) override;
    void BlockDisconnected(const CBlock& block) override;
    void UpdatedBlockTip() override;
    int64_t RescanFromTime(int64_t startTime, const WalletRescanReserver& reserver, bool update);

    struct ScanResult {
        enum { SUCCESS, FAILURE, USER_ABORT } status = SUCCESS;

        //! Hash and height of most recent block that was successfully scanned.
        //! Unset if no blocks were scanned due to read errors or the chain
        //! being empty.
        uint256 last_scanned_block;
        Optional<int> last_scanned_height;

        //! Height of the most recent block that could not be scanned due to
        //! read errors or pruning. Will be set if status is FAILURE, unset if
        //! status is SUCCESS, and may or may not be set if status is
        //! USER_ABORT.
        uint256 last_failed_block;
    };
    virtual ScanResult ScanForWalletTransactions(const uint256& first_block, const uint256& last_block, const WalletRescanReserver& reserver, bool fUpdate);
    void TransactionRemovedFromMempool(const CTransactionRef &ptx) override;
    void ReacceptWalletTransactions(interfaces::Chain::Lock& locked_chain) EXCLUSIVE_LOCKS_REQUIRED(cs_wallet);
    std::vector<uint256> ResendWalletTransactionsBefore(interfaces::Chain::Lock& locked_chain, int64_t nTime);
    virtual void ResendWalletTransactions();
    struct Balance {
        CAmount m_mine_trusted{0};           //!< Trusted, at depth=GetBalance.min_depth or more
        CAmount m_mine_untrusted_pending{0}; //!< Untrusted, but in mempool (pending)
        CAmount m_mine_immature{0};          //!< Immature coinbases in the main chain
        CAmount m_watchonly_trusted{0};
        CAmount m_watchonly_untrusted_pending{0};
        CAmount m_watchonly_immature{0};
    };
    virtual Balance GetBalance(int min_depth = 0, bool avoid_reuse = true) const;
    virtual CAmount GetAvailableBalance(const CCoinControl* coinControl = nullptr) const;

    OutputType TransactionChangeType(OutputType change_type, const std::vector<CRecipient>& vecSend);

    /**
     * Insert additional inputs into the transaction by
     * calling CreateTransaction();
     */
    virtual bool FundTransaction(CMutableTransaction& tx, CAmount& nFeeRet, int& nChangePosInOut, std::string& strFailReason, bool lockUnspents, const std::set<int>& setSubtractFeeFromOutputs, CCoinControl);
    virtual bool SignTransaction(CMutableTransaction& tx) EXCLUSIVE_LOCKS_REQUIRED(cs_wallet);

    /**
     * Create a new transaction paying the recipients with a set of coins
     * selected by SelectCoins(); Also create the change output, when needed
     * @note passing nChangePosInOut as -1 will result in setting a random position
     */
    virtual bool CreateTransaction(interfaces::Chain::Lock& locked_chain, const std::vector<CRecipient>& vecSend, CTransactionRef& tx, CAmount& nFeeRet, int& nChangePosInOut,
                           std::string& strFailReason, const CCoinControl& coin_control, bool sign = true);
    virtual bool CommitTransaction(CTransactionRef tx, mapValue_t mapValue, std::vector<std::pair<std::string, std::string>> orderForm, CValidationState& state);

    bool DummySignTx(CMutableTransaction &txNew, const std::set<CTxOut> &txouts, bool use_max_sig = false) const
    {
        std::vector<CTxOut> v_txouts(txouts.size());
        std::copy(txouts.begin(), txouts.end(), v_txouts.begin());
        return DummySignTx(txNew, v_txouts, use_max_sig);
    }
    bool DummySignTx(CMutableTransaction &txNew, const std::vector<CTxOut> &txouts, bool use_max_sig = false) const;
    virtual bool DummySignInput(CTxIn &tx_in, const CTxOut &txout, bool use_max_sig = false) const;

    bool ImportScripts(const std::set<CScript> scripts, int64_t timestamp) EXCLUSIVE_LOCKS_REQUIRED(cs_wallet);
    bool ImportPrivKeys(const std::map<CKeyID, CKey>& privkey_map, const int64_t timestamp) EXCLUSIVE_LOCKS_REQUIRED(cs_wallet);
    bool ImportPubKeys(const std::vector<CKeyID>& ordered_pubkeys, const std::map<CKeyID, CPubKey>& pubkey_map, const std::map<CKeyID, std::pair<CPubKey, KeyOriginInfo>>& key_origins, const bool add_keypool, const bool internal, const int64_t timestamp) EXCLUSIVE_LOCKS_REQUIRED(cs_wallet);
    bool ImportScriptPubKeys(const std::string& label, const std::set<CScript>& script_pub_keys, const bool have_solving_data, const bool apply_label, const int64_t timestamp) EXCLUSIVE_LOCKS_REQUIRED(cs_wallet);

    CFeeRate m_pay_tx_fee{DEFAULT_PAY_TX_FEE};
    unsigned int m_confirm_target{DEFAULT_TX_CONFIRM_TARGET};
    bool m_spend_zero_conf_change{DEFAULT_SPEND_ZEROCONF_CHANGE};
    bool m_signal_rbf{DEFAULT_WALLET_RBF};
    bool m_allow_fallback_fee{true}; //!< will be defined via chainparams
    CFeeRate m_min_fee{DEFAULT_TRANSACTION_MINFEE}; //!< Override with -mintxfee
    /**
     * If fee estimation does not have enough data to provide estimates, use this fee instead.
     * Has no effect if not using fee estimation
     * Override with -fallbackfee
     */
    CFeeRate m_fallback_fee{DEFAULT_FALLBACK_FEE};
    CFeeRate m_discard_rate{DEFAULT_DISCARD_FEE};
    OutputType m_default_address_type{DEFAULT_ADDRESS_TYPE};
    OutputType m_default_change_type{DEFAULT_CHANGE_TYPE};
    /** Absolute maximum transaction fee (in satoshis) used by default for the wallet */
    CAmount m_default_max_tx_fee{DEFAULT_TRANSACTION_MAXFEE};

    bool NewKeyPool();
    size_t KeypoolCountExternalKeys() EXCLUSIVE_LOCKS_REQUIRED(cs_wallet);
    bool TopUpKeyPool(unsigned int kpSize = 0);

    /**
     * Reserves a key from the keypool and sets nIndex to its index
     *
     * @param[out] nIndex the index of the key in keypool
     * @param[out] keypool the keypool the key was drawn from, which could be the
     *     the pre-split pool if present, or the internal or external pool
     * @param fRequestedInternal true if the caller would like the key drawn
     *     from the internal keypool, false if external is preferred
     *
     * @return true if succeeded, false if failed due to empty keypool
     * @throws std::runtime_error if keypool read failed, key was invalid,
     *     was not found in the wallet, or was misclassified in the internal
     *     or external keypool
     */
    bool ReserveKeyFromKeyPool(int64_t& nIndex, CKeyPool& keypool, bool fRequestedInternal);
    void KeepKey(int64_t nIndex);
    void ReturnKey(int64_t nIndex, bool fInternal, const CPubKey& pubkey);
    int64_t GetOldestKeyPoolTime();
    /**
     * Marks all keys in the keypool up to and including reserve_key as used.
     */
    void MarkReserveKeysAsUsed(int64_t keypool_id) EXCLUSIVE_LOCKS_REQUIRED(cs_wallet);
    const std::map<CKeyID, int64_t>& GetAllReserveKeys() const { return m_pool_key_to_index; }

    virtual std::set<std::set<CTxDestination>> GetAddressGroupings() EXCLUSIVE_LOCKS_REQUIRED(cs_wallet);
    virtual std::map<CTxDestination, CAmount> GetAddressBalances(interfaces::Chain::Lock& locked_chain);

    std::set<CTxDestination> GetLabelAddresses(const std::string& label) const;

    bool GetNewDestination(const OutputType type, const std::string label, CTxDestination& dest, std::string& error);
    bool GetNewChangeDestination(const OutputType type, CTxDestination& dest, std::string& error);

    using FillableSigningProvider::IsMine;
    isminetype IsMine(const CKeyID &address) const override;
    virtual isminetype IsMine(const CTxIn& txin) const;
    /**
     * Returns amount of debit if the input matches the
     * filter, otherwise returns 0
     */
    virtual CAmount GetDebit(const CTxIn& txin, const isminefilter& filter) const;

    isminetype IsMine(const CTxOut& txout) const;
    CAmount GetCredit(const CTxOut& txout, const isminefilter& filter) const;

    virtual isminetype IsMine(const CTxOutBase *txout) const { assert(false); return ISMINE_NO; };
    virtual CAmount GetCredit(const CTxOutBase *txout, const isminefilter &filter) const { return 0; };

    virtual bool IsChange(const CTxOutBase *txout) const { assert(false); return false; };
    bool IsChange(const CTxOut& txout) const;
    bool IsChange(const CScript& script) const;
    CAmount GetChange(const CTxOut& txout) const;
    virtual bool IsMine(const CTransaction& tx) const;
    /** should probably be renamed to IsRelevantToMe */
    virtual bool IsFromMe(const CTransaction& tx) const;
    virtual CAmount GetDebit(const CTransaction& tx, const isminefilter& filter) const;
    /** Returns whether all of the inputs match the filter */
    virtual bool IsAllFromMe(const CTransaction& tx, const isminefilter& filter) const;
    virtual CAmount GetCredit(const CTransaction& tx, const isminefilter& filter) const;
    CAmount GetChange(const CTransaction& tx) const;
    void ChainStateFlushed(const CBlockLocator& loc) override;

    DBErrors virtual LoadWallet(bool& fFirstRunRet);
    DBErrors ZapWalletTx(std::vector<CWalletTx>& vWtx);
    DBErrors ZapSelectTx(std::vector<uint256>& vHashIn, std::vector<uint256>& vHashOut) EXCLUSIVE_LOCKS_REQUIRED(cs_wallet);

    virtual bool SetAddressBook(const CTxDestination& address, const std::string& strName, const std::string& purpose, bool fBech32=false);

    virtual bool DelAddressBook(const CTxDestination& address);

    const std::string& GetLabelName(const CScript& scriptPubKey) const EXCLUSIVE_LOCKS_REQUIRED(cs_wallet);

    unsigned int GetKeyPoolSize() EXCLUSIVE_LOCKS_REQUIRED(cs_wallet)
    {
        AssertLockHeld(cs_wallet);
        return setInternalKeyPool.size() + setExternalKeyPool.size();
    }

    //! signify that a particular wallet feature is now used. this may change nWalletVersion and nWalletMaxVersion if those are lower
    void SetMinVersion(enum WalletFeature, WalletBatch* batch_in = nullptr, bool fExplicit = false);

    //! change which version we're allowed to upgrade to (note that this does not immediately imply upgrading to that format)
    bool SetMaxVersion(int nVersion);

    //! get the current wallet format (the oldest client version guaranteed to understand this wallet)
    int GetVersion() { LOCK(cs_wallet); return nWalletVersion; }

    //! Get wallet transactions that conflict with given transaction (spend same outputs)
    std::set<uint256> GetConflicts(const uint256& txid) const EXCLUSIVE_LOCKS_REQUIRED(cs_wallet);

    //! Check if a given transaction has any of its outputs spent by another transaction in the wallet
    bool HasWalletSpend(const uint256& txid) const EXCLUSIVE_LOCKS_REQUIRED(cs_wallet);

    //! Flush wallet (bitdb flush)
    void Flush(bool shutdown=false);

    /** Wallet is about to be unloaded */
    boost::signals2::signal<void ()> NotifyUnload;

    /**
     * Address book entry changed.
     * @note called with lock cs_wallet held.
     */
    boost::signals2::signal<void (CWallet *wallet, const CTxDestination
            &address, const std::string &label, bool isMine,
            const std::string &purpose,
            ChangeType status)> NotifyAddressBookChanged;

    /**
     * Wallet transaction added, removed or updated.
     * @note called with lock cs_wallet held.
     */
    boost::signals2::signal<void (CWallet *wallet, const uint256 &hashTx,
            ChangeType status)> NotifyTransactionChanged;

    /** Show progress e.g. for rescan */
    boost::signals2::signal<void (const std::string &title, int nProgress)> ShowProgress;

    /** Watch-only address added */
    boost::signals2::signal<void (bool fHaveWatchOnly)> NotifyWatchonlyChanged;

    /** Keypool has new keys */
    boost::signals2::signal<void ()> NotifyCanGetAddressesChanged;

    /**
     * Wallet status (encrypted, locked) changed.
     * Note: Called without locks held.
     */
    boost::signals2::signal<void (CWallet* wallet)> NotifyStatusChanged;

    /** Inquire whether this wallet broadcasts transactions. */
    bool GetBroadcastTransactions() const { return fBroadcastTransactions; }
    /** Set whether this wallet broadcasts transactions. */
    void SetBroadcastTransactions(bool broadcast) { fBroadcastTransactions = broadcast; }

    /** Return whether transaction can be abandoned */
    bool TransactionCanBeAbandoned(const uint256& hashTx) const;

    /* Mark a transaction (and it in-wallet descendants) as abandoned so its inputs may be respent. */
    virtual bool AbandonTransaction(interfaces::Chain::Lock& locked_chain, const uint256& hashTx);

    /** Mark a transaction as replaced by another transaction (e.g., BIP 125). */
    bool MarkReplaced(const uint256& originalHash, const uint256& newHash);

    //! Verify wallet naming and perform salvage on the wallet if required
    static bool Verify(interfaces::Chain& chain, const WalletLocation& location, bool salvage_wallet, std::string& error_string, std::string& warning_string);

    /* Initializes the wallet, returns a new CWallet instance or a null pointer in case of an error */
    static std::shared_ptr<CWallet> CreateWalletFromFile(interfaces::Chain& chain, const WalletLocation& location, uint64_t wallet_creation_flags = 0);

    /**
     * Wallet post-init setup
     * Gives the wallet a chance to register repetitive tasks and complete post-init tasks
     */
    void postInitProcess();

    bool BackupWallet(const std::string& strDest);

    /* Set the HD chain model (chain child index counters) */
    void SetHDChain(const CHDChain& chain, bool memonly);
    const CHDChain& GetHDChain() const { return hdChain; }

    /* Returns true if HD is enabled */
    virtual bool IsHDEnabled() const;


    /* Returns true if the wallet can generate new keys */
    bool CanGenerateKeys();

    /* Returns true if the wallet can give out new addresses. This means it has keys in the keypool or can generate new keys */
    bool CanGetAddresses(bool internal = false);

    /* Generates a new HD seed (will not be activated) */
    CPubKey GenerateNewSeed();

    /* Derives a new HD seed (will not be activated) */
    CPubKey DeriveNewSeed(const CKey& key);

    /* Set the current HD seed (will reset the chain child index counters)
       Sets the seed's version based on the current wallet version (so the
       caller must ensure the current wallet version is correct before calling
       this function). */
    void SetHDSeed(const CPubKey& key);

    /**
     * Blocks until the wallet state is up-to-date to /at least/ the current
     * chain at the time this function is entered
     * Obviously holding cs_main/cs_wallet when going into this call may cause
     * deadlock
     */
    void BlockUntilSyncedToCurrentChain() LOCKS_EXCLUDED(cs_main, cs_wallet);

    /**
     * Explicitly make the wallet learn the related scripts for outputs to the
     * given key. This is purely to make the wallet file compatible with older
     * software, as FillableSigningProvider automatically does this implicitly for all
     * keys now.
     */
    void LearnRelatedScripts(const CPubKey& key, OutputType);

    /**
     * Same as LearnRelatedScripts, but when the OutputType is not known (and could
     * be anything).
     */
    void LearnAllRelatedScripts(const CPubKey& key);

    /** set a single wallet flag */
    void SetWalletFlag(uint64_t flags);

    /** Unsets a single wallet flag */
    void UnsetWalletFlag(uint64_t flag);

    /** check if a certain wallet flag is set */
    bool IsWalletFlagSet(uint64_t flag) const;

    /** overwrite all flags by the given uint64_t
       returns false if unknown, non-tolerable flags are present */
    bool SetWalletFlags(uint64_t overwriteFlags, bool memOnly);

    /** Returns a bracketed wallet name for displaying in logs, will return [default wallet] if the wallet has no name */
    const std::string GetDisplayName() const {
        std::string wallet_name = GetName().length() == 0 ? "default wallet" : GetName();
        return strprintf("[%s]", wallet_name);
    };

    /** Prepends the wallet name in logging output to ease debugging in multi-wallet use cases */
    template<typename... Params>
    void WalletLogPrintf(std::string fmt, Params... parameters) const {
        LogPrintf(("%s " + fmt).c_str(), GetDisplayName(), parameters...);
    };

    /** Implement lookup of key origin information through wallet key metadata. */
    bool GetKeyOrigin(const CKeyID& keyid, KeyOriginInfo& info) const override;
};

/**
 * Called periodically by the schedule thread. Prompts individual wallets to resend
 * their transactions. Actual rebroadcast schedule is managed by the wallets themselves.
 */
void MaybeResendWalletTxs();

/** RAII object to check and reserve a wallet rescan */
class WalletRescanReserver
{
private:
    CWallet* m_wallet;
    bool m_could_reserve;
public:
    explicit WalletRescanReserver(CWallet* w) : m_wallet(w), m_could_reserve(false) {}

    bool reserve()
    {
        assert(!m_could_reserve);
        std::lock_guard<std::mutex> lock(m_wallet->mutexScanning);
        if (m_wallet->fScanningWallet) {
            return false;
        }
        m_wallet->m_scanning_start = GetTimeMillis();
        m_wallet->m_scanning_progress = 0;
        m_wallet->fScanningWallet = true;
        m_could_reserve = true;
        return true;
    }

    bool isReserved() const
    {
        return (m_could_reserve && m_wallet->fScanningWallet);
    }

    ~WalletRescanReserver()
    {
        std::lock_guard<std::mutex> lock(m_wallet->mutexScanning);
        if (m_could_reserve) {
            m_wallet->fScanningWallet = false;
        }
    }
};

// Calculate the size of the transaction assuming all signatures are max size
// Use DummySignatureCreator, which inserts 71 byte signatures everywhere.
// NOTE: this requires that all inputs must be in mapWallet (eg the tx should
// be IsAllFromMe).
int64_t CalculateMaximumSignedTxSize(const CTransaction &tx, const CWallet *wallet, bool use_max_sig = false) EXCLUSIVE_LOCKS_REQUIRED(wallet->cs_wallet);
int64_t CalculateMaximumSignedTxSize(const CTransaction &tx, const CWallet *wallet, const std::vector<CTxOut>& txouts, bool use_max_sig = false);
#endif // BITCOIN_WALLET_WALLET_H<|MERGE_RESOLUTION|>--- conflicted
+++ resolved
@@ -423,15 +423,10 @@
 private:
     const CWallet* pwallet;
 
-<<<<<<< HEAD
-  /** Constant used in hashBlock to indicate tx has been abandoned */
-    //static const uint256 ABANDON_HASH;
-=======
     /** Constant used in hashBlock to indicate tx has been abandoned, only used at
      * serialization/deserialization to avoid ambiguity with conflicted.
      */
-    static const uint256 ABANDON_HASH;
->>>>>>> 5e202382
+    //static const uint256 ABANDON_HASH;
 
 public:
     std::vector<uint32_t> vPath; // index to m is stored in first entry
@@ -515,15 +510,6 @@
     }
 
     CTransactionRef tx;
-<<<<<<< HEAD
-    uint256 hashBlock;
-    std::vector<uint256> vHashes; // used for abandoned stakes
-
-    /* An nIndex == -1 means that hashBlock (in nonzero) refers to the earliest
-     * block in the chain we know this or any in-wallet dependency conflicts
-     * with. Older clients interpret nIndex == -1 as unconfirmed for backward
-     * compatibility.
-=======
 
     /* New transactions start as UNCONFIRMED. At BlockConnected,
      * they will transition to CONFIRMED. In case of reorg, at BlockDisconnected,
@@ -543,7 +529,6 @@
     /* Confirmation includes tx status and a pair of {block hash/tx index in block} at which tx has been confirmed.
      * This pair is both 0 if tx hasn't confirmed yet. Meaning of these fields changes with CONFLICTED state
      * where they instead point to block hash and index of the deepest conflicting tx.
->>>>>>> 5e202382
      */
     struct Confirmation {
         Status status = UNCONFIRMED;
@@ -553,8 +538,6 @@
 
     Confirmation m_confirm;
 
-    mutable int m_cached_height = 0;
-
     template<typename Stream>
     void Serialize(Stream& s) const
     {
@@ -566,16 +549,12 @@
             mapValueCopy["timesmart"] = strprintf("%u", nTimeSmart);
         }
 
-        //std::vector<char> dummy_vector1; //!< Used to be vMerkleBranch
+        std::vector<char> dummy_vector1; //!< Used to be vMerkleBranch
         std::vector<char> dummy_vector2; //!< Used to be vtxPrev
         bool dummy_bool = false; //!< Used to be fSpent
-<<<<<<< HEAD
-        s << tx << hashBlock << vHashes << nIndex << dummy_vector2 << vPath << mapValueCopy << vOrderForm << fTimeReceivedIsTxTime << nTimeReceived << fFromMe << dummy_bool;
-=======
         uint256 serializedHash = isAbandoned() ? ABANDON_HASH : m_confirm.hashBlock;
         int serializedIndex = isAbandoned() || isConflicted() ? -1 : m_confirm.nIndex;
-        s << tx << serializedHash << dummy_vector1 << serializedIndex << dummy_vector2 << mapValueCopy << vOrderForm << fTimeReceivedIsTxTime << nTimeReceived << fFromMe << dummy_bool;
->>>>>>> 5e202382
+        s << tx << serializedHash << dummy_vector1 << serializedIndex << dummy_vector2 << vPath << mapValueCopy << vOrderForm << fTimeReceivedIsTxTime << nTimeReceived << fFromMe << dummy_bool;
     }
 
     template<typename Stream>
@@ -583,14 +562,11 @@
     {
         Init(nullptr);
 
-        //std::vector<uint256> dummy_vector1; //!< Used to be vMerkleBranch
+        std::vector<uint256> dummy_vector1; //!< Used to be vMerkleBranch
         std::vector<CMerkleTx> dummy_vector2; //!< Used to be vtxPrev
         bool dummy_bool; //! Used to be fSpent
-<<<<<<< HEAD
-        s >> tx >> hashBlock >> vHashes >> nIndex >> dummy_vector2 >> vPath >> mapValue >> vOrderForm >> fTimeReceivedIsTxTime >> nTimeReceived >> fFromMe >> dummy_bool;
-=======
         int serializedIndex;
-        s >> tx >> m_confirm.hashBlock >> dummy_vector1 >> serializedIndex >> dummy_vector2 >> mapValue >> vOrderForm >> fTimeReceivedIsTxTime >> nTimeReceived >> fFromMe >> dummy_bool;
+        s >> tx >> m_confirm.hashBlock >> dummy_vector1 >> serializedIndex >> dummy_vector2 >> vPath >> mapValue >> vOrderForm >> fTimeReceivedIsTxTime >> nTimeReceived >> fFromMe >> dummy_bool;
 
         /* At serialization/deserialization, an nIndex == -1 means that hashBlock refers to
          * the earliest block in the chain we know this or any in-wallet ancestor conflicts
@@ -608,7 +584,6 @@
             m_confirm.nIndex = serializedIndex;
             setConfirmed();
         }
->>>>>>> 5e202382
 
         ReadOrderPos(nOrderPos, mapValue);
         nTimeSmart = mapValue.count("timesmart") ? (unsigned int)atoi64(mapValue["timesmart"]) : 0;
@@ -709,24 +684,7 @@
      *  0 : is not a coinbase transaction, or is a mature coinbase transaction
      * >0 : is a coinbase transaction which matures in this many blocks
      */
-<<<<<<< HEAD
     int GetBlocksToMaturity(interfaces::Chain::Lock& locked_chain, const int *pdepth=nullptr) const;
-    bool hashUnset() const { return (hashBlock.IsNull() || hashBlock == ABANDON_HASH); }
-    bool isAbandoned() const { return (hashBlock == ABANDON_HASH); }
-    void setAbandoned()
-    {
-        if (IsCoinStake() && !hashUnset()) {
-            // Store original hash
-            if (vHashes.size() < 1) {
-                vHashes.resize(1);
-            }
-            vHashes[0] = hashBlock;
-        }
-        hashBlock = ABANDON_HASH;
-    }
-
-=======
-    int GetBlocksToMaturity(interfaces::Chain::Lock& locked_chain) const;
     bool isAbandoned() const { return m_confirm.status == CWalletTx::ABANDONED; }
     void setAbandoned()
     {
@@ -739,7 +697,6 @@
     bool isUnconfirmed() const { return m_confirm.status == CWalletTx::UNCONFIRMED; }
     void setUnconfirmed() { m_confirm.status = CWalletTx::UNCONFIRMED; }
     void setConfirmed() { m_confirm.status = CWalletTx::CONFIRMED; }
->>>>>>> 5e202382
     const uint256& GetHash() const { return tx->GetHash(); }
     bool IsCoinBase() const { return tx->IsCoinBase(); }
     bool IsCoinStake() const { return tx->IsCoinStake(); }
@@ -887,11 +844,7 @@
      * Abandoned state should probably be more carefully tracked via different
      * posInBlock signals or by checking mempool presence when necessary.
      */
-<<<<<<< HEAD
-    virtual bool AddToWalletIfInvolvingMe(const CTransactionRef& tx, const uint256& block_hash, int posInBlock, bool fUpdate) EXCLUSIVE_LOCKS_REQUIRED(cs_wallet);
-=======
-    bool AddToWalletIfInvolvingMe(const CTransactionRef& tx, CWalletTx::Status status, const uint256& block_hash, int posInBlock, bool fUpdate) EXCLUSIVE_LOCKS_REQUIRED(cs_wallet);
->>>>>>> 5e202382
+    virtual bool AddToWalletIfInvolvingMe(const CTransactionRef& tx, CWalletTx::Status status, const uint256& block_hash, int posInBlock, bool fUpdate) EXCLUSIVE_LOCKS_REQUIRED(cs_wallet);
 
     /* Mark a transaction (and its in-wallet descendants) as conflicting with a particular block. */
     virtual void MarkConflicted(const uint256& hashBlock, const uint256& hashTx);
@@ -1192,11 +1145,7 @@
     virtual void ClearCachedBalances() {};
     void MarkDirty();
     bool AddToWallet(const CWalletTx& wtxIn, bool fFlushOnClose=true);
-<<<<<<< HEAD
-    virtual void LoadToWallet(const CWalletTx& wtxIn) EXCLUSIVE_LOCKS_REQUIRED(cs_wallet);
-=======
-    void LoadToWallet(CWalletTx& wtxIn) EXCLUSIVE_LOCKS_REQUIRED(cs_wallet);
->>>>>>> 5e202382
+    virtual void LoadToWallet(CWalletTx& wtxIn) EXCLUSIVE_LOCKS_REQUIRED(cs_wallet);
     void TransactionAddedToMempool(const CTransactionRef& tx) override;
     void BlockConnected(const CBlock& block, const std::vector<CTransactionRef>& vtxConflicted) override;
     void BlockDisconnected(const CBlock& block) override;
