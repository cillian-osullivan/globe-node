--- conflicted
+++ resolved
@@ -56,14 +56,9 @@
     // ensure all call sites of GetTime() are accessing this safely.
     LOCK(cs_main);
 
-<<<<<<< HEAD
     RPCTypeCheck(request.params, {UniValue::VNUM, UniValue::VBOOL}, true);
     bool isOffset = request.params.size() > 1 ? GetBool(request.params[1]) : false;
-    int64_t time = request.params[0].get_int64();
-=======
-    RPCTypeCheck(request.params, {UniValue::VNUM});
     const int64_t time{request.params[0].getInt<int64_t>()};
->>>>>>> 0de36941
     if (time < 0) {
         throw JSONRPCError(RPC_INVALID_PARAMETER, strprintf("Mocktime cannot be negative: %s.", time));
     }
