// Copyright (c) 2010 Satoshi Nakamoto
// Copyright (c) 2009-2020 The Bitcoin Core developers
// Distributed under the MIT software license, see the accompanying
// file COPYING or http://www.opensource.org/licenses/mit-license.php.

#include <amount.h>
#include <core_io.h>
#include <interfaces/chain.h>
#include <key_io.h>
#include <node/context.h>
#include <outputtype.h>
#include <policy/feerate.h>
#include <policy/fees.h>
#include <policy/rbf.h>
#include <rpc/rawtransaction_util.h>
#include <rpc/server.h>
#include <rpc/util.h>
#include <script/descriptor.h>
#include <script/sign.h>
#include <util/bip32.h>
#include <util/fees.h>
#include <util/message.h> // For MessageSign()
#include <util/moneystr.h>
#include <util/string.h>
#include <util/system.h>
#include <util/url.h>
#include <util/vector.h>
#include <wallet/coincontrol.h>
#include <wallet/feebumper.h>
#include <wallet/rpcwallet.h>
#include <wallet/wallet.h>
#include <wallet/walletdb.h>
#include <wallet/walletutil.h>

#include <wallet/hdwallet.h>


#include <stdint.h>

#include <univalue.h>


static const std::string WALLET_ENDPOINT_BASE = "/wallet/";

bool GetAvoidReuseFlag(const CWallet* const pwallet, const UniValue& param) {
    bool can_avoid_reuse = pwallet->IsWalletFlagSet(WALLET_FLAG_AVOID_REUSE);
    bool avoid_reuse = param.isNull() ? can_avoid_reuse : param.get_bool();

    if (avoid_reuse && !can_avoid_reuse) {
        throw JSONRPCError(RPC_WALLET_ERROR, "wallet does not have the \"avoid reuse\" feature enabled");
    }

    return avoid_reuse;
}


/** Used by RPC commands that have an include_watchonly parameter.
 *  We default to true for watchonly wallets if include_watchonly isn't
 *  explicitly set.
 */
static bool ParseIncludeWatchonly(const UniValue& include_watchonly, const CWallet& pwallet)
{
    if (include_watchonly.isNull()) {
        // if include_watchonly isn't explicitly set, then check if we have a watchonly wallet
        return pwallet.IsWalletFlagSet(WALLET_FLAG_DISABLE_PRIVATE_KEYS);
    }

    // otherwise return whatever include_watchonly was set to
    return include_watchonly.get_bool();
}


/** Checks if a CKey is in the given CWallet compressed or otherwise*/
bool HaveKey(const SigningProvider& wallet, const CKey& key)
{
    CKey key2;
    key2.Set(key.begin(), key.end(), !key.IsCompressed());
    return wallet.HaveKey(key.GetPubKey().GetID()) || wallet.HaveKey(key2.GetPubKey().GetID());
}

bool GetWalletNameFromJSONRPCRequest(const JSONRPCRequest& request, std::string& wallet_name)
{
    if (request.URI.substr(0, WALLET_ENDPOINT_BASE.size()) == WALLET_ENDPOINT_BASE) {
        // wallet endpoint was used
        wallet_name = urlDecode(request.URI.substr(WALLET_ENDPOINT_BASE.size()));
        return true;
    }
    return false;
}

std::shared_ptr<CWallet> GetWalletForJSONRPCRequest(const JSONRPCRequest& request)
{
    std::string wallet_name;
    if (GetWalletNameFromJSONRPCRequest(request, wallet_name)) {
        std::shared_ptr<CWallet> pwallet = GetWallet(wallet_name);
        if (!pwallet) throw JSONRPCError(RPC_WALLET_NOT_FOUND, "Requested wallet does not exist or is not loaded");
        return pwallet;
    }

    std::vector<std::shared_ptr<CWallet>> wallets = GetWallets();
    return wallets.size() == 1 || (request.fHelp && wallets.size() > 0) ? wallets[0] : nullptr;
}

std::string HelpRequiringPassphrase(const CWallet* pwallet)
{
    return pwallet && pwallet->IsCrypted()
        ? "\nRequires wallet passphrase to be set with walletpassphrase call."
        : "";
}

bool EnsureWalletIsAvailable(const CWallet* pwallet, bool avoidException)
{
    if (pwallet) return true;
    if (avoidException) return false;
    if (!HasWallets()) {
        throw JSONRPCError(
            RPC_METHOD_NOT_FOUND, "Method not found (wallet method is disabled because no wallet is loaded)");
    }
    throw JSONRPCError(RPC_WALLET_NOT_SPECIFIED,
        "Wallet file not specified (must request wallet RPC through /wallet/<filename> uri-path).");
}

void EnsureWalletIsUnlocked(const CWallet* pwallet)
{
    if (pwallet->IsLocked())
        throw JSONRPCError(RPC_WALLET_UNLOCK_NEEDED, "Error: Please enter the wallet passphrase with walletpassphrase first.");

    if (IsParticlWallet(pwallet)
        && GetParticlWallet(pwallet)->fUnlockForStakingOnly)
        throw JSONRPCError(RPC_WALLET_UNLOCK_NEEDED, "Error: Wallet is unlocked for staking only.");
}

// also_create should only be set to true only when the RPC is expected to add things to a blank wallet and make it no longer blank
LegacyScriptPubKeyMan& EnsureLegacyScriptPubKeyMan(CWallet& wallet, bool also_create)
{
    LegacyScriptPubKeyMan* spk_man = wallet.GetLegacyScriptPubKeyMan();
    if (!spk_man && also_create) {
        spk_man = wallet.GetOrCreateLegacyScriptPubKeyMan();
    }
    if (!spk_man) {
        throw JSONRPCError(RPC_WALLET_ERROR, "This type of wallet does not support this command");
    }
    return *spk_man;
}

void WalletTxToJSON(interfaces::Chain& chain, interfaces::Chain::Lock& locked_chain, const CWalletTx& wtx, UniValue& entry, bool fFilterMode=false)
{
    int confirms = wtx.GetDepthInMainChain();
    entry.pushKV("confirmations", confirms);
    if (wtx.IsCoinBase())
        entry.pushKV("generated", true);
    if (confirms > 0)
    {
        entry.pushKV("blockhash", wtx.m_confirm.hashBlock.GetHex());
        entry.pushKV("blockheight", wtx.m_confirm.block_height);
        entry.pushKV("blockindex", wtx.m_confirm.nIndex);
        int64_t block_time;
        bool found_block = chain.findBlock(wtx.m_confirm.hashBlock, nullptr /* block */, &block_time);
        CHECK_NONFATAL(found_block);
        PushTime(entry, "blocktime", block_time);
    } else {
        entry.pushKV("trusted", wtx.IsTrusted(locked_chain));
    }
    uint256 hash = wtx.GetHash();
    entry.pushKV("txid", hash.GetHex());
    UniValue conflicts(UniValue::VARR);
    for (const uint256& conflict : wtx.GetConflicts())
        conflicts.push_back(conflict.GetHex());
    if (conflicts.size() > 0 || !fFilterMode)
        entry.pushKV("walletconflicts", conflicts);
    PushTime(entry, "time", wtx.GetTxTime());
    PushTime(entry, "timereceived", wtx.nTimeReceived);

    // Add opt-in RBF status
    std::string rbfStatus = "no";
    if (confirms <= 0) {
        RBFTransactionState rbfState = chain.isRBFOptIn(*wtx.tx);
        if (rbfState == RBFTransactionState::UNKNOWN)
            rbfStatus = "unknown";
        else if (rbfState == RBFTransactionState::REPLACEABLE_BIP125)
            rbfStatus = "yes";
    }
    entry.pushKV("bip125_replaceable", rbfStatus);

    if (!fFilterMode)
        for (const std::pair<const std::string, std::string>& item : wtx.mapValue) {
            entry.pushKV(item.first, item.second);
        }
}

void RecordTxToJSON(interfaces::Chain& chain, interfaces::Chain::Lock& locked_chain, const CHDWallet *phdw, const uint256 &hash, const CTransactionRecord& rtx, UniValue &entry) EXCLUSIVE_LOCKS_REQUIRED(phdw->cs_wallet)
{
    int confirms = phdw->GetDepthInMainChain(rtx);
    entry.pushKV("confirmations", confirms);

    if (rtx.IsCoinStake()) {
        entry.pushKV("coinstake", true);
    } else
    if (rtx.IsCoinBase()) {
        entry.pushKV("generated", true);
    }

    if (confirms > 0) {
        entry.pushKV("blockhash", rtx.blockHash.GetHex());
        entry.pushKV("blockindex", rtx.nIndex);
        PushTime(entry, "blocktime", rtx.nBlockTime);
    } else {
        entry.pushKV("trusted", phdw->IsTrusted(locked_chain, hash, rtx));
    }

    entry.pushKV("txid", hash.GetHex());
    UniValue conflicts(UniValue::VARR);
    for (const auto &conflict : phdw->GetConflicts(hash)) {
        conflicts.push_back(conflict.GetHex());
    }
    entry.pushKV("walletconflicts", conflicts);
    PushTime(entry, "time", rtx.GetTxTime());
    PushTime(entry, "timereceived", rtx.nTimeReceived);

    for (const auto &item : rtx.mapValue) {
        if (item.first == RTXVT_COMMENT) {
            entry.pushKV("comment", std::string(item.second.begin(), item.second.end()));
        } else
        if (item.first == RTXVT_TO) {
            entry.pushKV("comment_to", std::string(item.second.begin(), item.second.end()));
        }
    }

    /*
    // Add opt-in RBF status
    std::string rbfStatus = "no";
    if (confirms <= 0) {
        LOCK(mempool.cs);
        RBFTransactionState rbfState = IsRBFOptIn(wtx, mempool);
        if (rbfState == RBF_TRANSACTIONSTATE_UNKNOWN)
            rbfStatus = "unknown";
        else if (rbfState == RBF_TRANSACTIONSTATE_REPLACEABLE_BIP125)
            rbfStatus = "yes";
    }
    entry.push_back(Pair("bip125_replaceable", rbfStatus));
    */
}

static std::string LabelFromValue(const UniValue& value)
{
    std::string label = value.get_str();
    if (label == "*")
        throw JSONRPCError(RPC_WALLET_INVALID_LABEL_NAME, "Invalid label name");
    return label;
}

static UniValue getnewaddress(const JSONRPCRequest& request)
{
    std::shared_ptr<CWallet> const wallet = GetWalletForJSONRPCRequest(request);
    CWallet* const pwallet = wallet.get();

    if (!EnsureWalletIsAvailable(pwallet, request.fHelp)) {
        return NullUniValue;
    }

            RPCHelpMan{"getnewaddress",
                "\nReturns a new Particl address for receiving payments.\n"
                "If 'label' is specified, it is added to the address book \n"
                "so payments received with the address will be associated with 'label'.\n",
                {
                    {"label", RPCArg::Type::STR, /* default */ "\"\"", "The label name for the address to be linked to. If not provided, the default label \"\" is used. It can also be set to the empty string \"\" to represent the default label. The label does not need to exist, it will be created if there is no label by the given name."},
                    {"bech32", RPCArg::Type::BOOL, /* default */ "false", "Use Bech32 encoding."},
                    {"hardened", RPCArg::Type::BOOL, /* default */ "false", "Derive a hardened key."},
                    {"256bit", RPCArg::Type::BOOL, /* default */ "false", "Use 256bit hash type."},
                    {"address_type", RPCArg::Type::STR, /* default */ "set by -addresstype", "The address type to use. Options are \"legacy\", \"p2sh-segwit\", and \"bech32\"."},
                },
                RPCResult{
                    RPCResult::Type::STR, "address", "The new particl address"
                },
                RPCExamples{
                    HelpExampleCli("getnewaddress", "")
            + HelpExampleRpc("getnewaddress", "")
                },
            }.Check(request);

    if (!IsParticlWallet(pwallet)) {
        LOCK(pwallet->cs_wallet);
        if (!pwallet->CanGetAddresses()) {
            throw JSONRPCError(RPC_WALLET_ERROR, "Error: This wallet has no available keys");
        }
    }

    // Parse the label first so we don't generate a key if there's an error
    std::string label;
    if (!request.params[0].isNull())
        label = LabelFromValue(request.params[0]);

    OutputType output_type = pwallet->m_default_address_type;
    size_t type_ofs = fParticlMode ? 4 : 1;
    if (!request.params[type_ofs].isNull()) {
        if (!ParseOutputType(request.params[type_ofs].get_str(), output_type)) {
            throw JSONRPCError(RPC_INVALID_ADDRESS_OR_KEY, strprintf("Unknown address type '%s'", request.params[type_ofs].get_str()));
        }
    }

    if (IsParticlWallet(pwallet)) {
        CKeyID keyID;

        bool fBech32 = request.params.size() > 1 ? GetBool(request.params[1]) : false;
        bool fHardened = request.params.size() > 2 ? GetBool(request.params[2]) : false;
        bool f256bit = request.params.size() > 3 ? GetBool(request.params[3]) : false;

        if (output_type == OutputType::P2SH_SEGWIT) {
            //throw JSONRPCError(RPC_INVALID_PARAMETER, "Valid address_types are \"legacy\" and \"bech32\"");
        }
        if (f256bit && output_type != OutputType::LEGACY) {
            throw JSONRPCError(RPC_INVALID_PARAMETER, "256bit must be used with address_type \"legacy\"");
        }

        CPubKey newKey;
        CHDWallet *phdw = GetParticlWallet(pwallet);
        {
            LOCK(cs_main);
            {
                LOCK(phdw->cs_wallet);
                if (pwallet->IsWalletFlagSet(WALLET_FLAG_DISABLE_PRIVATE_KEYS)) {
                    throw JSONRPCError(RPC_WALLET_ERROR, "Error: Private keys are disabled for this wallet");
                }
                if (phdw->idDefaultAccount.IsNull()) {
                    if (!phdw->pEKMaster) {
                        throw JSONRPCError(RPC_WALLET_ERROR, "Wallet has no active master key.");
                    }
                    throw JSONRPCError(RPC_WALLET_ERROR, "No default account set.");
                }
            }
            if (0 != phdw->NewKeyFromAccount(newKey, false, fHardened, f256bit, fBech32, label.c_str())) {
                throw JSONRPCError(RPC_WALLET_ERROR, "NewKeyFromAccount failed.");
            }
        }

        if (output_type != OutputType::LEGACY) {
            CTxDestination dest;
            LegacyScriptPubKeyMan* spk_man = pwallet->GetLegacyScriptPubKeyMan();
            if (spk_man) {
                spk_man->LearnRelatedScripts(newKey, output_type);
            }
            dest = GetDestinationForKey(newKey, output_type);
            return EncodeDestination(dest);
        }
        if (f256bit) {
            CKeyID256 idKey256 = newKey.GetID256();
            return CBitcoinAddress(idKey256, fBech32).ToString();
        }
        return CBitcoinAddress(PKHash(newKey), fBech32).ToString();
    }

    LOCK2(cs_main, pwallet->cs_wallet);

    CTxDestination dest;
    std::string error;
    if (!pwallet->GetNewDestination(output_type, label, dest, error)) {
        throw JSONRPCError(RPC_WALLET_KEYPOOL_RAN_OUT, error);
    }

    return EncodeDestination(dest);
}

static UniValue getrawchangeaddress(const JSONRPCRequest& request)
{
    std::shared_ptr<CWallet> const wallet = GetWalletForJSONRPCRequest(request);
    CWallet* const pwallet = wallet.get();

    if (!EnsureWalletIsAvailable(pwallet, request.fHelp)) {
        return NullUniValue;
    }

            RPCHelpMan{"getrawchangeaddress",
                "\nReturns a new Particl address, for receiving change.\n"
                "This is for use with raw transactions, NOT normal use.\n",
                {
                    {"address_type", RPCArg::Type::STR, /* default */ "set by -changetype", "The address type to use. Options are \"legacy\", \"p2sh-segwit\", and \"bech32\"."},
                },
                RPCResult{
                    RPCResult::Type::STR, "address", "The address"
                },
                RPCExamples{
                    HelpExampleCli("getrawchangeaddress", "")
            + HelpExampleRpc("getrawchangeaddress", "")
                },
            }.Check(request);

    LOCK(pwallet->cs_wallet);

    if (IsParticlWallet(pwallet)) {
        CHDWallet *phdw = GetParticlWallet(pwallet);
        CPubKey pkOut;

        if (0 != phdw->NewKeyFromAccount(pkOut, true)) {
            throw JSONRPCError(RPC_WALLET_ERROR, "NewKeyFromAccount failed.");
        }
        return EncodeDestination(PKHash(pkOut.GetID()));
    }

    if (!pwallet->CanGetAddresses(true)) {
        throw JSONRPCError(RPC_WALLET_ERROR, "Error: This wallet has no available keys");
    }

    OutputType output_type = pwallet->m_default_change_type != OutputType::CHANGE_AUTO ? pwallet->m_default_change_type : pwallet->m_default_address_type;
    if (!request.params[0].isNull()) {
        if (!ParseOutputType(request.params[0].get_str(), output_type)) {
            throw JSONRPCError(RPC_INVALID_ADDRESS_OR_KEY, strprintf("Unknown address type '%s'", request.params[0].get_str()));
        }
    }

    CTxDestination dest;
    std::string error;
    if (!pwallet->GetNewChangeDestination(output_type, dest, error)) {
        throw JSONRPCError(RPC_WALLET_KEYPOOL_RAN_OUT, error);
    }
    return EncodeDestination(dest);
}


static UniValue setlabel(const JSONRPCRequest& request)
{
    std::shared_ptr<CWallet> const wallet = GetWalletForJSONRPCRequest(request);
    CWallet* const pwallet = wallet.get();

    if (!EnsureWalletIsAvailable(pwallet, request.fHelp)) {
        return NullUniValue;
    }

            RPCHelpMan{"setlabel",
                "\nSets the label associated with the given address.\n",
                {
                    {"address", RPCArg::Type::STR, RPCArg::Optional::OMITTED_NAMED_ARG, "The particl address to be associated with a label."},
                    {"label", RPCArg::Type::STR, RPCArg::Optional::OMITTED_NAMED_ARG, "The label to assign to the address."},
                },
                RPCResults{},
                RPCExamples{
<<<<<<< HEAD
                    HelpExampleCli("setlabel", "\"PswXnorAgjpAtaySWkPSmWQe3Fc8LmviVc\" \"tabby\"")
            + HelpExampleRpc("setlabel", "\"PswXnorAgjpAtaySWkPSmWQe3Fc8LmviVc\", \"tabby\"")
=======
                    HelpExampleCli("setlabel", "\"" + EXAMPLE_ADDRESS[0] + "\" \"tabby\"")
            + HelpExampleRpc("setlabel", "\"" + EXAMPLE_ADDRESS[0] + "\", \"tabby\"")
>>>>>>> 3f9e6a3c
                },
            }.Check(request);

    LOCK(pwallet->cs_wallet);

    CTxDestination dest = DecodeDestination(request.params[0].get_str());
    if (!IsValidDestination(dest)) {
        throw JSONRPCError(RPC_INVALID_ADDRESS_OR_KEY, "Invalid Particl address");
    }

    std::string label = LabelFromValue(request.params[1]);

    if (pwallet->IsMine(dest)) {
        pwallet->SetAddressBook(dest, label, "receive");
    } else {
        pwallet->SetAddressBook(dest, label, "send");
    }

    return NullUniValue;
}


static CTransactionRef SendMoney(interfaces::Chain::Lock& locked_chain, CWallet * const pwallet, const CTxDestination &address, CAmount nValue, bool fSubtractFeeFromAmount, const CCoinControl& coin_control, mapValue_t mapValue)
{
    CAmount curBalance = pwallet->GetBalance(0, coin_control.m_avoid_address_reuse).m_mine_trusted;

    // Check amount
    if (nValue <= 0)
        throw JSONRPCError(RPC_INVALID_PARAMETER, "Invalid amount");

    if (nValue > curBalance)
        throw JSONRPCError(RPC_WALLET_INSUFFICIENT_FUNDS, "Insufficient funds");

    // Parse Bitcoin address
    CScript scriptPubKey = GetScriptForDestination(address);

    // Create and send the transaction
    CAmount nFeeRequired = 0;
    std::string strError;
    std::vector<CRecipient> vecSend;
    int nChangePosRet = -1;
    CRecipient recipient = {scriptPubKey, nValue, fSubtractFeeFromAmount};
    vecSend.push_back(recipient);
    CTransactionRef tx;
    if (!pwallet->CreateTransaction(locked_chain, vecSend, tx, nFeeRequired, nChangePosRet, strError, coin_control)) {
        if (!fSubtractFeeFromAmount && nValue + nFeeRequired > curBalance)
            strError = strprintf("Error: This transaction requires a transaction fee of at least %s", FormatMoney(nFeeRequired));
        throw JSONRPCError(RPC_WALLET_ERROR, strError);
    }
    pwallet->CommitTransaction(tx, std::move(mapValue), {} /* orderForm */);
    return tx;
}

extern UniValue sendtypeto(const JSONRPCRequest &request);
static UniValue sendtoaddress(const JSONRPCRequest& request)
{
    std::shared_ptr<CWallet> const wallet = GetWalletForJSONRPCRequest(request);
    CWallet* const pwallet = wallet.get();

    if (!EnsureWalletIsAvailable(pwallet, request.fHelp)) {
        return NullUniValue;
    }

            RPCHelpMan{"sendtoaddress",
                "\nSend an amount to a given address." +
                    HelpRequiringPassphrase(pwallet) + "\n",
                {
                    {"address", RPCArg::Type::STR, RPCArg::Optional::NO, "The particl address to send to."},
                    {"amount", RPCArg::Type::AMOUNT, RPCArg::Optional::NO, "The amount in " + CURRENCY_UNIT + " to send. eg 0.1"},
                    {"comment", RPCArg::Type::STR, RPCArg::Optional::OMITTED_NAMED_ARG, "A comment used to store what the transaction is for.\n"
            "                             This is not part of the transaction, just kept in your wallet."},
                    {"comment_to", RPCArg::Type::STR, RPCArg::Optional::OMITTED_NAMED_ARG, "A comment to store the name of the person or organization\n"
            "                             to which you're sending the transaction. This is not part of the \n"
            "                             transaction, just kept in your wallet."},
                    {"subtractfeefromamount", RPCArg::Type::BOOL, /* default */ "false", "The fee will be deducted from the amount being sent.\n"
            "                             The recipient will receive less particl than you enter in the amount field."},
                    {"narration", RPCArg::Type::STR, /* default */ "", "Up to 24 characters sent with the transaction.\n"
            "                             Plaintext if sending to standard address type, encrypted when sending to stealthaddresses."},
                    {"replaceable", RPCArg::Type::BOOL, /* default */ "wallet default", "Allow this transaction to be replaced by a transaction with higher fees via BIP 125"},
                    {"conf_target", RPCArg::Type::NUM, /* default */ "wallet default", "Confirmation target (in blocks)"},
                    {"estimate_mode", RPCArg::Type::STR, /* default */ "UNSET", "The fee estimate mode, must be one of:\n"
            "       \"UNSET\"\n"
            "       \"ECONOMICAL\"\n"
            "       \"CONSERVATIVE\""},
                    {"avoid_reuse", RPCArg::Type::BOOL, /* default */ "true", "(only available if avoid_reuse wallet flag is set) Avoid spending from dirty addresses; addresses are considered\n"
            "                             dirty if they have previously been used in a transaction."},
                },
                RPCResult{
                    RPCResult::Type::STR_HEX, "txid", "The transaction id."
                },
                RPCExamples{
<<<<<<< HEAD
                    HelpExampleCli("sendtoaddress", "\"PbpVcjgYatnkKgveaeqhkeQBFwjqR7jKBR\" 0.1")
            + HelpExampleCli("sendtoaddress", "\"PbpVcjgYatnkKgveaeqhkeQBFwjqR7jKBR\" 0.1 \"donation\" \"seans outpost\"")
            + HelpExampleCli("sendtoaddress", "\"PbpVcjgYatnkKgveaeqhkeQBFwjqR7jKBR\" 0.1 \"\" \"\" true")
            + HelpExampleRpc("sendtoaddress", "\"PbpVcjgYatnkKgveaeqhkeQBFwjqR7jKBR\", 0.1, \"donation\", \"seans outpost\"")
=======
                    HelpExampleCli("sendtoaddress", "\"" + EXAMPLE_ADDRESS[0] + "\" 0.1")
            + HelpExampleCli("sendtoaddress", "\"" + EXAMPLE_ADDRESS[0] + "\" 0.1 \"donation\" \"seans outpost\"")
            + HelpExampleCli("sendtoaddress", "\"" + EXAMPLE_ADDRESS[0] + "\" 0.1 \"\" \"\" true")
            + HelpExampleRpc("sendtoaddress", "\"" + EXAMPLE_ADDRESS[0] + "\", 0.1, \"donation\", \"seans outpost\"")
>>>>>>> 3f9e6a3c
                },
            }.Check(request);

    // Make sure the results are valid at least up to the most recent block
    // the user could have gotten from another RPC command prior to now
    pwallet->BlockUntilSyncedToCurrentChain();

    auto locked_chain = pwallet->chain().lock();
    LOCK(pwallet->cs_wallet);

    CTxDestination dest = DecodeDestination(request.params[0].get_str());
    if (!IsValidDestination(dest)) {
        throw JSONRPCError(RPC_INVALID_ADDRESS_OR_KEY, "Invalid address");
    }

    // Amount
    CAmount nAmount = AmountFromValue(request.params[1]);
    if (nAmount <= 0)
        throw JSONRPCError(RPC_TYPE_ERROR, "Invalid amount for send");

    // Wallet comments
    mapValue_t mapValue;
    if (!request.params[2].isNull() && !request.params[2].get_str().empty())
        mapValue["comment"] = request.params[2].get_str();
    if (!request.params[3].isNull() && !request.params[3].get_str().empty())
        mapValue["to"] = request.params[3].get_str();

    bool fSubtractFeeFromAmount = false;
    if (!request.params[4].isNull()) {
        fSubtractFeeFromAmount = request.params[4].get_bool();
    }

    CCoinControl coin_control;
    if (!request.params[6].isNull()) {
        coin_control.m_signal_bip125_rbf = request.params[6].get_bool();
    }

    if (!request.params[7].isNull()) {
        coin_control.m_confirm_target = ParseConfirmTarget(request.params[7], pwallet->chain().estimateMaxBlocks());
    }

    if (!request.params[8].isNull()) {
        if (!FeeModeFromString(request.params[8].get_str(), coin_control.m_fee_mode)) {
            throw JSONRPCError(RPC_INVALID_PARAMETER, "Invalid estimate_mode parameter");
        }
    }

    coin_control.m_avoid_address_reuse = GetAvoidReuseFlag(pwallet, request.params[9]);
    // We also enable partial spend avoidance if reuse avoidance is set.
    coin_control.m_avoid_partial_spends |= coin_control.m_avoid_address_reuse;

    if (IsParticlWallet(pwallet)) {
        JSONRPCRequest newRequest;
        newRequest.fHelp = false;
        newRequest.fSkipBlock = true; // already blocked in this function
        newRequest.URI = request.URI;
        UniValue params(UniValue::VARR);
        params.push_back("part");
        params.push_back("part");
        UniValue arr(UniValue::VARR);
        UniValue out(UniValue::VOBJ);

        out.pushKV("address", request.params[0].get_str());
        out.pushKV("amount", request.params[1]);

        if (request.params.size() > 5) {
            out.pushKV("narr", request.params[5].get_str());
        }
        if (fSubtractFeeFromAmount) {
            UniValue uvBool(fSubtractFeeFromAmount);
            out.pushKV("subfee", uvBool);
        }
        arr.push_back(out);
        params.push_back(arr);

        std::string sComment, sCommentTo;
        if (!request.params[2].isNull() && !request.params[2].get_str().empty()) {
            sComment = request.params[2].get_str();
        }
        if (!request.params[3].isNull() && !request.params[3].get_str().empty()) {
            sCommentTo = request.params[3].get_str();
        }

        params.push_back(sComment);
        params.push_back(sCommentTo);

        // Add coinstake params
        if (request.params.size() > 6) {
            UniValue uvRingsize(4);
            params.push_back(uvRingsize);
            UniValue uvNumInputs(32);
            params.push_back(uvNumInputs);
            UniValue uvBool(false);
            params.push_back(uvBool); // test_fee

            UniValue uvCoinControl(UniValue::VOBJ);
            uvCoinControl.pushKV("replaceable", coin_control.m_signal_bip125_rbf.get_value_or(pwallet->m_signal_rbf));
            unsigned int target = coin_control.m_confirm_target ? *coin_control.m_confirm_target : pwallet->m_confirm_target;
            uvCoinControl.pushKV("conf_target", (int)target);
            std::string sEstimateMode = "UNSET";
            if (coin_control.m_fee_mode == FeeEstimateMode::ECONOMICAL) {
                sEstimateMode = "ECONOMICAL";
            } else
            if (coin_control.m_fee_mode == FeeEstimateMode::CONSERVATIVE) {
                sEstimateMode = "CONSERVATIVE";
            }
            uvCoinControl.pushKV("estimate_mode", sEstimateMode);

            params.push_back(uvCoinControl);
        }

        newRequest.params = params;
        return sendtypeto(newRequest);
    }

    EnsureWalletIsUnlocked(pwallet);

    CTransactionRef tx = SendMoney(*locked_chain, pwallet, dest, nAmount, fSubtractFeeFromAmount, coin_control, std::move(mapValue));
    return tx->GetHash().GetHex();
}

static UniValue listaddressgroupings(const JSONRPCRequest& request)
{
    std::shared_ptr<CWallet> const wallet = GetWalletForJSONRPCRequest(request);
    const CWallet* const pwallet = wallet.get();

    if (!EnsureWalletIsAvailable(pwallet, request.fHelp)) {
        return NullUniValue;
    }

            RPCHelpMan{"listaddressgroupings",
                "\nLists groups of addresses which have had their common ownership\n"
                "made public by common use as inputs or as the resulting change\n"
                "in past transactions\n",
                {},
                RPCResult{
                    RPCResult::Type::ARR, "", "",
                    {
                        {RPCResult::Type::ARR, "", "",
                        {
                            {RPCResult::Type::ARR, "", "",
                            {
                                {RPCResult::Type::STR, "address", "The particl address"},
                                {RPCResult::Type::STR_AMOUNT, "amount", "The amount in " + CURRENCY_UNIT},
                                {RPCResult::Type::STR, "label", /* optional */ true, "The label"},
                            }},
                        }},
                    }
                },
                RPCExamples{
                    HelpExampleCli("listaddressgroupings", "")
            + HelpExampleRpc("listaddressgroupings", "")
                },
            }.Check(request);

    // Make sure the results are valid at least up to the most recent block
    // the user could have gotten from another RPC command prior to now
    pwallet->BlockUntilSyncedToCurrentChain();

    auto locked_chain = pwallet->chain().lock();
    LOCK(pwallet->cs_wallet);

    UniValue jsonGroupings(UniValue::VARR);
    std::map<CTxDestination, CAmount> balances = pwallet->GetAddressBalances(*locked_chain);
    for (const std::set<CTxDestination>& grouping : pwallet->GetAddressGroupings()) {
        UniValue jsonGrouping(UniValue::VARR);
        for (const CTxDestination& address : grouping)
        {
            UniValue addressInfo(UniValue::VARR);
            addressInfo.push_back(EncodeDestination(address));
            addressInfo.push_back(ValueFromAmount(balances[address]));
            {
                if (pwallet->mapAddressBook.find(address) != pwallet->mapAddressBook.end()) {
                    addressInfo.push_back(pwallet->mapAddressBook.find(address)->second.name);
                }
            }
            jsonGrouping.push_back(addressInfo);
        }
        jsonGroupings.push_back(jsonGrouping);
    }
    return jsonGroupings;
}

static UniValue signmessage(const JSONRPCRequest& request)
{
    std::shared_ptr<CWallet> const wallet = GetWalletForJSONRPCRequest(request);
    const CWallet* const pwallet = wallet.get();

    if (!EnsureWalletIsAvailable(pwallet, request.fHelp)) {
        return NullUniValue;
    }

            RPCHelpMan{"signmessage",
                "\nSign a message with the private key of an address" +
                    HelpRequiringPassphrase(pwallet) + "\n",
                {
                    {"address", RPCArg::Type::STR, RPCArg::Optional::NO, "The particl address to use for the private key."},
                    {"message", RPCArg::Type::STR, RPCArg::Optional::NO, "The message to create a signature of."},
                },
                RPCResult{
                    RPCResult::Type::STR, "signature", "The signature of the message encoded in base 64"
                },
                RPCExamples{
            "\nUnlock the wallet for 30 seconds\n"
            + HelpExampleCli("walletpassphrase", "\"mypassphrase\" 30") +
            "\nCreate the signature\n"
            + HelpExampleCli("signmessage", "\"PswXnorAgjpAtaySWkPSmWQe3Fc8LmviVc\" \"my message\"") +
            "\nVerify the signature\n"
            + HelpExampleCli("verifymessage", "\"PswXnorAgjpAtaySWkPSmWQe3Fc8LmviVc\" \"signature\" \"my message\"") +
            "\nAs a JSON-RPC call\n"
            + HelpExampleRpc("signmessage", "\"PswXnorAgjpAtaySWkPSmWQe3Fc8LmviVc\", \"my message\"")
                },
            }.Check(request);

    auto locked_chain = pwallet->chain().lock();
    LOCK(pwallet->cs_wallet);

    EnsureWalletIsUnlocked(pwallet);

    std::string strAddress = request.params[0].get_str();
    std::string strMessage = request.params[1].get_str();

    CTxDestination dest = DecodeDestination(strAddress);
    if (!IsValidDestination(dest)) {
        throw JSONRPCError(RPC_TYPE_ERROR, "Invalid address");
    }

    const PKHash *pkhash = boost::get<PKHash>(&dest);
    const CKeyID256 *keyID256 = boost::get<CKeyID256>(&dest);

    if (!pkhash && !keyID256) {
        throw JSONRPCError(RPC_TYPE_ERROR, "Address does not refer to key");
    }

    std::string signature;
    SigningResult err = keyID256 ? pwallet->SignMessage(strMessage, *keyID256, signature)
                                 : pwallet->SignMessage(strMessage, *pkhash, signature);
    if (err == SigningResult::SIGNING_FAILED) {
        throw JSONRPCError(RPC_INVALID_ADDRESS_OR_KEY, SigningResultString(err));
    } else if (err != SigningResult::OK){
        throw JSONRPCError(RPC_WALLET_ERROR, SigningResultString(err));
    }

    return signature;
}

static UniValue getreceivedbyaddress(const JSONRPCRequest& request)
{
    std::shared_ptr<CWallet> const wallet = GetWalletForJSONRPCRequest(request);
    const CWallet* const pwallet = wallet.get();

    if (!EnsureWalletIsAvailable(pwallet, request.fHelp)) {
        return NullUniValue;
    }

            RPCHelpMan{"getreceivedbyaddress",
                "\nReturns the total amount received by the given address in transactions with at least minconf confirmations.\n",
                {
                    {"address", RPCArg::Type::STR, RPCArg::Optional::NO, "The particl address for transactions."},
                    {"minconf", RPCArg::Type::NUM, /* default */ "1", "Only include transactions confirmed at least this many times."},
                },
                RPCResult{
                    RPCResult::Type::STR_AMOUNT, "amount", "The total amount in " + CURRENCY_UNIT + " received at this address."
                },
                RPCExamples{
            "\nThe amount from transactions with at least 1 confirmation\n"
<<<<<<< HEAD
            + HelpExampleCli("getreceivedbyaddress", "\"PswXnorAgjpAtaySWkPSmWQe3Fc8LmviVc\"") +
            "\nThe amount including unconfirmed transactions, zero confirmations\n"
            + HelpExampleCli("getreceivedbyaddress", "\"PswXnorAgjpAtaySWkPSmWQe3Fc8LmviVc\" 0") +
            "\nThe amount with at least 6 confirmation\n"
            + HelpExampleCli("getreceivedbyaddress", "\"PswXnorAgjpAtaySWkPSmWQe3Fc8LmviVc\" 6") +
            "\nAs a JSON-RPC call\n"
            + HelpExampleRpc("getreceivedbyaddress", "\"PswXnorAgjpAtaySWkPSmWQe3Fc8LmviVc\", 6")
=======
            + HelpExampleCli("getreceivedbyaddress", "\"" + EXAMPLE_ADDRESS[0] + "\"") +
            "\nThe amount including unconfirmed transactions, zero confirmations\n"
            + HelpExampleCli("getreceivedbyaddress", "\"" + EXAMPLE_ADDRESS[0] + "\" 0") +
            "\nThe amount with at least 6 confirmations\n"
            + HelpExampleCli("getreceivedbyaddress", "\"" + EXAMPLE_ADDRESS[0] + "\" 6") +
            "\nAs a JSON-RPC call\n"
            + HelpExampleRpc("getreceivedbyaddress", "\"" + EXAMPLE_ADDRESS[0] + "\", 6")
>>>>>>> 3f9e6a3c
                },
            }.Check(request);

    // Make sure the results are valid at least up to the most recent block
    // the user could have gotten from another RPC command prior to now
    pwallet->BlockUntilSyncedToCurrentChain();

    auto locked_chain = pwallet->chain().lock();
    LOCK(pwallet->cs_wallet);

    // Bitcoin address
    CTxDestination dest = DecodeDestination(request.params[0].get_str());
    if (!IsValidDestination(dest)) {
        throw JSONRPCError(RPC_INVALID_ADDRESS_OR_KEY, "Invalid Particl address");
    }
    CScript scriptPubKey = GetScriptForDestination(dest);
    if (!pwallet->IsMine(scriptPubKey)) {
        throw JSONRPCError(RPC_WALLET_ERROR, "Address not found in wallet");
    }

    // Minimum confirmations
    int nMinDepth = 1;
    if (!request.params[1].isNull())
        nMinDepth = request.params[1].get_int();

    // Tally
    CAmount nAmount = 0;
    for (const std::pair<const uint256, CWalletTx>& pairWtx : pwallet->mapWallet) {
        const CWalletTx& wtx = pairWtx.second;

        if ((!pwallet->IsParticlWallet() && wtx.IsCoinBase()) || !locked_chain->checkFinalTx(*wtx.tx)) {
            continue;
        }

        if (pwallet->IsParticlWallet()) {
            for (auto &txout : wtx.tx->vpout) {
                if (txout->IsStandardOutput()
                    && *txout->GetPScriptPubKey() == scriptPubKey) {
                    if (wtx.GetDepthInMainChain() >= nMinDepth) {
                        nAmount += txout->GetValue();
                    }
                }
            }
        } else
        for (const CTxOut& txout : wtx.tx->vout)
            if (txout.scriptPubKey == scriptPubKey)
                if (wtx.GetDepthInMainChain() >= nMinDepth)
                    nAmount += txout.nValue;
    }

    return  ValueFromAmount(nAmount);
}


static UniValue getreceivedbylabel(const JSONRPCRequest& request)
{
    std::shared_ptr<CWallet> const wallet = GetWalletForJSONRPCRequest(request);
    const CWallet* const pwallet = wallet.get();

    if (!EnsureWalletIsAvailable(pwallet, request.fHelp)) {
        return NullUniValue;
    }

            RPCHelpMan{"getreceivedbylabel",
                "\nReturns the total amount received by addresses with <label> in transactions with at least [minconf] confirmations.\n",
                {
                    {"label", RPCArg::Type::STR, RPCArg::Optional::NO, "The selected label, may be the default label using \"\"."},
                    {"minconf", RPCArg::Type::NUM, /* default */ "1", "Only include transactions confirmed at least this many times."},
                },
                RPCResult{
                    RPCResult::Type::STR_AMOUNT, "amount", "The total amount in " + CURRENCY_UNIT + " received for this label."
                },
                RPCExamples{
            "\nAmount received by the default label with at least 1 confirmation\n"
            + HelpExampleCli("getreceivedbylabel", "\"\"") +
            "\nAmount received at the tabby label including unconfirmed amounts with zero confirmations\n"
            + HelpExampleCli("getreceivedbylabel", "\"tabby\" 0") +
            "\nThe amount with at least 6 confirmations\n"
            + HelpExampleCli("getreceivedbylabel", "\"tabby\" 6") +
            "\nAs a JSON-RPC call\n"
            + HelpExampleRpc("getreceivedbylabel", "\"tabby\", 6")
                },
            }.Check(request);

    // Make sure the results are valid at least up to the most recent block
    // the user could have gotten from another RPC command prior to now
    pwallet->BlockUntilSyncedToCurrentChain();

    auto locked_chain = pwallet->chain().lock();
    LOCK(pwallet->cs_wallet);

    // Minimum confirmations
    int nMinDepth = 1;
    if (!request.params[1].isNull())
        nMinDepth = request.params[1].get_int();

    // Get the set of pub keys assigned to label
    std::string label = LabelFromValue(request.params[0]);
    std::set<CTxDestination> setAddress = pwallet->GetLabelAddresses(label);

    // Tally
    CAmount nAmount = 0;
    for (const std::pair<const uint256, CWalletTx>& pairWtx : pwallet->mapWallet) {
        const CWalletTx& wtx = pairWtx.second;
        if ((!pwallet->IsParticlWallet() && wtx.IsCoinBase()) || !locked_chain->checkFinalTx(*wtx.tx)) {
            continue;
        }

        if (pwallet->IsParticlWallet()) {
            for (auto &txout : wtx.tx->vpout) {
                CTxDestination address;
                if (txout->IsStandardOutput()
                    && ExtractDestination(*txout->GetPScriptPubKey(), address) && pwallet->IsMine(address) && setAddress.count(address)) {
                    if (wtx.GetDepthInMainChain() >= nMinDepth) {
                        nAmount += txout->GetValue();
                    }
                }
            }
        } else
        for (const CTxOut& txout : wtx.tx->vout)
        {
            CTxDestination address;
            if (ExtractDestination(txout.scriptPubKey, address) && pwallet->IsMine(address) && setAddress.count(address)) {
                if (wtx.GetDepthInMainChain() >= nMinDepth)
                    nAmount += txout.nValue;
            }
        }
    }

    return ValueFromAmount(nAmount);
}


static UniValue getbalance(const JSONRPCRequest& request)
{
    std::shared_ptr<CWallet> const wallet = GetWalletForJSONRPCRequest(request);
    const CWallet* const pwallet = wallet.get();

    if (!EnsureWalletIsAvailable(pwallet, request.fHelp)) {
        return NullUniValue;
    }

            RPCHelpMan{"getbalance",
                "\nReturns the total available balance.\n"
                "The available balance is what the wallet considers currently spendable, and is\n"
                "thus affected by options which limit spendability such as -spendzeroconfchange.\n",
                {
                    {"dummy", RPCArg::Type::STR, RPCArg::Optional::OMITTED_NAMED_ARG, "Remains for backward compatibility. Must be excluded or set to \"*\"."},
                    {"minconf", RPCArg::Type::NUM, /* default */ "0", "Only include transactions confirmed at least this many times."},
                    {"include_watchonly", RPCArg::Type::BOOL, /* default */ "true for watch-only wallets, otherwise false", "Also include balance in watch-only addresses (see 'importaddress')"},
                    {"avoid_reuse", RPCArg::Type::BOOL, /* default */ "true", "(only available if avoid_reuse wallet flag is set) Do not include balance in dirty outputs; addresses are considered dirty if they have previously been used in a transaction."},
                },
                RPCResult{
                    RPCResult::Type::STR_AMOUNT, "amount", "The total amount in " + CURRENCY_UNIT + " received for this wallet."
                },
                RPCExamples{
            "\nThe total amount in the wallet with 1 or more confirmations\n"
            + HelpExampleCli("getbalance", "") +
            "\nThe total amount in the wallet at least 6 blocks confirmed\n"
            + HelpExampleCli("getbalance", "\"*\" 6") +
            "\nAs a JSON-RPC call\n"
            + HelpExampleRpc("getbalance", "\"*\", 6")
                },
            }.Check(request);

    // Make sure the results are valid at least up to the most recent block
    // the user could have gotten from another RPC command prior to now
    pwallet->BlockUntilSyncedToCurrentChain();

    auto locked_chain = pwallet->chain().lock();
    LOCK(pwallet->cs_wallet);

    const UniValue& dummy_value = request.params[0];
    if (!dummy_value.isNull() && dummy_value.get_str() != "*") {
        throw JSONRPCError(RPC_METHOD_DEPRECATED, "dummy first argument must be excluded or set to \"*\".");
    }

    int min_depth = 0;
    if (!request.params[1].isNull()) {
        min_depth = request.params[1].get_int();
    }

    bool include_watchonly = ParseIncludeWatchonly(request.params[2], *pwallet);

    bool avoid_reuse = GetAvoidReuseFlag(pwallet, request.params[3]);

    const auto bal = pwallet->GetBalance(min_depth, avoid_reuse);

    return ValueFromAmount(bal.m_mine_trusted + (include_watchonly ? bal.m_watchonly_trusted : 0));
}

static UniValue getunconfirmedbalance(const JSONRPCRequest &request)
{
    std::shared_ptr<CWallet> const wallet = GetWalletForJSONRPCRequest(request);
    const CWallet* const pwallet = wallet.get();

    if (!EnsureWalletIsAvailable(pwallet, request.fHelp)) {
        return NullUniValue;
    }

            RPCHelpMan{"getunconfirmedbalance",
                "DEPRECATED\nIdentical to getbalances().mine.untrusted_pending\n",
                {},
                RPCResults{},
                RPCExamples{""},
            }.Check(request);

    // Make sure the results are valid at least up to the most recent block
    // the user could have gotten from another RPC command prior to now
    pwallet->BlockUntilSyncedToCurrentChain();

    auto locked_chain = pwallet->chain().lock();
    LOCK(pwallet->cs_wallet);

    return ValueFromAmount(pwallet->GetBalance().m_mine_untrusted_pending);
}

static UniValue sendmany(const JSONRPCRequest& request)
{
    std::shared_ptr<CWallet> const wallet = GetWalletForJSONRPCRequest(request);
    CWallet* const pwallet = wallet.get();

    if (!EnsureWalletIsAvailable(pwallet, request.fHelp)) {
        return NullUniValue;
    }

    RPCHelpMan{"sendmany",
                "\nSend multiple times. Amounts are double-precision floating point numbers." +
                    HelpRequiringPassphrase(pwallet) + "\n",
                {
                    {"dummy", RPCArg::Type::STR, RPCArg::Optional::NO, "Must be set to \"\" for backwards compatibility.", "\"\""},
                    {"amounts", RPCArg::Type::OBJ, RPCArg::Optional::NO, "The addresses and amounts",
                        {
                            {"address", RPCArg::Type::AMOUNT, RPCArg::Optional::NO, "The particl address is the key, the numeric amount (can be string) in " + CURRENCY_UNIT + " is the value"},
                        },
                    },
                    {"minconf", RPCArg::Type::NUM, RPCArg::Optional::OMITTED_NAMED_ARG, "Ignored dummy value"},
                    {"comment", RPCArg::Type::STR, RPCArg::Optional::OMITTED_NAMED_ARG, "A comment"},
                    {"subtractfeefrom", RPCArg::Type::ARR, RPCArg::Optional::OMITTED_NAMED_ARG, "The addresses.\n"
            "                           The fee will be equally deducted from the amount of each selected address.\n"
            "                           Those recipients will receive less particl than you enter in their corresponding amount field.\n"
            "                           If no addresses are specified here, the sender pays the fee.",
                        {
                            {"address", RPCArg::Type::STR, RPCArg::Optional::OMITTED, "Subtract fee from this address"},
                        },
                    },
                    {"replaceable", RPCArg::Type::BOOL, /* default */ "wallet default", "Allow this transaction to be replaced by a transaction with higher fees via BIP 125"},
                    {"conf_target", RPCArg::Type::NUM, /* default */ "wallet default", "Confirmation target (in blocks)"},
                    {"estimate_mode", RPCArg::Type::STR, /* default */ "UNSET", "The fee estimate mode, must be one of:\n"
            "       \"UNSET\"\n"
            "       \"ECONOMICAL\"\n"
            "       \"CONSERVATIVE\""},
                },
                 RPCResult{
                     RPCResult::Type::STR_HEX, "txid", "The transaction id for the send. Only 1 transaction is created regardless of\n"
            "the number of addresses."
                 },
                RPCExamples{
            "\nSend two amounts to two different addresses:\n"
<<<<<<< HEAD
            + HelpExampleCli("sendmany", "\"\" \"{\\\"PswXnorAgjpAtaySWkPSmWQe3Fc8LmviVc\\\":0.01,\\\"PvhJj4j9s6SsuRsAkPZUfHPCjZRNKLeuqP\\\":0.02}\"") +
            "\nSend two amounts to two different addresses setting the confirmation and comment:\n"
            + HelpExampleCli("sendmany", "\"\" \"{\\\"PswXnorAgjpAtaySWkPSmWQe3Fc8LmviVc\\\":0.01,\\\"PvhJj4j9s6SsuRsAkPZUfHPCjZRNKLeuqP\\\":0.02}\" 6 \"testing\"") +
            "\nSend two amounts to two different addresses, subtract fee from amount:\n"
            + HelpExampleCli("sendmany", "\"\" \"{\\\"PswXnorAgjpAtaySWkPSmWQe3Fc8LmviVc\\\":0.01,\\\"PvhJj4j9s6SsuRsAkPZUfHPCjZRNKLeuqP\\\":0.02}\" 1 \"\" \"[\\\"PswXnorAgjpAtaySWkPSmWQe3Fc8LmviVc\\\",\\\"PvhJj4j9s6SsuRsAkPZUfHPCjZRNKLeuqP\\\"]\"") +
            "\nAs a JSON-RPC call\n"
            + HelpExampleRpc("sendmany", "\"\", {\"PswXnorAgjpAtaySWkPSmWQe3Fc8LmviVc\":0.01,\"PvhJj4j9s6SsuRsAkPZUfHPCjZRNKLeuqP\":0.02}, 6, \"testing\"")
=======
            + HelpExampleCli("sendmany", "\"\" \"{\\\"" + EXAMPLE_ADDRESS[0] + "\\\":0.01,\\\"" + EXAMPLE_ADDRESS[1] + "\\\":0.02}\"") +
            "\nSend two amounts to two different addresses setting the confirmation and comment:\n"
            + HelpExampleCli("sendmany", "\"\" \"{\\\"" + EXAMPLE_ADDRESS[0] + "\\\":0.01,\\\"" + EXAMPLE_ADDRESS[1] + "\\\":0.02}\" 6 \"testing\"") +
            "\nSend two amounts to two different addresses, subtract fee from amount:\n"
            + HelpExampleCli("sendmany", "\"\" \"{\\\"" + EXAMPLE_ADDRESS[0] + "\\\":0.01,\\\"" + EXAMPLE_ADDRESS[1] + "\\\":0.02}\" 1 \"\" \"[\\\"" + EXAMPLE_ADDRESS[0] + "\\\",\\\"" + EXAMPLE_ADDRESS[1] + "\\\"]\"") +
            "\nAs a JSON-RPC call\n"
            + HelpExampleRpc("sendmany", "\"\", {\"" + EXAMPLE_ADDRESS[0] + "\":0.01,\"" + EXAMPLE_ADDRESS[1] + "\":0.02}, 6, \"testing\"")
>>>>>>> 3f9e6a3c
                },
    }.Check(request);

    // Make sure the results are valid at least up to the most recent block
    // the user could have gotten from another RPC command prior to now
    pwallet->BlockUntilSyncedToCurrentChain();

    auto locked_chain = pwallet->chain().lock();
    LOCK(pwallet->cs_wallet);

    if (!request.params[0].isNull() && !request.params[0].get_str().empty()) {
        throw JSONRPCError(RPC_INVALID_PARAMETER, "Dummy value must be set to \"\"");
    }
    UniValue sendTo = request.params[1].get_obj();

    mapValue_t mapValue;
    if (!request.params[3].isNull() && !request.params[3].get_str().empty())
        mapValue["comment"] = request.params[3].get_str();

    UniValue subtractFeeFromAmount(UniValue::VARR);
    if (!request.params[4].isNull())
        subtractFeeFromAmount = request.params[4].get_array();

    CCoinControl coin_control;
    if (!request.params[5].isNull()) {
        coin_control.m_signal_bip125_rbf = request.params[5].get_bool();
    }

    if (!request.params[6].isNull()) {
        coin_control.m_confirm_target = ParseConfirmTarget(request.params[6], pwallet->chain().estimateMaxBlocks());
    }

    if (!request.params[7].isNull()) {
        if (!FeeModeFromString(request.params[7].get_str(), coin_control.m_fee_mode)) {
            throw JSONRPCError(RPC_INVALID_PARAMETER, "Invalid estimate_mode parameter");
        }
    }
    if (IsParticlWallet(pwallet)) {
        JSONRPCRequest newRequest;
        newRequest.fHelp = false;
        newRequest.fSkipBlock = true; // already blocked in this function
        newRequest.URI = request.URI;
        UniValue params(UniValue::VARR);
        params.push_back("part");
        params.push_back("part");
        UniValue arr(UniValue::VARR);

        std::vector<std::string> keys = sendTo.getKeys();
        for (const std::string& name_ : keys) {
            UniValue out(UniValue::VOBJ);

            out.pushKV("address", name_);
            out.pushKV("amount", sendTo[name_]);

            bool fSubtractFeeFromAmount = false;
            for (unsigned int idx = 0; idx < subtractFeeFromAmount.size(); idx++) {
                const UniValue& addr = subtractFeeFromAmount[idx];
                if (addr.get_str() == name_)
                    fSubtractFeeFromAmount = true;
            }
            if (fSubtractFeeFromAmount) {
                UniValue uvBool(fSubtractFeeFromAmount);
                out.pushKV("subfee", uvBool);
            }
            arr.push_back(out);
        }
        params.push_back(arr);

        std::string sComment, sCommentTo;
        if (!request.params[3].isNull() && !request.params[3].get_str().empty())
            sComment = request.params[3].get_str();

        params.push_back(sComment);
        params.push_back(sCommentTo);

        // Add coinstake params
        if (request.params.size() > 5) {
            UniValue uvRingsize(4);
            params.push_back(uvRingsize);
            UniValue uvNumInputs(32);
            params.push_back(uvNumInputs);
            UniValue uvBool(false);
            params.push_back(uvBool); // test_fee

            UniValue uvCoinControl(UniValue::VOBJ);
            uvCoinControl.pushKV("replaceable", coin_control.m_signal_bip125_rbf.get_value_or(pwallet->m_signal_rbf));
            unsigned int target = coin_control.m_confirm_target ? *coin_control.m_confirm_target : pwallet->m_confirm_target;
            uvCoinControl.pushKV("conf_target", (int)target);
            std::string sEstimateMode = "UNSET";
            if (coin_control.m_fee_mode == FeeEstimateMode::ECONOMICAL) {
                sEstimateMode = "ECONOMICAL";
            } else
            if (coin_control.m_fee_mode == FeeEstimateMode::CONSERVATIVE) {
                sEstimateMode = "CONSERVATIVE";
            }
            uvCoinControl.pushKV("estimate_mode", sEstimateMode);

            params.push_back(uvCoinControl);
        }

        newRequest.params = params;
        return sendtypeto(newRequest);
    }

    std::set<CTxDestination> destinations;
    std::vector<CRecipient> vecSend;

    std::vector<std::string> keys = sendTo.getKeys();
    for (const std::string& name_ : keys) {
        CTxDestination dest = DecodeDestination(name_);
        if (!IsValidDestination(dest)) {
            throw JSONRPCError(RPC_INVALID_ADDRESS_OR_KEY, std::string("Invalid Particl address: ") + name_);
        }

        if (destinations.count(dest)) {
            throw JSONRPCError(RPC_INVALID_PARAMETER, std::string("Invalid parameter, duplicated address: ") + name_);
        }
        destinations.insert(dest);

        CScript scriptPubKey = GetScriptForDestination(dest);
        CAmount nAmount = AmountFromValue(sendTo[name_]);
        if (nAmount <= 0)
            throw JSONRPCError(RPC_TYPE_ERROR, "Invalid amount for send");

        bool fSubtractFeeFromAmount = false;
        for (unsigned int idx = 0; idx < subtractFeeFromAmount.size(); idx++) {
            const UniValue& addr = subtractFeeFromAmount[idx];
            if (addr.get_str() == name_)
                fSubtractFeeFromAmount = true;
        }

        CRecipient recipient = {scriptPubKey, nAmount, fSubtractFeeFromAmount};
        vecSend.push_back(recipient);
    }

    EnsureWalletIsUnlocked(pwallet);

    // Shuffle recipient list
    std::shuffle(vecSend.begin(), vecSend.end(), FastRandomContext());

    // Send
    CAmount nFeeRequired = 0;
    int nChangePosRet = -1;
    std::string strFailReason;
    CTransactionRef tx;
    bool fCreated = pwallet->CreateTransaction(*locked_chain, vecSend, tx, nFeeRequired, nChangePosRet, strFailReason, coin_control);
    if (!fCreated)
        throw JSONRPCError(RPC_WALLET_INSUFFICIENT_FUNDS, strFailReason);
    pwallet->CommitTransaction(tx, std::move(mapValue), {} /* orderForm */);
    return tx->GetHash().GetHex();
}

static UniValue addmultisigaddress(const JSONRPCRequest& request)
{
    std::shared_ptr<CWallet> const wallet = GetWalletForJSONRPCRequest(request);
    CWallet* const pwallet = wallet.get();

    if (!EnsureWalletIsAvailable(pwallet, request.fHelp)) {
        return NullUniValue;
    }

            RPCHelpMan{"addmultisigaddress",
                "\nAdd an nrequired-to-sign multisignature address to the wallet. Requires a new wallet backup.\n"
                "Each key is a Particl address or hex-encoded public key.\n"
                "This functionality is only intended for use with non-watchonly addresses.\n"
                "See `importaddress` for watchonly p2sh address support.\n"
                "If 'label' is specified, assign address to that label.\n",
                {
                    {"nrequired", RPCArg::Type::NUM, RPCArg::Optional::NO, "The number of required signatures out of the n keys or addresses."},
<<<<<<< HEAD
                    {"keys", RPCArg::Type::ARR, RPCArg::Optional::NO, "A json array of particl addresses or hex-encoded public keys",
=======
                    {"keys", RPCArg::Type::ARR, RPCArg::Optional::NO, "The bitcoin addresses or hex-encoded public keys",
>>>>>>> 3f9e6a3c
                        {
                            {"key", RPCArg::Type::STR, RPCArg::Optional::OMITTED, "particl address or hex-encoded public key"},
                        },
                        },
                    {"label", RPCArg::Type::STR, RPCArg::Optional::OMITTED_NAMED_ARG, "A label to assign the addresses to."},
                    {"bech32", RPCArg::Type::BOOL, /* default */ "false", "Use Bech32 encoding."},
                    {"256bit", RPCArg::Type::BOOL, /* default */ "false", "Use 256bit hash type."},
                    {"address_type", RPCArg::Type::STR, /* default_val */ "set by -addresstype", "The address type to use. Options are \"legacy\", \"p2sh-segwit\", and \"bech32\". Default is set by -addresstype."},
                },
                RPCResult{
                    RPCResult::Type::OBJ, "", "",
                    {
                        {RPCResult::Type::STR, "address", "The value of the new multisig address"},
                        {RPCResult::Type::STR_HEX, "redeemScript", "The string value of the hex-encoded redemption script"},
                        {RPCResult::Type::STR, "descriptor", "The descriptor for this multisig"},
                    }
                },
                RPCExamples{
            "\nAdd a multisig address from 2 addresses\n"
<<<<<<< HEAD
            + HelpExampleCli("addmultisigaddress", "2 \"[\\\"PbpVcjgYatnkKgveaeqhkeQBFwjqR7jKBR\\\",\\\"PswXnorAgjpAtaySWkPSmWQe3Fc8LmviVc\\\"]\"") +
            "\nAs a JSON-RPC call\n"
            + HelpExampleRpc("addmultisigaddress", "2, \"[\\\"PbpVcjgYatnkKgveaeqhkeQBFwjqR7jKBR\\\",\\\"PswXnorAgjpAtaySWkPSmWQe3Fc8LmviVc\\\"]\"")
=======
            + HelpExampleCli("addmultisigaddress", "2 \"[\\\"" + EXAMPLE_ADDRESS[0] + "\\\",\\\"" + EXAMPLE_ADDRESS[1] + "\\\"]\"") +
            "\nAs a JSON-RPC call\n"
            + HelpExampleRpc("addmultisigaddress", "2, \"[\\\"" + EXAMPLE_ADDRESS[0] + "\\\",\\\"" + EXAMPLE_ADDRESS[1] + "\\\"]\"")
>>>>>>> 3f9e6a3c
                },
            }.Check(request);

    LegacyScriptPubKeyMan& spk_man = EnsureLegacyScriptPubKeyMan(*pwallet);

    auto locked_chain = pwallet->chain().lock();
    LOCK2(pwallet->cs_wallet, spk_man.cs_KeyStore);

    std::string label;
    if (!request.params[2].isNull())
        label = LabelFromValue(request.params[2]);

    int required = request.params[0].get_int();

    // Get the public keys
    const UniValue& keys_or_addrs = request.params[1].get_array();
    std::vector<CPubKey> pubkeys;
    for (unsigned int i = 0; i < keys_or_addrs.size(); ++i) {
        if (IsHex(keys_or_addrs[i].get_str()) && (keys_or_addrs[i].get_str().length() == 66 || keys_or_addrs[i].get_str().length() == 130)) {
            pubkeys.push_back(HexToPubKey(keys_or_addrs[i].get_str()));
        } else {
            pubkeys.push_back(AddrToPubKey(spk_man, keys_or_addrs[i].get_str()));
        }
    }

    OutputType output_type = pwallet->m_default_address_type;
    size_t type_ofs = fParticlMode ? 5 : 3;
    if (!request.params[type_ofs].isNull()) {
        if (!ParseOutputType(request.params[type_ofs].get_str(), output_type)) {
            throw JSONRPCError(RPC_INVALID_ADDRESS_OR_KEY, strprintf("Unknown address type '%s'", request.params[type_ofs].get_str()));
        }
    }

    // Construct using pay-to-script-hash:
    CScript inner;
    CTxDestination dest = AddAndGetMultisigDestination(required, pubkeys, output_type, spk_man, inner);

    // Make the descriptor
    std::unique_ptr<Descriptor> descriptor = InferDescriptor(GetScriptForDestination(dest), spk_man);

    UniValue result(UniValue::VOBJ);
    bool fbech32 = fParticlMode && request.params.size() > 3 ? request.params[3].get_bool() : false;
    bool f256Hash = fParticlMode && request.params.size() > 4 ? request.params[4].get_bool() : false;

    if (f256Hash) {
        CScriptID256 innerID;
        innerID.Set(inner);
        pwallet->SetAddressBook(innerID, label, "send", fbech32);
        result.pushKV("address", CBitcoinAddress(innerID, fbech32).ToString());
    } else {
        pwallet->SetAddressBook(dest, label, "send", fbech32);
        result.pushKV("address", EncodeDestination(dest, fbech32));
    }

    result.pushKV("redeemScript", HexStr(inner.begin(), inner.end()));
    result.pushKV("descriptor", descriptor->ToString());
    return result;
}

struct tallyitem
{
    CAmount nAmount{0};
    int nConf{std::numeric_limits<int>::max()};
    std::vector<uint256> txids;
    bool fIsWatchonly{false};
    tallyitem()
    {
    }
};

static UniValue ListReceived(interfaces::Chain::Lock& locked_chain, const CWallet* const pwallet, const UniValue& params, bool by_label) EXCLUSIVE_LOCKS_REQUIRED(pwallet->cs_wallet)
{
    // Minimum confirmations
    int nMinDepth = 1;
    if (!params[0].isNull())
        nMinDepth = params[0].get_int();

    // Whether to include empty labels
    bool fIncludeEmpty = false;
    if (!params[1].isNull())
        fIncludeEmpty = params[1].get_bool();

    isminefilter filter = ISMINE_SPENDABLE;

    if (ParseIncludeWatchonly(params[2], *pwallet)) {
        filter |= ISMINE_WATCH_ONLY;
    }

    bool has_filtered_address = false;
    CTxDestination filtered_address = CNoDestination();
    if (!by_label && params.size() > 3) {
        if (!IsValidDestinationString(params[3].get_str())) {
            throw JSONRPCError(RPC_WALLET_ERROR, "address_filter parameter was invalid");
        }
        filtered_address = DecodeDestination(params[3].get_str());
        has_filtered_address = true;
    }

    // Tally
    std::map<CTxDestination, tallyitem> mapTally;
    for (const std::pair<const uint256, CWalletTx>& pairWtx : pwallet->mapWallet) {
        const CWalletTx& wtx = pairWtx.second;

        if (wtx.IsCoinBase() || !locked_chain.checkFinalTx(*wtx.tx)) {
            continue;
        }

        int nDepth = wtx.GetDepthInMainChain();
        if (nDepth < nMinDepth)
            continue;

        for (auto &txout : wtx.tx->vpout)
        {
            if (!txout->IsType(OUTPUT_STANDARD))
                continue;
            CTxOutStandard *pOut = (CTxOutStandard*)txout.get();

            CTxDestination address;
            if (!ExtractDestination(pOut->scriptPubKey, address))
                continue;

            isminefilter mine = pwallet->IsMine(address);
            if (!(mine & filter))
                continue;

            tallyitem& item = mapTally[address];
            item.nAmount += pOut->nValue;
            item.nConf = std::min(item.nConf, nDepth);
            item.txids.push_back(wtx.GetHash());
            if (mine & ISMINE_WATCH_ONLY)
                item.fIsWatchonly = true;
        };

        for (const CTxOut& txout : wtx.tx->vout)
        {
            CTxDestination address;
            if (!ExtractDestination(txout.scriptPubKey, address))
                continue;

            if (has_filtered_address && !(filtered_address == address)) {
                continue;
            }

            isminefilter mine = pwallet->IsMine(address);
            if(!(mine & filter))
                continue;

            tallyitem& item = mapTally[address];
            item.nAmount += txout.nValue;
            item.nConf = std::min(item.nConf, nDepth);
            item.txids.push_back(wtx.GetHash());
            if (mine & ISMINE_WATCH_ONLY)
                item.fIsWatchonly = true;
        }
    }

    // Reply
    UniValue ret(UniValue::VARR);
    std::map<std::string, tallyitem> label_tally;

    // Create mapAddressBook iterator
    // If we aren't filtering, go from begin() to end()
    auto start = pwallet->mapAddressBook.begin();
    auto end = pwallet->mapAddressBook.end();
    // If we are filtering, find() the applicable entry
    if (has_filtered_address) {
        start = pwallet->mapAddressBook.find(filtered_address);
        if (start != end) {
            end = std::next(start);
        }
    }

    for (auto item_it = start; item_it != end; ++item_it)
    {
        const CTxDestination& address = item_it->first;
        const std::string& label = item_it->second.name;
        auto it = mapTally.find(address);
        if (it == mapTally.end() && !fIncludeEmpty)
            continue;

        CAmount nAmount = 0;
        int nConf = std::numeric_limits<int>::max();
        bool fIsWatchonly = false;
        if (it != mapTally.end())
        {
            nAmount = (*it).second.nAmount;
            nConf = (*it).second.nConf;
            fIsWatchonly = (*it).second.fIsWatchonly;
        }

        if (by_label)
        {
            tallyitem& _item = label_tally[label];
            _item.nAmount += nAmount;
            _item.nConf = std::min(_item.nConf, nConf);
            _item.fIsWatchonly = fIsWatchonly;
        }
        else
        {
            UniValue obj(UniValue::VOBJ);
            if(fIsWatchonly)
                obj.pushKV("involvesWatchonly", true);
            obj.pushKV("address",       EncodeDestination(address));
            obj.pushKV("amount",        ValueFromAmount(nAmount));
            obj.pushKV("confirmations", (nConf == std::numeric_limits<int>::max() ? 0 : nConf));
            obj.pushKV("label", label);
            UniValue transactions(UniValue::VARR);
            if (it != mapTally.end())
            {
                for (const uint256& _item : (*it).second.txids)
                {
                    transactions.push_back(_item.GetHex());
                }
            }
            obj.pushKV("txids", transactions);
            ret.push_back(obj);
        }
    }

    if (by_label)
    {
        for (const auto& entry : label_tally)
        {
            CAmount nAmount = entry.second.nAmount;
            int nConf = entry.second.nConf;
            UniValue obj(UniValue::VOBJ);
            if (entry.second.fIsWatchonly)
                obj.pushKV("involvesWatchonly", true);
            obj.pushKV("amount",        ValueFromAmount(nAmount));
            obj.pushKV("confirmations", (nConf == std::numeric_limits<int>::max() ? 0 : nConf));
            obj.pushKV("label",         entry.first);
            ret.push_back(obj);
        }
    }

    return ret;
}

static UniValue listreceivedbyaddress(const JSONRPCRequest& request)
{
    std::shared_ptr<CWallet> const wallet = GetWalletForJSONRPCRequest(request);
    const CWallet* const pwallet = wallet.get();

    if (!EnsureWalletIsAvailable(pwallet, request.fHelp)) {
        return NullUniValue;
    }

            RPCHelpMan{"listreceivedbyaddress",
                "\nList balances by receiving address.\n",
                {
                    {"minconf", RPCArg::Type::NUM, /* default */ "1", "The minimum number of confirmations before payments are included."},
                    {"include_empty", RPCArg::Type::BOOL, /* default */ "false", "Whether to include addresses that haven't received any payments."},
                    {"include_watchonly", RPCArg::Type::BOOL, /* default */ "true for watch-only wallets, otherwise false", "Whether to include watch-only addresses (see 'importaddress')"},
                    {"address_filter", RPCArg::Type::STR, RPCArg::Optional::OMITTED_NAMED_ARG, "If present, only return information on this address."},
                },
                RPCResult{
                    RPCResult::Type::ARR, "", "",
                    {
                        {RPCResult::Type::OBJ, "", "",
                        {
                            {RPCResult::Type::BOOL, "involvesWatchonly", "Only returns true if imported addresses were involved in transaction"},
                            {RPCResult::Type::STR, "address", "The receiving address"},
                            {RPCResult::Type::STR_AMOUNT, "amount", "The total amount in " + CURRENCY_UNIT + " received by the address"},
                            {RPCResult::Type::NUM, "confirmations", "The number of confirmations of the most recent transaction included"},
                            {RPCResult::Type::STR, "label", "The label of the receiving address. The default label is \"\""},
                            {RPCResult::Type::ARR, "txids", "",
                            {
                                {RPCResult::Type::STR_HEX, "txid", "The ids of transactions received with the address"},
                            }},
                        }},
                    }
                },
                RPCExamples{
                    HelpExampleCli("listreceivedbyaddress", "")
            + HelpExampleCli("listreceivedbyaddress", "6 true")
            + HelpExampleRpc("listreceivedbyaddress", "6, true, true")
            + HelpExampleRpc("listreceivedbyaddress", "6, true, true, \"" + EXAMPLE_ADDRESS[0] + "\"")
                },
            }.Check(request);

    // Make sure the results are valid at least up to the most recent block
    // the user could have gotten from another RPC command prior to now
    pwallet->BlockUntilSyncedToCurrentChain();

    auto locked_chain = pwallet->chain().lock();
    LOCK(pwallet->cs_wallet);

    return ListReceived(*locked_chain, pwallet, request.params, false);
}

static UniValue listreceivedbylabel(const JSONRPCRequest& request)
{
    std::shared_ptr<CWallet> const wallet = GetWalletForJSONRPCRequest(request);
    const CWallet* const pwallet = wallet.get();

    if (!EnsureWalletIsAvailable(pwallet, request.fHelp)) {
        return NullUniValue;
    }

            RPCHelpMan{"listreceivedbylabel",
                "\nList received transactions by label.\n",
                {
                    {"minconf", RPCArg::Type::NUM, /* default */ "1", "The minimum number of confirmations before payments are included."},
                    {"include_empty", RPCArg::Type::BOOL, /* default */ "false", "Whether to include labels that haven't received any payments."},
                    {"include_watchonly", RPCArg::Type::BOOL, /* default */ "true for watch-only wallets, otherwise false", "Whether to include watch-only addresses (see 'importaddress')"},
                },
                RPCResult{
                    RPCResult::Type::ARR, "", "",
                    {
                        {RPCResult::Type::OBJ, "", "",
                        {
                            {RPCResult::Type::BOOL, "involvesWatchonly", "Only returns true if imported addresses were involved in transaction"},
                            {RPCResult::Type::STR_AMOUNT, "amount", "The total amount received by addresses with this label"},
                            {RPCResult::Type::NUM, "confirmations", "The number of confirmations of the most recent transaction included"},
                            {RPCResult::Type::STR, "label", "The label of the receiving address. The default label is \"\""},
                        }},
                    }
                },
                RPCExamples{
                    HelpExampleCli("listreceivedbylabel", "")
            + HelpExampleCli("listreceivedbylabel", "6 true")
            + HelpExampleRpc("listreceivedbylabel", "6, true, true")
                },
            }.Check(request);

    // Make sure the results are valid at least up to the most recent block
    // the user could have gotten from another RPC command prior to now
    pwallet->BlockUntilSyncedToCurrentChain();

    auto locked_chain = pwallet->chain().lock();
    LOCK(pwallet->cs_wallet);

    return ListReceived(*locked_chain, pwallet, request.params, true);
}

static void MaybePushAddress(UniValue & entry, const CTxDestination &dest)
{
    if (IsValidDestination(dest)) {
        entry.pushKV("address", EncodeDestination(dest));
    }
}

/**
 * List transactions based on the given criteria.
 *
 * @param  pwallet        The wallet.
 * @param  wtx            The wallet transaction.
 * @param  nMinDepth      The minimum confirmation depth.
 * @param  fLong          Whether to include the JSON version of the transaction.
 * @param  ret            The UniValue into which the result is stored.
 * @param  filter_ismine  The "is mine" filter flags.
 * @param  filter_label   Optional label string to filter incoming transactions.
 */
static void ListTransactions(interfaces::Chain::Lock& locked_chain, const CWallet* const pwallet, const CWalletTx& wtx, int nMinDepth, bool fLong, UniValue& ret, const isminefilter& filter_ismine, const std::string* filter_label) EXCLUSIVE_LOCKS_REQUIRED(pwallet->cs_wallet)
{
    CAmount nFee;
    std::list<COutputEntry> listReceived;
    std::list<COutputEntry> listSent;
    std::list<COutputEntry> listStaked;

    wtx.GetAmounts(listReceived, listSent, listStaked, nFee, filter_ismine);

    bool involvesWatchonly = wtx.IsFromMe(ISMINE_WATCH_ONLY);

    // Sent
    if (!filter_label)
    {
        for (const COutputEntry& s : listSent)
        {
            UniValue entry(UniValue::VOBJ);
            if (involvesWatchonly || (s.ismine & ISMINE_WATCH_ONLY)) {
                entry.pushKV("involvesWatchonly", true);
            }
            MaybePushAddress(entry, s.destination);
            if (s.destStake.type() != typeid(CNoDestination)) {
                entry.pushKV("coldstake_address", EncodeDestination(s.destStake));
            }
            entry.pushKV("category", "send");
            entry.pushKV("amount", ValueFromAmount(-s.amount));
            if (pwallet->mapAddressBook.count(s.destination)) {
                entry.pushKV("label", pwallet->mapAddressBook.at(s.destination).name);
            }
            entry.pushKV("vout", s.vout);
            entry.pushKV("fee", ValueFromAmount(-nFee));
            if (fLong) {
                WalletTxToJSON(pwallet->chain(), locked_chain, wtx, entry);
            } else {
                std::string sNarrKey = strprintf("n%d", s.vout);
                mapValue_t::const_iterator mi = wtx.mapValue.find(sNarrKey);
                if (mi != wtx.mapValue.end() && !mi->second.empty())
                    entry.pushKV("narration", mi->second);
            }
            entry.pushKV("abandoned", wtx.isAbandoned());

            ret.push_back(entry);
        }
    }

    // Received
    if (listReceived.size() > 0 && wtx.GetDepthInMainChain() >= nMinDepth) {
        for (const COutputEntry& r : listReceived)
        {
            std::string label;
            if (pwallet->mapAddressBook.count(r.destination)) {
                label = pwallet->mapAddressBook.at(r.destination).name;
            }
            if (filter_label && label != *filter_label) {
                continue;
            }
            UniValue entry(UniValue::VOBJ);
            if (involvesWatchonly || (r.ismine & ISMINE_WATCH_ONLY)) {
                entry.pushKV("involvesWatchonly", true);
            }

            if (pwallet->IsParticlWallet()
                && r.destination.type() == typeid(PKHash)) {
                CStealthAddress sx;
                CKeyID idK = CKeyID(boost::get<PKHash>(r.destination));
                if (GetParticlWallet(pwallet)->GetStealthLinked(idK, sx)) {
                    entry.pushKV("stealth_address", sx.Encoded());
                }
            }

            MaybePushAddress(entry, r.destination);
            if (r.destStake.type() != typeid(CNoDestination)) {
                entry.pushKV("coldstake_address", EncodeDestination(r.destStake));
            }
            if (wtx.IsCoinBase()) {
                if (wtx.GetDepthInMainChain() < 1) {
                    entry.pushKV("category", "orphan");
                } else
                if (wtx.IsImmatureCoinBase()) {
                    entry.pushKV("category", "immature");
                } else {
                    entry.pushKV("category", (fParticlMode ? "coinbase" : "generate"));
                }
            } else {
                entry.pushKV("category", "receive");
            }
            entry.pushKV("amount", ValueFromAmount(r.amount));
            if (pwallet->mapAddressBook.count(r.destination)) {
                entry.pushKV("label", label);
                entry.pushKV("account", label); // For exchanges
            }
            entry.pushKV("vout", r.vout);
            if (fLong) {
                WalletTxToJSON(pwallet->chain(), locked_chain, wtx, entry);
            } else {
                std::string sNarrKey = strprintf("n%d", r.vout);
                mapValue_t::const_iterator mi = wtx.mapValue.find(sNarrKey);
                if (mi != wtx.mapValue.end() && !mi->second.empty()) {
                    entry.pushKV("narration", mi->second);
                }
            }
            ret.push_back(entry);
        }
    }

    // Staked
    if (listStaked.size() > 0 && wtx.GetDepthInMainChain() >= nMinDepth) {
        for (const auto &s : listStaked) {
            UniValue entry(UniValue::VOBJ);
            if (involvesWatchonly || (s.ismine & ISMINE_WATCH_ONLY)) {
                entry.pushKV("involvesWatchonly", true);
            }
            MaybePushAddress(entry, s.destination);
            if (s.destStake.type() != typeid(CNoDestination)) {
                entry.pushKV("coldstake_address", EncodeDestination(s.destStake));
            }
            entry.pushKV("category", wtx.GetDepthInMainChain() < 1 ? "orphaned_stake" : "stake");

            entry.pushKV("amount", ValueFromAmount(s.amount));
            if (pwallet->mapAddressBook.count(s.destination)) {
                entry.pushKV("label", pwallet->mapAddressBook.at(s.destination).name);
            }
            entry.pushKV("vout", s.vout);
            entry.pushKV("reward", ValueFromAmount(-nFee));
            if (fLong) {
                WalletTxToJSON(pwallet->chain(), locked_chain, wtx, entry);
            }
            entry.pushKV("abandoned", wtx.isAbandoned());
            ret.push_back(entry);
        }
    }
}

static void ListRecord(interfaces::Chain::Lock& locked_chain, const CHDWallet *phdw, const uint256 &hash, const CTransactionRecord &rtx,
    const std::string &strAccount, int nMinDepth, bool fLong, UniValue &ret, const isminefilter &filter) EXCLUSIVE_LOCKS_REQUIRED(phdw->cs_wallet)
{
    bool fAllAccounts = (strAccount == std::string("*"));

    for (const auto &r : rtx.vout) {
        if (r.nFlags & ORF_CHANGE) {
            continue;
        }

        if (!(r.nFlags & ORF_FROM) && !(r.nFlags & ORF_OWNED) && !(filter & ISMINE_WATCH_ONLY)) {
            continue;
        }

        std::string account;
        CBitcoinAddress addr;
        CTxDestination dest;
        if (ExtractDestination(r.scriptPubKey, dest) && !r.scriptPubKey.IsUnspendable()) {
            addr.Set(dest);

            std::map<CTxDestination, CAddressBookData>::const_iterator mai = phdw->mapAddressBook.find(dest);
            if (mai != phdw->mapAddressBook.end() && !mai->second.name.empty()) {
                account = mai->second.name;
            }
        }

        if (!fAllAccounts && (account != strAccount)) {
            continue;
        }

        UniValue entry(UniValue::VOBJ);
        if (r.nFlags & ORF_OWN_WATCH) {
            entry.pushKV("involvesWatchonly", true);
        }
        entry.pushKV("account", account);

        if (r.vPath.size() > 0) {
            if (r.vPath[0] == ORA_STEALTH) {
                if (r.vPath.size() < 5) {
                    LogPrintf("%s: Warning, malformed vPath.\n", __func__);
                } else {
                    uint32_t sidx;
                    memcpy(&sidx, &r.vPath[1], 4);
                    CStealthAddress sx;
                    if (phdw->GetStealthByIndex(sidx, sx)) {
                        entry.pushKV("stealth_address", sx.Encoded());
                    }
                }
            }
        } else {
            if (dest.type() == typeid(PKHash)) {
                CStealthAddress sx;
                CKeyID idK = CKeyID(boost::get<PKHash>(dest));
                if (phdw->GetStealthLinked(idK, sx)) {
                    entry.pushKV("stealth_address", sx.Encoded());
                }
            }
        }

        if (r.nFlags & ORF_LOCKED) {
            entry.pushKV("requires_unlock", true);
        }

        if (dest.type() == typeid(CNoDestination)) {
            entry.pushKV("address", "none");
        } else {
            entry.pushKV("address", addr.ToString());
        }

        std::string sCategory;
        if (r.nFlags & ORF_OWNED && r.nFlags & ORF_FROM) {
            // sent to self
            //continue;
            sCategory = "receive";
        } else
        if (r.nFlags & ORF_OWN_ANY) {
            sCategory = "receive";
        } else
        if (r.nFlags & ORF_FROM) {
            sCategory = "send";
        }

        entry.pushKV("category", sCategory);
        entry.pushKV("type", r.nType == OUTPUT_STANDARD ? "standard"
                : r.nType == OUTPUT_CT ? "blind" : r.nType == OUTPUT_RINGCT ? "anon" : "unknown");

        if (r.nFlags & ORF_OWNED && r.nFlags & ORF_FROM) {
            entry.pushKV("fromself", "true");
        }

        entry.pushKV("amount", ValueFromAmount(r.nValue * ((r.nFlags & ORF_OWN_ANY) ? 1 : -1)));

        if (r.nFlags & ORF_FROM) {
            entry.pushKV("fee", ValueFromAmount(-rtx.nFee));
        }

        entry.pushKV("vout", r.n);

        int confirms = phdw->GetDepthInMainChain(rtx);
        entry.pushKV("confirmations", confirms);
        if (confirms > 0) {
            entry.pushKV("blockhash", rtx.blockHash.GetHex());
            entry.pushKV("blockindex", rtx.nIndex);
            PushTime(entry, "blocktime", rtx.nBlockTime);
        } else {
            entry.pushKV("trusted", phdw->IsTrusted(locked_chain, hash, rtx));
        }

        entry.pushKV("txid", hash.ToString());

        UniValue conflicts(UniValue::VARR);
        std::set<uint256> setconflicts = phdw->GetConflicts(hash);
        setconflicts.erase(hash);
        for (const auto &conflict : setconflicts) {
            conflicts.push_back(conflict.GetHex());
        }
        entry.pushKV("walletconflicts", conflicts);

        PushTime(entry, "time", rtx.nTimeReceived);

        if (!r.sNarration.empty()) {
            entry.pushKV("narration", r.sNarration);
        }

        if (r.nFlags & ORF_FROM) {
            entry.pushKV("abandoned", rtx.IsAbandoned());
        }

        ret.push_back(entry);
    }
};

static const std::vector<RPCResult> TransactionDescriptionString()
{
    return{{RPCResult::Type::NUM, "confirmations", "The number of confirmations for the transaction. Negative confirmations means the\n"
               "transaction conflicted that many blocks ago."},
           {RPCResult::Type::BOOL, "generated", "Only present if transaction only input is a coinbase one."},
           {RPCResult::Type::BOOL, "trusted", "Only present if we consider transaction to be trusted and so safe to spend from."},
           {RPCResult::Type::STR_HEX, "blockhash", "The block hash containing the transaction."},
           {RPCResult::Type::NUM, "blockheight", "The block height containing the transaction."},
           {RPCResult::Type::NUM, "blockindex", "The index of the transaction in the block that includes it."},
           {RPCResult::Type::NUM_TIME, "blocktime", "The block time expressed in " + UNIX_EPOCH_TIME + "."},
           {RPCResult::Type::STR_HEX, "txid", "The transaction id."},
           {RPCResult::Type::ARR, "walletconflicts", "Conflicting transaction ids.",
           {
               {RPCResult::Type::STR_HEX, "txid", "The transaction id."},
           }},
           {RPCResult::Type::NUM_TIME, "time", "The transaction time expressed in " + UNIX_EPOCH_TIME + "."},
           {RPCResult::Type::NUM_TIME, "timereceived", "The time received expressed in " + UNIX_EPOCH_TIME + "."},
           {RPCResult::Type::STR, "comment", "If a comment is associated with the transaction, only present if not empty."},
           {RPCResult::Type::STR, "bip125-replaceable", "(\"yes|no|unknown\") Whether this transaction could be replaced due to BIP125 (replace-by-fee);\n"
               "may be unknown for unconfirmed transactions not in the mempool"}};
}

UniValue listtransactions(const JSONRPCRequest& request)
{
    std::shared_ptr<CWallet> const wallet = GetWalletForJSONRPCRequest(request);
    const CWallet* const pwallet = wallet.get();

    if (!EnsureWalletIsAvailable(pwallet, request.fHelp)) {
        return NullUniValue;
    }

            RPCHelpMan{"listtransactions",
                "\nIf a label name is provided, this will return only incoming transactions paying to addresses with the specified label.\n"
                "\nReturns up to 'count' most recent transactions skipping the first 'from' transactions.\n",
                {
                    {"label", RPCArg::Type::STR, RPCArg::Optional::OMITTED_NAMED_ARG, "If set, should be a valid label name to return only incoming transactions\n"
            "              with the specified label, or \"*\" to disable filtering and return all transactions."},
                    {"count", RPCArg::Type::NUM, /* default */ "10", "The number of transactions to return"},
                    {"skip", RPCArg::Type::NUM, /* default */ "0", "The number of transactions to skip"},
                    {"include_watchonly", RPCArg::Type::BOOL, /* default */ "true for watch-only wallets, otherwise false", "Include transactions to watch-only addresses (see 'importaddress')"},
                },
                RPCResult{
                    RPCResult::Type::ARR, "", "",
                    {
                        {RPCResult::Type::OBJ, "", "", Cat(Cat<std::vector<RPCResult>>(
                        {
                            {RPCResult::Type::BOOL, "involvesWatchonly", "Only returns true if imported addresses were involved in transaction."},
                            {RPCResult::Type::STR, "address", "The particl address of the transaction."},
                            {RPCResult::Type::STR, "category", "The transaction category.\n"
                                "\"send\"                  Transactions sent.\n"
                                "\"receive\"               Non-coinbase transactions received.\n"
                                "\"generate\"              Coinbase transactions received with more than 100 confirmations.\n"
                                "\"immature\"              Coinbase transactions received with 100 or fewer confirmations.\n"
                                "\"orphan\"                Orphaned coinbase transactions received."},
                            {RPCResult::Type::STR_AMOUNT, "amount", "The amount in " + CURRENCY_UNIT + ". This is negative for the 'send' category, and is positive\n"
                                "for all other categories"},
                            {RPCResult::Type::STR, "label", "A comment for the address/transaction, if any"},
                            {RPCResult::Type::NUM, "vout", "the vout value"},
                            {RPCResult::Type::STR_AMOUNT, "fee", "The amount of the fee in " + CURRENCY_UNIT + ". This is negative and only available for the\n"
                                 "'send' category of transactions."},
                        },
                        TransactionDescriptionString()),
                        {
                            {RPCResult::Type::BOOL, "abandoned", "'true' if the transaction has been abandoned (inputs are respendable). Only available for the \n"
                                 "'send' category of transactions."},
                        })},
                    }
                },
                RPCExamples{
            "\nList the most recent 10 transactions in the systems\n"
            + HelpExampleCli("listtransactions", "") +
            "\nList transactions 100 to 120\n"
            + HelpExampleCli("listtransactions", "\"*\" 20 100") +
            "\nAs a JSON-RPC call\n"
            + HelpExampleRpc("listtransactions", "\"*\", 20, 100")
                },
            }.Check(request);

    // Make sure the results are valid at least up to the most recent block
    // the user could have gotten from another RPC command prior to now
    pwallet->BlockUntilSyncedToCurrentChain();

    const std::string* filter_label = nullptr;
    if (!request.params[0].isNull() && request.params[0].get_str() != "*") {
        filter_label = &request.params[0].get_str();
        if (filter_label->empty()) {
            throw JSONRPCError(RPC_INVALID_PARAMETER, "Label argument must be a valid label name or \"*\".");
        }
    }
    int nCount = 10;
    if (!request.params[1].isNull())
        nCount = request.params[1].get_int();
    int nFrom = 0;
    if (!request.params[2].isNull())
        nFrom = request.params[2].get_int();
    isminefilter filter = ISMINE_SPENDABLE;

    if (ParseIncludeWatchonly(request.params[3], *pwallet)) {
        filter |= ISMINE_WATCH_ONLY;
    }

    if (nCount < 0)
        throw JSONRPCError(RPC_INVALID_PARAMETER, "Negative count");
    if (nFrom < 0)
        throw JSONRPCError(RPC_INVALID_PARAMETER, "Negative from");


    // NOTE: nFrom and nCount seem to apply to the individual json entries, not the txn
    //  a txn producing 2 entries will output only 1 entry if nCount is 1
    // TODO: Change to count on unique txids?

    UniValue ret(UniValue::VARR);
    {
        auto locked_chain = pwallet->chain().lock();
        LOCK(pwallet->cs_wallet);
        const CWallet::TxItems &txOrdered = pwallet->wtxOrdered;

        // iterate backwards until we have nCount items to return:
        for (CWallet::TxItems::const_reverse_iterator it = txOrdered.rbegin(); it != txOrdered.rend(); ++it) {
            CWalletTx *const pwtx = (*it).second;
            ListTransactions(*locked_chain, pwallet, *pwtx, 0, true, ret, filter, filter_label);
            if ((int)ret.size() >= nCount + nFrom) break;
        }
    }
    // ret must be newest to oldest
    ret.reverse();

    if (IsParticlWallet(pwallet)) {
        auto locked_chain = pwallet->chain().lock();
        LOCK(pwallet->cs_wallet);

        const CHDWallet *phdw = GetParticlWallet(pwallet);
        const RtxOrdered_t &txOrdered = phdw->rtxOrdered;

        // TODO: Combine finding and inserting into ret loops

        UniValue retRecords(UniValue::VARR);
        for (RtxOrdered_t::const_reverse_iterator it = txOrdered.rbegin(); it != txOrdered.rend(); ++it) {
            std::string strAccount = "*";
            ListRecord(*locked_chain, phdw, it->second->first, it->second->second, strAccount, 0, true, retRecords, filter);
            if ((int)retRecords.size() >= nCount + nFrom) {
                break;
            }
        }

        size_t nSearchStart = 0;
        for(int i = (int)retRecords.size() - 1; i >= 0; --i) {
            int64_t nInsertTime = find_value(retRecords[i], "time").get_int64();
            bool fFound = false;
            for (size_t k = nSearchStart; k < ret.size(); k++) {
                nSearchStart = k;
                int64_t nTime = find_value(ret[k], "time").get_int64();
                if (nTime > nInsertTime) {
                    ret.insert(k, retRecords[i]);
                    fFound = true;
                    break;
                }
            }

            if (!fFound) {
                ret.push_back(retRecords[i]);
            }
        }

        if (nFrom > 0 && ret.size() > 0) {
            ret.erase(std::max((size_t)0, ret.size() - nFrom), ret.size());
        }

        if (ret.size() > (size_t)nCount) {
            ret.erase(0, ret.size() - nCount);
        }
    }

    return ret;
}

static UniValue listsinceblock(const JSONRPCRequest& request)
{
    std::shared_ptr<CWallet> const wallet = GetWalletForJSONRPCRequest(request);
    const CWallet* const pwallet = wallet.get();

    if (!EnsureWalletIsAvailable(pwallet, request.fHelp)) {
        return NullUniValue;
    }

            RPCHelpMan{"listsinceblock",
                "\nGet all transactions in blocks since block [blockhash], or all transactions if omitted.\n"
                "If \"blockhash\" is no longer a part of the main chain, transactions from the fork point onward are included.\n"
                "Additionally, if include_removed is set, transactions affecting the wallet which were removed are returned in the \"removed\" array.\n",
                {
                    {"blockhash", RPCArg::Type::STR, RPCArg::Optional::OMITTED_NAMED_ARG, "If set, the block hash to list transactions since, otherwise list all transactions."},
                    {"target_confirmations", RPCArg::Type::NUM, /* default */ "1", "Return the nth block hash from the main chain. e.g. 1 would mean the best block hash. Note: this is not used as a filter, but only affects [lastblock] in the return value"},
                    {"include_watchonly", RPCArg::Type::BOOL, /* default */ "true for watch-only wallets, otherwise false", "Include transactions to watch-only addresses (see 'importaddress')"},
                    {"include_removed", RPCArg::Type::BOOL, /* default */ "true", "Show transactions that were removed due to a reorg in the \"removed\" array\n"
            "                                                           (not guaranteed to work on pruned nodes)"},
                },
                RPCResult{
                    RPCResult::Type::OBJ, "", "",
                    {
                        {RPCResult::Type::ARR, "transactions", "",
                        {
                            {RPCResult::Type::OBJ, "", "", Cat(Cat<std::vector<RPCResult>>(
                            {
                                {RPCResult::Type::BOOL, "involvesWatchonly", "Only returns true if imported addresses were involved in transaction."},
                                {RPCResult::Type::STR, "address", "The particl address of the transaction."},
                                {RPCResult::Type::STR, "category", "The transaction category.\n"
                                    "\"send\"                  Transactions sent.\n"
                                    "\"receive\"               Non-coinbase transactions received.\n"
                                    "\"generate\"              Coinbase transactions received with more than 100 confirmations.\n"
                                    "\"immature\"              Coinbase transactions received with 100 or fewer confirmations.\n"
                                    "\"orphan\"                Orphaned coinbase transactions received."},
                                {RPCResult::Type::STR_AMOUNT, "amount", "The amount in " + CURRENCY_UNIT + ". This is negative for the 'send' category, and is positive\n"
                                    "for all other categories"},
                                {RPCResult::Type::NUM, "vout", "the vout value"},
                                {RPCResult::Type::STR_AMOUNT, "fee", "The amount of the fee in " + CURRENCY_UNIT + ". This is negative and only available for the\n"
                                     "'send' category of transactions."},
                            },
                            TransactionDescriptionString()),
                            {
                                {RPCResult::Type::BOOL, "abandoned", "'true' if the transaction has been abandoned (inputs are respendable). Only available for the \n"
                                     "'send' category of transactions."},
                                {RPCResult::Type::STR, "label", "A comment for the address/transaction, if any"},
                                {RPCResult::Type::STR, "to", "If a comment to is associated with the transaction."},
                            })},
                        }},
                        {RPCResult::Type::ARR, "removed", "<structure is the same as \"transactions\" above, only present if include_removed=true>\n"
                            "Note: transactions that were re-added in the active chain will appear as-is in this array, and may thus have a positive confirmation count."
                        , {{RPCResult::Type::ELISION, "", ""},}},
                        {RPCResult::Type::STR_HEX, "lastblock", "The hash of the block (target_confirmations-1) from the best block on the main chain. This is typically used to feed back into listsinceblock the next time you call it. So you would generally use a target_confirmations of say 6, so you will be continually re-notified of transactions until they've reached 6 confirmations plus any new ones"},
                    }
                },
                RPCExamples{
                    HelpExampleCli("listsinceblock", "")
            + HelpExampleCli("listsinceblock", "\"000000000000000bacf66f7497b7dc45ef753ee9a7d38571037cdb1a57f663ad\" 6")
            + HelpExampleRpc("listsinceblock", "\"000000000000000bacf66f7497b7dc45ef753ee9a7d38571037cdb1a57f663ad\", 6")
                },
            }.Check(request);

    // Make sure the results are valid at least up to the most recent block
    // the user could have gotten from another RPC command prior to now
    pwallet->BlockUntilSyncedToCurrentChain();

    auto locked_chain = pwallet->chain().lock();
    LOCK(pwallet->cs_wallet);

    // The way the 'height' is initialized is just a workaround for the gcc bug #47679 since version 4.6.0.
    Optional<int> height = MakeOptional(false, int()); // Height of the specified block or the common ancestor, if the block provided was in a deactivated chain.
    Optional<int> altheight; // Height of the specified block, even if it's in a deactivated chain.
    int target_confirms = 1;
    isminefilter filter = ISMINE_SPENDABLE;

    uint256 blockId;
    if (!request.params[0].isNull() && !request.params[0].get_str().empty()) {
        blockId = ParseHashV(request.params[0], "blockhash");
        height = locked_chain->findFork(blockId, &altheight);
        if (!height) {
            throw JSONRPCError(RPC_INVALID_ADDRESS_OR_KEY, "Block not found");
        }
    }

    if (!request.params[1].isNull()) {
        target_confirms = request.params[1].get_int();

        if (target_confirms < 1) {
            throw JSONRPCError(RPC_INVALID_PARAMETER, "Invalid parameter");
        }
    }

    if (ParseIncludeWatchonly(request.params[2], *pwallet)) {
        filter |= ISMINE_WATCH_ONLY;
    }

    bool include_removed = (request.params[3].isNull() || request.params[3].get_bool());

    const Optional<int> tip_height = locked_chain->getHeight();
    int depth = tip_height && height ? (1 + *tip_height - *height) : -1;

    UniValue transactions(UniValue::VARR);

    for (const std::pair<const uint256, CWalletTx>& pairWtx : pwallet->mapWallet) {
        CWalletTx tx = pairWtx.second;

        if (depth == -1 || abs(tx.GetDepthInMainChain()) < depth) {
            ListTransactions(*locked_chain, pwallet, tx, 0, true, transactions, filter, nullptr /* filter_label */);
        }
    }

    if (IsParticlWallet(pwallet)) {
        const CHDWallet *phdw = GetParticlWallet(pwallet);

        for (const auto &ri : phdw->mapRecords) {
            const uint256 &txhash = ri.first;
            const CTransactionRecord &rtx = ri.second;
            if (depth == -1 || phdw->GetDepthInMainChain(rtx) < depth) {
                ListRecord(*locked_chain, phdw, txhash, rtx, "*", 0, true, transactions, filter);
            }
        }
    }


    // when a reorg'd block is requested, we also list any relevant transactions
    // in the blocks of the chain that was detached
    UniValue removed(UniValue::VARR);
    while (include_removed && altheight && *altheight > *height) {
        CBlock block;
        if (!pwallet->chain().findBlock(blockId, &block) || block.IsNull()) {
            throw JSONRPCError(RPC_INTERNAL_ERROR, "Can't read block from disk");
        }
        for (const CTransactionRef& tx : block.vtx) {
            auto it = pwallet->mapWallet.find(tx->GetHash());
            if (it != pwallet->mapWallet.end()) {
                // We want all transactions regardless of confirmation count to appear here,
                // even negative confirmation ones, hence the big negative.
                ListTransactions(*locked_chain, pwallet, it->second, -100000000, true, removed, filter, nullptr /* filter_label */);
            } else
            if (IsParticlWallet(pwallet)) {
                const CHDWallet *phdw = GetParticlWallet(pwallet);
                const uint256 &txhash = tx->GetHash();
                MapRecords_t::const_iterator mri = phdw->mapRecords.find(txhash);
                if (mri != phdw->mapRecords.end()) {
                    const CTransactionRecord &rtx = mri->second;
                    ListRecord(*locked_chain, phdw, txhash, rtx, "*", -100000000, true, removed, filter);
                }
            }
        }
        blockId = block.hashPrevBlock;
        --*altheight;
    }

    int last_height = tip_height ? *tip_height + 1 - target_confirms : -1;
    uint256 lastblock = last_height >= 0 ? locked_chain->getBlockHash(last_height) : uint256();

    UniValue ret(UniValue::VOBJ);
    ret.pushKV("transactions", transactions);
    if (include_removed) ret.pushKV("removed", removed);
    ret.pushKV("lastblock", lastblock.GetHex());

    return ret;
}

UniValue gettransaction(const JSONRPCRequest& request)
{
    std::shared_ptr<CWallet> const wallet = GetWalletForJSONRPCRequest(request);
    CWallet* const pwallet = wallet.get();

    if (!EnsureWalletIsAvailable(pwallet, request.fHelp)) {
        return NullUniValue;
    }

            RPCHelpMan{"gettransaction",
                "\nGet detailed information about in-wallet transaction <txid>\n",
                {
                    {"txid", RPCArg::Type::STR, RPCArg::Optional::NO, "The transaction id"},
                    {"include_watchonly", RPCArg::Type::BOOL, /* default */ "true for watch-only wallets, otherwise false",
                            "Whether to include watch-only addresses in balance calculation and details[]"},
                    {"verbose", RPCArg::Type::BOOL, /* default */ "false",
                            "Whether to include a `decoded` field containing the decoded transaction (equivalent to RPC decoderawtransaction)"},
                },
                RPCResult{
                    RPCResult::Type::OBJ, "", "", Cat(Cat<std::vector<RPCResult>>(
                    {
                        {RPCResult::Type::STR_AMOUNT, "amount", "The amount in " + CURRENCY_UNIT},
                        {RPCResult::Type::STR_AMOUNT, "fee", "The amount of the fee in " + CURRENCY_UNIT + ". This is negative and only available for the\n"
                                     "'send' category of transactions."},
                    },
                    TransactionDescriptionString()),
                    {
                        {RPCResult::Type::ARR, "details", "",
                        {
                            {RPCResult::Type::OBJ, "", "",
                            {
                                {RPCResult::Type::BOOL, "involvesWatchonly", "Only returns true if imported addresses were involved in transaction."},
                                {RPCResult::Type::STR, "address", "The particl address involved in the transaction."},
                                {RPCResult::Type::STR, "category", "The transaction category.\n"
                                    "\"send\"                  Transactions sent.\n"
                                    "\"receive\"               Non-coinbase transactions received.\n"
                                    "\"generate\"              Coinbase transactions received with more than 100 confirmations.\n"
                                    "\"immature\"              Coinbase transactions received with 100 or fewer confirmations.\n"
                                    "\"orphan\"                Orphaned coinbase transactions received."},
                                {RPCResult::Type::STR_AMOUNT, "amount", "The amount in " + CURRENCY_UNIT},
                                {RPCResult::Type::STR, "label", "A comment for the address/transaction, if any"},
                                {RPCResult::Type::NUM, "vout", "the vout value"},
                                {RPCResult::Type::STR_AMOUNT, "fee", "The amount of the fee in " + CURRENCY_UNIT + ". This is negative and only available for the \n"
                                    "'send' category of transactions."},
                                {RPCResult::Type::BOOL, "abandoned", "'true' if the transaction has been abandoned (inputs are respendable). Only available for the \n"
                                     "'send' category of transactions."},
                            }},
                        }},
                        {RPCResult::Type::STR_HEX, "hex", "Raw data for transaction"},
                        {RPCResult::Type::OBJ, "decoded", "Optional, the decoded transaction (only present when `verbose` is passed)",
                        {
                            {RPCResult::Type::ELISION, "", "Equivalent to the RPC decoderawtransaction method, or the RPC getrawtransaction method when `verbose` is passed."},
                        }},
                    })
                },
                RPCExamples{
                    HelpExampleCli("gettransaction", "\"1075db55d416d3ca199f55b6084e2115b9345e16c5cf302fc80e9d5fbf5d48d\"")
            + HelpExampleCli("gettransaction", "\"1075db55d416d3ca199f55b6084e2115b9345e16c5cf302fc80e9d5fbf5d48d\" true")
            + HelpExampleCli("gettransaction", "\"1075db55d416d3ca199f55b6084e2115b9345e16c5cf302fc80e9d5fbf5d48d\" false true")
            + HelpExampleRpc("gettransaction", "\"1075db55d416d3ca199f55b6084e2115b9345e16c5cf302fc80e9d5fbf5d48d\"")
                },
            }.Check(request);

    // Make sure the results are valid at least up to the most recent block
    // the user could have gotten from another RPC command prior to now
    if (!request.fSkipBlock)
        pwallet->BlockUntilSyncedToCurrentChain();

    auto locked_chain = pwallet->chain().lock();
    LOCK(pwallet->cs_wallet);

    uint256 hash(ParseHashV(request.params[0], "txid"));

    isminefilter filter = ISMINE_SPENDABLE;

    if (ParseIncludeWatchonly(request.params[1], *pwallet)) {
        filter |= ISMINE_WATCH_ONLY;
    }

    bool verbose = request.params[2].isNull() ? false : request.params[2].get_bool();

    UniValue entry(UniValue::VOBJ);
    auto it = pwallet->mapWallet.find(hash);
    if (it == pwallet->mapWallet.end()) {
        if (IsParticlWallet(pwallet)) {
            CHDWallet *phdw = GetParticlWallet(pwallet);
            MapRecords_t::const_iterator mri = phdw->mapRecords.find(hash);

            if (mri != phdw->mapRecords.end()) {
                const CTransactionRecord &rtx = mri->second;
                RecordTxToJSON(pwallet->chain(), *locked_chain, phdw, mri->first, rtx, entry);

                UniValue details(UniValue::VARR);
                ListRecord(*locked_chain, phdw, hash, rtx, "*", 0, false, details, filter);
                entry.pushKV("details", details);

                CStoredTransaction stx;
                if (CHDWalletDB(phdw->GetDBHandle()).ReadStoredTx(hash, stx)) { // TODO: cache / use mapTempWallet
                    std::string strHex = EncodeHexTx(*(stx.tx.get()), RPCSerializationFlags());
                    entry.pushKV("hex", strHex);
                }

                return entry;
            }
        }

        throw JSONRPCError(RPC_INVALID_ADDRESS_OR_KEY, "Invalid or non-wallet transaction id");
    }
    const CWalletTx& wtx = it->second;

    CAmount nCredit = wtx.GetCredit(filter);
    CAmount nDebit = wtx.GetDebit(filter);
    CAmount nNet = nCredit - nDebit;
    CAmount nFee = (wtx.IsFromMe(filter) ? wtx.tx->GetValueOut() - nDebit : 0);

    entry.pushKV("amount", ValueFromAmount(nNet - nFee));
    if (wtx.IsFromMe(filter))
        entry.pushKV("fee", ValueFromAmount(nFee));

    WalletTxToJSON(pwallet->chain(), *locked_chain, wtx, entry);

    UniValue details(UniValue::VARR);
    ListTransactions(*locked_chain, pwallet, wtx, 0, false, details, filter, nullptr /* filter_label */);
    entry.pushKV("details", details);

    std::string strHex = EncodeHexTx(*wtx.tx, pwallet->chain().rpcSerializationFlags());
    entry.pushKV("hex", strHex);

    if (verbose) {
        UniValue decoded(UniValue::VOBJ);
        TxToUniv(*wtx.tx, uint256(), decoded, false);
        entry.pushKV("decoded", decoded);
    }

    return entry;
}

static UniValue abandontransaction(const JSONRPCRequest& request)
{
    std::shared_ptr<CWallet> const wallet = GetWalletForJSONRPCRequest(request);
    CWallet* const pwallet = wallet.get();

    if (!EnsureWalletIsAvailable(pwallet, request.fHelp)) {
        return NullUniValue;
    }

            RPCHelpMan{"abandontransaction",
                "\nMark in-wallet transaction <txid> as abandoned\n"
                "This will mark this transaction and all its in-wallet descendants as abandoned which will allow\n"
                "for their inputs to be respent.  It can be used to replace \"stuck\" or evicted transactions.\n"
                "It only works on transactions which are not included in a block and are not currently in the mempool.\n"
                "It has no effect on transactions which are already abandoned.\n",
                {
                    {"txid", RPCArg::Type::STR_HEX, RPCArg::Optional::NO, "The transaction id"},
                },
                RPCResults{},
                RPCExamples{
                    HelpExampleCli("abandontransaction", "\"1075db55d416d3ca199f55b6084e2115b9345e16c5cf302fc80e9d5fbf5d48d\"")
            + HelpExampleRpc("abandontransaction", "\"1075db55d416d3ca199f55b6084e2115b9345e16c5cf302fc80e9d5fbf5d48d\"")
                },
            }.Check(request);

    // Make sure the results are valid at least up to the most recent block
    // the user could have gotten from another RPC command prior to now
    pwallet->BlockUntilSyncedToCurrentChain();

    auto locked_chain = pwallet->chain().lock();
    LOCK(pwallet->cs_wallet);

    uint256 hash(ParseHashV(request.params[0], "txid"));

    if (!pwallet->mapWallet.count(hash)) {
        if (!IsParticlWallet(pwallet) || !GetParticlWallet(pwallet)->HaveTransaction(hash)) {
            throw JSONRPCError(RPC_INVALID_ADDRESS_OR_KEY, "Invalid or non-wallet transaction id");
        }
    }
    if (!pwallet->AbandonTransaction(hash)) {
        throw JSONRPCError(RPC_INVALID_ADDRESS_OR_KEY, "Transaction not eligible for abandonment");
    }

    return NullUniValue;
}


static UniValue backupwallet(const JSONRPCRequest& request)
{
    std::shared_ptr<CWallet> const wallet = GetWalletForJSONRPCRequest(request);
    const CWallet* const pwallet = wallet.get();

    if (!EnsureWalletIsAvailable(pwallet, request.fHelp)) {
        return NullUniValue;
    }

            RPCHelpMan{"backupwallet",
                "\nSafely copies current wallet file to destination, which can be a directory or a path with filename.\n",
                {
                    {"destination", RPCArg::Type::STR, RPCArg::Optional::NO, "The destination directory or file"},
                },
                RPCResults{},
                RPCExamples{
                    HelpExampleCli("backupwallet", "\"backup.dat\"")
            + HelpExampleRpc("backupwallet", "\"backup.dat\"")
                },
            }.Check(request);

    // Make sure the results are valid at least up to the most recent block
    // the user could have gotten from another RPC command prior to now
    pwallet->BlockUntilSyncedToCurrentChain();

    auto locked_chain = pwallet->chain().lock();
    LOCK(pwallet->cs_wallet);

    std::string strDest = request.params[0].get_str();
    if (!pwallet->BackupWallet(strDest)) {
        throw JSONRPCError(RPC_WALLET_ERROR, "Error: Wallet backup failed!");
    }

    return NullUniValue;
}


static UniValue keypoolrefill(const JSONRPCRequest& request)
{
    std::shared_ptr<CWallet> const wallet = GetWalletForJSONRPCRequest(request);
    CWallet* const pwallet = wallet.get();

    if (!EnsureWalletIsAvailable(pwallet, request.fHelp)) {
        return NullUniValue;
    }

            RPCHelpMan{"keypoolrefill",
                "\nFills the keypool."+
                    HelpRequiringPassphrase(pwallet) + "\n",
                {
                    {"newsize", RPCArg::Type::NUM, /* default */ "100", "The new keypool size"},
                },
                RPCResults{},
                RPCExamples{
                    HelpExampleCli("keypoolrefill", "")
            + HelpExampleRpc("keypoolrefill", "")
                },
            }.Check(request);

    if (pwallet->IsWalletFlagSet(WALLET_FLAG_DISABLE_PRIVATE_KEYS)) {
        throw JSONRPCError(RPC_WALLET_ERROR, "Error: Private keys are disabled for this wallet");
    }

    auto locked_chain = pwallet->chain().lock();
    LOCK(pwallet->cs_wallet);

    // 0 is interpreted by TopUpKeyPool() as the default keypool size given by -keypool
    unsigned int kpSize = 0;
    if (!request.params[0].isNull()) {
        if (request.params[0].get_int() < 0)
            throw JSONRPCError(RPC_INVALID_PARAMETER, "Invalid parameter, expected valid size.");
        kpSize = (unsigned int)request.params[0].get_int();
    }

    EnsureWalletIsUnlocked(pwallet);
    pwallet->TopUpKeyPool(kpSize);

    if (pwallet->GetKeyPoolSize() < kpSize) {
        throw JSONRPCError(RPC_WALLET_ERROR, "Error refreshing keypool.");
    }

    return NullUniValue;
}

static UniValue walletpassphrase(const JSONRPCRequest& request)
{
    std::shared_ptr<CWallet> const wallet = GetWalletForJSONRPCRequest(request);
    CWallet* const pwallet = wallet.get();

    if (!EnsureWalletIsAvailable(pwallet, request.fHelp)) {
        return NullUniValue;
    }

            RPCHelpMan{"walletpassphrase",
                "\nStores the wallet decryption key in memory for 'timeout' seconds.\n"
                "This is needed prior to performing transactions related to private keys such as sending particl\n"
            "\nNote:\n"
            "Issuing the walletpassphrase command while the wallet is already unlocked will set a new unlock\n"
            "time that overrides the old one.\n"
            "If [stakingonly] is true and <timeout> is 0, the wallet will remain unlocked for staking until manually locked again.\n",
                {
                    {"passphrase", RPCArg::Type::STR, RPCArg::Optional::NO, "The wallet passphrase"},
                    {"timeout", RPCArg::Type::NUM, RPCArg::Optional::NO, "The time to keep the decryption key in seconds; capped at 100000000 (~3 years)."},
                    {"stakingonly", RPCArg::Type::NUM, /* default */ "false", "If true, sending functions are disabled."},
                },
                RPCResults{},
                RPCExamples{
            "\nUnlock the wallet for 60 seconds\n"
            + HelpExampleCli("walletpassphrase", "\"my pass phrase\" 60") +
            "\nLock the wallet again (before 60 seconds)\n"
            + HelpExampleCli("walletlock", "") +
            "\nAs a JSON-RPC call\n"
            + HelpExampleRpc("walletpassphrase", "\"my pass phrase\", 60")
                },
            }.Check(request);

    auto locked_chain = pwallet->chain().lock();
    //LOCK(pwallet->cs_wallet);

    if (!pwallet->IsCrypted()) {
        throw JSONRPCError(RPC_WALLET_WRONG_ENC_STATE, "Error: running with an unencrypted wallet, but walletpassphrase was called.");
    }

    // Note that the walletpassphrase is stored in request.params[0] which is not mlock()ed
    SecureString strWalletPass;
    strWalletPass.reserve(100);
    // TODO: get rid of this .c_str() by implementing SecureString::operator=(std::string)
    // Alternately, find a way to make request.params[0] mlock()'d to begin with.
    strWalletPass = request.params[0].get_str().c_str();

    // Get the timeout
    int64_t nSleepTime = request.params[1].get_int64();
    // Timeout cannot be negative, otherwise it will relock immediately
    if (nSleepTime < 0) {
        throw JSONRPCError(RPC_INVALID_PARAMETER, "Timeout cannot be negative.");
    }
    // Clamp timeout
    constexpr int64_t MAX_SLEEP_TIME = 100000000; // larger values trigger a macos/libevent bug?
    if (nSleepTime > MAX_SLEEP_TIME) {
        nSleepTime = MAX_SLEEP_TIME;
    }

    if (strWalletPass.empty()) {
        throw JSONRPCError(RPC_INVALID_PARAMETER, "passphrase can not be empty");
    }

    if (!pwallet->Unlock(strWalletPass)) {
        throw JSONRPCError(RPC_WALLET_PASSPHRASE_INCORRECT, "Error: The wallet passphrase entered was incorrect.");
    }

    {
    LOCK(pwallet->cs_wallet);
    pwallet->TopUpKeyPool();

    bool fWalletUnlockStakingOnly = false;
    if (request.params.size() > 2) {
        fWalletUnlockStakingOnly = request.params[2].get_bool();
    }

    if (IsParticlWallet(pwallet)) {
        CHDWallet *phdw = GetParticlWallet(pwallet);
        LOCK(phdw->cs_wallet);
        phdw->fUnlockForStakingOnly = fWalletUnlockStakingOnly;
    }
    pwallet->nRelockTime = GetTime() + nSleepTime;

    // Only allow unlimited timeout (nSleepTime=0) on staking.
    if (nSleepTime > 0 || !fWalletUnlockStakingOnly) {
        // Keep a weak pointer to the wallet so that it is possible to unload the
        // wallet before the following callback is called. If a valid shared pointer
        // is acquired in the callback then the wallet is still loaded.
        std::weak_ptr<CWallet> weak_wallet = wallet;
        pwallet->chain().rpcRunLater(strprintf("lockwallet(%s)", pwallet->GetName()), [weak_wallet] {
            if (auto shared_wallet = weak_wallet.lock()) {
                LOCK(shared_wallet->cs_wallet);
                shared_wallet->Lock();
                shared_wallet->nRelockTime = 0;
            }
        }, nSleepTime);
    } else {
        RPCRunLaterErase(strprintf("lockwallet(%s)", pwallet->GetName()));
        pwallet->nRelockTime = 0;
    }
    }
    return NullUniValue;
}


static UniValue walletpassphrasechange(const JSONRPCRequest& request)
{
    std::shared_ptr<CWallet> const wallet = GetWalletForJSONRPCRequest(request);
    CWallet* const pwallet = wallet.get();

    if (!EnsureWalletIsAvailable(pwallet, request.fHelp)) {
        return NullUniValue;
    }

            RPCHelpMan{"walletpassphrasechange",
                "\nChanges the wallet passphrase from 'oldpassphrase' to 'newpassphrase'.\n",
                {
                    {"oldpassphrase", RPCArg::Type::STR, RPCArg::Optional::NO, "The current passphrase"},
                    {"newpassphrase", RPCArg::Type::STR, RPCArg::Optional::NO, "The new passphrase"},
                },
                RPCResults{},
                RPCExamples{
                    HelpExampleCli("walletpassphrasechange", "\"old one\" \"new one\"")
            + HelpExampleRpc("walletpassphrasechange", "\"old one\", \"new one\"")
                },
            }.Check(request);

    auto locked_chain = pwallet->chain().lock();
    LOCK(pwallet->cs_wallet);

    if (!pwallet->IsCrypted()) {
        throw JSONRPCError(RPC_WALLET_WRONG_ENC_STATE, "Error: running with an unencrypted wallet, but walletpassphrasechange was called.");
    }

    // TODO: get rid of these .c_str() calls by implementing SecureString::operator=(std::string)
    // Alternately, find a way to make request.params[0] mlock()'d to begin with.
    SecureString strOldWalletPass;
    strOldWalletPass.reserve(100);
    strOldWalletPass = request.params[0].get_str().c_str();

    SecureString strNewWalletPass;
    strNewWalletPass.reserve(100);
    strNewWalletPass = request.params[1].get_str().c_str();

    if (strOldWalletPass.empty() || strNewWalletPass.empty()) {
        throw JSONRPCError(RPC_INVALID_PARAMETER, "passphrase can not be empty");
    }

    if (!pwallet->ChangeWalletPassphrase(strOldWalletPass, strNewWalletPass)) {
        throw JSONRPCError(RPC_WALLET_PASSPHRASE_INCORRECT, "Error: The wallet passphrase entered was incorrect.");
    }

    return NullUniValue;
}


static UniValue walletlock(const JSONRPCRequest& request)
{
    std::shared_ptr<CWallet> const wallet = GetWalletForJSONRPCRequest(request);
    CWallet* const pwallet = wallet.get();

    if (!EnsureWalletIsAvailable(pwallet, request.fHelp)) {
        return NullUniValue;
    }

            RPCHelpMan{"walletlock",
                "\nRemoves the wallet encryption key from memory, locking the wallet.\n"
                "After calling this method, you will need to call walletpassphrase again\n"
                "before being able to call any methods which require the wallet to be unlocked.\n",
                {},
                RPCResults{},
                RPCExamples{
            "\nSet the passphrase for 2 minutes to perform a transaction\n"
            + HelpExampleCli("walletpassphrase", "\"my pass phrase\" 120") +
            "\nPerform a send (requires passphrase set)\n"
<<<<<<< HEAD
            + HelpExampleCli("sendtoaddress", "\"PbpVcjgYatnkKgveaeqhkeQBFwjqR7jKBR\" 1.0") +
=======
            + HelpExampleCli("sendtoaddress", "\"" + EXAMPLE_ADDRESS[0] + "\" 1.0") +
>>>>>>> 3f9e6a3c
            "\nClear the passphrase since we are done before 2 minutes is up\n"
            + HelpExampleCli("walletlock", "") +
            "\nAs a JSON-RPC call\n"
            + HelpExampleRpc("walletlock", "")
                },
            }.Check(request);

    auto locked_chain = pwallet->chain().lock();
    LOCK(pwallet->cs_wallet);

    if (!pwallet->IsCrypted()) {
        throw JSONRPCError(RPC_WALLET_WRONG_ENC_STATE, "Error: running with an unencrypted wallet, but walletlock was called.");
    }

    pwallet->Lock();
    pwallet->nRelockTime = 0;

    return NullUniValue;
}


static UniValue encryptwallet(const JSONRPCRequest& request)
{
    std::shared_ptr<CWallet> const wallet = GetWalletForJSONRPCRequest(request);
    CWallet* const pwallet = wallet.get();

    if (!EnsureWalletIsAvailable(pwallet, request.fHelp)) {
        return NullUniValue;
    }

            RPCHelpMan{"encryptwallet",
                "\nEncrypts the wallet with 'passphrase'. This is for first time encryption.\n"
                "After this, any calls that interact with private keys such as sending or signing \n"
                "will require the passphrase to be set prior the making these calls.\n"
                "Use the walletpassphrase call for this, and then walletlock call.\n"
                "If the wallet is already encrypted, use the walletpassphrasechange call.\n",
                {
                    {"passphrase", RPCArg::Type::STR, RPCArg::Optional::NO, "The pass phrase to encrypt the wallet with. It must be at least 1 character, but should be long."},
                },
                RPCResults{},
                RPCExamples{
            "\nEncrypt your wallet\n"
            + HelpExampleCli("encryptwallet", "\"my pass phrase\"") +
            "\nNow set the passphrase to use the wallet, such as for signing or sending particl\n"
            + HelpExampleCli("walletpassphrase", "\"my pass phrase\"") +
            "\nNow we can do something like sign\n"
            + HelpExampleCli("signmessage", "\"address\" \"test message\"") +
            "\nNow lock the wallet again by removing the passphrase\n"
            + HelpExampleCli("walletlock", "") +
            "\nAs a JSON-RPC call\n"
            + HelpExampleRpc("encryptwallet", "\"my pass phrase\"")
                },
            }.Check(request);

    auto locked_chain = pwallet->chain().lock();
    LOCK(pwallet->cs_wallet);

    if (pwallet->IsWalletFlagSet(WALLET_FLAG_DISABLE_PRIVATE_KEYS)) {
        throw JSONRPCError(RPC_WALLET_ENCRYPTION_FAILED, "Error: wallet does not contain private keys, nothing to encrypt.");
    }

    if (pwallet->IsCrypted()) {
        throw JSONRPCError(RPC_WALLET_WRONG_ENC_STATE, "Error: running with an encrypted wallet, but encryptwallet was called.");
    }

    // TODO: get rid of this .c_str() by implementing SecureString::operator=(std::string)
    // Alternately, find a way to make request.params[0] mlock()'d to begin with.
    SecureString strWalletPass;
    strWalletPass.reserve(100);
    strWalletPass = request.params[0].get_str().c_str();

    if (strWalletPass.empty()) {
        throw JSONRPCError(RPC_INVALID_PARAMETER, "passphrase can not be empty");
    }

    if (!pwallet->EncryptWallet(strWalletPass)) {
        throw JSONRPCError(RPC_WALLET_ENCRYPTION_FAILED, "Error: Failed to encrypt the wallet.");
    }

    return "wallet encrypted; You need to make a new backup.";
}

static UniValue lockunspent(const JSONRPCRequest& request)
{
    std::shared_ptr<CWallet> const wallet = GetWalletForJSONRPCRequest(request);
    CWallet* const pwallet = wallet.get();

    if (!EnsureWalletIsAvailable(pwallet, request.fHelp)) {
        return NullUniValue;
    }

            RPCHelpMan{"lockunspent",
                "\nUpdates list of temporarily unspendable outputs.\n"
                "Temporarily lock (unlock=false) or unlock (unlock=true) specified transaction outputs.\n"
                "If no transaction outputs are specified when unlocking then all current locked transaction outputs are unlocked.\n"
                "A locked transaction output will not be chosen by automatic coin selection, when spending " + CURRENCY_UNIT + ".\n"
                "Locks are stored in memory only. Nodes start with zero locked outputs, and the locked output list\n"
                "is always cleared (by virtue of process exit) when a node stops or fails.\n"
                "When (permanent=true) locks are recorded in the wallet database and restored at startup"
                "Also see the listunspent call\n",
                {
                    {"unlock", RPCArg::Type::BOOL, RPCArg::Optional::NO, "Whether to unlock (true) or lock (false) the specified transactions"},
                    {"transactions", RPCArg::Type::ARR, /* default */ "empty array", "The transaction outputs and within each, the txid (string) vout (numeric).",
                        {
                            {"", RPCArg::Type::OBJ, RPCArg::Optional::OMITTED, "",
                                {
                                    {"txid", RPCArg::Type::STR_HEX, RPCArg::Optional::NO, "The transaction id"},
                                    {"vout", RPCArg::Type::NUM, RPCArg::Optional::NO, "The output number"},
                                },
                            },
                        },
                    },
                    {"permanent", RPCArg::Type::BOOL, /* default */ "false", "If true the lock/s are recorded in the wallet database and restored at startup"},
                },
                RPCResult{
                    RPCResult::Type::BOOL, "", "Whether the command was successful or not"
                },
                RPCExamples{
            "\nList the unspent transactions\n"
            + HelpExampleCli("listunspent", "") +
            "\nLock an unspent transaction\n"
            + HelpExampleCli("lockunspent", "false \"[{\\\"txid\\\":\\\"a08e6907dbbd3d809776dbfc5d82e371b764ed838b5655e72f463568df1aadf0\\\",\\\"vout\\\":1}]\"") +
            "\nList the locked transactions\n"
            + HelpExampleCli("listlockunspent", "") +
            "\nUnlock the transaction again\n"
            + HelpExampleCli("lockunspent", "true \"[{\\\"txid\\\":\\\"a08e6907dbbd3d809776dbfc5d82e371b764ed838b5655e72f463568df1aadf0\\\",\\\"vout\\\":1}]\"") +
            "\nAs a JSON-RPC call\n"
            + HelpExampleRpc("lockunspent", "false, \"[{\\\"txid\\\":\\\"a08e6907dbbd3d809776dbfc5d82e371b764ed838b5655e72f463568df1aadf0\\\",\\\"vout\\\":1}]\"")
                },
            }.Check(request);

    // Make sure the results are valid at least up to the most recent block
    // the user could have gotten from another RPC command prior to now
    pwallet->BlockUntilSyncedToCurrentChain();

    auto locked_chain = pwallet->chain().lock();
    LOCK(pwallet->cs_wallet);

    RPCTypeCheckArgument(request.params[0], UniValue::VBOOL);

    bool fUnlock = request.params[0].get_bool();

    if (request.params[1].isNull()) {
        if (fUnlock)
            pwallet->UnlockAllCoins();
        return true;
    }

    RPCTypeCheckArgument(request.params[1], UniValue::VARR);

    const UniValue& output_params = request.params[1];

    // Create and validate the COutPoints first.

    std::vector<COutPoint> outputs;
    outputs.reserve(output_params.size());

    for (unsigned int idx = 0; idx < output_params.size(); idx++) {
        const UniValue& o = output_params[idx].get_obj();

        RPCTypeCheckObj(o,
            {
                {"txid", UniValueType(UniValue::VSTR)},
                {"vout", UniValueType(UniValue::VNUM)},
            });

        const uint256 txid(ParseHashO(o, "txid"));
        const int nOutput = find_value(o, "vout").get_int();
        if (nOutput < 0) {
            throw JSONRPCError(RPC_INVALID_PARAMETER, "Invalid parameter, vout must be positive");
        }

        const COutPoint outpt(txid, nOutput);

        if (IsParticlWallet(pwallet))  {
            const auto it = pwallet->mapWallet.find(outpt.hash);
            if (it == pwallet->mapWallet.end()) {
                CHDWallet *phdw = GetParticlWallet(pwallet);
                const auto it = phdw->mapRecords.find(outpt.hash);
                if (it == phdw->mapRecords.end()) {
                    throw JSONRPCError(RPC_INVALID_PARAMETER, "Invalid parameter, unknown transaction");
                }
                const CTransactionRecord &rtx = it->second;
                if (!rtx.GetOutput(outpt.n)) {
                    throw JSONRPCError(RPC_INVALID_PARAMETER, "Invalid parameter, vout index out of bounds");
                }
            } else {
                const CWalletTx& trans = it->second;
                if (outpt.n >= trans.tx->GetNumVOuts()) {
                    throw JSONRPCError(RPC_INVALID_PARAMETER, "Invalid parameter, vout index out of bounds");
                }
            }
        } else {
        const auto it = pwallet->mapWallet.find(outpt.hash);
        if (it == pwallet->mapWallet.end()) {
            throw JSONRPCError(RPC_INVALID_PARAMETER, "Invalid parameter, unknown transaction");
        }

        const CWalletTx& trans = it->second;

        if (outpt.n >= trans.tx->vout.size()) {
            throw JSONRPCError(RPC_INVALID_PARAMETER, "Invalid parameter, vout index out of bounds");
        }
        }

        if (pwallet->IsSpent(outpt.hash, outpt.n)) {
            throw JSONRPCError(RPC_INVALID_PARAMETER, "Invalid parameter, expected unspent output");
        }

        const bool is_locked = pwallet->IsLockedCoin(outpt.hash, outpt.n);

        if (fUnlock && !is_locked) {
            throw JSONRPCError(RPC_INVALID_PARAMETER, "Invalid parameter, expected locked output");
        }

        if (!fUnlock && is_locked) {
            throw JSONRPCError(RPC_INVALID_PARAMETER, "Invalid parameter, output already locked");
        }

        outputs.push_back(outpt);
    }

    bool fPermanent = false;
    if (!request.params[2].isNull()) {
        RPCTypeCheckArgument(request.params[2], UniValue::VBOOL);
        fPermanent = request.params[2].get_bool();
    }

    // Atomically set (un)locked status for the outputs.
    for (const COutPoint& outpt : outputs) {
        if (fUnlock) pwallet->UnlockCoin(outpt);
        else pwallet->LockCoin(outpt, fPermanent);
    }

    return true;
}

static UniValue listlockunspent(const JSONRPCRequest& request)
{
    std::shared_ptr<CWallet> const wallet = GetWalletForJSONRPCRequest(request);
    const CWallet* const pwallet = wallet.get();

    if (!EnsureWalletIsAvailable(pwallet, request.fHelp)) {
        return NullUniValue;
    }

            RPCHelpMan{"listlockunspent",
                "\nReturns list of temporarily unspendable outputs.\n"
                "See the lockunspent call to lock and unlock transactions for spending.\n",
                {},
                RPCResult{
                    RPCResult::Type::ARR, "", "",
                    {
                        {RPCResult::Type::OBJ, "", "",
                        {
                            {RPCResult::Type::STR_HEX, "txid", "The transaction id locked"},
                            {RPCResult::Type::NUM, "vout", "The vout value"},
                        }},
                    }
                },
                RPCExamples{
            "\nList the unspent transactions\n"
            + HelpExampleCli("listunspent", "") +
            "\nLock an unspent transaction\n"
            + HelpExampleCli("lockunspent", "false \"[{\\\"txid\\\":\\\"a08e6907dbbd3d809776dbfc5d82e371b764ed838b5655e72f463568df1aadf0\\\",\\\"vout\\\":1}]\"") +
            "\nList the locked transactions\n"
            + HelpExampleCli("listlockunspent", "") +
            "\nUnlock the transaction again\n"
            + HelpExampleCli("lockunspent", "true \"[{\\\"txid\\\":\\\"a08e6907dbbd3d809776dbfc5d82e371b764ed838b5655e72f463568df1aadf0\\\",\\\"vout\\\":1}]\"") +
            "\nAs a JSON-RPC call\n"
            + HelpExampleRpc("listlockunspent", "")
                },
            }.Check(request);

    auto locked_chain = pwallet->chain().lock();
    LOCK(pwallet->cs_wallet);

    std::vector<COutPoint> vOutpts;
    pwallet->ListLockedCoins(vOutpts);

    UniValue ret(UniValue::VARR);

    for (const COutPoint& outpt : vOutpts) {
        UniValue o(UniValue::VOBJ);

        o.pushKV("txid", outpt.hash.GetHex());
        o.pushKV("vout", (int)outpt.n);
        ret.push_back(o);
    }

    return ret;
}

static UniValue settxfee(const JSONRPCRequest& request)
{
    std::shared_ptr<CWallet> const wallet = GetWalletForJSONRPCRequest(request);
    CWallet* const pwallet = wallet.get();

    if (!EnsureWalletIsAvailable(pwallet, request.fHelp)) {
        return NullUniValue;
    }

            RPCHelpMan{"settxfee",
                "\nSet the transaction fee per kB for this wallet. Overrides the global -paytxfee command line parameter.\n",
                {
                    {"amount", RPCArg::Type::AMOUNT, RPCArg::Optional::NO, "The transaction fee in " + CURRENCY_UNIT + "/kB"},
                },
                RPCResult{
                    RPCResult::Type::BOOL, "", "Returns true if successful"
                },
                RPCExamples{
                    HelpExampleCli("settxfee", "0.00001")
            + HelpExampleRpc("settxfee", "0.00001")
                },
            }.Check(request);

    auto locked_chain = pwallet->chain().lock();
    LOCK(pwallet->cs_wallet);

    CAmount nAmount = AmountFromValue(request.params[0]);
    CFeeRate tx_fee_rate(nAmount, 1000);
    if (tx_fee_rate == CFeeRate(0)) {
        // automatic selection
    } else if (tx_fee_rate < pwallet->chain().relayMinFee()) {
        throw JSONRPCError(RPC_INVALID_PARAMETER, strprintf("txfee cannot be less than min relay tx fee (%s)", pwallet->chain().relayMinFee().ToString()));
    } else if (tx_fee_rate < pwallet->m_min_fee) {
        throw JSONRPCError(RPC_INVALID_PARAMETER, strprintf("txfee cannot be less than wallet min fee (%s)", pwallet->m_min_fee.ToString()));
    }

    pwallet->m_pay_tx_fee = tx_fee_rate;
    return true;
}

static UniValue getbalances(const JSONRPCRequest& request)
{
    std::shared_ptr<CWallet> const rpc_wallet = GetWalletForJSONRPCRequest(request);
    if (!EnsureWalletIsAvailable(rpc_wallet.get(), request.fHelp)) {
        return NullUniValue;
    }
    CWallet& wallet = *rpc_wallet;

    RPCHelpMan{
        "getbalances",
        "Returns an object with all balances in " + CURRENCY_UNIT + ".\n",
        {},
        RPCResult{
            RPCResult::Type::OBJ, "", "",
            {
                {RPCResult::Type::OBJ, "mine", "balances from outputs that the wallet can sign",
                {
                    {RPCResult::Type::STR_AMOUNT, "trusted", "trusted balance (outputs created by the wallet or confirmed outputs)"},
                    {RPCResult::Type::STR_AMOUNT, "untrusted_pending", "untrusted pending balance (outputs created by others that are in the mempool)"},
                    {RPCResult::Type::STR_AMOUNT, "immature", "balance from immature coinbase outputs"},
                    {RPCResult::Type::STR_AMOUNT, "used", "(only present if avoid_reuse is set) balance from coins sent to addresses that were previously spent from (potentially privacy violating)"},
                    {RPCResult::Type::STR_AMOUNT, "staked", "balance from staked outputs (non-spendable until maturity)"},
                    {RPCResult::Type::STR_AMOUNT, "blind_trusted", "trusted blinded balance (outputs created by the wallet or confirmed outputs)"},
                    {RPCResult::Type::STR_AMOUNT, "blind_untrusted_pending", "untrusted pending blinded balance (outputs created by others that are in the mempool)"},
                    {RPCResult::Type::STR_AMOUNT, "blind_used", "(only present if avoid_reuse is set) balance from coins sent to addresses that were previously spent from (potentially privacy violating)"},
                    {RPCResult::Type::STR_AMOUNT, "anon_trusted", "trusted anon balance (outputs created by the wallet or confirmed outputs)"},
                    {RPCResult::Type::STR_AMOUNT, "anon_immature", "immature anon balance (outputs created by the wallet or confirmed outputs below spendable depth)"},
                    {RPCResult::Type::STR_AMOUNT, "anon_untrusted_pending", "untrusted pending anon balance (outputs created by others that are in the mempool)"},
                }},
                {RPCResult::Type::OBJ, "watchonly", "watchonly balances (not present if wallet does not watch anything)",
                {
                    {RPCResult::Type::STR_AMOUNT, "trusted", "trusted balance (outputs created by the wallet or confirmed outputs)"},
                    {RPCResult::Type::STR_AMOUNT, "untrusted_pending", "untrusted pending balance (outputs created by others that are in the mempool)"},
                    {RPCResult::Type::STR_AMOUNT, "immature", "balance from immature coinbase outputs"},
                    {RPCResult::Type::STR_AMOUNT, "staked", "balance from staked outputs"},
                }},
            }
            },
        RPCExamples{
            HelpExampleCli("getbalances", "") +
            HelpExampleRpc("getbalances", "")},
    }.Check(request);

    // Make sure the results are valid at least up to the most recent block
    // the user could have gotten from another RPC command prior to now
    wallet.BlockUntilSyncedToCurrentChain();

    auto locked_chain = wallet.chain().lock();
    LOCK(wallet.cs_wallet);

    CWallet* const pwallet = rpc_wallet.get();
    if (IsParticlWallet(pwallet)) {
        CHDWalletBalances bal;
        ((CHDWallet*)pwallet)->GetBalances(bal);

        UniValue balances{UniValue::VOBJ};
        {
            UniValue balances_mine{UniValue::VOBJ};
            balances_mine.pushKV("trusted", ValueFromAmount(bal.nPart));
            balances_mine.pushKV("untrusted_pending", ValueFromAmount(bal.nPartUnconf));
            balances_mine.pushKV("immature", ValueFromAmount(bal.nPartImmature));
            balances_mine.pushKV("staked", ValueFromAmount(bal.nPartStaked));

            if (wallet.IsWalletFlagSet(WALLET_FLAG_AVOID_REUSE)) {

                // If the AVOID_REUSE flag is set, bal has been set to just the un-reused address balance. Get
                // the total balance, and then subtract bal to get the reused address balance.
                CHDWalletBalances full_bal;
                ((CHDWallet*)pwallet)->GetBalances(full_bal, false);
                balances_mine.pushKV("used", ValueFromAmount(full_bal.nPart + full_bal.nPartUnconf - bal.nPart - bal.nPartUnconf));
                balances_mine.pushKV("blind_used", ValueFromAmount(full_bal.nBlind + full_bal.nBlindUnconf - bal.nBlind - bal.nBlindUnconf));
            }

            balances_mine.pushKV("blind_trusted", ValueFromAmount(bal.nBlind));
            balances_mine.pushKV("blind_untrusted_pending", ValueFromAmount(bal.nBlindUnconf));

            balances_mine.pushKV("anon_trusted", ValueFromAmount(bal.nAnon));
            balances_mine.pushKV("anon_immature", ValueFromAmount(bal.nAnonImmature));
            balances_mine.pushKV("anon_untrusted_pending", ValueFromAmount(bal.nAnonUnconf));

            balances.pushKV("mine", balances_mine);
        }
        if (bal.nPartWatchOnly > 0 || bal.nPartWatchOnlyUnconf > 0 || bal.nPartWatchOnlyStaked > 0) {
            UniValue balances_watchonly{UniValue::VOBJ};
            balances_watchonly.pushKV("trusted", ValueFromAmount(bal.nPartWatchOnly));
            balances_watchonly.pushKV("untrusted_pending", ValueFromAmount(bal.nPartWatchOnlyUnconf));
            balances_watchonly.pushKV("immature", ValueFromAmount(bal.nPartWatchOnlyImmature)); // Always 0, would only be non zero during chain bootstrapping
            balances_watchonly.pushKV("staked", ValueFromAmount(bal.nPartWatchOnlyStaked));
            balances.pushKV("watchonly", balances_watchonly);
        }
        return balances;
    }

    const auto bal = wallet.GetBalance();
    UniValue balances{UniValue::VOBJ};
    {
        UniValue balances_mine{UniValue::VOBJ};
        balances_mine.pushKV("trusted", ValueFromAmount(bal.m_mine_trusted));
        balances_mine.pushKV("untrusted_pending", ValueFromAmount(bal.m_mine_untrusted_pending));
        balances_mine.pushKV("immature", ValueFromAmount(bal.m_mine_immature));
        if (wallet.IsWalletFlagSet(WALLET_FLAG_AVOID_REUSE)) {
            // If the AVOID_REUSE flag is set, bal has been set to just the un-reused address balance. Get
            // the total balance, and then subtract bal to get the reused address balance.
            const auto full_bal = wallet.GetBalance(0, false);
            balances_mine.pushKV("used", ValueFromAmount(full_bal.m_mine_trusted + full_bal.m_mine_untrusted_pending - bal.m_mine_trusted - bal.m_mine_untrusted_pending));
        }
        balances.pushKV("mine", balances_mine);
    }
    auto spk_man = wallet.GetLegacyScriptPubKeyMan();
    if (spk_man && spk_man->HaveWatchOnly()) {
        UniValue balances_watchonly{UniValue::VOBJ};
        balances_watchonly.pushKV("trusted", ValueFromAmount(bal.m_watchonly_trusted));
        balances_watchonly.pushKV("untrusted_pending", ValueFromAmount(bal.m_watchonly_untrusted_pending));
        balances_watchonly.pushKV("immature", ValueFromAmount(bal.m_watchonly_immature));
        balances.pushKV("watchonly", balances_watchonly);
    }
    return balances;
}

static UniValue getwalletinfo(const JSONRPCRequest& request)
{
    std::shared_ptr<CWallet> const wallet = GetWalletForJSONRPCRequest(request);
    const CWallet* const pwallet = wallet.get();

    if (!EnsureWalletIsAvailable(pwallet, request.fHelp)) {
        return NullUniValue;
    }

    RPCHelpMan{"getwalletinfo",
                "Returns an object containing various wallet state info.\n",
                {},
                RPCResult{
                    RPCResult::Type::OBJ, "", "",
                    {
                        {
                        {RPCResult::Type::STR, "walletname", "the wallet name"},
                        {RPCResult::Type::NUM, "walletversion", "the wallet version"},
                        {RPCResult::Type::STR_AMOUNT, "total_balance", "the total balance of the wallet in " + CURRENCY_UNIT},
                        {RPCResult::Type::STR_AMOUNT, "balance", "DEPRECATED. Identical to getbalances().mine.trusted"},
                        {RPCResult::Type::STR_AMOUNT, "blind_balance", "DEPRECATED. Identical to getbalances().mine.blind_trusted"},
                        {RPCResult::Type::STR_AMOUNT, "anon_balance", "DEPRECATED. Identical to getbalances().mine.anon_trusted"},
                        {RPCResult::Type::STR_AMOUNT, "staked_balance", "DEPRECATED. Identical to getbalances().mine.staked"},
                        {RPCResult::Type::STR_AMOUNT, "unconfirmed_balance", "DEPRECATED. Identical to getbalances().mine.untrusted_pending"},
                        {RPCResult::Type::STR_AMOUNT, "immature_balance", "DEPRECATED. Identical to getbalances().mine.immature"},
                        {RPCResult::Type::STR_AMOUNT, "immature_anon_balance", "DEPRECATED. Identical to getbalances().mine.anon_immature"},
                        {RPCResult::Type::STR_AMOUNT, "reserve", "the reserve balance of the wallet in " + CURRENCY_UNIT},
                        {RPCResult::Type::NUM, "txcount", "the total number of transactions in the wallet"},
                        {RPCResult::Type::NUM_TIME, "keypoololdest", "the " + UNIX_EPOCH_TIME + " of the oldest pre-generated key in the key pool"},
                        {RPCResult::Type::NUM, "keypoolsize", "how many new keys are pre-generated (only counts external keys)"},
                        {RPCResult::Type::NUM, "keypoolsize_hd_internal", "how many new keys are pre-generated for internal use (used for change outputs, only appears if the wallet is using this feature, otherwise external keys are used)"},
                        {RPCResult::Type::STR, "encryptionstatus", "the encryption status of this wallet: unencrypted/locked/unlocked"},
                        {RPCResult::Type::NUM_TIME, "unlocked_until", "the " + UNIX_EPOCH_TIME + " until which the wallet is unlocked for transfers, or 0 if the wallet is locked"},
                        {RPCResult::Type::STR_AMOUNT, "paytxfee", "the transaction fee configuration, set in " + CURRENCY_UNIT + "/kB"},
                        {RPCResult::Type::STR_HEX, "hdseedid", /* optional */ true, "the Hash160 of the HD seed (only present when HD is enabled)"},
                        {RPCResult::Type::BOOL, "private_keys_enabled", "false if privatekeys are disabled for this wallet (enforced watch-only wallet)"},
                        {RPCResult::Type::BOOL, "avoid_reuse", "whether this wallet tracks clean/dirty coins in terms of reuse"},
                        {RPCResult::Type::OBJ, "scanning", "current scanning details, or false if no scan is in progress",
                        {
                            {RPCResult::Type::NUM, "duration", "elapsed seconds since scan start"},
                            {RPCResult::Type::NUM, "progress", "scanning progress percentage [0.0, 1.0]"},
                        }},
                    }},
                },
                RPCExamples{
                    HelpExampleCli("getwalletinfo", "")
            + HelpExampleRpc("getwalletinfo", "")
                },
    }.Check(request);

    // Make sure the results are valid at least up to the most recent block
    // the user could have gotten from another RPC command prior to now
    pwallet->BlockUntilSyncedToCurrentChain();

    auto locked_chain = pwallet->chain().lock();
    LOCK(pwallet->cs_wallet);

    UniValue obj(UniValue::VOBJ);
    obj.pushKV("walletname", pwallet->GetName());
    obj.pushKV("walletversion", pwallet->GetVersion());

    if (pwallet->IsParticlWallet()) {
        CHDWalletBalances bal;
        ((CHDWallet*)pwallet)->GetBalances(bal);

        obj.pushKV("total_balance",         ValueFromAmount(
            bal.nPart + bal.nPartUnconf + bal.nPartStaked + bal.nPartImmature
            + bal.nBlind + bal.nBlindUnconf
            + bal.nAnon + bal.nAnonUnconf + bal.nAnonImmature));

        obj.pushKV("balance",               ValueFromAmount(bal.nPart));

        obj.pushKV("blind_balance",         ValueFromAmount(bal.nBlind));
        obj.pushKV("anon_balance",          ValueFromAmount(bal.nAnon));
        obj.pushKV("staked_balance",        ValueFromAmount(bal.nPartStaked));

        obj.pushKV("unconfirmed_balance",   ValueFromAmount(bal.nPartUnconf));
        obj.pushKV("unconfirmed_blind",     ValueFromAmount(bal.nBlindUnconf));
        obj.pushKV("unconfirmed_anon",      ValueFromAmount(bal.nAnonUnconf));
        obj.pushKV("immature_balance",      ValueFromAmount(bal.nPartImmature));
        obj.pushKV("immature_anon_balance", ValueFromAmount(bal.nAnonImmature));

        if (bal.nPartWatchOnly > 0 || bal.nPartWatchOnlyUnconf > 0 || bal.nPartWatchOnlyStaked > 0) {
            obj.pushKV("watchonly_balance",                 ValueFromAmount(bal.nPartWatchOnly));
            obj.pushKV("watchonly_staked_balance",          ValueFromAmount(bal.nPartWatchOnlyStaked));
            obj.pushKV("watchonly_unconfirmed_balance",     ValueFromAmount(bal.nPartWatchOnlyUnconf));
            obj.pushKV("watchonly_total_balance",
                ValueFromAmount(bal.nPartWatchOnly + bal.nPartWatchOnlyStaked + bal.nPartWatchOnlyUnconf));
        }
    } else {
        const auto bal = pwallet->GetBalance();
        obj.pushKV("balance", ValueFromAmount(bal.m_mine_trusted));
        obj.pushKV("unconfirmed_balance", ValueFromAmount(bal.m_mine_untrusted_pending));
        obj.pushKV("immature_balance", ValueFromAmount(bal.m_mine_immature));
    }

    int nTxCount = (int)pwallet->mapWallet.size() + (pwallet->IsParticlWallet() ? (int)((CHDWallet*)pwallet)->mapRecords.size() : 0);
    obj.pushKV("txcount",       (int)nTxCount);

    CKeyID seed_id;
    if (IsParticlWallet(pwallet)) {
        const CHDWallet *pwhd = GetParticlWallet(pwallet);

        obj.pushKV("keypoololdest", pwhd->GetOldestActiveAccountTime());
        obj.pushKV("keypoolsize",   pwhd->CountActiveAccountKeys());

        obj.pushKV("reserve",   ValueFromAmount(pwhd->nReserveBalance));

        obj.pushKV("encryptionstatus", !pwhd->IsCrypted()
            ? "Unencrypted" : pwhd->IsLocked() ? "Locked" : pwhd->fUnlockForStakingOnly ? "Unlocked, staking only" : "Unlocked");

        seed_id = pwhd->idDefaultAccount;
    } else {
        size_t kpExternalSize = pwallet->KeypoolCountExternalKeys();
        obj.pushKV("keypoololdest", pwallet->GetOldestKeyPoolTime());
        obj.pushKV("keypoolsize", (int64_t)kpExternalSize);
        LegacyScriptPubKeyMan* spk_man = pwallet->GetLegacyScriptPubKeyMan();
        if (spk_man) {
            seed_id = spk_man->GetHDChain().seed_id;
        }
        if (pwallet->CanSupportFeature(FEATURE_HD_SPLIT)) {
            obj.pushKV("keypoolsize_hd_internal",   (int64_t)(pwallet->GetKeyPoolSize() - kpExternalSize));
        }
        obj.pushKV("encryptionstatus", !pwallet->IsCrypted()
            ? "Unencrypted" : pwallet->IsLocked() ? "Locked" : "Unlocked");
    }

    if (pwallet->IsCrypted())
        obj.pushKV("unlocked_until", pwallet->nRelockTime);

    obj.pushKV("paytxfee", ValueFromAmount(pwallet->m_pay_tx_fee.GetFeePerK()));

    if (!seed_id.IsNull()) {
        obj.pushKV("hdseedid", seed_id.GetHex());
    }
    obj.pushKV("private_keys_enabled", !pwallet->IsWalletFlagSet(WALLET_FLAG_DISABLE_PRIVATE_KEYS));
    obj.pushKV("avoid_reuse", pwallet->IsWalletFlagSet(WALLET_FLAG_AVOID_REUSE));
    if (pwallet->IsScanning()) {
        UniValue scanning(UniValue::VOBJ);
        scanning.pushKV("duration", pwallet->ScanningDuration() / 1000);
        scanning.pushKV("progress", pwallet->ScanningProgress());
        obj.pushKV("scanning", scanning);
    } else {
        obj.pushKV("scanning", false);
    }
    return obj;
}

static UniValue listwalletdir(const JSONRPCRequest& request)
{
            RPCHelpMan{"listwalletdir",
                "Returns a list of wallets in the wallet directory.\n",
                {},
                RPCResult{
                    RPCResult::Type::OBJ, "", "",
                    {
                        {RPCResult::Type::ARR, "wallets", "",
                        {
                            {RPCResult::Type::OBJ, "", "",
                            {
                                {RPCResult::Type::STR, "name", "The wallet name"},
                            }},
                        }},
                    }
                },
                RPCExamples{
                    HelpExampleCli("listwalletdir", "")
            + HelpExampleRpc("listwalletdir", "")
                },
            }.Check(request);

    UniValue wallets(UniValue::VARR);
    for (const auto& path : ListWalletDir()) {
        UniValue wallet(UniValue::VOBJ);
        wallet.pushKV("name", path.string());
        wallets.push_back(wallet);
    }

    UniValue result(UniValue::VOBJ);
    result.pushKV("wallets", wallets);
    return result;
}

static UniValue listwallets(const JSONRPCRequest& request)
{
            RPCHelpMan{"listwallets",
                "Returns a list of currently loaded wallets.\n"
                "For full information on the wallet, use \"getwalletinfo\"\n",
                {},
                RPCResult{
                    RPCResult::Type::ARR, "", "",
                    {
                        {RPCResult::Type::STR, "walletname", "the wallet name"},
                    }
                },
                RPCExamples{
                    HelpExampleCli("listwallets", "")
            + HelpExampleRpc("listwallets", "")
                },
            }.Check(request);

    UniValue obj(UniValue::VARR);

    for (const std::shared_ptr<CWallet>& wallet : GetWallets()) {
        if (!EnsureWalletIsAvailable(wallet.get(), request.fHelp)) {
            return NullUniValue;
        }

        LOCK(wallet->cs_wallet);

        obj.push_back(wallet->GetName());
    }

    return obj;
}

static UniValue loadwallet(const JSONRPCRequest& request)
{
            RPCHelpMan{"loadwallet",
                "\nLoads a wallet from a wallet file or directory."
                "\nNote that all wallet command-line options used when starting particld will be"
                "\napplied to the new wallet (eg -zapwallettxes, upgradewallet, rescan, etc).\n",
                {
                    {"filename", RPCArg::Type::STR, RPCArg::Optional::NO, "The wallet directory or .dat file."},
                },
                RPCResult{
                    RPCResult::Type::OBJ, "", "",
                    {
                        {RPCResult::Type::STR, "name", "The wallet name if loaded successfully."},
                        {RPCResult::Type::STR, "warning", "Warning message if wallet was not loaded cleanly."},
                    }
                },
                RPCExamples{
                    HelpExampleCli("loadwallet", "\"test.dat\"")
            + HelpExampleRpc("loadwallet", "\"test.dat\"")
                },
            }.Check(request);

    WalletLocation location(request.params[0].get_str());

    if (!location.Exists()) {
        throw JSONRPCError(RPC_WALLET_NOT_FOUND, "Wallet " + location.GetName() + " not found.");
    } else if (fs::is_directory(location.GetPath())) {
        // The given filename is a directory. Check that there's a wallet.dat file.
        fs::path wallet_dat_file = location.GetPath() / "wallet.dat";
        if (fs::symlink_status(wallet_dat_file).type() == fs::file_not_found) {
            throw JSONRPCError(RPC_WALLET_NOT_FOUND, "Directory " + location.GetName() + " does not contain a wallet.dat file.");
        }
    }

    std::string error;
    std::vector<std::string> warning;
    std::shared_ptr<CWallet> const wallet = LoadWallet(*g_rpc_chain, location, error, warning);
    if (!wallet) throw JSONRPCError(RPC_WALLET_ERROR, error);

    UniValue obj(UniValue::VOBJ);
    obj.pushKV("name", wallet->GetName());
    obj.pushKV("warning", Join(warning, "\n"));

    return obj;
}

static UniValue setwalletflag(const JSONRPCRequest& request)
{
    std::shared_ptr<CWallet> const wallet = GetWalletForJSONRPCRequest(request);
    CWallet* const pwallet = wallet.get();

    if (!EnsureWalletIsAvailable(pwallet, request.fHelp)) {
        return NullUniValue;
    }

            std::string flags = "";
            for (auto& it : WALLET_FLAG_MAP)
                if (it.second & MUTABLE_WALLET_FLAGS)
                    flags += (flags == "" ? "" : ", ") + it.first;
            RPCHelpMan{"setwalletflag",
                "\nChange the state of the given wallet flag for a wallet.\n",
                {
                    {"flag", RPCArg::Type::STR, RPCArg::Optional::NO, "The name of the flag to change. Current available flags: " + flags},
                    {"value", RPCArg::Type::BOOL, /* default */ "true", "The new state."},
                },
                RPCResult{
                    RPCResult::Type::OBJ, "", "",
                    {
                        {RPCResult::Type::STR, "flag_name", "The name of the flag that was modified"},
                        {RPCResult::Type::BOOL, "flag_state", "The new state of the flag"},
                        {RPCResult::Type::STR, "warnings", "Any warnings associated with the change"},
                    }
                },
                RPCExamples{
                    HelpExampleCli("setwalletflag", "avoid_reuse")
                  + HelpExampleRpc("setwalletflag", "\"avoid_reuse\"")
                },
            }.Check(request);

    std::string flag_str = request.params[0].get_str();
    bool value = request.params[1].isNull() || request.params[1].get_bool();

    if (!WALLET_FLAG_MAP.count(flag_str)) {
        throw JSONRPCError(RPC_INVALID_PARAMETER, strprintf("Unknown wallet flag: %s", flag_str));
    }

    auto flag = WALLET_FLAG_MAP.at(flag_str);

    if (!(flag & MUTABLE_WALLET_FLAGS)) {
        throw JSONRPCError(RPC_INVALID_PARAMETER, strprintf("Wallet flag is immutable: %s", flag_str));
    }

    UniValue res(UniValue::VOBJ);

    if (pwallet->IsWalletFlagSet(flag) == value) {
        throw JSONRPCError(RPC_INVALID_PARAMETER, strprintf("Wallet flag is already set to %s: %s", value ? "true" : "false", flag_str));
    }

    res.pushKV("flag_name", flag_str);
    res.pushKV("flag_state", value);

    if (value) {
        pwallet->SetWalletFlag(flag);
    } else {
        pwallet->UnsetWalletFlag(flag);
    }

    if (flag && value && WALLET_FLAG_CAVEATS.count(flag)) {
        res.pushKV("warnings", WALLET_FLAG_CAVEATS.at(flag));
    }

    return res;
}

static UniValue createwallet(const JSONRPCRequest& request)
{
    RPCHelpMan{
        "createwallet",
        "\nCreates and loads a new wallet.\n",
        {
            {"wallet_name", RPCArg::Type::STR, RPCArg::Optional::NO, "The name for the new wallet. If this is a path, the wallet will be created at the path location."},
            {"disable_private_keys", RPCArg::Type::BOOL, /* default */ "false", "Disable the possibility of private keys (only watchonlys are possible in this mode)."},
            {"blank", RPCArg::Type::BOOL, /* default */ "false", "Create a blank wallet. A blank wallet has no keys or HD seed. One can be set using sethdseed."},
            {"passphrase", RPCArg::Type::STR, RPCArg::Optional::OMITTED, "Encrypt the wallet with this passphrase."},
            {"avoid_reuse", RPCArg::Type::BOOL, /* default */ "false", "Keep track of coin reuse, and treat dirty and clean coins differently with privacy considerations in mind."},
        },
        RPCResult{
            RPCResult::Type::OBJ, "", "",
            {
                {RPCResult::Type::STR, "name", "The wallet name if created successfully. If the wallet was created using a full path, the wallet_name will be the full path."},
                {RPCResult::Type::STR, "warning", "Warning message if wallet was not loaded cleanly."},
            }
        },
        RPCExamples{
            HelpExampleCli("createwallet", "\"testwallet\"")
            + HelpExampleRpc("createwallet", "\"testwallet\"")
        },
    }.Check(request);

    uint64_t flags = 0;
    if (!request.params[1].isNull() && request.params[1].get_bool()) {
        flags |= WALLET_FLAG_DISABLE_PRIVATE_KEYS;
    }

    if (!request.params[2].isNull() && request.params[2].get_bool()) {
        flags |= WALLET_FLAG_BLANK_WALLET;
    }
    SecureString passphrase;
    passphrase.reserve(100);
    std::vector<std::string> warnings;
    if (!request.params[3].isNull()) {
        passphrase = request.params[3].get_str().c_str();
        if (passphrase.empty()) {
            // Empty string means unencrypted
            warnings.emplace_back("Empty string given as passphrase, wallet will not be encrypted.");
        }
    }

    if (!request.params[4].isNull() && request.params[4].get_bool()) {
        flags |= WALLET_FLAG_AVOID_REUSE;
    }

    std::string error;
    std::shared_ptr<CWallet> wallet;
    WalletCreationStatus status = CreateWallet(*g_rpc_chain, passphrase, flags, request.params[0].get_str(), error, warnings, wallet);
    switch (status) {
        case WalletCreationStatus::CREATION_FAILED:
            throw JSONRPCError(RPC_WALLET_ERROR, error);
        case WalletCreationStatus::ENCRYPTION_FAILED:
            throw JSONRPCError(RPC_WALLET_ENCRYPTION_FAILED, error);
        case WalletCreationStatus::SUCCESS:
            break;
        // no default case, so the compiler can warn about missing cases
    }

    UniValue obj(UniValue::VOBJ);
    obj.pushKV("name", wallet->GetName());
    obj.pushKV("warning", Join(warnings, "\n"));

    return obj;
}

static UniValue unloadwallet(const JSONRPCRequest& request)
{
            RPCHelpMan{"unloadwallet",
                "Unloads the wallet referenced by the request endpoint otherwise unloads the wallet specified in the argument.\n"
                "Specifying the wallet name on a wallet endpoint is invalid.",
                {
                    {"wallet_name", RPCArg::Type::STR, /* default */ "the wallet name from the RPC request", "The name of the wallet to unload."},
                },
                RPCResults{},
                RPCExamples{
                    HelpExampleCli("unloadwallet", "wallet_name")
            + HelpExampleRpc("unloadwallet", "wallet_name")
                },
            }.Check(request);

    std::string wallet_name;
    if (GetWalletNameFromJSONRPCRequest(request, wallet_name)) {
        if (!request.params[0].isNull()) {
            throw JSONRPCError(RPC_INVALID_PARAMETER, "Cannot unload the requested wallet");
        }
    } else {
        wallet_name = request.params[0].get_str();
    }

    std::shared_ptr<CWallet> wallet = GetWallet(wallet_name);
    if (!wallet) {
        throw JSONRPCError(RPC_WALLET_NOT_FOUND, "Requested wallet does not exist or is not loaded");
    }

    // Release the "main" shared pointer and prevent further notifications.
    // Note that any attempt to load the same wallet would fail until the wallet
    // is destroyed (see CheckUniqueFileid).
    if (!RemoveWallet(wallet)) {
        throw JSONRPCError(RPC_MISC_ERROR, "Requested wallet already unloaded");
    }

    if (fParticlMode) {
        RestartStakingThreads();
    }

    UnloadWallet(std::move(wallet));

    return NullUniValue;
}

static UniValue resendwallettransactions(const JSONRPCRequest& request)
{
    std::shared_ptr<CWallet> const wallet = GetWalletForJSONRPCRequest(request);
    CWallet* const pwallet = wallet.get();

    if (!EnsureWalletIsAvailable(pwallet, request.fHelp)) {
        return NullUniValue;
    }

            RPCHelpMan{"resendwallettransactions",
                "Immediately re-broadcast unconfirmed wallet transactions to all peers.\n"
                "Intended only for testing; the wallet code periodically re-broadcasts\n"
                "automatically.\n",
                {},
                RPCResult{
                    RPCResult::Type::ARR, "rebroadcast_transactions", "", {
                        {RPCResult::Type::STR_HEX, "txid", "id of rebroadcast transaction"},
                    }
                },
                 RPCExamples{""},
             }.Check(request);

    auto locked_chain = pwallet->chain().lock();
    LOCK(pwallet->cs_wallet);

    if (!pwallet->GetBroadcastTransactions()) {
        throw JSONRPCError(RPC_WALLET_ERROR, "Error: Wallet transaction broadcasting is disabled with -walletbroadcast");
    }

    std::vector<uint256> txids = pwallet->ResendWalletTransactionsBefore(GetTime());
    UniValue result(UniValue::VARR);
    if (IsParticlWallet(pwallet)) {
        CHDWallet *phdw = GetParticlWallet(pwallet);
        std::vector<uint256> txidsRec;
        txidsRec = phdw->ResendRecordTransactionsBefore(GetTime());

        for (auto &txid : txidsRec) {
            result.push_back(txid.ToString());
        }
    }

    for (const uint256& txid : txids)
    {
        result.push_back(txid.ToString());
    }
    return result;
}

static UniValue listunspent(const JSONRPCRequest& request)
{
    std::shared_ptr<CWallet> const wallet = GetWalletForJSONRPCRequest(request);
    const CWallet* const pwallet = wallet.get();

    if (!EnsureWalletIsAvailable(pwallet, request.fHelp)) {
        return NullUniValue;
    }

    RPCHelpMan{
                "listunspent",
                "\nReturns array of unspent transaction outputs\n"
                "with between minconf and maxconf (inclusive) confirmations.\n"
                "Optionally filter to only include txouts paid to specified addresses.\n",
                {
                    {"minconf", RPCArg::Type::NUM, /* default */ "1", "The minimum confirmations to filter"},
                    {"maxconf", RPCArg::Type::NUM, /* default */ "9999999", "The maximum confirmations to filter"},
<<<<<<< HEAD
                    {"addresses", RPCArg::Type::ARR, /* default */ "empty array", "A json array of particl addresses to filter",
=======
                    {"addresses", RPCArg::Type::ARR, /* default */ "empty array", "The bitcoin addresses to filter",
>>>>>>> 3f9e6a3c
                        {
                            {"address", RPCArg::Type::STR, RPCArg::Optional::OMITTED, "particl address"},
                        },
                    },
                    {"include_unsafe", RPCArg::Type::BOOL, /* default */ "true", "Include outputs that are not safe to spend\n"
            "                  See description of \"safe\" attribute below."},
                    {"query_options", RPCArg::Type::OBJ, RPCArg::Optional::OMITTED_NAMED_ARG, "JSON with query options",
                        {
                            {"minimumAmount", RPCArg::Type::AMOUNT, /* default */ "0", "Minimum value of each UTXO in " + CURRENCY_UNIT + ""},
                            {"maximumAmount", RPCArg::Type::AMOUNT, /* default */ "unlimited", "Maximum value of each UTXO in " + CURRENCY_UNIT + ""},
                            {"maximumCount", RPCArg::Type::NUM, /* default */ "unlimited", "Maximum number of UTXOs"},
                            {"minimumSumAmount", RPCArg::Type::AMOUNT, /* default */ "unlimited", "Minimum sum value of all UTXOs in " + CURRENCY_UNIT + ""},
                            {"cc_format", RPCArg::Type::BOOL, /* default */ "false", "Format output for coincontrol"},
                            {"include_immature", RPCArg::Type::BOOL, /* default */ "false", "Include immature staked outputs"},
                        },
                        "query_options"},
                },
                RPCResult{
                    RPCResult::Type::ARR, "", "",
                    {
                        {RPCResult::Type::OBJ, "", "",
                        {
                            {RPCResult::Type::STR_HEX, "txid", "the transaction id"},
                            {RPCResult::Type::NUM, "vout", "the vout value"},
                            {RPCResult::Type::STR, "address", "the particl address"},
                            {RPCResult::Type::STR, "coldstaking_address", "the particl address this output must stake on"},
                            {RPCResult::Type::STR, "label", "The associated label, or \"\" for the default label"},
                            {RPCResult::Type::STR, "scriptPubKey", "the script key"},
                            {RPCResult::Type::STR_AMOUNT, "amount", "the transaction output amount in " + CURRENCY_UNIT},
                            {RPCResult::Type::NUM, "confirmations", "The number of confirmations"},
                            {RPCResult::Type::STR_HEX, "redeemScript", "The redeemScript if scriptPubKey is P2SH"},
                            {RPCResult::Type::STR, "witnessScript", "witnessScript if the scriptPubKey is P2WSH or P2SH-P2WSH"},
                            {RPCResult::Type::BOOL, "spendable", "Whether we have the private keys to spend this output"},
                            {RPCResult::Type::BOOL, "solvable", "Whether we know how to spend this output, ignoring the lack of keys"},
                            {RPCResult::Type::BOOL, "stakeable", "Whether we have the private keys to stake this output"},
                            {RPCResult::Type::BOOL, "reused", "(only present if avoid_reuse is set) Whether this output is reused/dirty (sent to an address that was previously spent from)"},
                            {RPCResult::Type::STR, "desc", "(only when solvable) A descriptor for spending this output"},
                            {RPCResult::Type::BOOL, "safe", "Whether this output is considered safe to spend. Unconfirmed transactions"
            "                              from outside keys and unconfirmed replacement transactions are considered unsafe\n"
                                "and are not eligible for spending by fundrawtransaction and sendtoaddress."},
                        }},
                    }
                },
                RPCExamples{
                    HelpExampleCli("listunspent", "")
<<<<<<< HEAD
            + HelpExampleCli("listunspent", "6 9999999 \"[\\\"PfqK97PXYfqRFtdYcZw82x3dzPrZbEAcYa\\\",\\\"Pka9M2Bva8WetQhQ4ngC255HAbMJf5P5Dc\\\"]\"")
            + HelpExampleRpc("listunspent", "6, 9999999 \"[\\\"PfqK97PXYfqRFtdYcZw82x3dzPrZbEAcYa\\\",\\\"Pka9M2Bva8WetQhQ4ngC255HAbMJf5P5Dc\\\"]\"")
=======
            + HelpExampleCli("listunspent", "6 9999999 \"[\\\"" + EXAMPLE_ADDRESS[0] + "\\\",\\\"" + EXAMPLE_ADDRESS[1] + "\\\"]\"")
            + HelpExampleRpc("listunspent", "6, 9999999 \"[\\\"" + EXAMPLE_ADDRESS[0] + "\\\",\\\"" + EXAMPLE_ADDRESS[1] + "\\\"]\"")
>>>>>>> 3f9e6a3c
            + HelpExampleCli("listunspent", "6 9999999 '[]' true '{ \"minimumAmount\": 0.005 }'")
            + HelpExampleRpc("listunspent", "6, 9999999, [] , true, { \"minimumAmount\": 0.005 } ")
            + HelpExampleCli("listunspent", "1 9999999 '[]' false '{\"include_immature\":true}'")
            + HelpExampleRpc("listunspent", "1, 9999999, [] , false, {\"include_immature\":true} ")
                },
            }.Check(request);

    int nMinDepth = 1;
    if (!request.params[0].isNull()) {
        RPCTypeCheckArgument(request.params[0], UniValue::VNUM);
        nMinDepth = request.params[0].get_int();
    }

    int nMaxDepth = 9999999;
    if (!request.params[1].isNull()) {
        RPCTypeCheckArgument(request.params[1], UniValue::VNUM);
        nMaxDepth = request.params[1].get_int();
    }

    std::set<CTxDestination> destinations;
    if (!request.params[2].isNull()) {
        RPCTypeCheckArgument(request.params[2], UniValue::VARR);
        UniValue inputs = request.params[2].get_array();
        for (unsigned int idx = 0; idx < inputs.size(); idx++) {
            const UniValue& input = inputs[idx];
            CTxDestination dest = DecodeDestination(input.get_str());
            if (!IsValidDestination(dest)) {
                throw JSONRPCError(RPC_INVALID_ADDRESS_OR_KEY, std::string("Invalid Particl address: ") + input.get_str());
            }
            if (!destinations.insert(dest).second) {
                throw JSONRPCError(RPC_INVALID_PARAMETER, std::string("Invalid parameter, duplicated address: ") + input.get_str());
            }
        }
    }

    bool include_unsafe = true;
    if (!request.params[3].isNull()) {
        RPCTypeCheckArgument(request.params[3], UniValue::VBOOL);
        include_unsafe = request.params[3].get_bool();
    }

    bool fCCFormat = false;
    bool fIncludeImmature = false;
    CAmount nMinimumAmount = 0;
    CAmount nMaximumAmount = MAX_MONEY;
    CAmount nMinimumSumAmount = MAX_MONEY;
    uint64_t nMaximumCount = 0;

    if (!request.params[4].isNull()) {
        const UniValue& options = request.params[4].get_obj();

        RPCTypeCheckObj(options,
            {
                {"maximumCount",            UniValueType(UniValue::VNUM)},
                {"cc_format",               UniValueType(UniValue::VBOOL)},
                {"include_immature",        UniValueType(UniValue::VBOOL)},
            }, true, false);

        if (options.exists("minimumAmount"))
            nMinimumAmount = AmountFromValue(options["minimumAmount"]);

        if (options.exists("maximumAmount"))
            nMaximumAmount = AmountFromValue(options["maximumAmount"]);

        if (options.exists("minimumSumAmount"))
            nMinimumSumAmount = AmountFromValue(options["minimumSumAmount"]);

        if (options.exists("maximumCount"))
            nMaximumCount = options["maximumCount"].get_int64();

        if (options.exists("cc_format"))
            fCCFormat = options["cc_format"].get_bool();

        if (options.exists("include_immature"))
            fIncludeImmature = options["include_immature"].get_bool();
    }

    // Make sure the results are valid at least up to the most recent block
    // the user could have gotten from another RPC command prior to now
    pwallet->BlockUntilSyncedToCurrentChain();

    UniValue results(UniValue::VARR);
    std::vector<COutput> vecOutputs;
    {
        CCoinControl cctl;
        cctl.m_avoid_address_reuse = false;
        cctl.m_min_depth = nMinDepth;
        cctl.m_max_depth = nMaxDepth;
        cctl.m_include_immature = fIncludeImmature;
        auto locked_chain = pwallet->chain().lock();
        LOCK(pwallet->cs_wallet);
        pwallet->AvailableCoins(*locked_chain, vecOutputs, !include_unsafe, &cctl, nMinimumAmount, nMaximumAmount, nMinimumSumAmount, nMaximumCount);
    }

    LOCK(pwallet->cs_wallet);

    const bool avoid_reuse = pwallet->IsWalletFlagSet(WALLET_FLAG_AVOID_REUSE);

    for (const COutput& out : vecOutputs) {

        CAmount nValue;
        CTxDestination address;
        const CScript *scriptPubKey;
        if (pwallet->IsParticlWallet()) {
            scriptPubKey = out.tx->tx->vpout[out.i]->GetPScriptPubKey();
            nValue = out.tx->tx->vpout[out.i]->GetValue();
        } else {
            scriptPubKey = &out.tx->tx->vout[out.i].scriptPubKey;
            nValue = out.tx->tx->vout[out.i].nValue;
        }

        bool fValidAddress = ExtractDestination(*scriptPubKey, address);
        bool reused = avoid_reuse && pwallet->IsSpentKey(out.tx->GetHash(), out.i);
        if (destinations.size() && (!fValidAddress || !destinations.count(address)))
            continue;

        UniValue entry(UniValue::VOBJ);
        entry.pushKV("txid", out.tx->GetHash().GetHex());
        entry.pushKV("vout", out.i);

        if (fValidAddress) {
            entry.pushKV("address", EncodeDestination(address));

            auto i = pwallet->mapAddressBook.find(address);
            if (i != pwallet->mapAddressBook.end()) {
                entry.pushKV("label", i->second.name);
            }

            std::unique_ptr<SigningProvider> provider = pwallet->GetSolvingProvider(*scriptPubKey);
            if (provider) {
                if (scriptPubKey->IsPayToScriptHash()) {
                    const CScriptID& hash = CScriptID(boost::get<ScriptHash>(address));
                    CScript redeemScript;
                    if (provider->GetCScript(hash, redeemScript)) {
                        entry.pushKV("redeemScript", HexStr(redeemScript.begin(), redeemScript.end()));
                        // Now check if the redeemScript is actually a P2WSH script
                        CTxDestination witness_destination;
                        if (redeemScript.IsPayToWitnessScriptHash()) {
                            bool extracted = ExtractDestination(redeemScript, witness_destination);
                            CHECK_NONFATAL(extracted);
                            // Also return the witness script
                            const WitnessV0ScriptHash& whash = boost::get<WitnessV0ScriptHash>(witness_destination);
                            CScriptID id;
                            CRIPEMD160().Write(whash.begin(), whash.size()).Finalize(id.begin());
                            CScript witnessScript;
                            if (provider->GetCScript(id, witnessScript)) {
                                entry.pushKV("witnessScript", HexStr(witnessScript.begin(), witnessScript.end()));
                            }
                        }
                    }
                } else if (scriptPubKey->IsPayToWitnessScriptHash()) {
                    const WitnessV0ScriptHash& whash = boost::get<WitnessV0ScriptHash>(address);
                    CScriptID id;
                    CRIPEMD160().Write(whash.begin(), whash.size()).Finalize(id.begin());
                    CScript witnessScript;
                    if (provider->GetCScript(id, witnessScript)) {
                        entry.pushKV("witnessScript", HexStr(witnessScript.begin(), witnessScript.end()));
                    }
                } else if (scriptPubKey->IsPayToScriptHash256()) {
                    const CScriptID256& hash = boost::get<CScriptID256>(address);
                    CScriptID scriptID;
                    scriptID.Set(hash);
                    CScript redeemScript;
                    if (provider->GetCScript(scriptID, redeemScript)) {
                        entry.pushKV("redeemScript", HexStr(redeemScript.begin(), redeemScript.end()));
                    }
                }
            }
        }

        if (HasIsCoinstakeOp(*scriptPubKey)) {
            CScript scriptStake;
            if (GetCoinstakeScriptPath(*scriptPubKey, scriptStake)) {
                if (ExtractDestination(scriptStake, address)) {
                    entry.pushKV("coldstaking_address", EncodeDestination(address));
                }
            }
        }

        entry.pushKV("scriptPubKey", HexStr(scriptPubKey->begin(), scriptPubKey->end()));

        if (fCCFormat) {
            entry.pushKV("time", out.tx->GetTxTime());
            entry.pushKV("amount", nValue);
        } else {
            entry.pushKV("amount", ValueFromAmount(nValue));
        }

        entry.pushKV("confirmations", out.nDepth);
        entry.pushKV("spendable", out.fSpendable);
        entry.pushKV("solvable", out.fSolvable);
        if (out.fSolvable) {
            std::unique_ptr<SigningProvider> provider = pwallet->GetSolvingProvider(*scriptPubKey);
            if (provider) {
                auto descriptor = InferDescriptor(*scriptPubKey, *provider);
                entry.pushKV("desc", descriptor->ToString());
            }
        }
        if (avoid_reuse) entry.pushKV("reused", reused);
        entry.pushKV("safe", out.fSafe);

        if (IsParticlWallet(pwallet)) {
            const CHDWallet *phdw = GetParticlWallet(pwallet);
            CKeyID stakingKeyID;
            bool fStakeable = ExtractStakingKeyID(*scriptPubKey, stakingKeyID);
            if (fStakeable) {
                isminetype mine = phdw->IsMine(stakingKeyID);
                if (!(mine & ISMINE_SPENDABLE)
                    || (mine & ISMINE_HARDWARE_DEVICE)) {
                    fStakeable = false;
                }
            }
            entry.pushKV("stakeable", fStakeable);
        }

        if (fIncludeImmature)
            entry.pushKV("mature", out.fMature);

        if (out.fNeedHardwareKey)
            entry.pushKV("ondevice", out.fNeedHardwareKey);

        results.push_back(entry);
    }

    return results;
}

void FundTransaction(CWallet* const pwallet, CMutableTransaction& tx, CAmount& fee_out, int& change_position, UniValue options)
{
    // Make sure the results are valid at least up to the most recent block
    // the user could have gotten from another RPC command prior to now
    pwallet->BlockUntilSyncedToCurrentChain();

    CCoinControl coinControl;
    change_position = -1;
    bool lockUnspents = false;
    UniValue subtractFeeFromOutputs;
    std::set<int> setSubtractFeeFromOutputs;

    if (!options.isNull()) {
      if (options.type() == UniValue::VBOOL) {
        // backward compatibility bool only fallback
        coinControl.fAllowWatchOnly = options.get_bool();
      }
      else {
        RPCTypeCheckArgument(options, UniValue::VOBJ);
        RPCTypeCheckObj(options,
            {
                {"changeAddress", UniValueType(UniValue::VSTR)},
                {"changePosition", UniValueType(UniValue::VNUM)},
                {"change_type", UniValueType(UniValue::VSTR)},
                {"includeWatching", UniValueType(UniValue::VBOOL)},
                {"lockUnspents", UniValueType(UniValue::VBOOL)},
                {"feeRate", UniValueType()}, // will be checked below
                {"subtractFeeFromOutputs", UniValueType(UniValue::VARR)},
                {"replaceable", UniValueType(UniValue::VBOOL)},
                {"conf_target", UniValueType(UniValue::VNUM)},
                {"estimate_mode", UniValueType(UniValue::VSTR)},
            },
            true, true);

        if (options.exists("changeAddress")) {
            CTxDestination dest = DecodeDestination(options["changeAddress"].get_str());

            if (!IsValidDestination(dest)) {
                throw JSONRPCError(RPC_INVALID_ADDRESS_OR_KEY, "changeAddress must be a valid particl address");
            }

            coinControl.destChange = dest;
        }

        if (options.exists("changePosition"))
            change_position = options["changePosition"].get_int();

        if (options.exists("change_type")) {
            if (options.exists("changeAddress")) {
                throw JSONRPCError(RPC_INVALID_PARAMETER, "Cannot specify both changeAddress and address_type options");
            }
            coinControl.m_change_type = pwallet->m_default_change_type;
            if (!ParseOutputType(options["change_type"].get_str(), *coinControl.m_change_type)) {
                throw JSONRPCError(RPC_INVALID_ADDRESS_OR_KEY, strprintf("Unknown change type '%s'", options["change_type"].get_str()));
            }
        }

        coinControl.fAllowWatchOnly = ParseIncludeWatchonly(options["includeWatching"], *pwallet);

        if (options.exists("lockUnspents"))
            lockUnspents = options["lockUnspents"].get_bool();

        if (options.exists("feeRate"))
        {
            coinControl.m_feerate = CFeeRate(AmountFromValue(options["feeRate"]));
            coinControl.fOverrideFeeRate = true;
        }

        if (options.exists("subtractFeeFromOutputs"))
            subtractFeeFromOutputs = options["subtractFeeFromOutputs"].get_array();

        if (options.exists("replaceable")) {
            coinControl.m_signal_bip125_rbf = options["replaceable"].get_bool();
        }
        if (options.exists("conf_target")) {
            if (options.exists("feeRate")) {
                throw JSONRPCError(RPC_INVALID_PARAMETER, "Cannot specify both conf_target and feeRate");
            }
            coinControl.m_confirm_target = ParseConfirmTarget(options["conf_target"], pwallet->chain().estimateMaxBlocks());
        }
        if (options.exists("estimate_mode")) {
            if (options.exists("feeRate")) {
                throw JSONRPCError(RPC_INVALID_PARAMETER, "Cannot specify both estimate_mode and feeRate");
            }
            if (!FeeModeFromString(options["estimate_mode"].get_str(), coinControl.m_fee_mode)) {
                throw JSONRPCError(RPC_INVALID_PARAMETER, "Invalid estimate_mode parameter");
            }
        }
      }
    } else {
        // if options is null and not a bool
        coinControl.fAllowWatchOnly = ParseIncludeWatchonly(NullUniValue, *pwallet);
    }

    size_t nOutputs = IsParticlWallet(pwallet) ? tx.vpout.size() : tx.vout.size();
    if (nOutputs == 0)
        throw JSONRPCError(RPC_INVALID_PARAMETER, "TX must have at least one output");

    if (change_position != -1 && (change_position < 0 || (unsigned int)change_position > nOutputs))
        throw JSONRPCError(RPC_INVALID_PARAMETER, "changePosition out of bounds");

    for (unsigned int idx = 0; idx < subtractFeeFromOutputs.size(); idx++) {
        int pos = subtractFeeFromOutputs[idx].get_int();
        if (setSubtractFeeFromOutputs.count(pos))
            throw JSONRPCError(RPC_INVALID_PARAMETER, strprintf("Invalid parameter, duplicated position: %d", pos));
        if (pos < 0)
            throw JSONRPCError(RPC_INVALID_PARAMETER, strprintf("Invalid parameter, negative position: %d", pos));
        if (pos >= int(nOutputs))
            throw JSONRPCError(RPC_INVALID_PARAMETER, strprintf("Invalid parameter, position too large: %d", pos));
        setSubtractFeeFromOutputs.insert(pos);
    }

    std::string strFailReason;

    if (!pwallet->FundTransaction(tx, fee_out, change_position, strFailReason, lockUnspents, setSubtractFeeFromOutputs, coinControl)) {
        throw JSONRPCError(RPC_WALLET_ERROR, strFailReason);
    }
}

static UniValue fundrawtransaction(const JSONRPCRequest& request)
{
    std::shared_ptr<CWallet> const wallet = GetWalletForJSONRPCRequest(request);
    CWallet* const pwallet = wallet.get();

    if (!EnsureWalletIsAvailable(pwallet, request.fHelp)) {
        return NullUniValue;
    }

    RPCHelpMan{"fundrawtransaction",
                "\nAdd inputs to a transaction until it has enough in value to meet its out value.\n"
                "This will not modify existing inputs, and will add at most one change output to the outputs.\n"
                "No existing outputs will be modified unless \"subtractFeeFromOutputs\" is specified.\n"
                "Note that inputs which were signed may need to be resigned after completion since in/outputs have been added.\n"
                "The inputs added will not be signed, use signrawtransactionwithkey\n"
                " or signrawtransactionwithwallet for that.\n"
                "Note that all existing inputs must have their previous output transaction be in the wallet.\n"
                "Note that all inputs selected must be of standard form and P2SH scripts must be\n"
                "in the wallet using importaddress or addmultisigaddress (to calculate fees).\n"
                "You can see whether this is the case by checking the \"solvable\" field in the listunspent output.\n"
                "Only pay-to-pubkey, multisig, and P2SH versions thereof are currently supported for watch-only\n",
                {
                    {"hexstring", RPCArg::Type::STR_HEX, RPCArg::Optional::NO, "The hex string of the raw transaction"},
                    {"options", RPCArg::Type::OBJ, RPCArg::Optional::OMITTED_NAMED_ARG, "for backward compatibility: passing in a true instead of an object will result in {\"includeWatching\":true}",
                        {
                            {"changeAddress", RPCArg::Type::STR, /* default */ "pool address", "The particl address to receive the change"},
                            {"changePosition", RPCArg::Type::NUM, /* default */ "random", "The index of the change output"},
                            {"change_type", RPCArg::Type::STR, /* default */ "set by -changetype", "The output type to use. Only valid if changeAddress is not specified. Options are \"legacy\", \"p2sh-segwit\", and \"bech32\"."},
                            {"includeWatching", RPCArg::Type::BOOL, /* default */ "true for watch-only wallets, otherwise false", "Also select inputs which are watch only.\n"
                                                          "Only solvable inputs can be used. Watch-only destinations are solvable if the public key and/or output script was imported,\n"
                                                          "e.g. with 'importpubkey' or 'importmulti' with the 'pubkeys' or 'desc' field."},
                            {"lockUnspents", RPCArg::Type::BOOL, /* default */ "false", "Lock selected unspent outputs"},
                            {"feeRate", RPCArg::Type::AMOUNT, /* default */ "not set: makes wallet determine the fee", "Set a specific fee rate in " + CURRENCY_UNIT + "/kB"},
                            {"subtractFeeFromOutputs", RPCArg::Type::ARR, /* default */ "empty array", "The integers.\n"
                            "                              The fee will be equally deducted from the amount of each specified output.\n"
                            "                              Those recipients will receive less particl than you enter in their corresponding amount field.\n"
                            "                              If no outputs are specified here, the sender pays the fee.",
                                {
                                    {"vout_index", RPCArg::Type::NUM, RPCArg::Optional::OMITTED, "The zero-based output index, before a change output is added."},
                                },
                            },
                            {"replaceable", RPCArg::Type::BOOL, /* default */ "wallet default", "Marks this transaction as BIP125 replaceable.\n"
                            "                              Allows this transaction to be replaced by a transaction with higher fees"},
                            {"conf_target", RPCArg::Type::NUM, /* default */ "wallet default", "Confirmation target (in blocks)"},
                            {"estimate_mode", RPCArg::Type::STR, /* default */ "UNSET", "The fee estimate mode, must be one of:\n"
                            "         \"UNSET\"\n"
                            "         \"ECONOMICAL\"\n"
                            "         \"CONSERVATIVE\""},
                        },
                        "options"},
                    {"iswitness", RPCArg::Type::BOOL, /* default */ "depends on heuristic tests", "Whether the transaction hex is a serialized witness transaction.\n"
                        "If iswitness is not present, heuristic tests will be used in decoding.\n"
                        "If true, only witness deserialization will be tried.\n"
                        "If false, only non-witness deserialization will be tried.\n"
                        "This boolean should reflect whether the transaction has inputs\n"
                        "(e.g. fully valid, or on-chain transactions), if known by the caller."
                    },
                },
                RPCResult{
                    RPCResult::Type::OBJ, "", "",
                    {
                        {RPCResult::Type::STR_HEX, "hex", "The resulting raw transaction (hex-encoded string)"},
                        {RPCResult::Type::STR_AMOUNT, "fee", "Fee in " + CURRENCY_UNIT + " the resulting transaction pays"},
                        {RPCResult::Type::NUM, "changepos", "The position of the added change output, or -1"},
                    }
                                },
                                RPCExamples{
                            "\nCreate a transaction with no inputs\n"
                            + HelpExampleCli("createrawtransaction", "\"[]\" \"{\\\"myaddress\\\":0.01}\"") +
                            "\nAdd sufficient unsigned inputs to meet the output value\n"
                            + HelpExampleCli("fundrawtransaction", "\"rawtransactionhex\"") +
                            "\nSign the transaction\n"
                            + HelpExampleCli("signrawtransactionwithwallet", "\"fundedtransactionhex\"") +
                            "\nSend the transaction\n"
                            + HelpExampleCli("sendrawtransaction", "\"signedtransactionhex\"")
                                },
    }.Check(request);

    RPCTypeCheck(request.params, {UniValue::VSTR, UniValueType(), UniValue::VBOOL});

    // parse hex string from parameter
    CMutableTransaction tx;
    bool try_witness = request.params[2].isNull() ? true : request.params[2].get_bool();
    bool try_no_witness = request.params[2].isNull() ? true : !request.params[2].get_bool();
    if (!DecodeHexTx(tx, request.params[0].get_str(), try_no_witness, try_witness)) {
        throw JSONRPCError(RPC_DESERIALIZATION_ERROR, "TX decode failed");
    }

    CAmount fee;
    int change_position;
    FundTransaction(pwallet, tx, fee, change_position, request.params[1]);

    UniValue result(UniValue::VOBJ);
    result.pushKV("hex", EncodeHexTx(CTransaction(tx)));
    result.pushKV("fee", ValueFromAmount(fee));
    result.pushKV("changepos", change_position);

    return result;
}

UniValue signrawtransactionwithwallet(const JSONRPCRequest& request)
{
    std::shared_ptr<CWallet> const wallet = GetWalletForJSONRPCRequest(request);
    const CWallet* const pwallet = wallet.get();

    if (!EnsureWalletIsAvailable(pwallet, request.fHelp)) {
        return NullUniValue;
    }

            RPCHelpMan{"signrawtransactionwithwallet",
                "\nSign inputs for raw transaction (serialized, hex-encoded).\n"
                "The second optional argument (may be null) is an array of previous transaction outputs that\n"
                "this transaction depends on but may not yet be in the block chain." +
                    HelpRequiringPassphrase(pwallet) + "\n",
                {
                    {"hexstring", RPCArg::Type::STR, RPCArg::Optional::NO, "The transaction hex string"},
                    {"prevtxs", RPCArg::Type::ARR, RPCArg::Optional::OMITTED_NAMED_ARG, "The previous dependent transaction outputs",
                        {
                            {"", RPCArg::Type::OBJ, RPCArg::Optional::OMITTED, "",
                                {
                                    {"txid", RPCArg::Type::STR_HEX, RPCArg::Optional::NO, "The transaction id"},
                                    {"vout", RPCArg::Type::NUM, RPCArg::Optional::NO, "The output number"},
                                    {"scriptPubKey", RPCArg::Type::STR_HEX, RPCArg::Optional::NO, "script key"},
                                    {"redeemScript", RPCArg::Type::STR_HEX, RPCArg::Optional::OMITTED, "(required for P2SH) redeem script"},
                                    {"witnessScript", RPCArg::Type::STR_HEX, RPCArg::Optional::OMITTED, "(required for P2WSH or P2SH-P2WSH) witness script"},
                                    {"amount", RPCArg::Type::AMOUNT, RPCArg::Optional::OMITTED, "(required for Segwit inputs) the amount spent"},
                                },
                            },
                        },
                    },
                    {"sighashtype", RPCArg::Type::STR, /* default */ "ALL", "The signature hash type. Must be one of\n"
            "       \"ALL\"\n"
            "       \"NONE\"\n"
            "       \"SINGLE\"\n"
            "       \"ALL|ANYONECANPAY\"\n"
            "       \"NONE|ANYONECANPAY\"\n"
            "       \"SINGLE|ANYONECANPAY\""},
                },
                RPCResult{
                    RPCResult::Type::OBJ, "", "",
                    {
                        {RPCResult::Type::STR_HEX, "hex", "The hex-encoded raw transaction with signature(s)"},
                        {RPCResult::Type::BOOL, "complete", "If the transaction has a complete set of signatures"},
                        {RPCResult::Type::ARR, "errors", "Script verification errors (if there are any)",
                        {
                            {RPCResult::Type::OBJ, "", "",
                            {
                                {RPCResult::Type::STR_HEX, "txid", "The hash of the referenced, previous transaction"},
                                {RPCResult::Type::NUM, "vout", "The index of the output to spent and used as input"},
                                {RPCResult::Type::STR_HEX, "scriptSig", "The hex-encoded signature script"},
                                {RPCResult::Type::NUM, "sequence", "Script sequence number"},
                                {RPCResult::Type::STR, "error", "Verification or signing error related to the input"},
                            }},
                        }},
                    }
                },
                RPCExamples{
                    HelpExampleCli("signrawtransactionwithwallet", "\"myhex\"")
            + HelpExampleRpc("signrawtransactionwithwallet", "\"myhex\"")
                },
            }.Check(request);

    RPCTypeCheck(request.params, {UniValue::VSTR, UniValue::VARR, UniValue::VSTR}, true);

    CMutableTransaction mtx;
    if (!DecodeHexTx(mtx, request.params[0].get_str(), true)) {
        throw JSONRPCError(RPC_DESERIALIZATION_ERROR, "TX decode failed");
    }

    // Sign the transaction
    auto locked_chain = pwallet->chain().lock();
    LOCK(pwallet->cs_wallet);
    EnsureWalletIsUnlocked(pwallet);

    // Fetch previous transactions (inputs):
    std::map<COutPoint, Coin> coins;
    for (const CTxIn& txin : mtx.vin) {
        coins[txin.prevout]; // Create empty map entry keyed by prevout.
    }
    pwallet->chain().findCoins(coins);

    // Parse the prevtxs array
    ParsePrevouts(request.params[1], nullptr, coins, mtx.IsCoinStake());

    int nHashType = ParseSighashString(request.params[2]);

    // Script verification errors
    std::map<int, std::string> input_errors;

    bool complete = pwallet->SignTransaction(mtx, coins, nHashType, input_errors);
    UniValue result(UniValue::VOBJ);
    SignTransactionResultToJSON(mtx, complete, coins, input_errors, result);
    return result;
}

static UniValue bumpfee(const JSONRPCRequest& request)
{
    std::shared_ptr<CWallet> const wallet = GetWalletForJSONRPCRequest(request);
    CWallet* const pwallet = wallet.get();

    if (!EnsureWalletIsAvailable(pwallet, request.fHelp))
        return NullUniValue;

            RPCHelpMan{"bumpfee",
                "\nBumps the fee of an opt-in-RBF transaction T, replacing it with a new transaction B.\n"
                "An opt-in RBF transaction with the given txid must be in the wallet.\n"
                "The command will pay the additional fee by reducing change outputs or adding inputs when necessary. It may add a new change output if one does not already exist.\n"
                "If `totalFee` (DEPRECATED) is given, adding inputs is not supported, so there must be a single change output that is big enough or it will fail.\n"
                "All inputs in the original transaction will be included in the replacement transaction.\n"
                "The command will fail if the wallet or mempool contains a transaction that spends one of T's outputs.\n"
                "By default, the new fee will be calculated automatically using estimatesmartfee.\n"
                "The user can specify a confirmation target for estimatesmartfee.\n"
                "Alternatively, the user can specify totalFee (DEPRECATED), or fee_rate (" + CURRENCY_UNIT + " per kB) for the new transaction .\n"
                "At a minimum, the new fee rate must be high enough to pay an additional new relay fee (incrementalfee\n"
                "returned by getnetworkinfo) to enter the node's mempool.\n",
                {
                    {"txid", RPCArg::Type::STR_HEX, RPCArg::Optional::NO, "The txid to be bumped"},
                    {"options", RPCArg::Type::OBJ, RPCArg::Optional::OMITTED_NAMED_ARG, "",
                        {
                            {"confTarget", RPCArg::Type::NUM, /* default */ "wallet default", "Confirmation target (in blocks)"},
                            {"totalFee", RPCArg::Type::NUM, /* default */ "fallback to 'confTarget'", "Total fee (NOT feerate) to pay, in satoshis. (DEPRECATED)\n"
            "                         In rare cases, the actual fee paid might be slightly higher than the specified\n"
            "                         totalFee if the tx change output has to be removed because it is too close to\n"
            "                         the dust threshold."},
                            {"fee_rate", RPCArg::Type::NUM, /* default */ "fallback to 'confTarget'", "FeeRate (NOT total fee) to pay, in " + CURRENCY_UNIT + " per kB\n"
            "                         Specify a fee rate instead of relying on the built-in fee estimator.\n"
            "                         Must be at least 0.0001 BTC per kB higher than the current transaction fee rate.\n"},
                            {"replaceable", RPCArg::Type::BOOL, /* default */ "true", "Whether the new transaction should still be\n"
            "                         marked bip-125 replaceable. If true, the sequence numbers in the transaction will\n"
            "                         be left unchanged from the original. If false, any input sequence numbers in the\n"
            "                         original transaction that were less than 0xfffffffe will be increased to 0xfffffffe\n"
            "                         so the new transaction will not be explicitly bip-125 replaceable (though it may\n"
            "                         still be replaceable in practice, for example if it has unconfirmed ancestors which\n"
            "                         are replaceable)."},
                            {"estimate_mode", RPCArg::Type::STR, /* default */ "UNSET", "The fee estimate mode, must be one of:\n"
            "         \"UNSET\"\n"
            "         \"ECONOMICAL\"\n"
            "         \"CONSERVATIVE\""},
                        },
                        "options"},
                },
                RPCResult{
                    RPCResult::Type::OBJ, "", "", {
                        {RPCResult::Type::STR, "psbt", "The base64-encoded unsigned PSBT of the new transaction. Only returned when wallet private keys are disabled."},
                        {RPCResult::Type::STR_HEX, "txid", "The id of the new transaction. Only returned when wallet private keys are enabled."},
                        {RPCResult::Type::STR_AMOUNT, "origfee", "The fee of the replaced transaction."},
                        {RPCResult::Type::STR_AMOUNT, "fee", "The fee of the new transaction."},
                        {RPCResult::Type::ARR, "errors", "Errors encountered during processing (may be empty).",
                        {
                            {RPCResult::Type::STR, "", ""},
                        }},
                    }
                },
                RPCExamples{
            "\nBump the fee, get the new transaction\'s txid\n" +
                    HelpExampleCli("bumpfee", "<txid>")
                },
            }.Check(request);

    RPCTypeCheck(request.params, {UniValue::VSTR, UniValue::VOBJ});
    uint256 hash(ParseHashV(request.params[0], "txid"));

    CCoinControl coin_control;
    coin_control.fAllowWatchOnly = pwallet->IsWalletFlagSet(WALLET_FLAG_DISABLE_PRIVATE_KEYS);
    // optional parameters
    CAmount totalFee = 0;
    coin_control.m_signal_bip125_rbf = true;

    if (!request.params[1].isNull()) {
        UniValue options = request.params[1];
        RPCTypeCheckObj(options,
            {
                {"confTarget", UniValueType(UniValue::VNUM)},
                {"totalFee", UniValueType(UniValue::VNUM)},
                {"fee_rate", UniValueType(UniValue::VNUM)},
                {"replaceable", UniValueType(UniValue::VBOOL)},
                {"estimate_mode", UniValueType(UniValue::VSTR)},
            },
            true, true);
        if (options.exists("confTarget") && (options.exists("totalFee") || options.exists("fee_rate"))) {
            throw JSONRPCError(RPC_INVALID_PARAMETER, "confTarget can't be set with totalFee or fee_rate. Please provide either a confirmation target in blocks for automatic fee estimation, or an explicit fee rate.");
        } else if (options.exists("fee_rate") && options.exists("totalFee")) {
            throw JSONRPCError(RPC_INVALID_PARAMETER, "fee_rate can't be set along with totalFee.");
        } else if (options.exists("confTarget")) { // TODO: alias this to conf_target
            coin_control.m_confirm_target = ParseConfirmTarget(options["confTarget"], pwallet->chain().estimateMaxBlocks());
        } else if (options.exists("totalFee")) {
            if (!pwallet->chain().rpcEnableDeprecated("totalFee")) {
                throw JSONRPCError(RPC_INVALID_PARAMETER, "totalFee argument has been deprecated and will be removed in 0.20. Please use -deprecatedrpc=totalFee to continue using this argument until removal.");
            }
            totalFee = options["totalFee"].get_int64();
            if (totalFee <= 0) {
                throw JSONRPCError(RPC_INVALID_PARAMETER, strprintf("Invalid totalFee %s (must be greater than 0)", FormatMoney(totalFee)));
            }
        } else if (options.exists("fee_rate")) {
            CFeeRate fee_rate(AmountFromValue(options["fee_rate"]));
            if (fee_rate <= CFeeRate(0)) {
                throw JSONRPCError(RPC_INVALID_PARAMETER, strprintf("Invalid fee_rate %s (must be greater than 0)", fee_rate.ToString()));
            }
            coin_control.m_feerate = fee_rate;
        }

        if (options.exists("replaceable")) {
            coin_control.m_signal_bip125_rbf = options["replaceable"].get_bool();
        }
        if (options.exists("estimate_mode")) {
            if (!FeeModeFromString(options["estimate_mode"].get_str(), coin_control.m_fee_mode)) {
                throw JSONRPCError(RPC_INVALID_PARAMETER, "Invalid estimate_mode parameter");
            }
        }
    }

    // Make sure the results are valid at least up to the most recent block
    // the user could have gotten from another RPC command prior to now
    pwallet->BlockUntilSyncedToCurrentChain();

    auto locked_chain = pwallet->chain().lock();
    LOCK(pwallet->cs_wallet);
    EnsureWalletIsUnlocked(pwallet);


    std::vector<std::string> errors;
    CAmount old_fee;
    CAmount new_fee;
    CMutableTransaction mtx;
    feebumper::Result res;
    if (totalFee > 0 || IsParticlWallet(pwallet)) {
        // Targeting total fee bump. Requires a change output of sufficient size.
        res = feebumper::CreateTotalBumpTransaction(pwallet, hash, coin_control, totalFee, errors, old_fee, new_fee, mtx);
    } else {
        // Targeting feerate bump.
        res = feebumper::CreateRateBumpTransaction(*pwallet, hash, coin_control, errors, old_fee, new_fee, mtx);
    }
    if (res != feebumper::Result::OK) {
        switch(res) {
            case feebumper::Result::INVALID_ADDRESS_OR_KEY:
                throw JSONRPCError(RPC_INVALID_ADDRESS_OR_KEY, errors[0]);
                break;
            case feebumper::Result::INVALID_REQUEST:
                throw JSONRPCError(RPC_INVALID_REQUEST, errors[0]);
                break;
            case feebumper::Result::INVALID_PARAMETER:
                throw JSONRPCError(RPC_INVALID_PARAMETER, errors[0]);
                break;
            case feebumper::Result::WALLET_ERROR:
                throw JSONRPCError(RPC_WALLET_ERROR, errors[0]);
                break;
            default:
                throw JSONRPCError(RPC_MISC_ERROR, errors[0]);
                break;
        }
    }

    UniValue result(UniValue::VOBJ);

    // If wallet private keys are enabled, return the new transaction id,
    // otherwise return the base64-encoded unsigned PSBT of the new transaction.
    if (!pwallet->IsWalletFlagSet(WALLET_FLAG_DISABLE_PRIVATE_KEYS)) {
        if (!feebumper::SignTransaction(*pwallet, mtx)) {
            throw JSONRPCError(RPC_WALLET_ERROR, "Can't sign transaction.");
        }

        uint256 txid;
        if (feebumper::CommitTransaction(*pwallet, hash, std::move(mtx), errors, txid) != feebumper::Result::OK) {
            throw JSONRPCError(RPC_WALLET_ERROR, errors[0]);
        }

        result.pushKV("txid", txid.GetHex());
    } else {
        PartiallySignedTransaction psbtx(mtx);
        bool complete = false;
        const TransactionError err = pwallet->FillPSBT(psbtx, complete, SIGHASH_ALL, false /* sign */, true /* bip32derivs */);
        CHECK_NONFATAL(err == TransactionError::OK);
        CHECK_NONFATAL(!complete);
        CDataStream ssTx(SER_NETWORK, PROTOCOL_VERSION);
        ssTx << psbtx;
        result.pushKV("psbt", EncodeBase64(ssTx.str()));
    }

    result.pushKV("origfee", ValueFromAmount(old_fee));
    result.pushKV("fee", ValueFromAmount(new_fee));
    UniValue result_errors(UniValue::VARR);
    for (const std::string& error : errors) {
        result_errors.push_back(error);
    }
    result.pushKV("errors", result_errors);

    return result;
}

UniValue rescanblockchain(const JSONRPCRequest& request)
{
    std::shared_ptr<CWallet> const wallet = GetWalletForJSONRPCRequest(request);
    CWallet* const pwallet = wallet.get();

    if (!EnsureWalletIsAvailable(pwallet, request.fHelp)) {
        return NullUniValue;
    }

            RPCHelpMan{"rescanblockchain",
                "\nRescan the local blockchain for wallet related transactions.\n"
                "Note: Use \"getwalletinfo\" to query the scanning progress.\n",
                {
                    {"start_height", RPCArg::Type::NUM, /* default */ "0", "block height where the rescan should start"},
                    {"stop_height", RPCArg::Type::NUM, RPCArg::Optional::OMITTED_NAMED_ARG, "the last block height that should be scanned. If none is provided it will rescan up to the tip at return time of this call."},
                },
                RPCResult{
                    RPCResult::Type::OBJ, "", "",
                    {
                        {RPCResult::Type::NUM, "start_height", "The block height where the rescan started (the requested height or 0)"},
                        {RPCResult::Type::NUM, "stop_height", "The height of the last rescanned block. May be null in rare cases if there was a reorg and the call didn't scan any blocks because they were already scanned in the background."},
                    }
                },
                RPCExamples{
                    HelpExampleCli("rescanblockchain", "100000 120000")
            + HelpExampleRpc("rescanblockchain", "100000, 120000")
                },
            }.Check(request);

    WalletRescanReserver reserver(pwallet);
    if (!reserver.reserve()) {
        throw JSONRPCError(RPC_WALLET_ERROR, "Wallet is currently rescanning. Abort existing rescan or wait.");
    }

    int start_height = 0;
    uint256 start_block, stop_block;
    {
        auto locked_chain = pwallet->chain().lock();
        Optional<int> tip_height = locked_chain->getHeight();

        if (!request.params[0].isNull()) {
            start_height = request.params[0].get_int();
            if (start_height < 0 || !tip_height || start_height > *tip_height) {
                throw JSONRPCError(RPC_INVALID_PARAMETER, "Invalid start_height");
            }
        }

        Optional<int> stop_height;
        if (!request.params[1].isNull()) {
            stop_height = request.params[1].get_int();
            if (*stop_height < 0 || !tip_height || *stop_height > *tip_height) {
                throw JSONRPCError(RPC_INVALID_PARAMETER, "Invalid stop_height");
            }
            else if (*stop_height < start_height) {
                throw JSONRPCError(RPC_INVALID_PARAMETER, "stop_height must be greater than start_height");
            }
        }

        // We can't rescan beyond non-pruned blocks, stop and throw an error
        if (locked_chain->findPruned(start_height, stop_height)) {
            throw JSONRPCError(RPC_MISC_ERROR, "Can't rescan beyond pruned data. Use RPC call getblockchaininfo to determine your pruned height.");
        }

        if (tip_height) {
            start_block = locked_chain->getBlockHash(start_height);
            // If called with a stop_height, set the stop_height here to
            // trigger a rescan to that height.
            // If called without a stop height, leave stop_height as null here
            // so rescan continues to the tip (even if the tip advances during
            // rescan).
            if (stop_height) {
                stop_block = locked_chain->getBlockHash(*stop_height);
            }
        }
    }

    CWallet::ScanResult result =
        pwallet->ScanForWalletTransactions(start_block, stop_block, reserver, true /* fUpdate */);
    switch (result.status) {
    case CWallet::ScanResult::SUCCESS:
        break;
    case CWallet::ScanResult::FAILURE:
        throw JSONRPCError(RPC_MISC_ERROR, "Rescan failed. Potentially corrupted data files.");
    case CWallet::ScanResult::USER_ABORT:
        throw JSONRPCError(RPC_MISC_ERROR, "Rescan aborted.");
        // no default case, so the compiler can warn about missing cases
    }
    UniValue response(UniValue::VOBJ);
    response.pushKV("start_height", start_height);
    response.pushKV("stop_height", result.last_scanned_height ? *result.last_scanned_height : UniValue());
    return response;
}

class DescribeWalletAddressVisitor : public boost::static_visitor<UniValue>
{
public:
    const SigningProvider * const provider;

    void ProcessSubScript(const CScript& subscript, UniValue& obj) const
    {
        // Always present: script type and redeemscript
        std::vector<std::vector<unsigned char>> solutions_data;
        txnouttype which_type = Solver(subscript, solutions_data);
        obj.pushKV("script", GetTxnOutputType(which_type));
        obj.pushKV("hex", HexStr(subscript.begin(), subscript.end()));

        CTxDestination embedded;
        if (ExtractDestination(subscript, embedded)) {
            // Only when the script corresponds to an address.
            UniValue subobj(UniValue::VOBJ);
            UniValue detail = DescribeAddress(embedded);
            subobj.pushKVs(detail);
            UniValue wallet_detail = boost::apply_visitor(*this, embedded);
            subobj.pushKVs(wallet_detail);
            subobj.pushKV("address", EncodeDestination(embedded));
            subobj.pushKV("scriptPubKey", HexStr(subscript.begin(), subscript.end()));
            // Always report the pubkey at the top level, so that `getnewaddress()['pubkey']` always works.
            if (subobj.exists("pubkey")) obj.pushKV("pubkey", subobj["pubkey"]);
            obj.pushKV("embedded", std::move(subobj));
        } else if (which_type == TX_MULTISIG) {
            // Also report some information on multisig scripts (which do not have a corresponding address).
            // TODO: abstract out the common functionality between this logic and ExtractDestinations.
            obj.pushKV("sigsrequired", solutions_data[0][0]);
            UniValue pubkeys(UniValue::VARR);
            for (size_t i = 1; i < solutions_data.size() - 1; ++i) {
                CPubKey key(solutions_data[i].begin(), solutions_data[i].end());
                pubkeys.push_back(HexStr(key.begin(), key.end()));
            }
            obj.pushKV("pubkeys", std::move(pubkeys));
        }
    }

    explicit DescribeWalletAddressVisitor(const SigningProvider* _provider) : provider(_provider) {}

    UniValue operator()(const CNoDestination& dest) const { return UniValue(UniValue::VOBJ); }

    UniValue operator()(const PKHash& pkhash) const
    {
        CKeyID keyID(pkhash);
        UniValue obj(UniValue::VOBJ);
        CPubKey vchPubKey;
        if (provider && provider->GetPubKey(keyID, vchPubKey)) {
            obj.pushKV("pubkey", HexStr(vchPubKey));
            obj.pushKV("iscompressed", vchPubKey.IsCompressed());
        }
        return obj;
    }

    UniValue operator()(const ScriptHash& scripthash) const
    {
        CScriptID scriptID(scripthash);
        UniValue obj(UniValue::VOBJ);
        CScript subscript;
        if (provider && provider->GetCScript(scriptID, subscript)) {
            ProcessSubScript(subscript, obj);
        }
        return obj;
    }

    UniValue operator()(const WitnessV0KeyHash& id) const
    {
        UniValue obj(UniValue::VOBJ);
        CPubKey pubkey;
        if (provider && provider->GetPubKey(CKeyID(id), pubkey)) {
            obj.pushKV("pubkey", HexStr(pubkey));
        }
        return obj;
    }

    UniValue operator()(const WitnessV0ScriptHash& id) const
    {
        UniValue obj(UniValue::VOBJ);
        CScript subscript;
        CRIPEMD160 hasher;
        uint160 hash;
        hasher.Write(id.begin(), 32).Finalize(hash.begin());
        if (provider && provider->GetCScript(CScriptID(hash), subscript)) {
            ProcessSubScript(subscript, obj);
        }
        return obj;
    }

    UniValue operator()(const CExtKeyPair &ekp) const {
        UniValue obj(UniValue::VOBJ);
        obj.pushKV("isextkey", true);
        return obj;
    }

    UniValue operator()(const CStealthAddress &sxAddr) const {
        UniValue obj(UniValue::VOBJ);
        obj.pushKV("isstealthaddress", true);
        obj.pushKV("prefix_num_bits", sxAddr.prefix.number_bits);
        obj.pushKV("prefix_bitfield", strprintf("0x%04x", sxAddr.prefix.bitfield));
        return obj;
    }

    UniValue operator()(const CKeyID256 &idk256) const {
        UniValue obj(UniValue::VOBJ);
        CPubKey vchPubKey;
        obj.pushKV("is256bit", true);
        CKeyID id160(idk256);
        if (provider && provider->GetPubKey(id160, vchPubKey)) {
            obj.pushKV("pubkey", HexStr(vchPubKey));
            obj.pushKV("iscompressed", vchPubKey.IsCompressed());
        }
        return obj;
    }

    UniValue operator()(const CScriptID256 &scriptID256) const {
        UniValue obj(UniValue::VOBJ);
        CScript subscript;
        obj.pushKV("is256bit", true);
        CScriptID scriptID;
        scriptID.Set(scriptID256);
        if (provider && provider->GetCScript(scriptID, subscript)) {
            ProcessSubScript(subscript, obj);
        }
        return obj;
    }

    UniValue operator()(const WitnessUnknown& id) const { return UniValue(UniValue::VOBJ); }
};

static UniValue DescribeWalletAddress(const CWallet* const pwallet, const CTxDestination& dest)
{
    UniValue ret(UniValue::VOBJ);
    UniValue detail = DescribeAddress(dest);
    CScript script = GetScriptForDestination(dest);
    std::unique_ptr<SigningProvider> provider = nullptr;
    if (pwallet) {
        provider = pwallet->GetSolvingProvider(script);
    }
    ret.pushKVs(detail);
    ret.pushKVs(boost::apply_visitor(DescribeWalletAddressVisitor(provider.get()), dest));
    return ret;
}

/** Convert CAddressBookData to JSON record.  */
static UniValue AddressBookDataToJSON(const CAddressBookData& data, const bool verbose)
{
    UniValue ret(UniValue::VOBJ);
    if (verbose) {
        ret.pushKV("name", data.name);
    }
    ret.pushKV("purpose", data.purpose);
    return ret;
}

UniValue getaddressinfo(const JSONRPCRequest& request)
{
    std::shared_ptr<CWallet> const wallet = GetWalletForJSONRPCRequest(request);
    const CWallet* const pwallet = wallet.get();

    if (!EnsureWalletIsAvailable(pwallet, request.fHelp)) {
        return NullUniValue;
    }

            RPCHelpMan{"getaddressinfo",
                "\nReturn information about the given bitcoin address.\n"
                "Some of the information will only be present if the address is in the active wallet.\n",                {
                    {"address", RPCArg::Type::STR, RPCArg::Optional::NO, "The particl address to get the information of."},
                },
                RPCResult{
                    RPCResult::Type::OBJ, "", "",
                    {
                        {RPCResult::Type::STR, "address", "The particl address validated."},
                        {RPCResult::Type::STR_HEX, "scriptPubKey", "The hex-encoded scriptPubKey generated by the address."},
                        {RPCResult::Type::BOOL, "ismine", "If the address is yours."},
                        {RPCResult::Type::BOOL, "iswatchonly", "If the address is watchonly."},
                        {RPCResult::Type::BOOL, "solvable", "If we know how to spend coins sent to this address, ignoring the possible lack of private keys."},
                        {RPCResult::Type::STR, "desc", /* optional */ true, "A descriptor for spending coins sent to this address (only when solvable)."},
                        {RPCResult::Type::BOOL, "isscript", "If the key is a script."},
                        {RPCResult::Type::BOOL, "ischange", "If the address was used for change output."},
                        {RPCResult::Type::BOOL, "iswitness", "If the address is a witness address."},
                        {RPCResult::Type::NUM, "witness_version", /* optional */ true, "The version number of the witness program."},
                        {RPCResult::Type::STR_HEX, "witness_program", /* optional */ true, "The hex value of the witness program."},
                        {RPCResult::Type::STR, "script", /* optional */ true, "The output script type. Only if isscript is true and the redeemscript is known. Possible\n"
            "                                                         types: nonstandard, pubkey, pubkeyhash, scripthash, multisig, nulldata, witness_v0_keyhash,\n"
                            "witness_v0_scripthash, witness_unknown."},
                        {RPCResult::Type::STR_HEX, "hex", /* optional */ true, "The redeemscript for the p2sh address."},
                        {RPCResult::Type::ARR, "pubkeys", /* optional */ true, "Array of pubkeys associated with the known redeemscript (only if script is multisig).",
                        {
                            {RPCResult::Type::STR, "pubkey", ""},
                        }},
                        {RPCResult::Type::NUM, "sigsrequired", /* optional */ true, "The number of signatures required to spend multisig output (only if script is multisig)."},
                        {RPCResult::Type::STR_HEX, "pubkey", /* optional */ true, "The hex value of the raw public key for single-key addresses (possibly embedded in P2SH or P2WSH)."},
                        {RPCResult::Type::OBJ, "embedded", /* optional */ true, "Information about the address embedded in P2SH or P2WSH, if relevant and known.",
                        {
                            {RPCResult::Type::ELISION, "", "Includes all\n"
            "                                                         getaddressinfo output fields for the embedded address, excluding metadata (timestamp, hdkeypath,\n"
                            "hdseedid) and relation to the wallet (ismine, iswatchonly)."},
                        }},
                        {RPCResult::Type::BOOL, "iscompressed", /* optional */ true, "If the pubkey is compressed."},
                        {RPCResult::Type::STR, "label", "DEPRECATED. The label associated with the address. Defaults to \"\". Replaced by the labels array below."},
                        {RPCResult::Type::NUM_TIME, "timestamp", /* optional */ true, "The creation time of the key, if available, expressed in " + UNIX_EPOCH_TIME + "."},
                        {RPCResult::Type::STR, "hdkeypath", /* optional */ true, "The HD keypath, if the key is HD and available."},
                        {RPCResult::Type::STR_HEX, "hdseedid", /* optional */ true, "The Hash160 of the HD seed."},
                        {RPCResult::Type::STR_HEX, "hdmasterfingerprint", /* optional */ true, "The fingerprint of the master key."},
                        {RPCResult::Type::ARR, "labels", "Array of labels associated with the address. Currently limited to one label but returned\n"
                            "as an array to keep the API stable if multiple labels are enabled in the future.",
                        {
                            {RPCResult::Type::STR, "label name", "The label name. Defaults to \"\"."},
                            {RPCResult::Type::OBJ, "", "label data, DEPRECATED, will be removed in 0.21. To re-enable, launch bitcoind with `-deprecatedrpc=labelspurpose`",
                            {
                                {RPCResult::Type::STR, "name", "The label name. Defaults to \"\"."},
                                {RPCResult::Type::STR, "purpose", "The purpose of the associated address (send or receive)."},
                            }},
                        }},
                    }
                },
                RPCExamples{
                    HelpExampleCli("getaddressinfo", "\"" + EXAMPLE_ADDRESS[0] + "\"") +
                    HelpExampleRpc("getaddressinfo", "\"" + EXAMPLE_ADDRESS[0] + "\"")
                },
            }.Check(request);

    LOCK(pwallet->cs_wallet);

    UniValue ret(UniValue::VOBJ);
    std::string s = request.params[0].get_str();
    bool fBech32 = bech32::Decode(s).second.size() > 0;
    bool is_stake_only_version = false;
    CTxDestination dest = DecodeDestination(s);
    if (fBech32 && !IsValidDestination(dest)) {
        dest = DecodeDestination(s, true);
        is_stake_only_version = true;
    }

    // Make sure the destination is valid
    if (!IsValidDestination(dest)) {
        throw JSONRPCError(RPC_INVALID_ADDRESS_OR_KEY, "Invalid address");
    }

    std::string currentAddress = EncodeDestination(dest, fBech32, is_stake_only_version);
    ret.pushKV("address", currentAddress);

    CScript scriptPubKey = GetScriptForDestination(dest);
    ret.pushKV("scriptPubKey", HexStr(scriptPubKey.begin(), scriptPubKey.end()));

    std::unique_ptr<SigningProvider> provider = pwallet->GetSolvingProvider(scriptPubKey);

    isminetype mine = ISMINE_NO;
    if (IsParticlWallet(pwallet)) {
        const CHDWallet *phdw = GetParticlWallet(pwallet);
        if (dest.type() == typeid(CExtKeyPair)) {
            CExtKeyPair ek = boost::get<CExtKeyPair>(dest);
            CKeyID id = ek.GetID();
            mine = phdw->HaveExtKey(id);
        } else
        if (dest.type() == typeid(CStealthAddress)) {
            const CStealthAddress &sxAddr = boost::get<CStealthAddress>(dest);
            const CExtKeyAccount *pa = nullptr;
            const CEKAStealthKey *pask = nullptr;
            mine = phdw->IsMine(sxAddr, pa, pask);
            if (pa && pask) {
                ret.pushKV("account", pa->GetIDString58());
                CStoredExtKey *sek = pa->GetChain(pask->nScanParent);
                std::string sPath;
                if (sek) {
                    std::vector<uint32_t> vPath;
                    AppendChainPath(sek, vPath);
                    vPath.push_back(pask->nScanKey);
                    PathToString(vPath, sPath);
                    ret.pushKV("scan_path", sPath);
                }
                sek = pa->GetChain(pask->akSpend.nParent);
                if (sek) {
                    std::vector<uint32_t> vPath;
                    AppendChainPath(sek, vPath);
                    vPath.push_back(pask->akSpend.nKey);
                    PathToString(vPath, sPath);
                    ret.pushKV("spend_path", sPath);
                }
            }
        } else
        if (dest.type() == typeid(PKHash)
            || dest.type() == typeid(CKeyID256)) {
            CKeyID idk;
            const CEKAKey *pak = nullptr;
            const CEKASCKey *pasc = nullptr;
            CExtKeyAccount *pa = nullptr;
            bool isInvalid;
            mine = phdw->IsMine(scriptPubKey, idk, pak, pasc, pa, isInvalid);

            if (pa && pak) {
                CStoredExtKey *sek = pa->GetChain(pak->nParent);
                if (sek) {
                    ret.pushKV("from_ext_address_id", sek->GetIDString58());
                    std::string sPath;
                    std::vector<uint32_t> vPath;
                    AppendChainPath(sek, vPath);
                    vPath.push_back(pak->nKey);
                    PathToString(vPath, sPath);
                    ret.pushKV("path", sPath);
                } else {
                    ret.pushKV("error", "Unknown chain.");
                }
            } else
            if (dest.type() == typeid(PKHash)) {
                CStealthAddress sx;
                idk = CKeyID(boost::get<PKHash>(dest));
                if (phdw->GetStealthLinked(idk, sx)) {
                    ret.pushKV("from_stealth_address", sx.Encoded());
                }
            }
        } else {
            mine = phdw->IsMine(dest);
        }
        if (mine & ISMINE_HARDWARE_DEVICE) {
            ret.pushKV("isondevice", true);
        }
    } else {
        mine = pwallet->IsMine(dest);
    }

    ret.pushKV("ismine", bool(mine & ISMINE_SPENDABLE));

    bool solvable = provider && IsSolvable(*provider, scriptPubKey);
    ret.pushKV("solvable", solvable);

    if (solvable) {
       ret.pushKV("desc", InferDescriptor(scriptPubKey, *provider)->ToString());
    }

    ret.pushKV("iswatchonly", bool(mine & ISMINE_WATCH_ONLY));
    if (is_stake_only_version) {
        ret.pushKV("isstakeonly", true);
    }

    UniValue detail = DescribeWalletAddress(pwallet, dest);
    ret.pushKVs(detail);

    // DEPRECATED: Return label field if existing. Currently only one label can
    // be associated with an address, so the label should be equivalent to the
    // value of the name key/value pair in the labels array below.
    if ((pwallet->chain().rpcEnableDeprecated("label")) && (pwallet->mapAddressBook.count(dest))) {
        ret.pushKV("label", pwallet->mapAddressBook.at(dest).name);
    }

    ret.pushKV("ischange", pwallet->IsChange(scriptPubKey));

    ScriptPubKeyMan* spk_man = pwallet->GetScriptPubKeyMan(scriptPubKey);
    if (spk_man) {
        if (const CKeyMetadata* meta = spk_man->GetMetadata(dest)) {
            ret.pushKV("timestamp", meta->nCreateTime);
            if (meta->has_key_origin) {
                ret.pushKV("hdkeypath", WriteHDKeypath(meta->key_origin.path));
                ret.pushKV("hdseedid", meta->hd_seed_id.GetHex());
                ret.pushKV("hdmasterfingerprint", HexStr(meta->key_origin.fingerprint, meta->key_origin.fingerprint + 4));
            }
        }
    }

    // Return a `labels` array containing the label associated with the address,
    // equivalent to the `label` field above. Currently only one label can be
    // associated with an address, but we return an array so the API remains
    // stable if we allow multiple labels to be associated with an address in
    // the future.
    UniValue labels(UniValue::VARR);
    std::map<CTxDestination, CAddressBookData>::const_iterator mi = pwallet->mapAddressBook.find(dest);
    if (mi != pwallet->mapAddressBook.end()) {
        // DEPRECATED: The previous behavior of returning an array containing a
        // JSON object of `name` and `purpose` key/value pairs is deprecated.
        if (pwallet->chain().rpcEnableDeprecated("labelspurpose")) {
            labels.push_back(AddressBookDataToJSON(mi->second, true));
        } else {
            labels.push_back(mi->second.name);
        }
    }
    ret.pushKV("labels", std::move(labels));

    return ret;
}

static UniValue getaddressesbylabel(const JSONRPCRequest& request)
{
    std::shared_ptr<CWallet> const wallet = GetWalletForJSONRPCRequest(request);
    const CWallet* const pwallet = wallet.get();

    if (!EnsureWalletIsAvailable(pwallet, request.fHelp)) {
        return NullUniValue;
    }

            RPCHelpMan{"getaddressesbylabel",
                "\nReturns the list of addresses assigned the specified label.\n",
                {
                    {"label", RPCArg::Type::STR, RPCArg::Optional::NO, "The label."},
                },
                RPCResult{
                    RPCResult::Type::OBJ_DYN, "", "json object with addresses as keys",
                    {
                        {RPCResult::Type::OBJ, "address", "json object with information about address",
                        {
                            {RPCResult::Type::STR, "purpose", "Purpose of address (\"send\" for sending address, \"receive\" for receiving address)"},
                        }},
                    }
                },
                RPCExamples{
                    HelpExampleCli("getaddressesbylabel", "\"tabby\"")
            + HelpExampleRpc("getaddressesbylabel", "\"tabby\"")
                },
            }.Check(request);

    LOCK(pwallet->cs_wallet);

    std::string label = LabelFromValue(request.params[0]);

    // Find all addresses that have the given label
    UniValue ret(UniValue::VOBJ);
    std::set<std::string> addresses;
    for (const std::pair<const CTxDestination, CAddressBookData>& item : pwallet->mapAddressBook) {
        if (item.second.name == label) {
            std::string address = EncodeDestination(item.first);
            // CWallet::mapAddressBook is not expected to contain duplicate
            // address strings, but build a separate set as a precaution just in
            // case it does.
            bool unique = addresses.emplace(address).second;
            CHECK_NONFATAL(unique);
            // UniValue::pushKV checks if the key exists in O(N)
            // and since duplicate addresses are unexpected (checked with
            // std::set in O(log(N))), UniValue::__pushKV is used instead,
            // which currently is O(1).
            ret.__pushKV(address, AddressBookDataToJSON(item.second, false));
        }
    }

    if (ret.empty()) {
        throw JSONRPCError(RPC_WALLET_INVALID_LABEL_NAME, std::string("No addresses with label " + label));
    }

    return ret;
}

static UniValue listlabels(const JSONRPCRequest& request)
{
    std::shared_ptr<CWallet> const wallet = GetWalletForJSONRPCRequest(request);
    const CWallet* const pwallet = wallet.get();

    if (!EnsureWalletIsAvailable(pwallet, request.fHelp)) {
        return NullUniValue;
    }

            RPCHelpMan{"listlabels",
                "\nReturns the list of all labels, or labels that are assigned to addresses with a specific purpose.\n",
                {
                    {"purpose", RPCArg::Type::STR, RPCArg::Optional::OMITTED_NAMED_ARG, "Address purpose to list labels for ('send','receive'). An empty string is the same as not providing this argument."},
                },
                RPCResult{
                    RPCResult::Type::ARR, "", "",
                    {
                        {RPCResult::Type::STR, "label", "Label name"},
                    }
                },
                RPCExamples{
            "\nList all labels\n"
            + HelpExampleCli("listlabels", "") +
            "\nList labels that have receiving addresses\n"
            + HelpExampleCli("listlabels", "receive") +
            "\nList labels that have sending addresses\n"
            + HelpExampleCli("listlabels", "send") +
            "\nAs a JSON-RPC call\n"
            + HelpExampleRpc("listlabels", "receive")
                },
            }.Check(request);

    LOCK(pwallet->cs_wallet);

    std::string purpose;
    if (!request.params[0].isNull()) {
        purpose = request.params[0].get_str();
    }

    // Add to a set to sort by label name, then insert into Univalue array
    std::set<std::string> label_set;
    for (const std::pair<const CTxDestination, CAddressBookData>& entry : pwallet->mapAddressBook) {
        if (purpose.empty() || entry.second.purpose == purpose) {
            label_set.insert(entry.second.name);
        }
    }

    UniValue ret(UniValue::VARR);
    for (const std::string& name : label_set) {
        ret.push_back(name);
    }

    return ret;
}

UniValue sethdseed(const JSONRPCRequest& request)
{
    std::shared_ptr<CWallet> const wallet = GetWalletForJSONRPCRequest(request);
    CWallet* const pwallet = wallet.get();

    if (!EnsureWalletIsAvailable(pwallet, request.fHelp)) {
        return NullUniValue;
    }

            RPCHelpMan{"sethdseed",
                "\nSet or generate a new HD wallet seed. Non-HD wallets will not be upgraded to being a HD wallet. Wallets that are already\n"
                "HD will have a new HD seed set so that new keys added to the keypool will be derived from this new seed.\n"
                "\nNote that you will need to MAKE A NEW BACKUP of your wallet after setting the HD wallet seed." +
                    HelpRequiringPassphrase(pwallet) + "\n",
                {
                    {"newkeypool", RPCArg::Type::BOOL, /* default */ "true", "Whether to flush old unused addresses, including change addresses, from the keypool and regenerate it.\n"
            "                             If true, the next address from getnewaddress and change address from getrawchangeaddress will be from this new seed.\n"
            "                             If false, addresses (including change addresses if the wallet already had HD Chain Split enabled) from the existing\n"
            "                             keypool will be used until it has been depleted."},
                    {"seed", RPCArg::Type::STR, /* default */ "random seed", "The WIF private key to use as the new HD seed.\n"
            "                             The seed value can be retrieved using the dumpwallet command. It is the private key marked hdseed=1"},
                },
                RPCResults{},
                RPCExamples{
                    HelpExampleCli("sethdseed", "")
            + HelpExampleCli("sethdseed", "false")
            + HelpExampleCli("sethdseed", "true \"wifkey\"")
            + HelpExampleRpc("sethdseed", "true, \"wifkey\"")
                },
            }.Check(request);

    LegacyScriptPubKeyMan& spk_man = EnsureLegacyScriptPubKeyMan(*pwallet, true);

    if (pwallet->chain().isInitialBlockDownload()) {
        throw JSONRPCError(RPC_CLIENT_IN_INITIAL_DOWNLOAD, "Cannot set a new HD seed while still in Initial Block Download");
    }

    if (pwallet->IsWalletFlagSet(WALLET_FLAG_DISABLE_PRIVATE_KEYS)) {
        throw JSONRPCError(RPC_WALLET_ERROR, "Cannot set a HD seed to a wallet with private keys disabled");
    }

    auto locked_chain = pwallet->chain().lock();
    LOCK2(pwallet->cs_wallet, spk_man.cs_KeyStore);

    // Do not do anything to non-HD wallets
    if (!pwallet->CanSupportFeature(FEATURE_HD)) {
        throw JSONRPCError(RPC_WALLET_ERROR, "Cannot set a HD seed on a non-HD wallet. Start with -upgradewallet in order to upgrade a non-HD wallet to HD");
    }

    if (IsParticlWallet(pwallet))
        throw JSONRPCError(RPC_WALLET_ERROR, "Not necessary in Particl mode.");

    EnsureWalletIsUnlocked(pwallet);

    bool flush_key_pool = true;
    if (!request.params[0].isNull()) {
        flush_key_pool = request.params[0].get_bool();
    }

    CPubKey master_pub_key;
    if (request.params[1].isNull()) {
        master_pub_key = spk_man.GenerateNewSeed();
    } else {
        CKey key = DecodeSecret(request.params[1].get_str());
        if (!key.IsValid()) {
            throw JSONRPCError(RPC_INVALID_ADDRESS_OR_KEY, "Invalid private key");
        }

        if (HaveKey(spk_man, key)) {
            throw JSONRPCError(RPC_INVALID_ADDRESS_OR_KEY, "Already have this key (either as an HD seed or as a loose private key)");
        }

        master_pub_key = spk_man.DeriveNewSeed(key);
    }

    spk_man.SetHDSeed(master_pub_key);
    if (flush_key_pool) spk_man.NewKeyPool();

    return NullUniValue;
}

UniValue walletprocesspsbt(const JSONRPCRequest& request)
{
    std::shared_ptr<CWallet> const wallet = GetWalletForJSONRPCRequest(request);
    const CWallet* const pwallet = wallet.get();

    if (!EnsureWalletIsAvailable(pwallet, request.fHelp)) {
        return NullUniValue;
    }

            RPCHelpMan{"walletprocesspsbt",
                "\nUpdate a PSBT with input information from our wallet and then sign inputs\n"
                "that we can sign for." +
                    HelpRequiringPassphrase(pwallet) + "\n",
                {
                    {"psbt", RPCArg::Type::STR, RPCArg::Optional::NO, "The transaction base64 string"},
                    {"sign", RPCArg::Type::BOOL, /* default */ "true", "Also sign the transaction when updating"},
                    {"sighashtype", RPCArg::Type::STR, /* default */ "ALL", "The signature hash type to sign with if not specified by the PSBT. Must be one of\n"
            "       \"ALL\"\n"
            "       \"NONE\"\n"
            "       \"SINGLE\"\n"
            "       \"ALL|ANYONECANPAY\"\n"
            "       \"NONE|ANYONECANPAY\"\n"
            "       \"SINGLE|ANYONECANPAY\""},
                    {"bip32derivs", RPCArg::Type::BOOL, /* default */ "true", "Include BIP 32 derivation paths for public keys if we know them"},
                },
                RPCResult{
                    RPCResult::Type::OBJ, "", "",
                    {
                        {RPCResult::Type::STR, "psbt", "The base64-encoded partially signed transaction"},
                        {RPCResult::Type::BOOL, "complete", "If the transaction has a complete set of signatures"},
                    }
                },
                RPCExamples{
                    HelpExampleCli("walletprocesspsbt", "\"psbt\"")
                },
            }.Check(request);

    RPCTypeCheck(request.params, {UniValue::VSTR, UniValue::VBOOL, UniValue::VSTR});

    // Unserialize the transaction
    PartiallySignedTransaction psbtx;
    std::string error;
    if (!DecodeBase64PSBT(psbtx, request.params[0].get_str(), error)) {
        throw JSONRPCError(RPC_DESERIALIZATION_ERROR, strprintf("TX decode failed %s", error));
    }

    // Get the sighash type
    int nHashType = ParseSighashString(request.params[2]);

    // Fill transaction with our data and also sign
    bool sign = request.params[1].isNull() ? true : request.params[1].get_bool();
    bool bip32derivs = request.params[3].isNull() ? true : request.params[3].get_bool();
    bool complete = true;
    const TransactionError err = pwallet->FillPSBT(psbtx, complete, nHashType, sign, bip32derivs);
    if (err != TransactionError::OK) {
        throw JSONRPCTransactionError(err);
    }

    UniValue result(UniValue::VOBJ);
    CDataStream ssTx(SER_NETWORK, PROTOCOL_VERSION);
    ssTx << psbtx;
    result.pushKV("psbt", EncodeBase64(ssTx.str()));
    result.pushKV("complete", complete);

    return result;
}

UniValue walletcreatefundedpsbt(const JSONRPCRequest& request)
{
    std::shared_ptr<CWallet> const wallet = GetWalletForJSONRPCRequest(request);
    CWallet* const pwallet = wallet.get();

    if (!EnsureWalletIsAvailable(pwallet, request.fHelp)) {
        return NullUniValue;
    }

            RPCHelpMan{"walletcreatefundedpsbt",
                "\nCreates and funds a transaction in the Partially Signed Transaction format. Inputs will be added if supplied inputs are not enough\n"
                "Implements the Creator and Updater roles.\n",
                {
                    {"inputs", RPCArg::Type::ARR, RPCArg::Optional::NO, "The inputs",
                        {
                            {"", RPCArg::Type::OBJ, RPCArg::Optional::OMITTED, "",
                                {
                                    {"txid", RPCArg::Type::STR_HEX, RPCArg::Optional::NO, "The transaction id"},
                                    {"vout", RPCArg::Type::NUM, RPCArg::Optional::NO, "The output number"},
                                    {"sequence", RPCArg::Type::NUM, RPCArg::Optional::NO, "The sequence number"},
                                },
                            },
                        },
                        },
                    {"outputs", RPCArg::Type::ARR, RPCArg::Optional::NO, "The outputs (key-value pairs), where none of the keys are duplicated.\n"
                            "That is, each address can only appear once and there can only be one 'data' object.\n"
                            "For compatibility reasons, a dictionary, which holds the key-value pairs directly, is also\n"
                            "                             accepted as second parameter.",
                        {
                            {"", RPCArg::Type::OBJ, RPCArg::Optional::OMITTED, "",
                                {
                                    {"address", RPCArg::Type::AMOUNT, RPCArg::Optional::NO, "A key-value pair. The key (string) is the particl address, the value (float or string) is the amount in " + CURRENCY_UNIT + ""},
                                },
                                },
                            {"", RPCArg::Type::OBJ, RPCArg::Optional::OMITTED, "",
                                {
                                    {"data", RPCArg::Type::STR_HEX, RPCArg::Optional::NO, "A key-value pair. The key must be \"data\", the value is hex-encoded data"},
                                },
                            },
                        },
                    },
                    {"locktime", RPCArg::Type::NUM, /* default */ "0", "Raw locktime. Non-0 value also locktime-activates inputs"},
                    {"options", RPCArg::Type::OBJ, RPCArg::Optional::OMITTED_NAMED_ARG, "",
                        {
                            {"changeAddress", RPCArg::Type::STR_HEX, /* default */ "pool address", "The particl address to receive the change"},
                            {"changePosition", RPCArg::Type::NUM, /* default */ "random", "The index of the change output"},
                            {"change_type", RPCArg::Type::STR, /* default */ "set by -changetype", "The output type to use. Only valid if changeAddress is not specified. Options are \"legacy\", \"p2sh-segwit\", and \"bech32\"."},
                            {"includeWatching", RPCArg::Type::BOOL, /* default */ "true for watch-only wallets, otherwise false", "Also select inputs which are watch only"},
                            {"lockUnspents", RPCArg::Type::BOOL, /* default */ "false", "Lock selected unspent outputs"},
                            {"feeRate", RPCArg::Type::AMOUNT, /* default */ "not set: makes wallet determine the fee", "Set a specific fee rate in " + CURRENCY_UNIT + "/kB"},
                            {"subtractFeeFromOutputs", RPCArg::Type::ARR, /* default */ "empty array", "The outputs to subtract the fee from.\n"
                            "                              The fee will be equally deducted from the amount of each specified output.\n"
                            "                              Those recipients will receive less particl than you enter in their corresponding amount field.\n"
                            "                              If no outputs are specified here, the sender pays the fee.",
                                {
                                    {"vout_index", RPCArg::Type::NUM, RPCArg::Optional::OMITTED, "The zero-based output index, before a change output is added."},
                                },
                            },
                            {"replaceable", RPCArg::Type::BOOL, /* default */ "wallet default", "Marks this transaction as BIP125 replaceable.\n"
                            "                              Allows this transaction to be replaced by a transaction with higher fees"},
                            {"conf_target", RPCArg::Type::NUM, /* default */ "Fallback to wallet's confirmation target", "Confirmation target (in blocks)"},
                            {"estimate_mode", RPCArg::Type::STR, /* default */ "UNSET", "The fee estimate mode, must be one of:\n"
                            "         \"UNSET\"\n"
                            "         \"ECONOMICAL\"\n"
                            "         \"CONSERVATIVE\""},
                        },
                        "options"},
                    {"bip32derivs", RPCArg::Type::BOOL, /* default */ "true", "Include BIP 32 derivation paths for public keys if we know them"},
                },
                RPCResult{
                    RPCResult::Type::OBJ, "", "",
                    {
                        {RPCResult::Type::STR, "psbt", "The resulting raw transaction (base64-encoded string)"},
                        {RPCResult::Type::STR_AMOUNT, "fee", "Fee in " + CURRENCY_UNIT + " the resulting transaction pays"},
                        {RPCResult::Type::NUM, "changepos", "The position of the added change output, or -1"},
                    }
                                },
                                RPCExamples{
                            "\nCreate a transaction with no inputs\n"
                            + HelpExampleCli("walletcreatefundedpsbt", "\"[{\\\"txid\\\":\\\"myid\\\",\\\"vout\\\":0}]\" \"[{\\\"data\\\":\\\"00010203\\\"}]\"")
                                },
                            }.Check(request);

    RPCTypeCheck(request.params, {
        UniValue::VARR,
        UniValueType(), // ARR or OBJ, checked later
        UniValue::VNUM,
        UniValue::VOBJ,
        UniValue::VBOOL
        }, true
    );

    CAmount fee;
    int change_position;
    bool rbf = pwallet->m_signal_rbf;
    const UniValue &replaceable_arg = request.params[3]["replaceable"];
    if (!replaceable_arg.isNull()) {
        RPCTypeCheckArgument(replaceable_arg, UniValue::VBOOL);
        rbf = replaceable_arg.isTrue();
    }
    CMutableTransaction rawTx = ConstructTransaction(request.params[0], request.params[1], request.params[2], rbf);
    FundTransaction(pwallet, rawTx, fee, change_position, request.params[3]);

    // Make a blank psbt
    PartiallySignedTransaction psbtx(rawTx);

    // Fill transaction with out data but don't sign
    bool bip32derivs = request.params[4].isNull() ? true : request.params[4].get_bool();
    bool complete = true;
    const TransactionError err = pwallet->FillPSBT(psbtx, complete, 1, false, bip32derivs);
    if (err != TransactionError::OK) {
        throw JSONRPCTransactionError(err);
    }

    // Serialize the PSBT
    CDataStream ssTx(SER_NETWORK, PROTOCOL_VERSION);
    ssTx << psbtx;

    UniValue result(UniValue::VOBJ);
    result.pushKV("psbt", EncodeBase64(ssTx.str()));
    result.pushKV("fee", ValueFromAmount(fee));
    result.pushKV("changepos", change_position);
    return result;
}

UniValue abortrescan(const JSONRPCRequest& request); // in rpcdump.cpp
UniValue dumpprivkey(const JSONRPCRequest& request); // in rpcdump.cpp
UniValue importprivkey(const JSONRPCRequest& request);
UniValue importaddress(const JSONRPCRequest& request);
UniValue importpubkey(const JSONRPCRequest& request);
UniValue dumpwallet(const JSONRPCRequest& request);
UniValue importwallet(const JSONRPCRequest& request);
UniValue importprunedfunds(const JSONRPCRequest& request);
UniValue removeprunedfunds(const JSONRPCRequest& request);
UniValue importmulti(const JSONRPCRequest& request);

// clang-format off
static const CRPCCommand commands[] =
{ //  category              name                                actor (function)                argNames
    //  --------------------- ------------------------          -----------------------         ----------
    { "hidden",             "resendwallettransactions",         &resendwallettransactions,      {} },
    { "rawtransactions",    "fundrawtransaction",               &fundrawtransaction,            {"hexstring","options","iswitness"} },
    { "wallet",             "abandontransaction",               &abandontransaction,            {"txid"} },
    { "wallet",             "abortrescan",                      &abortrescan,                   {} },
    { "wallet",             "addmultisigaddress",               &addmultisigaddress,            {"nrequired","keys","label|account","bech32","256bit","address_type"} },
    { "wallet",             "backupwallet",                     &backupwallet,                  {"destination"} },
    { "wallet",             "bumpfee",                          &bumpfee,                       {"txid", "options"} },
    { "wallet",             "createwallet",                     &createwallet,                  {"wallet_name", "disable_private_keys", "blank", "passphrase", "avoid_reuse"} },
    { "wallet",             "dumpprivkey",                      &dumpprivkey,                   {"address"}  },
    { "wallet",             "dumpwallet",                       &dumpwallet,                    {"filename"} },
    { "wallet",             "encryptwallet",                    &encryptwallet,                 {"passphrase"} },
    { "wallet",             "getaddressesbylabel",              &getaddressesbylabel,           {"label"} },
    { "wallet",             "getaddressinfo",                   &getaddressinfo,                {"address"} },
    { "wallet",             "getbalance",                       &getbalance,                    {"dummy","minconf","include_watchonly","avoid_reuse"} },
    //{ "wallet",             "getnewaddress",                    &getnewaddress,                 {"label","bech32","hardened","256bit","address_type"} },
    { "wallet",             "getnewaddress",                    &getnewaddress,                 {"label","address_type"} },
    { "wallet",             "getrawchangeaddress",              &getrawchangeaddress,           {"address_type"} },
    { "wallet",             "getreceivedbyaddress",             &getreceivedbyaddress,          {"address","minconf"} },
    { "wallet",             "getreceivedbylabel",               &getreceivedbylabel,            {"label","minconf"} },
    { "wallet",             "gettransaction",                   &gettransaction,                {"txid","include_watchonly","verbose"} },
    { "wallet",             "getunconfirmedbalance",            &getunconfirmedbalance,         {} },
    { "wallet",             "getbalances",                      &getbalances,                   {} },
    { "wallet",             "getwalletinfo",                    &getwalletinfo,                 {} },
    { "wallet",             "importaddress",                    &importaddress,                 {"address","label","rescan","p2sh"} },
    { "wallet",             "importmulti",                      &importmulti,                   {"requests","options"} },
    { "wallet",             "importprivkey",                    &importprivkey,                 {"privkey","label","rescan"} },
    { "wallet",             "importprunedfunds",                &importprunedfunds,             {"rawtransaction","txoutproof"} },
    { "wallet",             "importpubkey",                     &importpubkey,                  {"pubkey","label","rescan"} },
    { "wallet",             "importwallet",                     &importwallet,                  {"filename"} },
    { "wallet",             "keypoolrefill",                    &keypoolrefill,                 {"newsize"} },
    { "wallet",             "listaddressgroupings",             &listaddressgroupings,          {} },
    { "wallet",             "listlabels",                       &listlabels,                    {"purpose"} },
    { "wallet",             "listlockunspent",                  &listlockunspent,               {} },
    { "wallet",             "listreceivedbyaddress",            &listreceivedbyaddress,         {"minconf","include_empty","include_watchonly","address_filter"} },
    { "wallet",             "listreceivedbylabel",              &listreceivedbylabel,           {"minconf","include_empty","include_watchonly"} },
    { "wallet",             "listsinceblock",                   &listsinceblock,                {"blockhash","target_confirmations","include_watchonly","include_removed"} },
    { "wallet",             "listtransactions",                 &listtransactions,              {"label|dummy","count","skip","include_watchonly"} },
    { "wallet",             "listunspent",                      &listunspent,                   {"minconf","maxconf","addresses","include_unsafe","query_options"} },
    { "wallet",             "listwalletdir",                    &listwalletdir,                 {} },
    { "wallet",             "listwallets",                      &listwallets,                   {} },
    { "wallet",             "loadwallet",                       &loadwallet,                    {"filename"} },
    { "wallet",             "lockunspent",                      &lockunspent,                   {"unlock","transactions","permanent"} },
    { "wallet",             "removeprunedfunds",                &removeprunedfunds,             {"txid"} },
    { "wallet",             "rescanblockchain",                 &rescanblockchain,              {"start_height", "stop_height"} },
    { "wallet",             "sendmany",                         &sendmany,                      {"dummy","amounts","minconf","comment","subtractfeefrom","replaceable","conf_target","estimate_mode"} },
    { "wallet",             "sendtoaddress",                    &sendtoaddress,                 {"address","amount","comment","comment_to","subtractfeefromamount","narration","replaceable","conf_target","estimate_mode","avoid_reuse"} },
    { "wallet",             "sethdseed",                        &sethdseed,                     {"newkeypool","seed"} },
    { "wallet",             "setlabel",                         &setlabel,                      {"address","label"} },
    { "wallet",             "settxfee",                         &settxfee,                      {"amount"} },
    { "wallet",             "setwalletflag",                    &setwalletflag,                 {"flag","value"} },
    { "wallet",             "signmessage",                      &signmessage,                   {"address","message"} },
    { "wallet",             "signrawtransactionwithwallet",     &signrawtransactionwithwallet,  {"hexstring","prevtxs","sighashtype"} },
    { "wallet",             "unloadwallet",                     &unloadwallet,                  {"wallet_name"} },
    { "wallet",             "walletcreatefundedpsbt",           &walletcreatefundedpsbt,        {"inputs","outputs","locktime","options","bip32derivs"} },
    { "wallet",             "walletlock",                       &walletlock,                    {} },
    { "wallet",             "walletpassphrase",                 &walletpassphrase,              {"passphrase","timeout","stakingonly"} },
    { "wallet",             "walletpassphrasechange",           &walletpassphrasechange,        {"oldpassphrase","newpassphrase"} },
    { "wallet",             "walletprocesspsbt",                &walletprocesspsbt,             {"psbt","sign","sighashtype","bip32derivs"} },
};
// clang-format on

void RegisterWalletRPCCommands(interfaces::Chain& chain, std::vector<std::unique_ptr<interfaces::Handler>>& handlers)
{
    for (unsigned int vcidx = 0; vcidx < ARRAYLEN(commands); vcidx++)
        handlers.emplace_back(chain.handleRpc(commands[vcidx]));
}

interfaces::Chain* g_rpc_chain = nullptr;<|MERGE_RESOLUTION|>--- conflicted
+++ resolved
@@ -433,13 +433,8 @@
                 },
                 RPCResults{},
                 RPCExamples{
-<<<<<<< HEAD
-                    HelpExampleCli("setlabel", "\"PswXnorAgjpAtaySWkPSmWQe3Fc8LmviVc\" \"tabby\"")
-            + HelpExampleRpc("setlabel", "\"PswXnorAgjpAtaySWkPSmWQe3Fc8LmviVc\", \"tabby\"")
-=======
                     HelpExampleCli("setlabel", "\"" + EXAMPLE_ADDRESS[0] + "\" \"tabby\"")
             + HelpExampleRpc("setlabel", "\"" + EXAMPLE_ADDRESS[0] + "\", \"tabby\"")
->>>>>>> 3f9e6a3c
                 },
             }.Check(request);
 
@@ -531,17 +526,10 @@
                     RPCResult::Type::STR_HEX, "txid", "The transaction id."
                 },
                 RPCExamples{
-<<<<<<< HEAD
-                    HelpExampleCli("sendtoaddress", "\"PbpVcjgYatnkKgveaeqhkeQBFwjqR7jKBR\" 0.1")
-            + HelpExampleCli("sendtoaddress", "\"PbpVcjgYatnkKgveaeqhkeQBFwjqR7jKBR\" 0.1 \"donation\" \"seans outpost\"")
-            + HelpExampleCli("sendtoaddress", "\"PbpVcjgYatnkKgveaeqhkeQBFwjqR7jKBR\" 0.1 \"\" \"\" true")
-            + HelpExampleRpc("sendtoaddress", "\"PbpVcjgYatnkKgveaeqhkeQBFwjqR7jKBR\", 0.1, \"donation\", \"seans outpost\"")
-=======
                     HelpExampleCli("sendtoaddress", "\"" + EXAMPLE_ADDRESS[0] + "\" 0.1")
             + HelpExampleCli("sendtoaddress", "\"" + EXAMPLE_ADDRESS[0] + "\" 0.1 \"donation\" \"seans outpost\"")
             + HelpExampleCli("sendtoaddress", "\"" + EXAMPLE_ADDRESS[0] + "\" 0.1 \"\" \"\" true")
             + HelpExampleRpc("sendtoaddress", "\"" + EXAMPLE_ADDRESS[0] + "\", 0.1, \"donation\", \"seans outpost\"")
->>>>>>> 3f9e6a3c
                 },
             }.Check(request);
 
@@ -808,15 +796,6 @@
                 },
                 RPCExamples{
             "\nThe amount from transactions with at least 1 confirmation\n"
-<<<<<<< HEAD
-            + HelpExampleCli("getreceivedbyaddress", "\"PswXnorAgjpAtaySWkPSmWQe3Fc8LmviVc\"") +
-            "\nThe amount including unconfirmed transactions, zero confirmations\n"
-            + HelpExampleCli("getreceivedbyaddress", "\"PswXnorAgjpAtaySWkPSmWQe3Fc8LmviVc\" 0") +
-            "\nThe amount with at least 6 confirmation\n"
-            + HelpExampleCli("getreceivedbyaddress", "\"PswXnorAgjpAtaySWkPSmWQe3Fc8LmviVc\" 6") +
-            "\nAs a JSON-RPC call\n"
-            + HelpExampleRpc("getreceivedbyaddress", "\"PswXnorAgjpAtaySWkPSmWQe3Fc8LmviVc\", 6")
-=======
             + HelpExampleCli("getreceivedbyaddress", "\"" + EXAMPLE_ADDRESS[0] + "\"") +
             "\nThe amount including unconfirmed transactions, zero confirmations\n"
             + HelpExampleCli("getreceivedbyaddress", "\"" + EXAMPLE_ADDRESS[0] + "\" 0") +
@@ -824,7 +803,6 @@
             + HelpExampleCli("getreceivedbyaddress", "\"" + EXAMPLE_ADDRESS[0] + "\" 6") +
             "\nAs a JSON-RPC call\n"
             + HelpExampleRpc("getreceivedbyaddress", "\"" + EXAMPLE_ADDRESS[0] + "\", 6")
->>>>>>> 3f9e6a3c
                 },
             }.Check(request);
 
@@ -1084,15 +1062,6 @@
                  },
                 RPCExamples{
             "\nSend two amounts to two different addresses:\n"
-<<<<<<< HEAD
-            + HelpExampleCli("sendmany", "\"\" \"{\\\"PswXnorAgjpAtaySWkPSmWQe3Fc8LmviVc\\\":0.01,\\\"PvhJj4j9s6SsuRsAkPZUfHPCjZRNKLeuqP\\\":0.02}\"") +
-            "\nSend two amounts to two different addresses setting the confirmation and comment:\n"
-            + HelpExampleCli("sendmany", "\"\" \"{\\\"PswXnorAgjpAtaySWkPSmWQe3Fc8LmviVc\\\":0.01,\\\"PvhJj4j9s6SsuRsAkPZUfHPCjZRNKLeuqP\\\":0.02}\" 6 \"testing\"") +
-            "\nSend two amounts to two different addresses, subtract fee from amount:\n"
-            + HelpExampleCli("sendmany", "\"\" \"{\\\"PswXnorAgjpAtaySWkPSmWQe3Fc8LmviVc\\\":0.01,\\\"PvhJj4j9s6SsuRsAkPZUfHPCjZRNKLeuqP\\\":0.02}\" 1 \"\" \"[\\\"PswXnorAgjpAtaySWkPSmWQe3Fc8LmviVc\\\",\\\"PvhJj4j9s6SsuRsAkPZUfHPCjZRNKLeuqP\\\"]\"") +
-            "\nAs a JSON-RPC call\n"
-            + HelpExampleRpc("sendmany", "\"\", {\"PswXnorAgjpAtaySWkPSmWQe3Fc8LmviVc\":0.01,\"PvhJj4j9s6SsuRsAkPZUfHPCjZRNKLeuqP\":0.02}, 6, \"testing\"")
-=======
             + HelpExampleCli("sendmany", "\"\" \"{\\\"" + EXAMPLE_ADDRESS[0] + "\\\":0.01,\\\"" + EXAMPLE_ADDRESS[1] + "\\\":0.02}\"") +
             "\nSend two amounts to two different addresses setting the confirmation and comment:\n"
             + HelpExampleCli("sendmany", "\"\" \"{\\\"" + EXAMPLE_ADDRESS[0] + "\\\":0.01,\\\"" + EXAMPLE_ADDRESS[1] + "\\\":0.02}\" 6 \"testing\"") +
@@ -1100,7 +1069,6 @@
             + HelpExampleCli("sendmany", "\"\" \"{\\\"" + EXAMPLE_ADDRESS[0] + "\\\":0.01,\\\"" + EXAMPLE_ADDRESS[1] + "\\\":0.02}\" 1 \"\" \"[\\\"" + EXAMPLE_ADDRESS[0] + "\\\",\\\"" + EXAMPLE_ADDRESS[1] + "\\\"]\"") +
             "\nAs a JSON-RPC call\n"
             + HelpExampleRpc("sendmany", "\"\", {\"" + EXAMPLE_ADDRESS[0] + "\":0.01,\"" + EXAMPLE_ADDRESS[1] + "\":0.02}, 6, \"testing\"")
->>>>>>> 3f9e6a3c
                 },
     }.Check(request);
 
@@ -1270,11 +1238,7 @@
                 "If 'label' is specified, assign address to that label.\n",
                 {
                     {"nrequired", RPCArg::Type::NUM, RPCArg::Optional::NO, "The number of required signatures out of the n keys or addresses."},
-<<<<<<< HEAD
-                    {"keys", RPCArg::Type::ARR, RPCArg::Optional::NO, "A json array of particl addresses or hex-encoded public keys",
-=======
-                    {"keys", RPCArg::Type::ARR, RPCArg::Optional::NO, "The bitcoin addresses or hex-encoded public keys",
->>>>>>> 3f9e6a3c
+                    {"keys", RPCArg::Type::ARR, RPCArg::Optional::NO, "The particl addresses or hex-encoded public keys",
                         {
                             {"key", RPCArg::Type::STR, RPCArg::Optional::OMITTED, "particl address or hex-encoded public key"},
                         },
@@ -1294,15 +1258,9 @@
                 },
                 RPCExamples{
             "\nAdd a multisig address from 2 addresses\n"
-<<<<<<< HEAD
-            + HelpExampleCli("addmultisigaddress", "2 \"[\\\"PbpVcjgYatnkKgveaeqhkeQBFwjqR7jKBR\\\",\\\"PswXnorAgjpAtaySWkPSmWQe3Fc8LmviVc\\\"]\"") +
-            "\nAs a JSON-RPC call\n"
-            + HelpExampleRpc("addmultisigaddress", "2, \"[\\\"PbpVcjgYatnkKgveaeqhkeQBFwjqR7jKBR\\\",\\\"PswXnorAgjpAtaySWkPSmWQe3Fc8LmviVc\\\"]\"")
-=======
             + HelpExampleCli("addmultisigaddress", "2 \"[\\\"" + EXAMPLE_ADDRESS[0] + "\\\",\\\"" + EXAMPLE_ADDRESS[1] + "\\\"]\"") +
             "\nAs a JSON-RPC call\n"
             + HelpExampleRpc("addmultisigaddress", "2, \"[\\\"" + EXAMPLE_ADDRESS[0] + "\\\",\\\"" + EXAMPLE_ADDRESS[1] + "\\\"]\"")
->>>>>>> 3f9e6a3c
                 },
             }.Check(request);
 
@@ -2703,11 +2661,7 @@
             "\nSet the passphrase for 2 minutes to perform a transaction\n"
             + HelpExampleCli("walletpassphrase", "\"my pass phrase\" 120") +
             "\nPerform a send (requires passphrase set)\n"
-<<<<<<< HEAD
-            + HelpExampleCli("sendtoaddress", "\"PbpVcjgYatnkKgveaeqhkeQBFwjqR7jKBR\" 1.0") +
-=======
             + HelpExampleCli("sendtoaddress", "\"" + EXAMPLE_ADDRESS[0] + "\" 1.0") +
->>>>>>> 3f9e6a3c
             "\nClear the passphrase since we are done before 2 minutes is up\n"
             + HelpExampleCli("walletlock", "") +
             "\nAs a JSON-RPC call\n"
@@ -3668,11 +3622,7 @@
                 {
                     {"minconf", RPCArg::Type::NUM, /* default */ "1", "The minimum confirmations to filter"},
                     {"maxconf", RPCArg::Type::NUM, /* default */ "9999999", "The maximum confirmations to filter"},
-<<<<<<< HEAD
-                    {"addresses", RPCArg::Type::ARR, /* default */ "empty array", "A json array of particl addresses to filter",
-=======
-                    {"addresses", RPCArg::Type::ARR, /* default */ "empty array", "The bitcoin addresses to filter",
->>>>>>> 3f9e6a3c
+                    {"addresses", RPCArg::Type::ARR, /* default */ "empty array", "The particl addresses to filter",
                         {
                             {"address", RPCArg::Type::STR, RPCArg::Optional::OMITTED, "particl address"},
                         },
@@ -3718,13 +3668,8 @@
                 },
                 RPCExamples{
                     HelpExampleCli("listunspent", "")
-<<<<<<< HEAD
-            + HelpExampleCli("listunspent", "6 9999999 \"[\\\"PfqK97PXYfqRFtdYcZw82x3dzPrZbEAcYa\\\",\\\"Pka9M2Bva8WetQhQ4ngC255HAbMJf5P5Dc\\\"]\"")
-            + HelpExampleRpc("listunspent", "6, 9999999 \"[\\\"PfqK97PXYfqRFtdYcZw82x3dzPrZbEAcYa\\\",\\\"Pka9M2Bva8WetQhQ4ngC255HAbMJf5P5Dc\\\"]\"")
-=======
             + HelpExampleCli("listunspent", "6 9999999 \"[\\\"" + EXAMPLE_ADDRESS[0] + "\\\",\\\"" + EXAMPLE_ADDRESS[1] + "\\\"]\"")
             + HelpExampleRpc("listunspent", "6, 9999999 \"[\\\"" + EXAMPLE_ADDRESS[0] + "\\\",\\\"" + EXAMPLE_ADDRESS[1] + "\\\"]\"")
->>>>>>> 3f9e6a3c
             + HelpExampleCli("listunspent", "6 9999999 '[]' true '{ \"minimumAmount\": 0.005 }'")
             + HelpExampleRpc("listunspent", "6, 9999999, [] , true, { \"minimumAmount\": 0.005 } ")
             + HelpExampleCli("listunspent", "1 9999999 '[]' false '{\"include_immature\":true}'")
