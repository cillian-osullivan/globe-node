/**********************************************************************
 * Copyright (c) 2013-2015 Pieter Wuille, Gregory Maxwell             *
 * Distributed under the MIT software license, see the accompanying   *
 * file COPYING or http://www.opensource.org/licenses/mit-license.php.*
 **********************************************************************/

#if defined HAVE_CONFIG_H
#include "libsecp256k1-config.h"
#endif

#include <stdio.h>
#include <stdlib.h>
#include <string.h>

#include <time.h>

#include "secp256k1.c"
#include "include/secp256k1.h"
#include "include/secp256k1_preallocated.h"
#include "testrand_impl.h"

#ifdef ENABLE_OPENSSL_TESTS
#include "openssl/bn.h"
#include "openssl/ec.h"
#include "openssl/ecdsa.h"
#include "openssl/obj_mac.h"
# if OPENSSL_VERSION_NUMBER < 0x10100000L
void ECDSA_SIG_get0(const ECDSA_SIG *sig, const BIGNUM **pr, const BIGNUM **ps) {*pr = sig->r; *ps = sig->s;}
# endif
#endif

#include "contrib/lax_der_parsing.c"
#include "contrib/lax_der_privatekey_parsing.c"

static int count = 64;
static secp256k1_context *ctx = NULL;

static void counting_illegal_callback_fn(const char* str, void* data) {
    /* Dummy callback function that just counts. */
    int32_t *p;
    (void)str;
    p = data;
    (*p)++;
}

static void uncounting_illegal_callback_fn(const char* str, void* data) {
    /* Dummy callback function that just counts (backwards). */
    int32_t *p;
    (void)str;
    p = data;
    (*p)--;
}

void random_field_element_test(secp256k1_fe *fe) {
    do {
        unsigned char b32[32];
        secp256k1_rand256_test(b32);
        if (secp256k1_fe_set_b32(fe, b32)) {
            break;
        }
    } while(1);
}

void random_field_element_magnitude(secp256k1_fe *fe) {
    secp256k1_fe zero;
    int n = secp256k1_rand_int(9);
    secp256k1_fe_normalize(fe);
    if (n == 0) {
        return;
    }
    secp256k1_fe_clear(&zero);
    secp256k1_fe_negate(&zero, &zero, 0);
    secp256k1_fe_mul_int(&zero, n - 1);
    secp256k1_fe_add(fe, &zero);
#ifdef VERIFY
    CHECK(fe->magnitude == n);
#endif
}

void random_group_element_test(secp256k1_ge *ge) {
    secp256k1_fe fe;
    do {
        random_field_element_test(&fe);
        if (secp256k1_ge_set_xo_var(ge, &fe, secp256k1_rand_bits(1))) {
            secp256k1_fe_normalize(&ge->y);
            break;
        }
    } while(1);
}

void random_group_element_jacobian_test(secp256k1_gej *gej, const secp256k1_ge *ge) {
    secp256k1_fe z2, z3;
    do {
        random_field_element_test(&gej->z);
        if (!secp256k1_fe_is_zero(&gej->z)) {
            break;
        }
    } while(1);
    secp256k1_fe_sqr(&z2, &gej->z);
    secp256k1_fe_mul(&z3, &z2, &gej->z);
    secp256k1_fe_mul(&gej->x, &ge->x, &z2);
    secp256k1_fe_mul(&gej->y, &ge->y, &z3);
    gej->infinity = ge->infinity;
}

void random_scalar_order_test(secp256k1_scalar *num) {
    do {
        unsigned char b32[32];
        int overflow = 0;
        secp256k1_rand256_test(b32);
        secp256k1_scalar_set_b32(num, b32, &overflow);
        if (overflow || secp256k1_scalar_is_zero(num)) {
            continue;
        }
        break;
    } while(1);
}

void random_scalar_order(secp256k1_scalar *num) {
    do {
        unsigned char b32[32];
        int overflow = 0;
        secp256k1_rand256(b32);
        secp256k1_scalar_set_b32(num, b32, &overflow);
        if (overflow || secp256k1_scalar_is_zero(num)) {
            continue;
        }
        break;
    } while(1);
}

<<<<<<< HEAD
void run_util_tests(void) {
    int i;
    uint64_t r;
    uint64_t r2;
    uint64_t r3;
    int64_t s;
    CHECK(secp256k1_clz64_var(0) == 64);
    CHECK(secp256k1_clz64_var(1) == 63);
    CHECK(secp256k1_clz64_var(2) == 62);
    CHECK(secp256k1_clz64_var(3) == 62);
    CHECK(secp256k1_clz64_var(~0ULL) == 0);
    CHECK(secp256k1_clz64_var((~0ULL) - 1) == 0);
    CHECK(secp256k1_clz64_var((~0ULL) >> 1) == 1);
    CHECK(secp256k1_clz64_var((~0ULL) >> 2) == 2);
    CHECK(secp256k1_sign_and_abs64(&r, INT64_MAX) == 0);
    CHECK(r == INT64_MAX);
    CHECK(secp256k1_sign_and_abs64(&r, INT64_MAX - 1) == 0);
    CHECK(r == INT64_MAX - 1);
    CHECK(secp256k1_sign_and_abs64(&r, INT64_MIN) == 1);
    CHECK(r == (uint64_t)INT64_MAX + 1);
    CHECK(secp256k1_sign_and_abs64(&r, INT64_MIN + 1) == 1);
    CHECK(r == (uint64_t)INT64_MAX);
    CHECK(secp256k1_sign_and_abs64(&r, 0) == 0);
    CHECK(r == 0);
    CHECK(secp256k1_sign_and_abs64(&r, 1) == 0);
    CHECK(r == 1);
    CHECK(secp256k1_sign_and_abs64(&r, -1) == 1);
    CHECK(r == 1);
    CHECK(secp256k1_sign_and_abs64(&r, 2) == 0);
    CHECK(r == 2);
    CHECK(secp256k1_sign_and_abs64(&r, -2) == 1);
    CHECK(r == 2);
    for (i = 0; i < 10; i++) {
        CHECK(secp256k1_clz64_var((~0ULL) - secp256k1_rand32()) == 0);
        r = ((uint64_t)secp256k1_rand32() << 32) | secp256k1_rand32();
        r2 = secp256k1_rands64(0, r);
        CHECK(r2 <= r);
        r3 = secp256k1_rands64(r2, r);
        CHECK((r3 >= r2) && (r3 <= r));
        r = secp256k1_rands64(0, INT64_MAX);
        s = (int64_t)r * (secp256k1_rand32()&1?-1:1);
        CHECK(secp256k1_sign_and_abs64(&r2, s) == (s < 0));
        CHECK(r2 == r);
    }
}

void run_context_tests(void) {
=======
void random_scalar_order_b32(unsigned char *b32) {
    secp256k1_scalar num;
    random_scalar_order(&num);
    secp256k1_scalar_get_b32(b32, &num);
}

void run_context_tests(int use_prealloc) {
>>>>>>> eac65d99
    secp256k1_pubkey pubkey;
    secp256k1_pubkey zero_pubkey;
    secp256k1_ecdsa_signature sig;
    unsigned char ctmp[32];
    int32_t ecount;
    int32_t ecount2;
    secp256k1_context *none;
    secp256k1_context *sign;
    secp256k1_context *vrfy;
    secp256k1_context *both;
    void *none_prealloc = NULL;
    void *sign_prealloc = NULL;
    void *vrfy_prealloc = NULL;
    void *both_prealloc = NULL;

    secp256k1_gej pubj;
    secp256k1_ge pub;
    secp256k1_scalar msg, key, nonce;
    secp256k1_scalar sigr, sigs;

    if (use_prealloc) {
        none_prealloc = malloc(secp256k1_context_preallocated_size(SECP256K1_CONTEXT_NONE));
        sign_prealloc = malloc(secp256k1_context_preallocated_size(SECP256K1_CONTEXT_SIGN));
        vrfy_prealloc = malloc(secp256k1_context_preallocated_size(SECP256K1_CONTEXT_VERIFY));
        both_prealloc = malloc(secp256k1_context_preallocated_size(SECP256K1_CONTEXT_SIGN | SECP256K1_CONTEXT_VERIFY));
        CHECK(none_prealloc != NULL);
        CHECK(sign_prealloc != NULL);
        CHECK(vrfy_prealloc != NULL);
        CHECK(both_prealloc != NULL);
        none = secp256k1_context_preallocated_create(none_prealloc, SECP256K1_CONTEXT_NONE);
        sign = secp256k1_context_preallocated_create(sign_prealloc, SECP256K1_CONTEXT_SIGN);
        vrfy = secp256k1_context_preallocated_create(vrfy_prealloc, SECP256K1_CONTEXT_VERIFY);
        both = secp256k1_context_preallocated_create(both_prealloc, SECP256K1_CONTEXT_SIGN | SECP256K1_CONTEXT_VERIFY);
    } else {
        none = secp256k1_context_create(SECP256K1_CONTEXT_NONE);
        sign = secp256k1_context_create(SECP256K1_CONTEXT_SIGN);
        vrfy = secp256k1_context_create(SECP256K1_CONTEXT_VERIFY);
        both = secp256k1_context_create(SECP256K1_CONTEXT_SIGN | SECP256K1_CONTEXT_VERIFY);
    }

    memset(&zero_pubkey, 0, sizeof(zero_pubkey));

    ecount = 0;
    ecount2 = 10;
    secp256k1_context_set_illegal_callback(vrfy, counting_illegal_callback_fn, &ecount);
    secp256k1_context_set_illegal_callback(sign, counting_illegal_callback_fn, &ecount2);
    secp256k1_context_set_error_callback(sign, counting_illegal_callback_fn, NULL);
    CHECK(vrfy->error_callback.fn != sign->error_callback.fn);

    /* check if sizes for cloning are consistent */
    CHECK(secp256k1_context_preallocated_clone_size(none) == secp256k1_context_preallocated_size(SECP256K1_CONTEXT_NONE));
    CHECK(secp256k1_context_preallocated_clone_size(sign) == secp256k1_context_preallocated_size(SECP256K1_CONTEXT_SIGN));
    CHECK(secp256k1_context_preallocated_clone_size(vrfy) == secp256k1_context_preallocated_size(SECP256K1_CONTEXT_VERIFY));
    CHECK(secp256k1_context_preallocated_clone_size(both) == secp256k1_context_preallocated_size(SECP256K1_CONTEXT_SIGN | SECP256K1_CONTEXT_VERIFY));

    /*** clone and destroy all of them to make sure cloning was complete ***/
    {
        secp256k1_context *ctx_tmp;

        if (use_prealloc) {
            /* clone into a non-preallocated context and then again into a new preallocated one. */
            ctx_tmp = none; none = secp256k1_context_clone(none); secp256k1_context_preallocated_destroy(ctx_tmp);
            free(none_prealloc); none_prealloc = malloc(secp256k1_context_preallocated_size(SECP256K1_CONTEXT_NONE)); CHECK(none_prealloc != NULL);
            ctx_tmp = none; none = secp256k1_context_preallocated_clone(none, none_prealloc); secp256k1_context_destroy(ctx_tmp);

            ctx_tmp = sign; sign = secp256k1_context_clone(sign); secp256k1_context_preallocated_destroy(ctx_tmp);
            free(sign_prealloc); sign_prealloc = malloc(secp256k1_context_preallocated_size(SECP256K1_CONTEXT_SIGN)); CHECK(sign_prealloc != NULL);
            ctx_tmp = sign; sign = secp256k1_context_preallocated_clone(sign, sign_prealloc); secp256k1_context_destroy(ctx_tmp);

            ctx_tmp = vrfy; vrfy = secp256k1_context_clone(vrfy); secp256k1_context_preallocated_destroy(ctx_tmp);
            free(vrfy_prealloc); vrfy_prealloc = malloc(secp256k1_context_preallocated_size(SECP256K1_CONTEXT_VERIFY)); CHECK(vrfy_prealloc != NULL);
            ctx_tmp = vrfy; vrfy = secp256k1_context_preallocated_clone(vrfy, vrfy_prealloc); secp256k1_context_destroy(ctx_tmp);

            ctx_tmp = both; both = secp256k1_context_clone(both); secp256k1_context_preallocated_destroy(ctx_tmp);
            free(both_prealloc); both_prealloc = malloc(secp256k1_context_preallocated_size(SECP256K1_CONTEXT_SIGN | SECP256K1_CONTEXT_VERIFY)); CHECK(both_prealloc != NULL);
            ctx_tmp = both; both = secp256k1_context_preallocated_clone(both, both_prealloc); secp256k1_context_destroy(ctx_tmp);
        } else {
            /* clone into a preallocated context and then again into a new non-preallocated one. */
            void *prealloc_tmp;

            prealloc_tmp = malloc(secp256k1_context_preallocated_size(SECP256K1_CONTEXT_NONE)); CHECK(prealloc_tmp != NULL);
            ctx_tmp = none; none = secp256k1_context_preallocated_clone(none, prealloc_tmp); secp256k1_context_destroy(ctx_tmp);
            ctx_tmp = none; none = secp256k1_context_clone(none); secp256k1_context_preallocated_destroy(ctx_tmp);
            free(prealloc_tmp);

            prealloc_tmp = malloc(secp256k1_context_preallocated_size(SECP256K1_CONTEXT_SIGN)); CHECK(prealloc_tmp != NULL);
            ctx_tmp = sign; sign = secp256k1_context_preallocated_clone(sign, prealloc_tmp); secp256k1_context_destroy(ctx_tmp);
            ctx_tmp = sign; sign = secp256k1_context_clone(sign); secp256k1_context_preallocated_destroy(ctx_tmp);
            free(prealloc_tmp);

            prealloc_tmp = malloc(secp256k1_context_preallocated_size(SECP256K1_CONTEXT_VERIFY)); CHECK(prealloc_tmp != NULL);
            ctx_tmp = vrfy; vrfy = secp256k1_context_preallocated_clone(vrfy, prealloc_tmp); secp256k1_context_destroy(ctx_tmp);
            ctx_tmp = vrfy; vrfy = secp256k1_context_clone(vrfy); secp256k1_context_preallocated_destroy(ctx_tmp);
            free(prealloc_tmp);

            prealloc_tmp = malloc(secp256k1_context_preallocated_size(SECP256K1_CONTEXT_SIGN | SECP256K1_CONTEXT_VERIFY)); CHECK(prealloc_tmp != NULL);
            ctx_tmp = both; both = secp256k1_context_preallocated_clone(both, prealloc_tmp); secp256k1_context_destroy(ctx_tmp);
            ctx_tmp = both; both = secp256k1_context_clone(both); secp256k1_context_preallocated_destroy(ctx_tmp);
            free(prealloc_tmp);
        }
    }

    /* Verify that the error callback makes it across the clone. */
    CHECK(vrfy->error_callback.fn != sign->error_callback.fn);
    /* And that it resets back to default. */
    secp256k1_context_set_error_callback(sign, NULL, NULL);
    CHECK(vrfy->error_callback.fn == sign->error_callback.fn);

    /*** attempt to use them ***/
    random_scalar_order_test(&msg);
    random_scalar_order_test(&key);
    secp256k1_ecmult_gen(&both->ecmult_gen_ctx, &pubj, &key);
    secp256k1_ge_set_gej(&pub, &pubj);

    /* Verify context-type checking illegal-argument errors. */
    memset(ctmp, 1, 32);
    CHECK(secp256k1_ec_pubkey_create(vrfy, &pubkey, ctmp) == 0);
    CHECK(ecount == 1);
    VG_UNDEF(&pubkey, sizeof(pubkey));
    CHECK(secp256k1_ec_pubkey_create(sign, &pubkey, ctmp) == 1);
    VG_CHECK(&pubkey, sizeof(pubkey));
    CHECK(secp256k1_ecdsa_sign(vrfy, &sig, ctmp, ctmp, NULL, NULL) == 0);
    CHECK(ecount == 2);
    VG_UNDEF(&sig, sizeof(sig));
    CHECK(secp256k1_ecdsa_sign(sign, &sig, ctmp, ctmp, NULL, NULL) == 1);
    VG_CHECK(&sig, sizeof(sig));
    CHECK(ecount2 == 10);
    CHECK(secp256k1_ecdsa_verify(sign, &sig, ctmp, &pubkey) == 0);
    CHECK(ecount2 == 11);
    CHECK(secp256k1_ecdsa_verify(vrfy, &sig, ctmp, &pubkey) == 1);
    CHECK(ecount == 2);
    CHECK(secp256k1_ec_pubkey_tweak_add(sign, &pubkey, ctmp) == 0);
    CHECK(ecount2 == 12);
    CHECK(secp256k1_ec_pubkey_tweak_add(vrfy, &pubkey, ctmp) == 1);
    CHECK(ecount == 2);
    CHECK(secp256k1_ec_pubkey_tweak_mul(sign, &pubkey, ctmp) == 0);
    CHECK(ecount2 == 13);
    CHECK(secp256k1_ec_pubkey_negate(vrfy, &pubkey) == 1);
    CHECK(ecount == 2);
    CHECK(secp256k1_ec_pubkey_negate(sign, &pubkey) == 1);
    CHECK(ecount == 2);
    CHECK(secp256k1_ec_pubkey_negate(sign, NULL) == 0);
    CHECK(ecount2 == 14);
    CHECK(secp256k1_ec_pubkey_negate(vrfy, &zero_pubkey) == 0);
    CHECK(ecount == 3);
    CHECK(secp256k1_ec_pubkey_tweak_mul(vrfy, &pubkey, ctmp) == 1);
    CHECK(ecount == 3);
    CHECK(secp256k1_context_randomize(vrfy, ctmp) == 1);
    CHECK(ecount == 3);
    CHECK(secp256k1_context_randomize(vrfy, NULL) == 1);
    CHECK(ecount == 3);
    CHECK(secp256k1_context_randomize(sign, ctmp) == 1);
    CHECK(ecount2 == 14);
    CHECK(secp256k1_context_randomize(sign, NULL) == 1);
    CHECK(ecount2 == 14);
    secp256k1_context_set_illegal_callback(vrfy, NULL, NULL);
    secp256k1_context_set_illegal_callback(sign, NULL, NULL);

    /* obtain a working nonce */
    do {
        random_scalar_order_test(&nonce);
    } while(!secp256k1_ecdsa_sig_sign(&both->ecmult_gen_ctx, &sigr, &sigs, &key, &msg, &nonce, NULL));

    /* try signing */
    CHECK(secp256k1_ecdsa_sig_sign(&sign->ecmult_gen_ctx, &sigr, &sigs, &key, &msg, &nonce, NULL));
    CHECK(secp256k1_ecdsa_sig_sign(&both->ecmult_gen_ctx, &sigr, &sigs, &key, &msg, &nonce, NULL));

    /* try verifying */
    CHECK(secp256k1_ecdsa_sig_verify(&vrfy->ecmult_ctx, &sigr, &sigs, &pub, &msg));
    CHECK(secp256k1_ecdsa_sig_verify(&both->ecmult_ctx, &sigr, &sigs, &pub, &msg));

    /* cleanup */
    if (use_prealloc) {
        secp256k1_context_preallocated_destroy(none);
        secp256k1_context_preallocated_destroy(sign);
        secp256k1_context_preallocated_destroy(vrfy);
        secp256k1_context_preallocated_destroy(both);
        free(none_prealloc);
        free(sign_prealloc);
        free(vrfy_prealloc);
        free(both_prealloc);
    } else {
        secp256k1_context_destroy(none);
        secp256k1_context_destroy(sign);
        secp256k1_context_destroy(vrfy);
        secp256k1_context_destroy(both);
    }
    /* Defined as no-op. */
    secp256k1_context_destroy(NULL);
    secp256k1_context_preallocated_destroy(NULL);

}

void run_scratch_tests(void) {
    const size_t adj_alloc = ((500 + ALIGNMENT - 1) / ALIGNMENT) * ALIGNMENT;

    int32_t ecount = 0;
    size_t checkpoint;
    size_t checkpoint_2;
    secp256k1_context *none = secp256k1_context_create(SECP256K1_CONTEXT_NONE);
    secp256k1_scratch_space *scratch;
    secp256k1_scratch_space local_scratch;

    /* Test public API */
    secp256k1_context_set_illegal_callback(none, counting_illegal_callback_fn, &ecount);
    secp256k1_context_set_error_callback(none, counting_illegal_callback_fn, &ecount);

    scratch = secp256k1_scratch_space_create(none, 1000);
    CHECK(scratch != NULL);
    CHECK(ecount == 0);

    /* Test internal API */
    CHECK(secp256k1_scratch_max_allocation(&none->error_callback, scratch, 0) == 1000);
    CHECK(secp256k1_scratch_max_allocation(&none->error_callback, scratch, 1) == 1000 - (ALIGNMENT - 1));
    CHECK(scratch->alloc_size == 0);
    CHECK(scratch->alloc_size % ALIGNMENT == 0);

    /* Allocating 500 bytes succeeds */
    checkpoint = secp256k1_scratch_checkpoint(&none->error_callback, scratch);
    CHECK(secp256k1_scratch_alloc(&none->error_callback, scratch, 500) != NULL);
    CHECK(secp256k1_scratch_max_allocation(&none->error_callback, scratch, 0) == 1000 - adj_alloc);
    CHECK(secp256k1_scratch_max_allocation(&none->error_callback, scratch, 1) == 1000 - adj_alloc - (ALIGNMENT - 1));
    CHECK(scratch->alloc_size != 0);
    CHECK(scratch->alloc_size % ALIGNMENT == 0);

    /* Allocating another 500 bytes fails */
    CHECK(secp256k1_scratch_alloc(&none->error_callback, scratch, 500) == NULL);
    CHECK(secp256k1_scratch_max_allocation(&none->error_callback, scratch, 0) == 1000 - adj_alloc);
    CHECK(secp256k1_scratch_max_allocation(&none->error_callback, scratch, 1) == 1000 - adj_alloc - (ALIGNMENT - 1));
    CHECK(scratch->alloc_size != 0);
    CHECK(scratch->alloc_size % ALIGNMENT == 0);

    /* ...but it succeeds once we apply the checkpoint to undo it */
    secp256k1_scratch_apply_checkpoint(&none->error_callback, scratch, checkpoint);
    CHECK(scratch->alloc_size == 0);
    CHECK(secp256k1_scratch_max_allocation(&none->error_callback, scratch, 0) == 1000);
    CHECK(secp256k1_scratch_alloc(&none->error_callback, scratch, 500) != NULL);
    CHECK(scratch->alloc_size != 0);

    /* try to apply a bad checkpoint */
    checkpoint_2 = secp256k1_scratch_checkpoint(&none->error_callback, scratch);
    secp256k1_scratch_apply_checkpoint(&none->error_callback, scratch, checkpoint);
    CHECK(ecount == 0);
    secp256k1_scratch_apply_checkpoint(&none->error_callback, scratch, checkpoint_2); /* checkpoint_2 is after checkpoint */
    CHECK(ecount == 1);
    secp256k1_scratch_apply_checkpoint(&none->error_callback, scratch, (size_t) -1); /* this is just wildly invalid */
    CHECK(ecount == 2);

    /* try to use badly initialized scratch space */
    secp256k1_scratch_space_destroy(none, scratch);
    memset(&local_scratch, 0, sizeof(local_scratch));
    scratch = &local_scratch;
    CHECK(!secp256k1_scratch_max_allocation(&none->error_callback, scratch, 0));
    CHECK(ecount == 3);
    CHECK(secp256k1_scratch_alloc(&none->error_callback, scratch, 500) == NULL);
    CHECK(ecount == 4);
    secp256k1_scratch_space_destroy(none, scratch);
    CHECK(ecount == 5);

    /* cleanup */
    secp256k1_scratch_space_destroy(none, NULL); /* no-op */
    secp256k1_context_destroy(none);
}

/***** HASH TESTS *****/

void run_sha256_tests(void) {
    static const char *inputs[8] = {
        "", "abc", "message digest", "secure hash algorithm", "SHA256 is considered to be safe",
        "abcdbcdecdefdefgefghfghighijhijkijkljklmklmnlmnomnopnopq",
        "For this sample, this 63-byte string will be used as input data",
        "This is exactly 64 bytes long, not counting the terminating byte"
    };
    static const unsigned char outputs[8][32] = {
        {0xe3, 0xb0, 0xc4, 0x42, 0x98, 0xfc, 0x1c, 0x14, 0x9a, 0xfb, 0xf4, 0xc8, 0x99, 0x6f, 0xb9, 0x24, 0x27, 0xae, 0x41, 0xe4, 0x64, 0x9b, 0x93, 0x4c, 0xa4, 0x95, 0x99, 0x1b, 0x78, 0x52, 0xb8, 0x55},
        {0xba, 0x78, 0x16, 0xbf, 0x8f, 0x01, 0xcf, 0xea, 0x41, 0x41, 0x40, 0xde, 0x5d, 0xae, 0x22, 0x23, 0xb0, 0x03, 0x61, 0xa3, 0x96, 0x17, 0x7a, 0x9c, 0xb4, 0x10, 0xff, 0x61, 0xf2, 0x00, 0x15, 0xad},
        {0xf7, 0x84, 0x6f, 0x55, 0xcf, 0x23, 0xe1, 0x4e, 0xeb, 0xea, 0xb5, 0xb4, 0xe1, 0x55, 0x0c, 0xad, 0x5b, 0x50, 0x9e, 0x33, 0x48, 0xfb, 0xc4, 0xef, 0xa3, 0xa1, 0x41, 0x3d, 0x39, 0x3c, 0xb6, 0x50},
        {0xf3, 0x0c, 0xeb, 0x2b, 0xb2, 0x82, 0x9e, 0x79, 0xe4, 0xca, 0x97, 0x53, 0xd3, 0x5a, 0x8e, 0xcc, 0x00, 0x26, 0x2d, 0x16, 0x4c, 0xc0, 0x77, 0x08, 0x02, 0x95, 0x38, 0x1c, 0xbd, 0x64, 0x3f, 0x0d},
        {0x68, 0x19, 0xd9, 0x15, 0xc7, 0x3f, 0x4d, 0x1e, 0x77, 0xe4, 0xe1, 0xb5, 0x2d, 0x1f, 0xa0, 0xf9, 0xcf, 0x9b, 0xea, 0xea, 0xd3, 0x93, 0x9f, 0x15, 0x87, 0x4b, 0xd9, 0x88, 0xe2, 0xa2, 0x36, 0x30},
        {0x24, 0x8d, 0x6a, 0x61, 0xd2, 0x06, 0x38, 0xb8, 0xe5, 0xc0, 0x26, 0x93, 0x0c, 0x3e, 0x60, 0x39, 0xa3, 0x3c, 0xe4, 0x59, 0x64, 0xff, 0x21, 0x67, 0xf6, 0xec, 0xed, 0xd4, 0x19, 0xdb, 0x06, 0xc1},
        {0xf0, 0x8a, 0x78, 0xcb, 0xba, 0xee, 0x08, 0x2b, 0x05, 0x2a, 0xe0, 0x70, 0x8f, 0x32, 0xfa, 0x1e, 0x50, 0xc5, 0xc4, 0x21, 0xaa, 0x77, 0x2b, 0xa5, 0xdb, 0xb4, 0x06, 0xa2, 0xea, 0x6b, 0xe3, 0x42},
        {0xab, 0x64, 0xef, 0xf7, 0xe8, 0x8e, 0x2e, 0x46, 0x16, 0x5e, 0x29, 0xf2, 0xbc, 0xe4, 0x18, 0x26, 0xbd, 0x4c, 0x7b, 0x35, 0x52, 0xf6, 0xb3, 0x82, 0xa9, 0xe7, 0xd3, 0xaf, 0x47, 0xc2, 0x45, 0xf8}
    };
    int i;
    for (i = 0; i < 8; i++) {
        unsigned char out[32];
        secp256k1_sha256 hasher;
        secp256k1_sha256_initialize(&hasher);
        secp256k1_sha256_write(&hasher, (const unsigned char*)(inputs[i]), strlen(inputs[i]));
        secp256k1_sha256_finalize(&hasher, out);
        CHECK(memcmp(out, outputs[i], 32) == 0);
        if (strlen(inputs[i]) > 0) {
            int split = secp256k1_rand_int(strlen(inputs[i]));
            secp256k1_sha256_initialize(&hasher);
            secp256k1_sha256_write(&hasher, (const unsigned char*)(inputs[i]), split);
            secp256k1_sha256_write(&hasher, (const unsigned char*)(inputs[i] + split), strlen(inputs[i]) - split);
            secp256k1_sha256_finalize(&hasher, out);
            CHECK(memcmp(out, outputs[i], 32) == 0);
        }
    }
}

void run_hmac_sha256_tests(void) {
    static const char *keys[6] = {
        "\x0b\x0b\x0b\x0b\x0b\x0b\x0b\x0b\x0b\x0b\x0b\x0b\x0b\x0b\x0b\x0b\x0b\x0b\x0b\x0b",
        "\x4a\x65\x66\x65",
        "\xaa\xaa\xaa\xaa\xaa\xaa\xaa\xaa\xaa\xaa\xaa\xaa\xaa\xaa\xaa\xaa\xaa\xaa\xaa\xaa",
        "\x01\x02\x03\x04\x05\x06\x07\x08\x09\x0a\x0b\x0c\x0d\x0e\x0f\x10\x11\x12\x13\x14\x15\x16\x17\x18\x19",
        "\xaa\xaa\xaa\xaa\xaa\xaa\xaa\xaa\xaa\xaa\xaa\xaa\xaa\xaa\xaa\xaa\xaa\xaa\xaa\xaa\xaa\xaa\xaa\xaa\xaa\xaa\xaa\xaa\xaa\xaa\xaa\xaa\xaa\xaa\xaa\xaa\xaa\xaa\xaa\xaa\xaa\xaa\xaa\xaa\xaa\xaa\xaa\xaa\xaa\xaa\xaa\xaa\xaa\xaa\xaa\xaa\xaa\xaa\xaa\xaa\xaa\xaa\xaa\xaa\xaa\xaa\xaa\xaa\xaa\xaa\xaa\xaa\xaa\xaa\xaa\xaa\xaa\xaa\xaa\xaa\xaa\xaa\xaa\xaa\xaa\xaa\xaa\xaa\xaa\xaa\xaa\xaa\xaa\xaa\xaa\xaa\xaa\xaa\xaa\xaa\xaa\xaa\xaa\xaa\xaa\xaa\xaa\xaa\xaa\xaa\xaa\xaa\xaa\xaa\xaa\xaa\xaa\xaa\xaa\xaa\xaa\xaa\xaa\xaa\xaa\xaa\xaa\xaa\xaa\xaa\xaa",
        "\xaa\xaa\xaa\xaa\xaa\xaa\xaa\xaa\xaa\xaa\xaa\xaa\xaa\xaa\xaa\xaa\xaa\xaa\xaa\xaa\xaa\xaa\xaa\xaa\xaa\xaa\xaa\xaa\xaa\xaa\xaa\xaa\xaa\xaa\xaa\xaa\xaa\xaa\xaa\xaa\xaa\xaa\xaa\xaa\xaa\xaa\xaa\xaa\xaa\xaa\xaa\xaa\xaa\xaa\xaa\xaa\xaa\xaa\xaa\xaa\xaa\xaa\xaa\xaa\xaa\xaa\xaa\xaa\xaa\xaa\xaa\xaa\xaa\xaa\xaa\xaa\xaa\xaa\xaa\xaa\xaa\xaa\xaa\xaa\xaa\xaa\xaa\xaa\xaa\xaa\xaa\xaa\xaa\xaa\xaa\xaa\xaa\xaa\xaa\xaa\xaa\xaa\xaa\xaa\xaa\xaa\xaa\xaa\xaa\xaa\xaa\xaa\xaa\xaa\xaa\xaa\xaa\xaa\xaa\xaa\xaa\xaa\xaa\xaa\xaa\xaa\xaa\xaa\xaa\xaa\xaa"
    };
    static const char *inputs[6] = {
        "\x48\x69\x20\x54\x68\x65\x72\x65",
        "\x77\x68\x61\x74\x20\x64\x6f\x20\x79\x61\x20\x77\x61\x6e\x74\x20\x66\x6f\x72\x20\x6e\x6f\x74\x68\x69\x6e\x67\x3f",
        "\xdd\xdd\xdd\xdd\xdd\xdd\xdd\xdd\xdd\xdd\xdd\xdd\xdd\xdd\xdd\xdd\xdd\xdd\xdd\xdd\xdd\xdd\xdd\xdd\xdd\xdd\xdd\xdd\xdd\xdd\xdd\xdd\xdd\xdd\xdd\xdd\xdd\xdd\xdd\xdd\xdd\xdd\xdd\xdd\xdd\xdd\xdd\xdd\xdd\xdd",
        "\xcd\xcd\xcd\xcd\xcd\xcd\xcd\xcd\xcd\xcd\xcd\xcd\xcd\xcd\xcd\xcd\xcd\xcd\xcd\xcd\xcd\xcd\xcd\xcd\xcd\xcd\xcd\xcd\xcd\xcd\xcd\xcd\xcd\xcd\xcd\xcd\xcd\xcd\xcd\xcd\xcd\xcd\xcd\xcd\xcd\xcd\xcd\xcd\xcd\xcd",
        "\x54\x65\x73\x74\x20\x55\x73\x69\x6e\x67\x20\x4c\x61\x72\x67\x65\x72\x20\x54\x68\x61\x6e\x20\x42\x6c\x6f\x63\x6b\x2d\x53\x69\x7a\x65\x20\x4b\x65\x79\x20\x2d\x20\x48\x61\x73\x68\x20\x4b\x65\x79\x20\x46\x69\x72\x73\x74",
        "\x54\x68\x69\x73\x20\x69\x73\x20\x61\x20\x74\x65\x73\x74\x20\x75\x73\x69\x6e\x67\x20\x61\x20\x6c\x61\x72\x67\x65\x72\x20\x74\x68\x61\x6e\x20\x62\x6c\x6f\x63\x6b\x2d\x73\x69\x7a\x65\x20\x6b\x65\x79\x20\x61\x6e\x64\x20\x61\x20\x6c\x61\x72\x67\x65\x72\x20\x74\x68\x61\x6e\x20\x62\x6c\x6f\x63\x6b\x2d\x73\x69\x7a\x65\x20\x64\x61\x74\x61\x2e\x20\x54\x68\x65\x20\x6b\x65\x79\x20\x6e\x65\x65\x64\x73\x20\x74\x6f\x20\x62\x65\x20\x68\x61\x73\x68\x65\x64\x20\x62\x65\x66\x6f\x72\x65\x20\x62\x65\x69\x6e\x67\x20\x75\x73\x65\x64\x20\x62\x79\x20\x74\x68\x65\x20\x48\x4d\x41\x43\x20\x61\x6c\x67\x6f\x72\x69\x74\x68\x6d\x2e"
    };
    static const unsigned char outputs[6][32] = {
        {0xb0, 0x34, 0x4c, 0x61, 0xd8, 0xdb, 0x38, 0x53, 0x5c, 0xa8, 0xaf, 0xce, 0xaf, 0x0b, 0xf1, 0x2b, 0x88, 0x1d, 0xc2, 0x00, 0xc9, 0x83, 0x3d, 0xa7, 0x26, 0xe9, 0x37, 0x6c, 0x2e, 0x32, 0xcf, 0xf7},
        {0x5b, 0xdc, 0xc1, 0x46, 0xbf, 0x60, 0x75, 0x4e, 0x6a, 0x04, 0x24, 0x26, 0x08, 0x95, 0x75, 0xc7, 0x5a, 0x00, 0x3f, 0x08, 0x9d, 0x27, 0x39, 0x83, 0x9d, 0xec, 0x58, 0xb9, 0x64, 0xec, 0x38, 0x43},
        {0x77, 0x3e, 0xa9, 0x1e, 0x36, 0x80, 0x0e, 0x46, 0x85, 0x4d, 0xb8, 0xeb, 0xd0, 0x91, 0x81, 0xa7, 0x29, 0x59, 0x09, 0x8b, 0x3e, 0xf8, 0xc1, 0x22, 0xd9, 0x63, 0x55, 0x14, 0xce, 0xd5, 0x65, 0xfe},
        {0x82, 0x55, 0x8a, 0x38, 0x9a, 0x44, 0x3c, 0x0e, 0xa4, 0xcc, 0x81, 0x98, 0x99, 0xf2, 0x08, 0x3a, 0x85, 0xf0, 0xfa, 0xa3, 0xe5, 0x78, 0xf8, 0x07, 0x7a, 0x2e, 0x3f, 0xf4, 0x67, 0x29, 0x66, 0x5b},
        {0x60, 0xe4, 0x31, 0x59, 0x1e, 0xe0, 0xb6, 0x7f, 0x0d, 0x8a, 0x26, 0xaa, 0xcb, 0xf5, 0xb7, 0x7f, 0x8e, 0x0b, 0xc6, 0x21, 0x37, 0x28, 0xc5, 0x14, 0x05, 0x46, 0x04, 0x0f, 0x0e, 0xe3, 0x7f, 0x54},
        {0x9b, 0x09, 0xff, 0xa7, 0x1b, 0x94, 0x2f, 0xcb, 0x27, 0x63, 0x5f, 0xbc, 0xd5, 0xb0, 0xe9, 0x44, 0xbf, 0xdc, 0x63, 0x64, 0x4f, 0x07, 0x13, 0x93, 0x8a, 0x7f, 0x51, 0x53, 0x5c, 0x3a, 0x35, 0xe2}
    };
    int i;
    for (i = 0; i < 6; i++) {
        secp256k1_hmac_sha256 hasher;
        unsigned char out[32];
        secp256k1_hmac_sha256_initialize(&hasher, (const unsigned char*)(keys[i]), strlen(keys[i]));
        secp256k1_hmac_sha256_write(&hasher, (const unsigned char*)(inputs[i]), strlen(inputs[i]));
        secp256k1_hmac_sha256_finalize(&hasher, out);
        CHECK(memcmp(out, outputs[i], 32) == 0);
        if (strlen(inputs[i]) > 0) {
            int split = secp256k1_rand_int(strlen(inputs[i]));
            secp256k1_hmac_sha256_initialize(&hasher, (const unsigned char*)(keys[i]), strlen(keys[i]));
            secp256k1_hmac_sha256_write(&hasher, (const unsigned char*)(inputs[i]), split);
            secp256k1_hmac_sha256_write(&hasher, (const unsigned char*)(inputs[i] + split), strlen(inputs[i]) - split);
            secp256k1_hmac_sha256_finalize(&hasher, out);
            CHECK(memcmp(out, outputs[i], 32) == 0);
        }
    }
}

void run_rfc6979_hmac_sha256_tests(void) {
    static const unsigned char key1[65] = {0x01, 0x02, 0x03, 0x04, 0x05, 0x06, 0x07, 0x08, 0x09, 0x0a, 0x0b, 0x0c, 0x0d, 0x0e, 0x0f, 0x10, 0x11, 0x12, 0x13, 0x14, 0x15, 0x16, 0x17, 0x18, 0x19, 0x1a, 0x1b, 0x1c, 0x1d, 0x1e, 0x1f, 0x00, 0x4b, 0xf5, 0x12, 0x2f, 0x34, 0x45, 0x54, 0xc5, 0x3b, 0xde, 0x2e, 0xbb, 0x8c, 0xd2, 0xb7, 0xe3, 0xd1, 0x60, 0x0a, 0xd6, 0x31, 0xc3, 0x85, 0xa5, 0xd7, 0xcc, 0xe2, 0x3c, 0x77, 0x85, 0x45, 0x9a, 0};
    static const unsigned char out1[3][32] = {
        {0x4f, 0xe2, 0x95, 0x25, 0xb2, 0x08, 0x68, 0x09, 0x15, 0x9a, 0xcd, 0xf0, 0x50, 0x6e, 0xfb, 0x86, 0xb0, 0xec, 0x93, 0x2c, 0x7b, 0xa4, 0x42, 0x56, 0xab, 0x32, 0x1e, 0x42, 0x1e, 0x67, 0xe9, 0xfb},
        {0x2b, 0xf0, 0xff, 0xf1, 0xd3, 0xc3, 0x78, 0xa2, 0x2d, 0xc5, 0xde, 0x1d, 0x85, 0x65, 0x22, 0x32, 0x5c, 0x65, 0xb5, 0x04, 0x49, 0x1a, 0x0c, 0xbd, 0x01, 0xcb, 0x8f, 0x3a, 0xa6, 0x7f, 0xfd, 0x4a},
        {0xf5, 0x28, 0xb4, 0x10, 0xcb, 0x54, 0x1f, 0x77, 0x00, 0x0d, 0x7a, 0xfb, 0x6c, 0x5b, 0x53, 0xc5, 0xc4, 0x71, 0xea, 0xb4, 0x3e, 0x46, 0x6d, 0x9a, 0xc5, 0x19, 0x0c, 0x39, 0xc8, 0x2f, 0xd8, 0x2e}
    };

    static const unsigned char key2[64] = {0xff, 0xff, 0xff, 0xff, 0xff, 0xff, 0xff, 0xff, 0xff, 0xff, 0xff, 0xff, 0xff, 0xff, 0xff, 0xff, 0xff, 0xff, 0xff, 0xff, 0xff, 0xff, 0xff, 0xff, 0xff, 0xff, 0xff, 0xff, 0xff, 0xff, 0xff, 0xff, 0xe3, 0xb0, 0xc4, 0x42, 0x98, 0xfc, 0x1c, 0x14, 0x9a, 0xfb, 0xf4, 0xc8, 0x99, 0x6f, 0xb9, 0x24, 0x27, 0xae, 0x41, 0xe4, 0x64, 0x9b, 0x93, 0x4c, 0xa4, 0x95, 0x99, 0x1b, 0x78, 0x52, 0xb8, 0x55};
    static const unsigned char out2[3][32] = {
        {0x9c, 0x23, 0x6c, 0x16, 0x5b, 0x82, 0xae, 0x0c, 0xd5, 0x90, 0x65, 0x9e, 0x10, 0x0b, 0x6b, 0xab, 0x30, 0x36, 0xe7, 0xba, 0x8b, 0x06, 0x74, 0x9b, 0xaf, 0x69, 0x81, 0xe1, 0x6f, 0x1a, 0x2b, 0x95},
        {0xdf, 0x47, 0x10, 0x61, 0x62, 0x5b, 0xc0, 0xea, 0x14, 0xb6, 0x82, 0xfe, 0xee, 0x2c, 0x9c, 0x02, 0xf2, 0x35, 0xda, 0x04, 0x20, 0x4c, 0x1d, 0x62, 0xa1, 0x53, 0x6c, 0x6e, 0x17, 0xae, 0xd7, 0xa9},
        {0x75, 0x97, 0x88, 0x7c, 0xbd, 0x76, 0x32, 0x1f, 0x32, 0xe3, 0x04, 0x40, 0x67, 0x9a, 0x22, 0xcf, 0x7f, 0x8d, 0x9d, 0x2e, 0xac, 0x39, 0x0e, 0x58, 0x1f, 0xea, 0x09, 0x1c, 0xe2, 0x02, 0xba, 0x94}
    };

    secp256k1_rfc6979_hmac_sha256 rng;
    unsigned char out[32];
    int i;

    secp256k1_rfc6979_hmac_sha256_initialize(&rng, key1, 64);
    for (i = 0; i < 3; i++) {
        secp256k1_rfc6979_hmac_sha256_generate(&rng, out, 32);
        CHECK(memcmp(out, out1[i], 32) == 0);
    }
    secp256k1_rfc6979_hmac_sha256_finalize(&rng);

    secp256k1_rfc6979_hmac_sha256_initialize(&rng, key1, 65);
    for (i = 0; i < 3; i++) {
        secp256k1_rfc6979_hmac_sha256_generate(&rng, out, 32);
        CHECK(memcmp(out, out1[i], 32) != 0);
    }
    secp256k1_rfc6979_hmac_sha256_finalize(&rng);

    secp256k1_rfc6979_hmac_sha256_initialize(&rng, key2, 64);
    for (i = 0; i < 3; i++) {
        secp256k1_rfc6979_hmac_sha256_generate(&rng, out, 32);
        CHECK(memcmp(out, out2[i], 32) == 0);
    }
    secp256k1_rfc6979_hmac_sha256_finalize(&rng);
}

/***** RANDOM TESTS *****/

void test_rand_bits(int rand32, int bits) {
    /* (1-1/2^B)^rounds[B] < 1/10^9, so rounds is the number of iterations to
     * get a false negative chance below once in a billion */
    static const unsigned int rounds[7] = {1, 30, 73, 156, 322, 653, 1316};
    /* We try multiplying the results with various odd numbers, which shouldn't
     * influence the uniform distribution modulo a power of 2. */
    static const uint32_t mults[6] = {1, 3, 21, 289, 0x9999, 0x80402011};
    /* We only select up to 6 bits from the output to analyse */
    unsigned int usebits = bits > 6 ? 6 : bits;
    unsigned int maxshift = bits - usebits;
    /* For each of the maxshift+1 usebits-bit sequences inside a bits-bit
       number, track all observed outcomes, one per bit in a uint64_t. */
    uint64_t x[6][27] = {{0}};
    unsigned int i, shift, m;
    /* Multiply the output of all rand calls with the odd number m, which
       should not change the uniformity of its distribution. */
    for (i = 0; i < rounds[usebits]; i++) {
        uint32_t r = (rand32 ? secp256k1_rand32() : secp256k1_rand_bits(bits));
        CHECK((((uint64_t)r) >> bits) == 0);
        for (m = 0; m < sizeof(mults) / sizeof(mults[0]); m++) {
            uint32_t rm = r * mults[m];
            for (shift = 0; shift <= maxshift; shift++) {
                x[m][shift] |= (((uint64_t)1) << ((rm >> shift) & ((1 << usebits) - 1)));
            }
        }
    }
    for (m = 0; m < sizeof(mults) / sizeof(mults[0]); m++) {
        for (shift = 0; shift <= maxshift; shift++) {
            /* Test that the lower usebits bits of x[shift] are 1 */
            CHECK(((~x[m][shift]) << (64 - (1 << usebits))) == 0);
        }
    }
}

/* Subrange must be a whole divisor of range, and at most 64 */
void test_rand_int(uint32_t range, uint32_t subrange) {
    /* (1-1/subrange)^rounds < 1/10^9 */
    int rounds = (subrange * 2073) / 100;
    int i;
    uint64_t x = 0;
    CHECK((range % subrange) == 0);
    for (i = 0; i < rounds; i++) {
        uint32_t r = secp256k1_rand_int(range);
        CHECK(r < range);
        r = r % subrange;
        x |= (((uint64_t)1) << r);
    }
    /* Test that the lower subrange bits of x are 1. */
    CHECK(((~x) << (64 - subrange)) == 0);
}

void run_rand_bits(void) {
    size_t b;
    test_rand_bits(1, 32);
    for (b = 1; b <= 32; b++) {
        test_rand_bits(0, b);
    }
}

void run_rand_int(void) {
    static const uint32_t ms[] = {1, 3, 17, 1000, 13771, 999999, 33554432};
    static const uint32_t ss[] = {1, 3, 6, 9, 13, 31, 64};
    unsigned int m, s;
    for (m = 0; m < sizeof(ms) / sizeof(ms[0]); m++) {
        for (s = 0; s < sizeof(ss) / sizeof(ss[0]); s++) {
            test_rand_int(ms[m] * ss[s], ss[s]);
        }
    }
}

/***** NUM TESTS *****/

#ifndef USE_NUM_NONE
void random_num_negate(secp256k1_num *num) {
    if (secp256k1_rand_bits(1)) {
        secp256k1_num_negate(num);
    }
}

void random_num_order_test(secp256k1_num *num) {
    secp256k1_scalar sc;
    random_scalar_order_test(&sc);
    secp256k1_scalar_get_num(num, &sc);
}

void random_num_order(secp256k1_num *num) {
    secp256k1_scalar sc;
    random_scalar_order(&sc);
    secp256k1_scalar_get_num(num, &sc);
}

void test_num_negate(void) {
    secp256k1_num n1;
    secp256k1_num n2;
    random_num_order_test(&n1); /* n1 = R */
    random_num_negate(&n1);
    secp256k1_num_copy(&n2, &n1); /* n2 = R */
    secp256k1_num_sub(&n1, &n2, &n1); /* n1 = n2-n1 = 0 */
    CHECK(secp256k1_num_is_zero(&n1));
    secp256k1_num_copy(&n1, &n2); /* n1 = R */
    secp256k1_num_negate(&n1); /* n1 = -R */
    CHECK(!secp256k1_num_is_zero(&n1));
    secp256k1_num_add(&n1, &n2, &n1); /* n1 = n2+n1 = 0 */
    CHECK(secp256k1_num_is_zero(&n1));
    secp256k1_num_copy(&n1, &n2); /* n1 = R */
    secp256k1_num_negate(&n1); /* n1 = -R */
    CHECK(secp256k1_num_is_neg(&n1) != secp256k1_num_is_neg(&n2));
    secp256k1_num_negate(&n1); /* n1 = R */
    CHECK(secp256k1_num_eq(&n1, &n2));
}

void test_num_add_sub(void) {
    int i;
    secp256k1_scalar s;
    secp256k1_num n1;
    secp256k1_num n2;
    secp256k1_num n1p2, n2p1, n1m2, n2m1;
    random_num_order_test(&n1); /* n1 = R1 */
    if (secp256k1_rand_bits(1)) {
        random_num_negate(&n1);
    }
    random_num_order_test(&n2); /* n2 = R2 */
    if (secp256k1_rand_bits(1)) {
        random_num_negate(&n2);
    }
    secp256k1_num_add(&n1p2, &n1, &n2); /* n1p2 = R1 + R2 */
    secp256k1_num_add(&n2p1, &n2, &n1); /* n2p1 = R2 + R1 */
    secp256k1_num_sub(&n1m2, &n1, &n2); /* n1m2 = R1 - R2 */
    secp256k1_num_sub(&n2m1, &n2, &n1); /* n2m1 = R2 - R1 */
    CHECK(secp256k1_num_eq(&n1p2, &n2p1));
    CHECK(!secp256k1_num_eq(&n1p2, &n1m2));
    secp256k1_num_negate(&n2m1); /* n2m1 = -R2 + R1 */
    CHECK(secp256k1_num_eq(&n2m1, &n1m2));
    CHECK(!secp256k1_num_eq(&n2m1, &n1));
    secp256k1_num_add(&n2m1, &n2m1, &n2); /* n2m1 = -R2 + R1 + R2 = R1 */
    CHECK(secp256k1_num_eq(&n2m1, &n1));
    CHECK(!secp256k1_num_eq(&n2p1, &n1));
    secp256k1_num_sub(&n2p1, &n2p1, &n2); /* n2p1 = R2 + R1 - R2 = R1 */
    CHECK(secp256k1_num_eq(&n2p1, &n1));

    /* check is_one */
    secp256k1_scalar_set_int(&s, 1);
    secp256k1_scalar_get_num(&n1, &s);
    CHECK(secp256k1_num_is_one(&n1));
    /* check that 2^n + 1 is never 1 */
    secp256k1_scalar_get_num(&n2, &s);
    for (i = 0; i < 250; ++i) {
        secp256k1_num_add(&n1, &n1, &n1);    /* n1 *= 2 */
        secp256k1_num_add(&n1p2, &n1, &n2);  /* n1p2 = n1 + 1 */
        CHECK(!secp256k1_num_is_one(&n1p2));
    }
}

void test_num_mod(void) {
    int i;
    secp256k1_scalar s;
    secp256k1_num order, n;

    /* check that 0 mod anything is 0 */
    random_scalar_order_test(&s);
    secp256k1_scalar_get_num(&order, &s);
    secp256k1_scalar_set_int(&s, 0);
    secp256k1_scalar_get_num(&n, &s);
    secp256k1_num_mod(&n, &order);
    CHECK(secp256k1_num_is_zero(&n));

    /* check that anything mod 1 is 0 */
    secp256k1_scalar_set_int(&s, 1);
    secp256k1_scalar_get_num(&order, &s);
    secp256k1_scalar_get_num(&n, &s);
    secp256k1_num_mod(&n, &order);
    CHECK(secp256k1_num_is_zero(&n));

    /* check that increasing the number past 2^256 does not break this */
    random_scalar_order_test(&s);
    secp256k1_scalar_get_num(&n, &s);
    /* multiply by 2^8, which'll test this case with high probability */
    for (i = 0; i < 8; ++i) {
        secp256k1_num_add(&n, &n, &n);
    }
    secp256k1_num_mod(&n, &order);
    CHECK(secp256k1_num_is_zero(&n));
}

void test_num_jacobi(void) {
    secp256k1_scalar sqr;
    secp256k1_scalar small;
    secp256k1_scalar five;  /* five is not a quadratic residue */
    secp256k1_num order, n;
    int i;
    /* squares mod 5 are 1, 4 */
    const int jacobi5[10] = { 0, 1, -1, -1, 1, 0, 1, -1, -1, 1 };

    /* check some small values with 5 as the order */
    secp256k1_scalar_set_int(&five, 5);
    secp256k1_scalar_get_num(&order, &five);
    for (i = 0; i < 10; ++i) {
        secp256k1_scalar_set_int(&small, i);
        secp256k1_scalar_get_num(&n, &small);
        CHECK(secp256k1_num_jacobi(&n, &order) == jacobi5[i]);
    }

    /** test large values with 5 as group order */
    secp256k1_scalar_get_num(&order, &five);
    /* we first need a scalar which is not a multiple of 5 */
    do {
        secp256k1_num fiven;
        random_scalar_order_test(&sqr);
        secp256k1_scalar_get_num(&fiven, &five);
        secp256k1_scalar_get_num(&n, &sqr);
        secp256k1_num_mod(&n, &fiven);
    } while (secp256k1_num_is_zero(&n));
    /* next force it to be a residue. 2 is a nonresidue mod 5 so we can
     * just multiply by two, i.e. add the number to itself */
    if (secp256k1_num_jacobi(&n, &order) == -1) {
        secp256k1_num_add(&n, &n, &n);
    }

    /* test residue */
    CHECK(secp256k1_num_jacobi(&n, &order) == 1);
    /* test nonresidue */
    secp256k1_num_add(&n, &n, &n);
    CHECK(secp256k1_num_jacobi(&n, &order) == -1);

    /** test with secp group order as order */
    secp256k1_scalar_order_get_num(&order);
    random_scalar_order_test(&sqr);
    secp256k1_scalar_sqr(&sqr, &sqr);
    /* test residue */
    secp256k1_scalar_get_num(&n, &sqr);
    CHECK(secp256k1_num_jacobi(&n, &order) == 1);
    /* test nonresidue */
    secp256k1_scalar_mul(&sqr, &sqr, &five);
    secp256k1_scalar_get_num(&n, &sqr);
    CHECK(secp256k1_num_jacobi(&n, &order) == -1);
    /* test multiple of the order*/
    CHECK(secp256k1_num_jacobi(&order, &order) == 0);

    /* check one less than the order */
    secp256k1_scalar_set_int(&small, 1);
    secp256k1_scalar_get_num(&n, &small);
    secp256k1_num_sub(&n, &order, &n);
    CHECK(secp256k1_num_jacobi(&n, &order) == 1);  /* sage confirms this is 1 */
}

void run_num_smalltests(void) {
    int i;
    for (i = 0; i < 100*count; i++) {
        test_num_negate();
        test_num_add_sub();
        test_num_mod();
        test_num_jacobi();
    }
}
#endif

/***** SCALAR TESTS *****/

void scalar_test(void) {
    secp256k1_scalar s;
    secp256k1_scalar s1;
    secp256k1_scalar s2;
#ifndef USE_NUM_NONE
    secp256k1_num snum, s1num, s2num;
    secp256k1_num order, half_order;
#endif
    unsigned char c[32];

    /* Set 's' to a random scalar, with value 'snum'. */
    random_scalar_order_test(&s);

    /* Set 's1' to a random scalar, with value 's1num'. */
    random_scalar_order_test(&s1);

    /* Set 's2' to a random scalar, with value 'snum2', and byte array representation 'c'. */
    random_scalar_order_test(&s2);
    secp256k1_scalar_get_b32(c, &s2);

#ifndef USE_NUM_NONE
    secp256k1_scalar_get_num(&snum, &s);
    secp256k1_scalar_get_num(&s1num, &s1);
    secp256k1_scalar_get_num(&s2num, &s2);

    secp256k1_scalar_order_get_num(&order);
    half_order = order;
    secp256k1_num_shift(&half_order, 1);
#endif

    {
        int i;
        /* Test that fetching groups of 4 bits from a scalar and recursing n(i)=16*n(i-1)+p(i) reconstructs it. */
        secp256k1_scalar n;
        secp256k1_scalar_set_int(&n, 0);
        for (i = 0; i < 256; i += 4) {
            secp256k1_scalar t;
            int j;
            secp256k1_scalar_set_int(&t, secp256k1_scalar_get_bits(&s, 256 - 4 - i, 4));
            for (j = 0; j < 4; j++) {
                secp256k1_scalar_add(&n, &n, &n);
            }
            secp256k1_scalar_add(&n, &n, &t);
        }
        CHECK(secp256k1_scalar_eq(&n, &s));
    }

    {
        /* Test that fetching groups of randomly-sized bits from a scalar and recursing n(i)=b*n(i-1)+p(i) reconstructs it. */
        secp256k1_scalar n;
        int i = 0;
        secp256k1_scalar_set_int(&n, 0);
        while (i < 256) {
            secp256k1_scalar t;
            int j;
            int now = secp256k1_rand_int(15) + 1;
            if (now + i > 256) {
                now = 256 - i;
            }
            secp256k1_scalar_set_int(&t, secp256k1_scalar_get_bits_var(&s, 256 - now - i, now));
            for (j = 0; j < now; j++) {
                secp256k1_scalar_add(&n, &n, &n);
            }
            secp256k1_scalar_add(&n, &n, &t);
            i += now;
        }
        CHECK(secp256k1_scalar_eq(&n, &s));
    }

#ifndef USE_NUM_NONE
    {
        /* Test that adding the scalars together is equal to adding their numbers together modulo the order. */
        secp256k1_num rnum;
        secp256k1_num r2num;
        secp256k1_scalar r;
        secp256k1_num_add(&rnum, &snum, &s2num);
        secp256k1_num_mod(&rnum, &order);
        secp256k1_scalar_add(&r, &s, &s2);
        secp256k1_scalar_get_num(&r2num, &r);
        CHECK(secp256k1_num_eq(&rnum, &r2num));
    }

    {
        /* Test that multiplying the scalars is equal to multiplying their numbers modulo the order. */
        secp256k1_scalar r;
        secp256k1_num r2num;
        secp256k1_num rnum;
        secp256k1_num_mul(&rnum, &snum, &s2num);
        secp256k1_num_mod(&rnum, &order);
        secp256k1_scalar_mul(&r, &s, &s2);
        secp256k1_scalar_get_num(&r2num, &r);
        CHECK(secp256k1_num_eq(&rnum, &r2num));
        /* The result can only be zero if at least one of the factors was zero. */
        CHECK(secp256k1_scalar_is_zero(&r) == (secp256k1_scalar_is_zero(&s) || secp256k1_scalar_is_zero(&s2)));
        /* The results can only be equal to one of the factors if that factor was zero, or the other factor was one. */
        CHECK(secp256k1_num_eq(&rnum, &snum) == (secp256k1_scalar_is_zero(&s) || secp256k1_scalar_is_one(&s2)));
        CHECK(secp256k1_num_eq(&rnum, &s2num) == (secp256k1_scalar_is_zero(&s2) || secp256k1_scalar_is_one(&s)));
    }

    {
        secp256k1_scalar neg;
        secp256k1_num negnum;
        secp256k1_num negnum2;
        /* Check that comparison with zero matches comparison with zero on the number. */
        CHECK(secp256k1_num_is_zero(&snum) == secp256k1_scalar_is_zero(&s));
        /* Check that comparison with the half order is equal to testing for high scalar. */
        CHECK(secp256k1_scalar_is_high(&s) == (secp256k1_num_cmp(&snum, &half_order) > 0));
        secp256k1_scalar_negate(&neg, &s);
        secp256k1_num_sub(&negnum, &order, &snum);
        secp256k1_num_mod(&negnum, &order);
        /* Check that comparison with the half order is equal to testing for high scalar after negation. */
        CHECK(secp256k1_scalar_is_high(&neg) == (secp256k1_num_cmp(&negnum, &half_order) > 0));
        /* Negating should change the high property, unless the value was already zero. */
        CHECK((secp256k1_scalar_is_high(&s) == secp256k1_scalar_is_high(&neg)) == secp256k1_scalar_is_zero(&s));
        secp256k1_scalar_get_num(&negnum2, &neg);
        /* Negating a scalar should be equal to (order - n) mod order on the number. */
        CHECK(secp256k1_num_eq(&negnum, &negnum2));
        secp256k1_scalar_add(&neg, &neg, &s);
        /* Adding a number to its negation should result in zero. */
        CHECK(secp256k1_scalar_is_zero(&neg));
        secp256k1_scalar_negate(&neg, &neg);
        /* Negating zero should still result in zero. */
        CHECK(secp256k1_scalar_is_zero(&neg));
    }

    {
        /* Test secp256k1_scalar_mul_shift_var. */
        secp256k1_scalar r;
        secp256k1_num one;
        secp256k1_num rnum;
        secp256k1_num rnum2;
        unsigned char cone[1] = {0x01};
        unsigned int shift = 256 + secp256k1_rand_int(257);
        secp256k1_scalar_mul_shift_var(&r, &s1, &s2, shift);
        secp256k1_num_mul(&rnum, &s1num, &s2num);
        secp256k1_num_shift(&rnum, shift - 1);
        secp256k1_num_set_bin(&one, cone, 1);
        secp256k1_num_add(&rnum, &rnum, &one);
        secp256k1_num_shift(&rnum, 1);
        secp256k1_scalar_get_num(&rnum2, &r);
        CHECK(secp256k1_num_eq(&rnum, &rnum2));
    }

    {
        /* test secp256k1_scalar_shr_int */
        secp256k1_scalar r;
        int i;
        random_scalar_order_test(&r);
        for (i = 0; i < 100; ++i) {
            int low;
            int shift = 1 + secp256k1_rand_int(15);
            int expected = r.d[0] % (1 << shift);
            low = secp256k1_scalar_shr_int(&r, shift);
            CHECK(expected == low);
        }
    }
#endif

    {
        /* Test that scalar inverses are equal to the inverse of their number modulo the order. */
        if (!secp256k1_scalar_is_zero(&s)) {
            secp256k1_scalar inv;
#ifndef USE_NUM_NONE
            secp256k1_num invnum;
            secp256k1_num invnum2;
#endif
            secp256k1_scalar_inverse(&inv, &s);
#ifndef USE_NUM_NONE
            secp256k1_num_mod_inverse(&invnum, &snum, &order);
            secp256k1_scalar_get_num(&invnum2, &inv);
            CHECK(secp256k1_num_eq(&invnum, &invnum2));
#endif
            secp256k1_scalar_mul(&inv, &inv, &s);
            /* Multiplying a scalar with its inverse must result in one. */
            CHECK(secp256k1_scalar_is_one(&inv));
            secp256k1_scalar_inverse(&inv, &inv);
            /* Inverting one must result in one. */
            CHECK(secp256k1_scalar_is_one(&inv));
#ifndef USE_NUM_NONE
            secp256k1_scalar_get_num(&invnum, &inv);
            CHECK(secp256k1_num_is_one(&invnum));
#endif
        }
    }

    {
        /* Test commutativity of add. */
        secp256k1_scalar r1, r2;
        secp256k1_scalar_add(&r1, &s1, &s2);
        secp256k1_scalar_add(&r2, &s2, &s1);
        CHECK(secp256k1_scalar_eq(&r1, &r2));
    }

    {
        secp256k1_scalar r1, r2;
        secp256k1_scalar b;
        int i;
        /* Test add_bit. */
        int bit = secp256k1_rand_bits(8);
        secp256k1_scalar_set_int(&b, 1);
        CHECK(secp256k1_scalar_is_one(&b));
        for (i = 0; i < bit; i++) {
            secp256k1_scalar_add(&b, &b, &b);
        }
        r1 = s1;
        r2 = s1;
        if (!secp256k1_scalar_add(&r1, &r1, &b)) {
            /* No overflow happened. */
            secp256k1_scalar_cadd_bit(&r2, bit, 1);
            CHECK(secp256k1_scalar_eq(&r1, &r2));
            /* cadd is a noop when flag is zero */
            secp256k1_scalar_cadd_bit(&r2, bit, 0);
            CHECK(secp256k1_scalar_eq(&r1, &r2));
        }
    }

    {
        /* Test commutativity of mul. */
        secp256k1_scalar r1, r2;
        secp256k1_scalar_mul(&r1, &s1, &s2);
        secp256k1_scalar_mul(&r2, &s2, &s1);
        CHECK(secp256k1_scalar_eq(&r1, &r2));
    }

    {
        /* Test associativity of add. */
        secp256k1_scalar r1, r2;
        secp256k1_scalar_add(&r1, &s1, &s2);
        secp256k1_scalar_add(&r1, &r1, &s);
        secp256k1_scalar_add(&r2, &s2, &s);
        secp256k1_scalar_add(&r2, &s1, &r2);
        CHECK(secp256k1_scalar_eq(&r1, &r2));
    }

    {
        /* Test associativity of mul. */
        secp256k1_scalar r1, r2;
        secp256k1_scalar_mul(&r1, &s1, &s2);
        secp256k1_scalar_mul(&r1, &r1, &s);
        secp256k1_scalar_mul(&r2, &s2, &s);
        secp256k1_scalar_mul(&r2, &s1, &r2);
        CHECK(secp256k1_scalar_eq(&r1, &r2));
    }

    {
        /* Test distributitivity of mul over add. */
        secp256k1_scalar r1, r2, t;
        secp256k1_scalar_add(&r1, &s1, &s2);
        secp256k1_scalar_mul(&r1, &r1, &s);
        secp256k1_scalar_mul(&r2, &s1, &s);
        secp256k1_scalar_mul(&t, &s2, &s);
        secp256k1_scalar_add(&r2, &r2, &t);
        CHECK(secp256k1_scalar_eq(&r1, &r2));
    }

    {
        /* Test square. */
        secp256k1_scalar r1, r2;
        secp256k1_scalar_sqr(&r1, &s1);
        secp256k1_scalar_mul(&r2, &s1, &s1);
        CHECK(secp256k1_scalar_eq(&r1, &r2));
    }

    {
        /* Test multiplicative identity. */
        secp256k1_scalar r1, v1;
        secp256k1_scalar_set_int(&v1,1);
        secp256k1_scalar_mul(&r1, &s1, &v1);
        CHECK(secp256k1_scalar_eq(&r1, &s1));
    }

    {
        /* Test additive identity. */
        secp256k1_scalar r1, v0;
        secp256k1_scalar_set_int(&v0,0);
        secp256k1_scalar_add(&r1, &s1, &v0);
        CHECK(secp256k1_scalar_eq(&r1, &s1));
    }

    {
        /* Test zero product property. */
        secp256k1_scalar r1, v0;
        secp256k1_scalar_set_int(&v0,0);
        secp256k1_scalar_mul(&r1, &s1, &v0);
        CHECK(secp256k1_scalar_eq(&r1, &v0));
    }

}

<<<<<<< HEAD
void scalar_chacha_tests(void) {
    unsigned char expected1[64] = {
        0x76, 0xb8, 0xe0, 0xad, 0xa0, 0xf1, 0x3d, 0x90,
        0x40, 0x5d, 0x6a, 0xe5, 0x53, 0x86, 0xbd, 0x28,
        0xbd, 0xd2, 0x19, 0xb8, 0xa0, 0x8d, 0xed, 0x1a,
        0xa8, 0x36, 0xef, 0xcc, 0x8b, 0x77, 0x0d, 0xc7,
        0xda, 0x41, 0x59, 0x7c, 0x51, 0x57, 0x48, 0x8d,
        0x77, 0x24, 0xe0, 0x3f, 0xb8, 0xd8, 0x4a, 0x37,
        0x6a, 0x43, 0xb8, 0xf4, 0x15, 0x18, 0xa1, 0x1c,
        0xc3, 0x87, 0xb6, 0x69, 0xb2, 0xee, 0x65, 0x86
    };
    unsigned char expected2[64] = {
        0x45, 0x40, 0xf0, 0x5a, 0x9f, 0x1f, 0xb2, 0x96,
        0xd7, 0x73, 0x6e, 0x7b, 0x20, 0x8e, 0x3c, 0x96,
        0xeb, 0x4f, 0xe1, 0x83, 0x46, 0x88, 0xd2, 0x60,
        0x4f, 0x45, 0x09, 0x52, 0xed, 0x43, 0x2d, 0x41,
        0xbb, 0xe2, 0xa0, 0xb6, 0xea, 0x75, 0x66, 0xd2,
        0xa5, 0xd1, 0xe7, 0xe2, 0x0d, 0x42, 0xaf, 0x2c,
        0x53, 0xd7, 0x92, 0xb1, 0xc4, 0x3f, 0xea, 0x81,
        0x7e, 0x9a, 0xd2, 0x75, 0xae, 0x54, 0x69, 0x63
    };
    unsigned char expected3[64] = {
        0x47, 0x4a, 0x4f, 0x35, 0x4f, 0xee, 0x93, 0x59,
        0xbb, 0x65, 0x81, 0xe5, 0xd9, 0x15, 0xa6, 0x01,
        0xb6, 0x8c, 0x68, 0x03, 0x38, 0xff, 0x65, 0xe6,
        0x56, 0x4a, 0x3e, 0x65, 0x59, 0xfc, 0x12, 0x3f,
        0xa9, 0xb2, 0xf9, 0x3e, 0x57, 0xc3, 0xa5, 0xcb,
        0xe0, 0x72, 0x74, 0x27, 0x88, 0x1c, 0x23, 0xdf,
        0xe2, 0xb6, 0xcc, 0xfb, 0x93, 0xed, 0xcb, 0x02,
        0xd7, 0x50, 0x52, 0x45, 0x84, 0x88, 0xbb, 0xea
    };

    secp256k1_scalar exp_r1, exp_r2;
    secp256k1_scalar r1, r2;
    unsigned char seed1[32] = { 0 };

    secp256k1_scalar_chacha20(&r1, &r2, seed1, 0);
    secp256k1_scalar_set_b32(&exp_r1, &expected1[0], NULL);
    secp256k1_scalar_set_b32(&exp_r2, &expected1[32], NULL);
    CHECK(secp256k1_scalar_eq(&exp_r1, &r1));
    CHECK(secp256k1_scalar_eq(&exp_r2, &r2));

    seed1[31] = 1;
    secp256k1_scalar_chacha20(&r1, &r2, seed1, 0);
    secp256k1_scalar_set_b32(&exp_r1, &expected2[0], NULL);
    secp256k1_scalar_set_b32(&exp_r2, &expected2[32], NULL);
    CHECK(secp256k1_scalar_eq(&exp_r1, &r1));
    CHECK(secp256k1_scalar_eq(&exp_r2, &r2));

    secp256k1_scalar_chacha20(&r1, &r2, seed1, 100);
    secp256k1_scalar_set_b32(&exp_r1, &expected3[0], NULL);
    secp256k1_scalar_set_b32(&exp_r2, &expected3[32], NULL);
    CHECK(secp256k1_scalar_eq(&exp_r1, &r1));
    CHECK(secp256k1_scalar_eq(&exp_r2, &r2));
=======
void run_scalar_set_b32_seckey_tests(void) {
    unsigned char b32[32];
    secp256k1_scalar s1;
    secp256k1_scalar s2;

    /* Usually set_b32 and set_b32_seckey give the same result */
    random_scalar_order_b32(b32);
    secp256k1_scalar_set_b32(&s1, b32, NULL);
    CHECK(secp256k1_scalar_set_b32_seckey(&s2, b32) == 1);
    CHECK(secp256k1_scalar_eq(&s1, &s2) == 1);

    memset(b32, 0, sizeof(b32));
    CHECK(secp256k1_scalar_set_b32_seckey(&s2, b32) == 0);
    memset(b32, 0xFF, sizeof(b32));
    CHECK(secp256k1_scalar_set_b32_seckey(&s2, b32) == 0);
>>>>>>> eac65d99
}

void run_scalar_tests(void) {
    int i;
    for (i = 0; i < 128 * count; i++) {
        scalar_test();
    }
    for (i = 0; i < count; i++) {
        run_scalar_set_b32_seckey_tests();
    }

    scalar_chacha_tests();

    {
        /* (-1)+1 should be zero. */
        secp256k1_scalar s, o;
        secp256k1_scalar_set_int(&s, 1);
        CHECK(secp256k1_scalar_is_one(&s));
        secp256k1_scalar_negate(&o, &s);
        secp256k1_scalar_add(&o, &o, &s);
        CHECK(secp256k1_scalar_is_zero(&o));
        secp256k1_scalar_negate(&o, &o);
        CHECK(secp256k1_scalar_is_zero(&o));
    }

#ifndef USE_NUM_NONE
    {
        /* Test secp256k1_scalar_set_b32 boundary conditions */
        secp256k1_num order;
        secp256k1_scalar scalar;
        unsigned char bin[32];
        unsigned char bin_tmp[32];
        int overflow = 0;
        /* 2^256-1 - order */
        static const secp256k1_scalar all_ones_minus_order = SECP256K1_SCALAR_CONST(
            0x00000000UL, 0x00000000UL, 0x00000000UL, 0x00000001UL,
            0x45512319UL, 0x50B75FC4UL, 0x402DA173UL, 0x2FC9BEBEUL
        );

        /* A scalar set to 0s should be 0. */
        memset(bin, 0, 32);
        secp256k1_scalar_set_b32(&scalar, bin, &overflow);
        CHECK(overflow == 0);
        CHECK(secp256k1_scalar_is_zero(&scalar));

        /* A scalar with value of the curve order should be 0. */
        secp256k1_scalar_order_get_num(&order);
        secp256k1_num_get_bin(bin, 32, &order);
        secp256k1_scalar_set_b32(&scalar, bin, &overflow);
        CHECK(overflow == 1);
        CHECK(secp256k1_scalar_is_zero(&scalar));

        /* A scalar with value of the curve order minus one should not overflow. */
        bin[31] -= 1;
        secp256k1_scalar_set_b32(&scalar, bin, &overflow);
        CHECK(overflow == 0);
        secp256k1_scalar_get_b32(bin_tmp, &scalar);
        CHECK(memcmp(bin, bin_tmp, 32) == 0);

        /* A scalar set to all 1s should overflow. */
        memset(bin, 0xFF, 32);
        secp256k1_scalar_set_b32(&scalar, bin, &overflow);
        CHECK(overflow == 1);
        CHECK(secp256k1_scalar_eq(&scalar, &all_ones_minus_order));
    }
#endif

    {
        /* Does check_overflow check catch all ones? */
        static const secp256k1_scalar overflowed = SECP256K1_SCALAR_CONST(
            0xFFFFFFFFUL, 0xFFFFFFFFUL, 0xFFFFFFFFUL, 0xFFFFFFFFUL,
            0xFFFFFFFFUL, 0xFFFFFFFFUL, 0xFFFFFFFFUL, 0xFFFFFFFFUL
        );
        CHECK(secp256k1_scalar_check_overflow(&overflowed));
    }

    {
        /* Static test vectors.
         * These were reduced from ~10^12 random vectors based on comparison-decision
         *  and edge-case coverage on 32-bit and 64-bit implementations.
         * The responses were generated with Sage 5.9.
         */
        secp256k1_scalar x;
        secp256k1_scalar y;
        secp256k1_scalar z;
        secp256k1_scalar zz;
        secp256k1_scalar one;
        secp256k1_scalar r1;
        secp256k1_scalar r2;
#if defined(USE_SCALAR_INV_NUM)
        secp256k1_scalar zzv;
#endif
        int overflow;
        unsigned char chal[33][2][32] = {
            {{0xff, 0xff, 0x03, 0x07, 0x00, 0x00, 0x00, 0x00,
              0xff, 0xff, 0xff, 0xff, 0xff, 0xff, 0xff, 0x03,
              0x00, 0x00, 0x00, 0x00, 0x00, 0xf8, 0xff, 0xff,
              0xff, 0xff, 0x03, 0x00, 0xc0, 0xff, 0xff, 0xff},
             {0xff, 0xff, 0xff, 0xff, 0xff, 0x0f, 0x00, 0x00,
              0x00, 0x00, 0x00, 0x00, 0x00, 0x00, 0x00, 0xf8,
              0xff, 0xff, 0xff, 0xff, 0xff, 0xff, 0xff, 0xff,
              0xff, 0x03, 0x00, 0x00, 0x00, 0x00, 0xe0, 0xff}},
            {{0xef, 0xff, 0x1f, 0x00, 0x00, 0x00, 0x00, 0x00,
              0xfe, 0xff, 0xff, 0xff, 0xff, 0xff, 0x3f, 0x00,
              0x00, 0x00, 0x00, 0x00, 0x00, 0x00, 0x00, 0x00,
              0x00, 0x00, 0x00, 0x00, 0x00, 0x00, 0x00, 0x00},
             {0xff, 0xff, 0xff, 0x00, 0x00, 0x00, 0x00, 0x00,
              0x00, 0x00, 0x00, 0x00, 0x00, 0x00, 0x00, 0xe0,
              0xff, 0xff, 0xff, 0xff, 0xfc, 0xff, 0xff, 0xff,
              0xff, 0xff, 0xff, 0xff, 0x7f, 0x00, 0x80, 0xff}},
            {{0xff, 0xff, 0xff, 0x00, 0x00, 0x00, 0x00, 0x00,
              0x00, 0x00, 0x00, 0x00, 0x00, 0x06, 0x00, 0x00,
              0x80, 0x00, 0x00, 0x80, 0xff, 0x3f, 0x00, 0x00,
              0x00, 0x00, 0x00, 0xf8, 0xff, 0xff, 0xff, 0x00},
             {0x00, 0x00, 0xfc, 0xff, 0xff, 0xff, 0xff, 0x80,
              0xff, 0xff, 0xff, 0xff, 0xff, 0x0f, 0x00, 0xe0,
              0xff, 0xff, 0xff, 0xff, 0xff, 0x7f, 0x00, 0x00,
              0x00, 0x00, 0x00, 0x00, 0x7f, 0xff, 0xff, 0xff}},
            {{0xff, 0xff, 0xff, 0x00, 0x00, 0x00, 0x00, 0x00,
              0x00, 0x00, 0x00, 0x00, 0x80, 0x00, 0x00, 0x80,
              0xff, 0xff, 0xff, 0xff, 0xff, 0xff, 0xff, 0x00,
              0x00, 0x1e, 0xf8, 0xff, 0xff, 0xff, 0xfd, 0xff},
             {0xff, 0xff, 0xff, 0xff, 0xff, 0xff, 0xff, 0x1f,
              0x00, 0x00, 0x00, 0xf8, 0xff, 0x03, 0x00, 0xe0,
              0xff, 0x0f, 0x00, 0x00, 0x00, 0x00, 0xf0, 0xff,
              0xf3, 0xff, 0x03, 0x00, 0x00, 0x00, 0x00, 0x00}},
            {{0x80, 0x00, 0x00, 0x80, 0xff, 0xff, 0xff, 0x00,
              0x00, 0x1c, 0x00, 0x00, 0x00, 0xff, 0xff, 0xff,
              0xff, 0xff, 0xff, 0xe0, 0xff, 0xff, 0xff, 0x00,
              0x00, 0x00, 0x00, 0x00, 0xe0, 0xff, 0xff, 0xff},
             {0xff, 0xff, 0xff, 0xff, 0xff, 0xff, 0x03, 0x00,
              0xf8, 0xff, 0xff, 0xff, 0xff, 0xff, 0xff, 0xff,
              0xff, 0x1f, 0x00, 0x00, 0x80, 0xff, 0xff, 0x3f,
              0x00, 0xfe, 0xff, 0xff, 0xff, 0xdf, 0xff, 0xff}},
            {{0xff, 0xff, 0xff, 0xff, 0x00, 0x0f, 0xfc, 0x9f,
              0xff, 0xff, 0xff, 0x00, 0x80, 0x00, 0x00, 0x80,
              0xff, 0x0f, 0xfc, 0xff, 0x7f, 0x00, 0x00, 0x00,
              0x00, 0xf8, 0xff, 0xff, 0xff, 0xff, 0xff, 0x00},
             {0x08, 0x00, 0x00, 0x00, 0x00, 0x00, 0x00, 0x80,
              0x00, 0x00, 0xf8, 0xff, 0x0f, 0xc0, 0xff, 0xff,
              0xff, 0x1f, 0x00, 0x00, 0x00, 0xc0, 0xff, 0xff,
              0xff, 0xff, 0xff, 0x07, 0x80, 0xff, 0xff, 0xff}},
            {{0xff, 0xff, 0xff, 0xff, 0xff, 0x3f, 0x00, 0x00,
              0x80, 0x00, 0x00, 0x80, 0xff, 0xff, 0xff, 0xff,
              0xf7, 0xff, 0xff, 0xef, 0xff, 0xff, 0xff, 0x00,
              0xff, 0xff, 0xff, 0x00, 0x00, 0x00, 0x00, 0xf0},
             {0x00, 0x00, 0x00, 0x00, 0xf8, 0xff, 0xff, 0xff,
              0xff, 0xff, 0xff, 0xff, 0x01, 0x00, 0x00, 0x00,
              0x00, 0x00, 0x80, 0xff, 0xff, 0xff, 0xff, 0xff,
              0xff, 0xff, 0xff, 0xff, 0xff, 0xff, 0xff, 0xff}},
            {{0x00, 0xf8, 0xff, 0x03, 0xff, 0xff, 0xff, 0x00,
              0x00, 0xfe, 0xff, 0xff, 0xff, 0xff, 0xff, 0x00,
              0x80, 0x00, 0x00, 0x80, 0xff, 0xff, 0xff, 0xff,
              0xff, 0xff, 0x03, 0xc0, 0xff, 0x0f, 0xfc, 0xff},
             {0xff, 0xff, 0xff, 0xff, 0xff, 0xe0, 0xff, 0xff,
              0xff, 0x01, 0x00, 0x00, 0x00, 0x3f, 0x00, 0xc0,
              0xff, 0xff, 0xff, 0xff, 0xff, 0xff, 0xff, 0xff,
              0xff, 0xff, 0xff, 0xff, 0xff, 0xff, 0xff, 0xff}},
            {{0x8f, 0x0f, 0x00, 0x00, 0x00, 0x00, 0x00, 0x00,
              0x00, 0x00, 0xf8, 0xff, 0xff, 0xff, 0xff, 0xff,
              0xff, 0x7f, 0x00, 0x00, 0x80, 0x00, 0x00, 0x80,
              0xff, 0xff, 0xff, 0xff, 0xff, 0xff, 0xff, 0x00},
             {0xff, 0xff, 0xff, 0xff, 0xff, 0xff, 0xff, 0xff,
              0xff, 0x0f, 0x00, 0x00, 0x00, 0x00, 0x00, 0x00,
              0x00, 0x00, 0x00, 0x00, 0x00, 0x00, 0x00, 0x00,
              0x00, 0x00, 0x00, 0x00, 0x00, 0x00, 0x00, 0x00}},
            {{0x00, 0x00, 0x00, 0xc0, 0xff, 0xff, 0xff, 0xff,
              0xff, 0xff, 0xff, 0xff, 0xff, 0xff, 0xff, 0xff,
              0xff, 0xff, 0x03, 0x00, 0x80, 0x00, 0x00, 0x80,
              0xff, 0xff, 0xff, 0x00, 0x00, 0x80, 0xff, 0x7f},
             {0xff, 0xcf, 0xff, 0xff, 0x01, 0x00, 0x00, 0x00,
              0x00, 0xc0, 0xff, 0xcf, 0xff, 0xff, 0xff, 0xff,
              0xbf, 0xff, 0x0e, 0x00, 0x00, 0x00, 0x00, 0x00,
              0x80, 0xff, 0xff, 0xff, 0xff, 0x00, 0x00, 0x00}},
            {{0x00, 0x00, 0x00, 0x00, 0x00, 0x80, 0xff, 0xff,
              0xff, 0xff, 0x00, 0xfc, 0xff, 0xff, 0xff, 0xff,
              0xff, 0xff, 0xff, 0x00, 0x80, 0x00, 0x00, 0x80,
              0xff, 0x01, 0xfc, 0xff, 0x01, 0x00, 0xfe, 0xff},
             {0xff, 0xff, 0xff, 0x03, 0x00, 0x00, 0x00, 0x00,
              0x00, 0x00, 0x00, 0x00, 0x00, 0x00, 0x00, 0x00,
              0x00, 0x00, 0x00, 0x00, 0x00, 0x00, 0x00, 0xc0,
              0xff, 0xff, 0xff, 0xff, 0xff, 0xff, 0x03, 0x00}},
            {{0xff, 0xff, 0xff, 0x00, 0x00, 0x00, 0x00, 0x00,
              0xe0, 0xff, 0xff, 0xff, 0xff, 0xff, 0xff, 0xff,
              0x00, 0xf8, 0xff, 0xff, 0xff, 0xff, 0xff, 0xff,
              0x7f, 0x00, 0x00, 0x00, 0x80, 0x00, 0x00, 0x80},
             {0x00, 0x00, 0x00, 0x00, 0x00, 0x00, 0x00, 0x00,
              0x00, 0xf8, 0xff, 0x01, 0x00, 0xf0, 0xff, 0xff,
              0xe0, 0xff, 0x0f, 0x00, 0x00, 0x00, 0x00, 0x00,
              0x00, 0x00, 0x00, 0x00, 0x00, 0x00, 0x00, 0x00}},
            {{0xff, 0xff, 0xff, 0xff, 0xff, 0xff, 0xff, 0xff,
              0xff, 0x00, 0x00, 0x00, 0x00, 0x00, 0x00, 0x00,
              0x00, 0x00, 0x00, 0x00, 0x00, 0x00, 0x00, 0x00,
              0x00, 0x00, 0x00, 0x00, 0x00, 0xf8, 0xff, 0x00},
             {0xff, 0xff, 0xff, 0xff, 0xff, 0xff, 0x00, 0x00,
              0xfc, 0xff, 0xff, 0x3f, 0xf0, 0xff, 0xff, 0x3f,
              0x00, 0x00, 0xf8, 0x07, 0x00, 0x00, 0x00, 0xff,
              0xff, 0xff, 0xff, 0xff, 0x0f, 0x7e, 0x00, 0x00}},
            {{0x00, 0xff, 0xff, 0xff, 0xff, 0xff, 0xff, 0x00,
              0x00, 0x00, 0x00, 0x00, 0x80, 0x00, 0x00, 0x80,
              0xff, 0xff, 0xff, 0xff, 0xff, 0xff, 0xff, 0xff,
              0xff, 0xff, 0x1f, 0x00, 0x00, 0xfe, 0x07, 0x00},
             {0x00, 0x00, 0x00, 0xf0, 0xff, 0xff, 0xff, 0xff,
              0xff, 0xff, 0xff, 0xff, 0xff, 0xff, 0xff, 0xff,
              0xff, 0xfb, 0xff, 0x07, 0x00, 0x00, 0x00, 0x00,
              0x00, 0x00, 0x00, 0x00, 0x00, 0x00, 0x00, 0x60}},
            {{0xff, 0x01, 0x00, 0xff, 0xff, 0xff, 0x0f, 0x00,
              0x80, 0x7f, 0xfe, 0xff, 0xff, 0xff, 0xff, 0x03,
              0x00, 0x00, 0x00, 0x00, 0x00, 0x00, 0x00, 0x00,
              0x00, 0x80, 0xff, 0xff, 0xff, 0xff, 0xff, 0xff},
             {0xff, 0xff, 0x1f, 0x00, 0xf0, 0xff, 0xff, 0xff,
              0xff, 0xff, 0xff, 0xff, 0xff, 0xff, 0xff, 0xff,
              0xff, 0xff, 0xff, 0xff, 0xff, 0xff, 0xff, 0xff,
              0xff, 0xff, 0xff, 0x3f, 0x00, 0x00, 0x00, 0x00}},
            {{0x80, 0x00, 0x00, 0x00, 0xff, 0xff, 0xff, 0xff,
              0xff, 0xff, 0xff, 0xff, 0xff, 0xff, 0xff, 0xff,
              0xff, 0xff, 0xff, 0xff, 0xff, 0xff, 0xff, 0xff,
              0xff, 0xff, 0xff, 0xff, 0xff, 0xff, 0xff, 0xff},
             {0xff, 0xff, 0xff, 0xff, 0xff, 0xff, 0xff, 0xff,
              0xff, 0xff, 0xff, 0xff, 0xff, 0xff, 0xf1, 0xff,
              0xff, 0xff, 0xff, 0xff, 0xff, 0xff, 0xff, 0x03,
              0x00, 0x00, 0x00, 0xe0, 0xff, 0xff, 0xff, 0xff}},
            {{0xff, 0xff, 0xff, 0xff, 0xff, 0xff, 0xff, 0x00,
              0x7e, 0x00, 0x00, 0x00, 0x00, 0x00, 0x00, 0x00,
              0xc0, 0xff, 0xff, 0xcf, 0xff, 0x1f, 0x00, 0x00,
              0x80, 0x00, 0x00, 0x00, 0x00, 0x00, 0x00, 0x80},
             {0x00, 0x00, 0x00, 0x00, 0x00, 0x00, 0x00, 0x00,
              0x00, 0x00, 0x00, 0x00, 0x00, 0xe0, 0xff, 0xff,
              0xff, 0xff, 0xff, 0xff, 0xff, 0x3f, 0x00, 0x7e,
              0x00, 0x00, 0x00, 0x00, 0x00, 0x00, 0x00, 0x00}},
            {{0x00, 0x00, 0x00, 0x00, 0x00, 0x00, 0x00, 0x00,
              0x00, 0x00, 0x00, 0xfc, 0xff, 0xff, 0xff, 0xff,
              0xff, 0xff, 0x03, 0x00, 0x00, 0x00, 0x00, 0x00,
              0x00, 0x00, 0x00, 0x00, 0x00, 0x00, 0x7c, 0x00},
             {0x80, 0x00, 0x00, 0x00, 0x00, 0x00, 0x00, 0x80,
              0xff, 0xff, 0x7f, 0x00, 0x80, 0x00, 0x00, 0x00,
              0xff, 0xff, 0xff, 0xff, 0xff, 0xff, 0xff, 0x00,
              0x00, 0x00, 0xe0, 0xff, 0xff, 0xff, 0xff, 0xff}},
            {{0xff, 0xff, 0xff, 0xff, 0xff, 0x1f, 0x00, 0x80,
              0xff, 0xff, 0xff, 0xff, 0xff, 0xff, 0xff, 0x00,
              0x80, 0x00, 0x00, 0x00, 0x00, 0x00, 0x00, 0x80,
              0xff, 0xff, 0xff, 0xff, 0xff, 0xff, 0xff, 0x00},
             {0xf0, 0xff, 0xff, 0xff, 0xff, 0xff, 0xff, 0xff,
              0xff, 0xff, 0xff, 0xff, 0x3f, 0x00, 0x00, 0x80,
              0xff, 0x01, 0x00, 0x00, 0x00, 0x00, 0xff, 0xff,
              0xff, 0x7f, 0xf8, 0xff, 0xff, 0x1f, 0x00, 0xfe}},
            {{0xff, 0xff, 0xff, 0x3f, 0xf8, 0xff, 0xff, 0xff,
              0xff, 0x03, 0xfe, 0x01, 0x00, 0x00, 0x00, 0x00,
              0xf0, 0xff, 0xff, 0xff, 0xff, 0xff, 0xff, 0xff,
              0xff, 0xff, 0xff, 0xff, 0xff, 0xff, 0xff, 0x07},
             {0xff, 0xff, 0xff, 0xff, 0xff, 0xff, 0xff, 0x00,
              0x80, 0x00, 0x00, 0x00, 0x00, 0x00, 0x00, 0x80,
              0xff, 0xff, 0xff, 0xff, 0x01, 0x80, 0xff, 0xff,
              0xff, 0xff, 0xff, 0xff, 0xff, 0xff, 0xff, 0x00}},
            {{0x00, 0x00, 0x00, 0x00, 0x00, 0x00, 0x00, 0x00,
              0x00, 0x00, 0x00, 0x00, 0x00, 0x00, 0x00, 0x00,
              0x00, 0x00, 0x00, 0x00, 0x00, 0x00, 0x00, 0x00,
              0x00, 0x00, 0x00, 0x00, 0x00, 0x00, 0x00, 0x00},
             {0xff, 0xff, 0xff, 0xff, 0xff, 0xff, 0xff, 0xff,
              0xff, 0xff, 0xff, 0xff, 0xff, 0xff, 0xff, 0xfe,
              0xba, 0xae, 0xdc, 0xe6, 0xaf, 0x48, 0xa0, 0x3b,
              0xbf, 0xd2, 0x5e, 0x8c, 0xd0, 0x36, 0x41, 0x40}},
            {{0x00, 0x00, 0x00, 0x00, 0x00, 0x00, 0x00, 0x00,
              0x00, 0x00, 0x00, 0x00, 0x00, 0x00, 0x00, 0x00,
              0x00, 0x00, 0x00, 0x00, 0x00, 0x00, 0x00, 0x00,
              0x00, 0x00, 0x00, 0x00, 0x00, 0x00, 0x00, 0x01},
             {0x00, 0x00, 0x00, 0x00, 0x00, 0x00, 0x00, 0x00,
              0x00, 0x00, 0x00, 0x00, 0x00, 0x00, 0x00, 0x00,
              0x00, 0x00, 0x00, 0x00, 0x00, 0x00, 0x00, 0x00,
              0x00, 0x00, 0x00, 0x00, 0x00, 0x00, 0x00, 0x00}},
            {{0x7f, 0xff, 0xff, 0xff, 0xff, 0xff, 0xff, 0xff,
              0xff, 0xff, 0xff, 0xff, 0xff, 0xff, 0xff, 0xff,
              0xff, 0xff, 0xff, 0xff, 0xff, 0xff, 0xff, 0xff,
              0xff, 0xff, 0xff, 0xff, 0xff, 0xff, 0xff, 0xff},
             {0x7f, 0xff, 0xff, 0xff, 0xff, 0xff, 0xff, 0xff,
              0xff, 0xff, 0xff, 0xff, 0xff, 0xff, 0xff, 0xff,
              0xff, 0xff, 0xff, 0xff, 0xff, 0xff, 0xff, 0xff,
              0xff, 0xff, 0xff, 0xff, 0xff, 0xff, 0xff, 0xff}},
            {{0xff, 0xff, 0xff, 0xff, 0xff, 0x00, 0x00, 0xc0,
              0xff, 0x0f, 0x00, 0x00, 0x00, 0x00, 0x00, 0x00,
              0x00, 0x00, 0xf0, 0xff, 0xff, 0xff, 0xff, 0xff,
              0xff, 0xff, 0xff, 0xff, 0xff, 0xff, 0xff, 0x7f},
             {0xff, 0xff, 0xff, 0xff, 0xff, 0xff, 0x01, 0x00,
              0xf0, 0xff, 0xff, 0xff, 0xff, 0x07, 0x00, 0x00,
              0x00, 0x00, 0x00, 0xfe, 0xff, 0xff, 0xff, 0xff,
              0xff, 0xff, 0xff, 0xff, 0x01, 0xff, 0xff, 0xff}},
            {{0x7f, 0xff, 0xff, 0xff, 0xff, 0xff, 0xff, 0xff,
              0xff, 0xff, 0xff, 0xff, 0xff, 0xff, 0xff, 0xff,
              0xff, 0xff, 0xff, 0xff, 0xff, 0xff, 0xff, 0xff,
              0xff, 0xff, 0xff, 0xff, 0xff, 0xff, 0xff, 0xff},
             {0x00, 0x00, 0x00, 0x00, 0x00, 0x00, 0x00, 0x00,
              0x00, 0x00, 0x00, 0x00, 0x00, 0x00, 0x00, 0x00,
              0x00, 0x00, 0x00, 0x00, 0x00, 0x00, 0x00, 0x00,
              0x00, 0x00, 0x00, 0x00, 0x00, 0x00, 0x00, 0x02}},
            {{0xff, 0xff, 0xff, 0xff, 0xff, 0xff, 0xff, 0xff,
              0xff, 0xff, 0xff, 0xff, 0xff, 0xff, 0xff, 0xfe,
              0xba, 0xae, 0xdc, 0xe6, 0xaf, 0x48, 0xa0, 0x3b,
              0xbf, 0xd2, 0x5e, 0x8c, 0xd0, 0x36, 0x41, 0x40},
             {0x00, 0x00, 0x00, 0x00, 0x00, 0x00, 0x00, 0x00,
              0x00, 0x00, 0x00, 0x00, 0x00, 0x00, 0x00, 0x00,
              0x00, 0x00, 0x00, 0x00, 0x00, 0x00, 0x00, 0x00,
              0x00, 0x00, 0x00, 0x00, 0x00, 0x00, 0x00, 0x01}},
            {{0xff, 0xff, 0xff, 0xff, 0xff, 0xff, 0xff, 0xff,
              0x7e, 0x00, 0x00, 0xc0, 0xff, 0xff, 0x07, 0x00,
              0x80, 0x00, 0x00, 0x00, 0x80, 0x00, 0x00, 0x00,
              0xfc, 0xff, 0xff, 0xff, 0xff, 0xff, 0xff, 0xff},
             {0xff, 0x01, 0x00, 0x00, 0x00, 0xe0, 0xff, 0xff,
              0xff, 0xff, 0xff, 0xff, 0xff, 0x1f, 0x00, 0x80,
              0xff, 0xff, 0xff, 0xff, 0xff, 0x03, 0x00, 0x00,
              0xff, 0xff, 0xff, 0xff, 0xff, 0xff, 0xff, 0xff}},
            {{0xff, 0xff, 0xf0, 0xff, 0xff, 0xff, 0xff, 0x00,
              0xf0, 0xff, 0xff, 0xff, 0xff, 0xff, 0xff, 0x00,
              0x00, 0xe0, 0xff, 0xff, 0xff, 0xff, 0xff, 0x01,
              0x80, 0x00, 0x00, 0x80, 0xff, 0xff, 0xff, 0xff},
             {0x00, 0x00, 0x00, 0x00, 0x00, 0xe0, 0xff, 0xff,
              0xff, 0xff, 0x3f, 0x00, 0xf8, 0xff, 0xff, 0xff,
              0xff, 0xff, 0xff, 0xff, 0xff, 0xff, 0xff, 0xff,
              0xff, 0x3f, 0x00, 0x00, 0xc0, 0xf1, 0x7f, 0x00}},
            {{0xff, 0xff, 0xff, 0x00, 0x00, 0x00, 0x00, 0x00,
              0x00, 0x00, 0x00, 0xc0, 0xff, 0xff, 0xff, 0xff,
              0xff, 0xff, 0xff, 0x00, 0x00, 0x00, 0x00, 0x00,
              0x80, 0x00, 0x00, 0x80, 0xff, 0xff, 0xff, 0x00},
             {0x00, 0xf8, 0xff, 0xff, 0xff, 0xff, 0xff, 0x01,
              0x00, 0x00, 0x00, 0x00, 0x00, 0x00, 0xf8, 0xff,
              0xff, 0x7f, 0x00, 0x00, 0x00, 0x00, 0x80, 0x1f,
              0x00, 0x00, 0xfc, 0xff, 0xff, 0x01, 0xff, 0xff}},
            {{0x00, 0xfe, 0xff, 0xff, 0xff, 0xff, 0xff, 0x00,
              0x80, 0x00, 0x00, 0x80, 0xff, 0x03, 0xe0, 0x01,
              0xff, 0xff, 0xff, 0x00, 0x00, 0x00, 0xfc, 0xff,
              0xff, 0xff, 0xff, 0xff, 0xff, 0xff, 0xff, 0x00},
             {0xff, 0xff, 0xff, 0xff, 0x00, 0x00, 0x00, 0x00,
              0xfe, 0xff, 0xff, 0xf0, 0x07, 0x00, 0x3c, 0x80,
              0xff, 0xff, 0xff, 0xff, 0xfc, 0xff, 0xff, 0xff,
              0xff, 0xff, 0x07, 0xe0, 0xff, 0x00, 0x00, 0x00}},
            {{0xff, 0xff, 0xff, 0xff, 0xff, 0xff, 0xff, 0x00,
              0xfc, 0xff, 0xff, 0xff, 0xff, 0xff, 0xff, 0xff,
              0xff, 0xff, 0xff, 0xff, 0xff, 0xff, 0x07, 0xf8,
              0x00, 0x00, 0x00, 0x00, 0x80, 0x00, 0x00, 0x80},
             {0xff, 0xff, 0xff, 0xff, 0xff, 0xff, 0xff, 0xff,
              0xff, 0xff, 0xff, 0xff, 0xff, 0x0c, 0x80, 0x00,
              0x00, 0x00, 0x00, 0xc0, 0x7f, 0xfe, 0xff, 0x1f,
              0x00, 0xfe, 0xff, 0x03, 0x00, 0x00, 0xfe, 0xff}},
            {{0xff, 0xff, 0x81, 0xff, 0xff, 0xff, 0xff, 0x00,
              0x80, 0xff, 0xff, 0xff, 0xff, 0xff, 0xff, 0x83,
              0xff, 0xff, 0x00, 0x00, 0x80, 0x00, 0x00, 0x80,
              0xff, 0xff, 0x7f, 0x00, 0x00, 0x00, 0x00, 0xf0},
             {0xff, 0x01, 0x00, 0x00, 0x00, 0x00, 0xf8, 0xff,
              0xff, 0xff, 0xff, 0xff, 0xff, 0x1f, 0x00, 0x00,
              0xf8, 0x07, 0x00, 0x80, 0xff, 0xff, 0xff, 0xff,
              0xff, 0xc7, 0xff, 0xff, 0xe0, 0xff, 0xff, 0xff}},
            {{0x82, 0xc9, 0xfa, 0xb0, 0x68, 0x04, 0xa0, 0x00,
              0x82, 0xc9, 0xfa, 0xb0, 0x68, 0x04, 0xa0, 0x00,
              0xff, 0xff, 0xff, 0xff, 0xff, 0x6f, 0x03, 0xfb,
              0xfa, 0x8a, 0x7d, 0xdf, 0x13, 0x86, 0xe2, 0x03},
             {0x82, 0xc9, 0xfa, 0xb0, 0x68, 0x04, 0xa0, 0x00,
              0x82, 0xc9, 0xfa, 0xb0, 0x68, 0x04, 0xa0, 0x00,
              0xff, 0xff, 0xff, 0xff, 0xff, 0x6f, 0x03, 0xfb,
              0xfa, 0x8a, 0x7d, 0xdf, 0x13, 0x86, 0xe2, 0x03}}
        };
        unsigned char res[33][2][32] = {
            {{0x0c, 0x3b, 0x0a, 0xca, 0x8d, 0x1a, 0x2f, 0xb9,
              0x8a, 0x7b, 0x53, 0x5a, 0x1f, 0xc5, 0x22, 0xa1,
              0x07, 0x2a, 0x48, 0xea, 0x02, 0xeb, 0xb3, 0xd6,
              0x20, 0x1e, 0x86, 0xd0, 0x95, 0xf6, 0x92, 0x35},
             {0xdc, 0x90, 0x7a, 0x07, 0x2e, 0x1e, 0x44, 0x6d,
              0xf8, 0x15, 0x24, 0x5b, 0x5a, 0x96, 0x37, 0x9c,
              0x37, 0x7b, 0x0d, 0xac, 0x1b, 0x65, 0x58, 0x49,
              0x43, 0xb7, 0x31, 0xbb, 0xa7, 0xf4, 0x97, 0x15}},
            {{0xf1, 0xf7, 0x3a, 0x50, 0xe6, 0x10, 0xba, 0x22,
              0x43, 0x4d, 0x1f, 0x1f, 0x7c, 0x27, 0xca, 0x9c,
              0xb8, 0xb6, 0xa0, 0xfc, 0xd8, 0xc0, 0x05, 0x2f,
              0xf7, 0x08, 0xe1, 0x76, 0xdd, 0xd0, 0x80, 0xc8},
             {0xe3, 0x80, 0x80, 0xb8, 0xdb, 0xe3, 0xa9, 0x77,
              0x00, 0xb0, 0xf5, 0x2e, 0x27, 0xe2, 0x68, 0xc4,
              0x88, 0xe8, 0x04, 0xc1, 0x12, 0xbf, 0x78, 0x59,
              0xe6, 0xa9, 0x7c, 0xe1, 0x81, 0xdd, 0xb9, 0xd5}},
            {{0x96, 0xe2, 0xee, 0x01, 0xa6, 0x80, 0x31, 0xef,
              0x5c, 0xd0, 0x19, 0xb4, 0x7d, 0x5f, 0x79, 0xab,
              0xa1, 0x97, 0xd3, 0x7e, 0x33, 0xbb, 0x86, 0x55,
              0x60, 0x20, 0x10, 0x0d, 0x94, 0x2d, 0x11, 0x7c},
             {0xcc, 0xab, 0xe0, 0xe8, 0x98, 0x65, 0x12, 0x96,
              0x38, 0x5a, 0x1a, 0xf2, 0x85, 0x23, 0x59, 0x5f,
              0xf9, 0xf3, 0xc2, 0x81, 0x70, 0x92, 0x65, 0x12,
              0x9c, 0x65, 0x1e, 0x96, 0x00, 0xef, 0xe7, 0x63}},
            {{0xac, 0x1e, 0x62, 0xc2, 0x59, 0xfc, 0x4e, 0x5c,
              0x83, 0xb0, 0xd0, 0x6f, 0xce, 0x19, 0xf6, 0xbf,
              0xa4, 0xb0, 0xe0, 0x53, 0x66, 0x1f, 0xbf, 0xc9,
              0x33, 0x47, 0x37, 0xa9, 0x3d, 0x5d, 0xb0, 0x48},
             {0x86, 0xb9, 0x2a, 0x7f, 0x8e, 0xa8, 0x60, 0x42,
              0x26, 0x6d, 0x6e, 0x1c, 0xa2, 0xec, 0xe0, 0xe5,
              0x3e, 0x0a, 0x33, 0xbb, 0x61, 0x4c, 0x9f, 0x3c,
              0xd1, 0xdf, 0x49, 0x33, 0xcd, 0x72, 0x78, 0x18}},
            {{0xf7, 0xd3, 0xcd, 0x49, 0x5c, 0x13, 0x22, 0xfb,
              0x2e, 0xb2, 0x2f, 0x27, 0xf5, 0x8a, 0x5d, 0x74,
              0xc1, 0x58, 0xc5, 0xc2, 0x2d, 0x9f, 0x52, 0xc6,
              0x63, 0x9f, 0xba, 0x05, 0x76, 0x45, 0x7a, 0x63},
             {0x8a, 0xfa, 0x55, 0x4d, 0xdd, 0xa3, 0xb2, 0xc3,
              0x44, 0xfd, 0xec, 0x72, 0xde, 0xef, 0xc0, 0x99,
              0xf5, 0x9f, 0xe2, 0x52, 0xb4, 0x05, 0x32, 0x58,
              0x57, 0xc1, 0x8f, 0xea, 0xc3, 0x24, 0x5b, 0x94}},
            {{0x05, 0x83, 0xee, 0xdd, 0x64, 0xf0, 0x14, 0x3b,
              0xa0, 0x14, 0x4a, 0x3a, 0x41, 0x82, 0x7c, 0xa7,
              0x2c, 0xaa, 0xb1, 0x76, 0xbb, 0x59, 0x64, 0x5f,
              0x52, 0xad, 0x25, 0x29, 0x9d, 0x8f, 0x0b, 0xb0},
             {0x7e, 0xe3, 0x7c, 0xca, 0xcd, 0x4f, 0xb0, 0x6d,
              0x7a, 0xb2, 0x3e, 0xa0, 0x08, 0xb9, 0xa8, 0x2d,
              0xc2, 0xf4, 0x99, 0x66, 0xcc, 0xac, 0xd8, 0xb9,
              0x72, 0x2a, 0x4a, 0x3e, 0x0f, 0x7b, 0xbf, 0xf4}},
            {{0x8c, 0x9c, 0x78, 0x2b, 0x39, 0x61, 0x7e, 0xf7,
              0x65, 0x37, 0x66, 0x09, 0x38, 0xb9, 0x6f, 0x70,
              0x78, 0x87, 0xff, 0xcf, 0x93, 0xca, 0x85, 0x06,
              0x44, 0x84, 0xa7, 0xfe, 0xd3, 0xa4, 0xe3, 0x7e},
             {0xa2, 0x56, 0x49, 0x23, 0x54, 0xa5, 0x50, 0xe9,
              0x5f, 0xf0, 0x4d, 0xe7, 0xdc, 0x38, 0x32, 0x79,
              0x4f, 0x1c, 0xb7, 0xe4, 0xbb, 0xf8, 0xbb, 0x2e,
              0x40, 0x41, 0x4b, 0xcc, 0xe3, 0x1e, 0x16, 0x36}},
            {{0x0c, 0x1e, 0xd7, 0x09, 0x25, 0x40, 0x97, 0xcb,
              0x5c, 0x46, 0xa8, 0xda, 0xef, 0x25, 0xd5, 0xe5,
              0x92, 0x4d, 0xcf, 0xa3, 0xc4, 0x5d, 0x35, 0x4a,
              0xe4, 0x61, 0x92, 0xf3, 0xbf, 0x0e, 0xcd, 0xbe},
             {0xe4, 0xaf, 0x0a, 0xb3, 0x30, 0x8b, 0x9b, 0x48,
              0x49, 0x43, 0xc7, 0x64, 0x60, 0x4a, 0x2b, 0x9e,
              0x95, 0x5f, 0x56, 0xe8, 0x35, 0xdc, 0xeb, 0xdc,
              0xc7, 0xc4, 0xfe, 0x30, 0x40, 0xc7, 0xbf, 0xa4}},
            {{0xd4, 0xa0, 0xf5, 0x81, 0x49, 0x6b, 0xb6, 0x8b,
              0x0a, 0x69, 0xf9, 0xfe, 0xa8, 0x32, 0xe5, 0xe0,
              0xa5, 0xcd, 0x02, 0x53, 0xf9, 0x2c, 0xe3, 0x53,
              0x83, 0x36, 0xc6, 0x02, 0xb5, 0xeb, 0x64, 0xb8},
             {0x1d, 0x42, 0xb9, 0xf9, 0xe9, 0xe3, 0x93, 0x2c,
              0x4c, 0xee, 0x6c, 0x5a, 0x47, 0x9e, 0x62, 0x01,
              0x6b, 0x04, 0xfe, 0xa4, 0x30, 0x2b, 0x0d, 0x4f,
              0x71, 0x10, 0xd3, 0x55, 0xca, 0xf3, 0x5e, 0x80}},
            {{0x77, 0x05, 0xf6, 0x0c, 0x15, 0x9b, 0x45, 0xe7,
              0xb9, 0x11, 0xb8, 0xf5, 0xd6, 0xda, 0x73, 0x0c,
              0xda, 0x92, 0xea, 0xd0, 0x9d, 0xd0, 0x18, 0x92,
              0xce, 0x9a, 0xaa, 0xee, 0x0f, 0xef, 0xde, 0x30},
             {0xf1, 0xf1, 0xd6, 0x9b, 0x51, 0xd7, 0x77, 0x62,
              0x52, 0x10, 0xb8, 0x7a, 0x84, 0x9d, 0x15, 0x4e,
              0x07, 0xdc, 0x1e, 0x75, 0x0d, 0x0c, 0x3b, 0xdb,
              0x74, 0x58, 0x62, 0x02, 0x90, 0x54, 0x8b, 0x43}},
            {{0xa6, 0xfe, 0x0b, 0x87, 0x80, 0x43, 0x67, 0x25,
              0x57, 0x5d, 0xec, 0x40, 0x50, 0x08, 0xd5, 0x5d,
              0x43, 0xd7, 0xe0, 0xaa, 0xe0, 0x13, 0xb6, 0xb0,
              0xc0, 0xd4, 0xe5, 0x0d, 0x45, 0x83, 0xd6, 0x13},
             {0x40, 0x45, 0x0a, 0x92, 0x31, 0xea, 0x8c, 0x60,
              0x8c, 0x1f, 0xd8, 0x76, 0x45, 0xb9, 0x29, 0x00,
              0x26, 0x32, 0xd8, 0xa6, 0x96, 0x88, 0xe2, 0xc4,
              0x8b, 0xdb, 0x7f, 0x17, 0x87, 0xcc, 0xc8, 0xf2}},
            {{0xc2, 0x56, 0xe2, 0xb6, 0x1a, 0x81, 0xe7, 0x31,
              0x63, 0x2e, 0xbb, 0x0d, 0x2f, 0x81, 0x67, 0xd4,
              0x22, 0xe2, 0x38, 0x02, 0x25, 0x97, 0xc7, 0x88,
              0x6e, 0xdf, 0xbe, 0x2a, 0xa5, 0x73, 0x63, 0xaa},
             {0x50, 0x45, 0xe2, 0xc3, 0xbd, 0x89, 0xfc, 0x57,
              0xbd, 0x3c, 0xa3, 0x98, 0x7e, 0x7f, 0x36, 0x38,
              0x92, 0x39, 0x1f, 0x0f, 0x81, 0x1a, 0x06, 0x51,
              0x1f, 0x8d, 0x6a, 0xff, 0x47, 0x16, 0x06, 0x9c}},
            {{0x33, 0x95, 0xa2, 0x6f, 0x27, 0x5f, 0x9c, 0x9c,
              0x64, 0x45, 0xcb, 0xd1, 0x3c, 0xee, 0x5e, 0x5f,
              0x48, 0xa6, 0xaf, 0xe3, 0x79, 0xcf, 0xb1, 0xe2,
              0xbf, 0x55, 0x0e, 0xa2, 0x3b, 0x62, 0xf0, 0xe4},
             {0x14, 0xe8, 0x06, 0xe3, 0xbe, 0x7e, 0x67, 0x01,
              0xc5, 0x21, 0x67, 0xd8, 0x54, 0xb5, 0x7f, 0xa4,
              0xf9, 0x75, 0x70, 0x1c, 0xfd, 0x79, 0xdb, 0x86,
              0xad, 0x37, 0x85, 0x83, 0x56, 0x4e, 0xf0, 0xbf}},
            {{0xbc, 0xa6, 0xe0, 0x56, 0x4e, 0xef, 0xfa, 0xf5,
              0x1d, 0x5d, 0x3f, 0x2a, 0x5b, 0x19, 0xab, 0x51,
              0xc5, 0x8b, 0xdd, 0x98, 0x28, 0x35, 0x2f, 0xc3,
              0x81, 0x4f, 0x5c, 0xe5, 0x70, 0xb9, 0xeb, 0x62},
             {0xc4, 0x6d, 0x26, 0xb0, 0x17, 0x6b, 0xfe, 0x6c,
              0x12, 0xf8, 0xe7, 0xc1, 0xf5, 0x2f, 0xfa, 0x91,
              0x13, 0x27, 0xbd, 0x73, 0xcc, 0x33, 0x31, 0x1c,
              0x39, 0xe3, 0x27, 0x6a, 0x95, 0xcf, 0xc5, 0xfb}},
            {{0x30, 0xb2, 0x99, 0x84, 0xf0, 0x18, 0x2a, 0x6e,
              0x1e, 0x27, 0xed, 0xa2, 0x29, 0x99, 0x41, 0x56,
              0xe8, 0xd4, 0x0d, 0xef, 0x99, 0x9c, 0xf3, 0x58,
              0x29, 0x55, 0x1a, 0xc0, 0x68, 0xd6, 0x74, 0xa4},
             {0x07, 0x9c, 0xe7, 0xec, 0xf5, 0x36, 0x73, 0x41,
              0xa3, 0x1c, 0xe5, 0x93, 0x97, 0x6a, 0xfd, 0xf7,
              0x53, 0x18, 0xab, 0xaf, 0xeb, 0x85, 0xbd, 0x92,
              0x90, 0xab, 0x3c, 0xbf, 0x30, 0x82, 0xad, 0xf6}},
            {{0xc6, 0x87, 0x8a, 0x2a, 0xea, 0xc0, 0xa9, 0xec,
              0x6d, 0xd3, 0xdc, 0x32, 0x23, 0xce, 0x62, 0x19,
              0xa4, 0x7e, 0xa8, 0xdd, 0x1c, 0x33, 0xae, 0xd3,
              0x4f, 0x62, 0x9f, 0x52, 0xe7, 0x65, 0x46, 0xf4},
             {0x97, 0x51, 0x27, 0x67, 0x2d, 0xa2, 0x82, 0x87,
              0x98, 0xd3, 0xb6, 0x14, 0x7f, 0x51, 0xd3, 0x9a,
              0x0b, 0xd0, 0x76, 0x81, 0xb2, 0x4f, 0x58, 0x92,
              0xa4, 0x86, 0xa1, 0xa7, 0x09, 0x1d, 0xef, 0x9b}},
            {{0xb3, 0x0f, 0x2b, 0x69, 0x0d, 0x06, 0x90, 0x64,
              0xbd, 0x43, 0x4c, 0x10, 0xe8, 0x98, 0x1c, 0xa3,
              0xe1, 0x68, 0xe9, 0x79, 0x6c, 0x29, 0x51, 0x3f,
              0x41, 0xdc, 0xdf, 0x1f, 0xf3, 0x60, 0xbe, 0x33},
             {0xa1, 0x5f, 0xf7, 0x1d, 0xb4, 0x3e, 0x9b, 0x3c,
              0xe7, 0xbd, 0xb6, 0x06, 0xd5, 0x60, 0x06, 0x6d,
              0x50, 0xd2, 0xf4, 0x1a, 0x31, 0x08, 0xf2, 0xea,
              0x8e, 0xef, 0x5f, 0x7d, 0xb6, 0xd0, 0xc0, 0x27}},
            {{0x62, 0x9a, 0xd9, 0xbb, 0x38, 0x36, 0xce, 0xf7,
              0x5d, 0x2f, 0x13, 0xec, 0xc8, 0x2d, 0x02, 0x8a,
              0x2e, 0x72, 0xf0, 0xe5, 0x15, 0x9d, 0x72, 0xae,
              0xfc, 0xb3, 0x4f, 0x02, 0xea, 0xe1, 0x09, 0xfe},
             {0x00, 0x00, 0x00, 0x00, 0xfa, 0x0a, 0x3d, 0xbc,
              0xad, 0x16, 0x0c, 0xb6, 0xe7, 0x7c, 0x8b, 0x39,
              0x9a, 0x43, 0xbb, 0xe3, 0xc2, 0x55, 0x15, 0x14,
              0x75, 0xac, 0x90, 0x9b, 0x7f, 0x9a, 0x92, 0x00}},
            {{0x8b, 0xac, 0x70, 0x86, 0x29, 0x8f, 0x00, 0x23,
              0x7b, 0x45, 0x30, 0xaa, 0xb8, 0x4c, 0xc7, 0x8d,
              0x4e, 0x47, 0x85, 0xc6, 0x19, 0xe3, 0x96, 0xc2,
              0x9a, 0xa0, 0x12, 0xed, 0x6f, 0xd7, 0x76, 0x16},
             {0x45, 0xaf, 0x7e, 0x33, 0xc7, 0x7f, 0x10, 0x6c,
              0x7c, 0x9f, 0x29, 0xc1, 0xa8, 0x7e, 0x15, 0x84,
              0xe7, 0x7d, 0xc0, 0x6d, 0xab, 0x71, 0x5d, 0xd0,
              0x6b, 0x9f, 0x97, 0xab, 0xcb, 0x51, 0x0c, 0x9f}},
            {{0x9e, 0xc3, 0x92, 0xb4, 0x04, 0x9f, 0xc8, 0xbb,
              0xdd, 0x9e, 0xc6, 0x05, 0xfd, 0x65, 0xec, 0x94,
              0x7f, 0x2c, 0x16, 0xc4, 0x40, 0xac, 0x63, 0x7b,
              0x7d, 0xb8, 0x0c, 0xe4, 0x5b, 0xe3, 0xa7, 0x0e},
             {0x43, 0xf4, 0x44, 0xe8, 0xcc, 0xc8, 0xd4, 0x54,
              0x33, 0x37, 0x50, 0xf2, 0x87, 0x42, 0x2e, 0x00,
              0x49, 0x60, 0x62, 0x02, 0xfd, 0x1a, 0x7c, 0xdb,
              0x29, 0x6c, 0x6d, 0x54, 0x53, 0x08, 0xd1, 0xc8}},
            {{0x00, 0x00, 0x00, 0x00, 0x00, 0x00, 0x00, 0x00,
              0x00, 0x00, 0x00, 0x00, 0x00, 0x00, 0x00, 0x00,
              0x00, 0x00, 0x00, 0x00, 0x00, 0x00, 0x00, 0x00,
              0x00, 0x00, 0x00, 0x00, 0x00, 0x00, 0x00, 0x00},
             {0x00, 0x00, 0x00, 0x00, 0x00, 0x00, 0x00, 0x00,
              0x00, 0x00, 0x00, 0x00, 0x00, 0x00, 0x00, 0x00,
              0x00, 0x00, 0x00, 0x00, 0x00, 0x00, 0x00, 0x00,
              0x00, 0x00, 0x00, 0x00, 0x00, 0x00, 0x00, 0x00}},
            {{0x00, 0x00, 0x00, 0x00, 0x00, 0x00, 0x00, 0x00,
              0x00, 0x00, 0x00, 0x00, 0x00, 0x00, 0x00, 0x00,
              0x00, 0x00, 0x00, 0x00, 0x00, 0x00, 0x00, 0x00,
              0x00, 0x00, 0x00, 0x00, 0x00, 0x00, 0x00, 0x00},
             {0x00, 0x00, 0x00, 0x00, 0x00, 0x00, 0x00, 0x00,
              0x00, 0x00, 0x00, 0x00, 0x00, 0x00, 0x00, 0x00,
              0x00, 0x00, 0x00, 0x00, 0x00, 0x00, 0x00, 0x00,
              0x00, 0x00, 0x00, 0x00, 0x00, 0x00, 0x00, 0x01}},
            {{0x27, 0x59, 0xc7, 0x35, 0x60, 0x71, 0xa6, 0xf1,
              0x79, 0xa5, 0xfd, 0x79, 0x16, 0xf3, 0x41, 0xf0,
              0x57, 0xb4, 0x02, 0x97, 0x32, 0xe7, 0xde, 0x59,
              0xe2, 0x2d, 0x9b, 0x11, 0xea, 0x2c, 0x35, 0x92},
             {0x27, 0x59, 0xc7, 0x35, 0x60, 0x71, 0xa6, 0xf1,
              0x79, 0xa5, 0xfd, 0x79, 0x16, 0xf3, 0x41, 0xf0,
              0x57, 0xb4, 0x02, 0x97, 0x32, 0xe7, 0xde, 0x59,
              0xe2, 0x2d, 0x9b, 0x11, 0xea, 0x2c, 0x35, 0x92}},
            {{0x28, 0x56, 0xac, 0x0e, 0x4f, 0x98, 0x09, 0xf0,
              0x49, 0xfa, 0x7f, 0x84, 0xac, 0x7e, 0x50, 0x5b,
              0x17, 0x43, 0x14, 0x89, 0x9c, 0x53, 0xa8, 0x94,
              0x30, 0xf2, 0x11, 0x4d, 0x92, 0x14, 0x27, 0xe8},
             {0x39, 0x7a, 0x84, 0x56, 0x79, 0x9d, 0xec, 0x26,
              0x2c, 0x53, 0xc1, 0x94, 0xc9, 0x8d, 0x9e, 0x9d,
              0x32, 0x1f, 0xdd, 0x84, 0x04, 0xe8, 0xe2, 0x0a,
              0x6b, 0xbe, 0xbb, 0x42, 0x40, 0x67, 0x30, 0x6c}},
            {{0x00, 0x00, 0x00, 0x00, 0x00, 0x00, 0x00, 0x00,
              0x00, 0x00, 0x00, 0x00, 0x00, 0x00, 0x00, 0x01,
              0x45, 0x51, 0x23, 0x19, 0x50, 0xb7, 0x5f, 0xc4,
              0x40, 0x2d, 0xa1, 0x73, 0x2f, 0xc9, 0xbe, 0xbd},
             {0x27, 0x59, 0xc7, 0x35, 0x60, 0x71, 0xa6, 0xf1,
              0x79, 0xa5, 0xfd, 0x79, 0x16, 0xf3, 0x41, 0xf0,
              0x57, 0xb4, 0x02, 0x97, 0x32, 0xe7, 0xde, 0x59,
              0xe2, 0x2d, 0x9b, 0x11, 0xea, 0x2c, 0x35, 0x92}},
            {{0xff, 0xff, 0xff, 0xff, 0xff, 0xff, 0xff, 0xff,
              0xff, 0xff, 0xff, 0xff, 0xff, 0xff, 0xff, 0xfe,
              0xba, 0xae, 0xdc, 0xe6, 0xaf, 0x48, 0xa0, 0x3b,
              0xbf, 0xd2, 0x5e, 0x8c, 0xd0, 0x36, 0x41, 0x40},
             {0x00, 0x00, 0x00, 0x00, 0x00, 0x00, 0x00, 0x00,
              0x00, 0x00, 0x00, 0x00, 0x00, 0x00, 0x00, 0x00,
              0x00, 0x00, 0x00, 0x00, 0x00, 0x00, 0x00, 0x00,
              0x00, 0x00, 0x00, 0x00, 0x00, 0x00, 0x00, 0x01}},
            {{0x1c, 0xc4, 0xf7, 0xda, 0x0f, 0x65, 0xca, 0x39,
              0x70, 0x52, 0x92, 0x8e, 0xc3, 0xc8, 0x15, 0xea,
              0x7f, 0x10, 0x9e, 0x77, 0x4b, 0x6e, 0x2d, 0xdf,
              0xe8, 0x30, 0x9d, 0xda, 0xe8, 0x9a, 0x65, 0xae},
             {0x02, 0xb0, 0x16, 0xb1, 0x1d, 0xc8, 0x57, 0x7b,
              0xa2, 0x3a, 0xa2, 0xa3, 0x38, 0x5c, 0x8f, 0xeb,
              0x66, 0x37, 0x91, 0xa8, 0x5f, 0xef, 0x04, 0xf6,
              0x59, 0x75, 0xe1, 0xee, 0x92, 0xf6, 0x0e, 0x30}},
            {{0x8d, 0x76, 0x14, 0xa4, 0x14, 0x06, 0x9f, 0x9a,
              0xdf, 0x4a, 0x85, 0xa7, 0x6b, 0xbf, 0x29, 0x6f,
              0xbc, 0x34, 0x87, 0x5d, 0xeb, 0xbb, 0x2e, 0xa9,
              0xc9, 0x1f, 0x58, 0xd6, 0x9a, 0x82, 0xa0, 0x56},
             {0xd4, 0xb9, 0xdb, 0x88, 0x1d, 0x04, 0xe9, 0x93,
              0x8d, 0x3f, 0x20, 0xd5, 0x86, 0xa8, 0x83, 0x07,
              0xdb, 0x09, 0xd8, 0x22, 0x1f, 0x7f, 0xf1, 0x71,
              0xc8, 0xe7, 0x5d, 0x47, 0xaf, 0x8b, 0x72, 0xe9}},
            {{0x83, 0xb9, 0x39, 0xb2, 0xa4, 0xdf, 0x46, 0x87,
              0xc2, 0xb8, 0xf1, 0xe6, 0x4c, 0xd1, 0xe2, 0xa9,
              0xe4, 0x70, 0x30, 0x34, 0xbc, 0x52, 0x7c, 0x55,
              0xa6, 0xec, 0x80, 0xa4, 0xe5, 0xd2, 0xdc, 0x73},
             {0x08, 0xf1, 0x03, 0xcf, 0x16, 0x73, 0xe8, 0x7d,
              0xb6, 0x7e, 0x9b, 0xc0, 0xb4, 0xc2, 0xa5, 0x86,
              0x02, 0x77, 0xd5, 0x27, 0x86, 0xa5, 0x15, 0xfb,
              0xae, 0x9b, 0x8c, 0xa9, 0xf9, 0xf8, 0xa8, 0x4a}},
            {{0x8b, 0x00, 0x49, 0xdb, 0xfa, 0xf0, 0x1b, 0xa2,
              0xed, 0x8a, 0x9a, 0x7a, 0x36, 0x78, 0x4a, 0xc7,
              0xf7, 0xad, 0x39, 0xd0, 0x6c, 0x65, 0x7a, 0x41,
              0xce, 0xd6, 0xd6, 0x4c, 0x20, 0x21, 0x6b, 0xc7},
             {0xc6, 0xca, 0x78, 0x1d, 0x32, 0x6c, 0x6c, 0x06,
              0x91, 0xf2, 0x1a, 0xe8, 0x43, 0x16, 0xea, 0x04,
              0x3c, 0x1f, 0x07, 0x85, 0xf7, 0x09, 0x22, 0x08,
              0xba, 0x13, 0xfd, 0x78, 0x1e, 0x3f, 0x6f, 0x62}},
            {{0x25, 0x9b, 0x7c, 0xb0, 0xac, 0x72, 0x6f, 0xb2,
              0xe3, 0x53, 0x84, 0x7a, 0x1a, 0x9a, 0x98, 0x9b,
              0x44, 0xd3, 0x59, 0xd0, 0x8e, 0x57, 0x41, 0x40,
              0x78, 0xa7, 0x30, 0x2f, 0x4c, 0x9c, 0xb9, 0x68},
             {0xb7, 0x75, 0x03, 0x63, 0x61, 0xc2, 0x48, 0x6e,
              0x12, 0x3d, 0xbf, 0x4b, 0x27, 0xdf, 0xb1, 0x7a,
              0xff, 0x4e, 0x31, 0x07, 0x83, 0xf4, 0x62, 0x5b,
              0x19, 0xa5, 0xac, 0xa0, 0x32, 0x58, 0x0d, 0xa7}},
            {{0x43, 0x4f, 0x10, 0xa4, 0xca, 0xdb, 0x38, 0x67,
              0xfa, 0xae, 0x96, 0xb5, 0x6d, 0x97, 0xff, 0x1f,
              0xb6, 0x83, 0x43, 0xd3, 0xa0, 0x2d, 0x70, 0x7a,
              0x64, 0x05, 0x4c, 0xa7, 0xc1, 0xa5, 0x21, 0x51},
             {0xe4, 0xf1, 0x23, 0x84, 0xe1, 0xb5, 0x9d, 0xf2,
              0xb8, 0x73, 0x8b, 0x45, 0x2b, 0x35, 0x46, 0x38,
              0x10, 0x2b, 0x50, 0xf8, 0x8b, 0x35, 0xcd, 0x34,
              0xc8, 0x0e, 0xf6, 0xdb, 0x09, 0x35, 0xf0, 0xda}},
            {{0xdb, 0x21, 0x5c, 0x8d, 0x83, 0x1d, 0xb3, 0x34,
              0xc7, 0x0e, 0x43, 0xa1, 0x58, 0x79, 0x67, 0x13,
              0x1e, 0x86, 0x5d, 0x89, 0x63, 0xe6, 0x0a, 0x46,
              0x5c, 0x02, 0x97, 0x1b, 0x62, 0x43, 0x86, 0xf5},
             {0xdb, 0x21, 0x5c, 0x8d, 0x83, 0x1d, 0xb3, 0x34,
              0xc7, 0x0e, 0x43, 0xa1, 0x58, 0x79, 0x67, 0x13,
              0x1e, 0x86, 0x5d, 0x89, 0x63, 0xe6, 0x0a, 0x46,
              0x5c, 0x02, 0x97, 0x1b, 0x62, 0x43, 0x86, 0xf5}}
        };
        secp256k1_scalar_set_int(&one, 1);
        for (i = 0; i < 33; i++) {
            secp256k1_scalar_set_b32(&x, chal[i][0], &overflow);
            CHECK(!overflow);
            secp256k1_scalar_set_b32(&y, chal[i][1], &overflow);
            CHECK(!overflow);
            secp256k1_scalar_set_b32(&r1, res[i][0], &overflow);
            CHECK(!overflow);
            secp256k1_scalar_set_b32(&r2, res[i][1], &overflow);
            CHECK(!overflow);
            secp256k1_scalar_mul(&z, &x, &y);
            CHECK(!secp256k1_scalar_check_overflow(&z));
            CHECK(secp256k1_scalar_eq(&r1, &z));
            if (!secp256k1_scalar_is_zero(&y)) {
                secp256k1_scalar_inverse(&zz, &y);
                CHECK(!secp256k1_scalar_check_overflow(&zz));
#if defined(USE_SCALAR_INV_NUM)
                secp256k1_scalar_inverse_var(&zzv, &y);
                CHECK(secp256k1_scalar_eq(&zzv, &zz));
#endif
                secp256k1_scalar_mul(&z, &z, &zz);
                CHECK(!secp256k1_scalar_check_overflow(&z));
                CHECK(secp256k1_scalar_eq(&x, &z));
                secp256k1_scalar_mul(&zz, &zz, &y);
                CHECK(!secp256k1_scalar_check_overflow(&zz));
                CHECK(secp256k1_scalar_eq(&one, &zz));
            }
            secp256k1_scalar_mul(&z, &x, &x);
            CHECK(!secp256k1_scalar_check_overflow(&z));
            secp256k1_scalar_sqr(&zz, &x);
            CHECK(!secp256k1_scalar_check_overflow(&zz));
            CHECK(secp256k1_scalar_eq(&zz, &z));
            CHECK(secp256k1_scalar_eq(&r2, &zz));
        }
    }
}

/***** FIELD TESTS *****/

void random_fe(secp256k1_fe *x) {
    unsigned char bin[32];
    do {
        secp256k1_rand256(bin);
        if (secp256k1_fe_set_b32(x, bin)) {
            return;
        }
    } while(1);
}

void random_fe_test(secp256k1_fe *x) {
    unsigned char bin[32];
    do {
        secp256k1_rand256_test(bin);
        if (secp256k1_fe_set_b32(x, bin)) {
            return;
        }
    } while(1);
}

void random_fe_non_zero(secp256k1_fe *nz) {
    int tries = 10;
    while (--tries >= 0) {
        random_fe(nz);
        secp256k1_fe_normalize(nz);
        if (!secp256k1_fe_is_zero(nz)) {
            break;
        }
    }
    /* Infinitesimal probability of spurious failure here */
    CHECK(tries >= 0);
}

void random_fe_non_square(secp256k1_fe *ns) {
    secp256k1_fe r;
    random_fe_non_zero(ns);
    if (secp256k1_fe_sqrt(&r, ns)) {
        secp256k1_fe_negate(ns, ns, 1);
    }
}

int check_fe_equal(const secp256k1_fe *a, const secp256k1_fe *b) {
    secp256k1_fe an = *a;
    secp256k1_fe bn = *b;
    secp256k1_fe_normalize_weak(&an);
    secp256k1_fe_normalize_var(&bn);
    return secp256k1_fe_equal_var(&an, &bn);
}

int check_fe_inverse(const secp256k1_fe *a, const secp256k1_fe *ai) {
    secp256k1_fe x;
    secp256k1_fe one = SECP256K1_FE_CONST(0, 0, 0, 0, 0, 0, 0, 1);
    secp256k1_fe_mul(&x, a, ai);
    return check_fe_equal(&x, &one);
}

void run_field_convert(void) {
    static const unsigned char b32[32] = {
        0x00, 0x01, 0x02, 0x03, 0x04, 0x05, 0x06, 0x07,
        0x11, 0x12, 0x13, 0x14, 0x15, 0x16, 0x17, 0x18,
        0x22, 0x23, 0x24, 0x25, 0x26, 0x27, 0x28, 0x29,
        0x33, 0x34, 0x35, 0x36, 0x37, 0x38, 0x39, 0x40
    };
    static const secp256k1_fe_storage fes = SECP256K1_FE_STORAGE_CONST(
        0x00010203UL, 0x04050607UL, 0x11121314UL, 0x15161718UL,
        0x22232425UL, 0x26272829UL, 0x33343536UL, 0x37383940UL
    );
    static const secp256k1_fe fe = SECP256K1_FE_CONST(
        0x00010203UL, 0x04050607UL, 0x11121314UL, 0x15161718UL,
        0x22232425UL, 0x26272829UL, 0x33343536UL, 0x37383940UL
    );
    secp256k1_fe fe2;
    unsigned char b322[32];
    secp256k1_fe_storage fes2;
    /* Check conversions to fe. */
    CHECK(secp256k1_fe_set_b32(&fe2, b32));
    CHECK(secp256k1_fe_equal_var(&fe, &fe2));
    secp256k1_fe_from_storage(&fe2, &fes);
    CHECK(secp256k1_fe_equal_var(&fe, &fe2));
    /* Check conversion from fe. */
    secp256k1_fe_get_b32(b322, &fe);
    CHECK(memcmp(b322, b32, 32) == 0);
    secp256k1_fe_to_storage(&fes2, &fe);
    CHECK(memcmp(&fes2, &fes, sizeof(fes)) == 0);
}

int fe_memcmp(const secp256k1_fe *a, const secp256k1_fe *b) {
    secp256k1_fe t = *b;
#ifdef VERIFY
    t.magnitude = a->magnitude;
    t.normalized = a->normalized;
#endif
    return memcmp(a, &t, sizeof(secp256k1_fe));
}

void run_field_misc(void) {
    secp256k1_fe x;
    secp256k1_fe y;
    secp256k1_fe z;
    secp256k1_fe q;
    secp256k1_fe fe5 = SECP256K1_FE_CONST(0, 0, 0, 0, 0, 0, 0, 5);
    int i, j;
    for (i = 0; i < 5*count; i++) {
        secp256k1_fe_storage xs, ys, zs;
        random_fe(&x);
        random_fe_non_zero(&y);
        /* Test the fe equality and comparison operations. */
        CHECK(secp256k1_fe_cmp_var(&x, &x) == 0);
        CHECK(secp256k1_fe_equal_var(&x, &x));
        z = x;
        secp256k1_fe_add(&z,&y);
        /* Test fe conditional move; z is not normalized here. */
        q = x;
        secp256k1_fe_cmov(&x, &z, 0);
#ifdef VERIFY
        CHECK(x.normalized && x.magnitude == 1);
#endif
        secp256k1_fe_cmov(&x, &x, 1);
        CHECK(fe_memcmp(&x, &z) != 0);
        CHECK(fe_memcmp(&x, &q) == 0);
        secp256k1_fe_cmov(&q, &z, 1);
#ifdef VERIFY
        CHECK(!q.normalized && q.magnitude == z.magnitude);
#endif
        CHECK(fe_memcmp(&q, &z) == 0);
        secp256k1_fe_normalize_var(&x);
        secp256k1_fe_normalize_var(&z);
        CHECK(!secp256k1_fe_equal_var(&x, &z));
        secp256k1_fe_normalize_var(&q);
        secp256k1_fe_cmov(&q, &z, (i&1));
#ifdef VERIFY
        CHECK(q.normalized && q.magnitude == 1);
#endif
        for (j = 0; j < 6; j++) {
            secp256k1_fe_negate(&z, &z, j+1);
            secp256k1_fe_normalize_var(&q);
            secp256k1_fe_cmov(&q, &z, (j&1));
#ifdef VERIFY
            CHECK((q.normalized != (j&1)) && q.magnitude == ((j&1) ? z.magnitude : 1));
#endif
        }
        secp256k1_fe_normalize_var(&z);
        /* Test storage conversion and conditional moves. */
        secp256k1_fe_to_storage(&xs, &x);
        secp256k1_fe_to_storage(&ys, &y);
        secp256k1_fe_to_storage(&zs, &z);
        secp256k1_fe_storage_cmov(&zs, &xs, 0);
        secp256k1_fe_storage_cmov(&zs, &zs, 1);
        CHECK(memcmp(&xs, &zs, sizeof(xs)) != 0);
        secp256k1_fe_storage_cmov(&ys, &xs, 1);
        CHECK(memcmp(&xs, &ys, sizeof(xs)) == 0);
        secp256k1_fe_from_storage(&x, &xs);
        secp256k1_fe_from_storage(&y, &ys);
        secp256k1_fe_from_storage(&z, &zs);
        /* Test that mul_int, mul, and add agree. */
        secp256k1_fe_add(&y, &x);
        secp256k1_fe_add(&y, &x);
        z = x;
        secp256k1_fe_mul_int(&z, 3);
        CHECK(check_fe_equal(&y, &z));
        secp256k1_fe_add(&y, &x);
        secp256k1_fe_add(&z, &x);
        CHECK(check_fe_equal(&z, &y));
        z = x;
        secp256k1_fe_mul_int(&z, 5);
        secp256k1_fe_mul(&q, &x, &fe5);
        CHECK(check_fe_equal(&z, &q));
        secp256k1_fe_negate(&x, &x, 1);
        secp256k1_fe_add(&z, &x);
        secp256k1_fe_add(&q, &x);
        CHECK(check_fe_equal(&y, &z));
        CHECK(check_fe_equal(&q, &y));
    }
}

void run_field_inv(void) {
    secp256k1_fe x, xi, xii;
    int i;
    for (i = 0; i < 10*count; i++) {
        random_fe_non_zero(&x);
        secp256k1_fe_inv(&xi, &x);
        CHECK(check_fe_inverse(&x, &xi));
        secp256k1_fe_inv(&xii, &xi);
        CHECK(check_fe_equal(&x, &xii));
    }
}

void run_field_inv_var(void) {
    secp256k1_fe x, xi, xii;
    int i;
    for (i = 0; i < 10*count; i++) {
        random_fe_non_zero(&x);
        secp256k1_fe_inv_var(&xi, &x);
        CHECK(check_fe_inverse(&x, &xi));
        secp256k1_fe_inv_var(&xii, &xi);
        CHECK(check_fe_equal(&x, &xii));
    }
}

void run_field_inv_all_var(void) {
    secp256k1_fe x[16], xi[16], xii[16];
    int i;
    /* Check it's safe to call for 0 elements */
    secp256k1_fe_inv_all_var(xi, x, 0);
    for (i = 0; i < count; i++) {
        size_t j;
        size_t len = secp256k1_rand_int(15) + 1;
        for (j = 0; j < len; j++) {
            random_fe_non_zero(&x[j]);
        }
        secp256k1_fe_inv_all_var(xi, x, len);
        for (j = 0; j < len; j++) {
            CHECK(check_fe_inverse(&x[j], &xi[j]));
        }
        secp256k1_fe_inv_all_var(xii, xi, len);
        for (j = 0; j < len; j++) {
            CHECK(check_fe_equal(&x[j], &xii[j]));
        }
    }
}

void run_sqr(void) {
    secp256k1_fe x, s;

    {
        int i;
        secp256k1_fe_set_int(&x, 1);
        secp256k1_fe_negate(&x, &x, 1);

        for (i = 1; i <= 512; ++i) {
            secp256k1_fe_mul_int(&x, 2);
            secp256k1_fe_normalize(&x);
            secp256k1_fe_sqr(&s, &x);
        }
    }
}

void test_sqrt(const secp256k1_fe *a, const secp256k1_fe *k) {
    secp256k1_fe r1, r2;
    int v = secp256k1_fe_sqrt(&r1, a);
    CHECK((v == 0) == (k == NULL));

    if (k != NULL) {
        /* Check that the returned root is +/- the given known answer */
        secp256k1_fe_negate(&r2, &r1, 1);
        secp256k1_fe_add(&r1, k); secp256k1_fe_add(&r2, k);
        secp256k1_fe_normalize(&r1); secp256k1_fe_normalize(&r2);
        CHECK(secp256k1_fe_is_zero(&r1) || secp256k1_fe_is_zero(&r2));
    }
}

void run_sqrt(void) {
    secp256k1_fe ns, x, s, t;
    int i;

    /* Check sqrt(0) is 0 */
    secp256k1_fe_set_int(&x, 0);
    secp256k1_fe_sqr(&s, &x);
    test_sqrt(&s, &x);

    /* Check sqrt of small squares (and their negatives) */
    for (i = 1; i <= 100; i++) {
        secp256k1_fe_set_int(&x, i);
        secp256k1_fe_sqr(&s, &x);
        test_sqrt(&s, &x);
        secp256k1_fe_negate(&t, &s, 1);
        test_sqrt(&t, NULL);
    }

    /* Consistency checks for large random values */
    for (i = 0; i < 10; i++) {
        int j;
        random_fe_non_square(&ns);
        for (j = 0; j < count; j++) {
            random_fe(&x);
            secp256k1_fe_sqr(&s, &x);
            test_sqrt(&s, &x);
            secp256k1_fe_negate(&t, &s, 1);
            test_sqrt(&t, NULL);
            secp256k1_fe_mul(&t, &s, &ns);
            test_sqrt(&t, NULL);
        }
    }
}

/***** GROUP TESTS *****/

void ge_equals_ge(const secp256k1_ge *a, const secp256k1_ge *b) {
    CHECK(a->infinity == b->infinity);
    if (a->infinity) {
        return;
    }
    CHECK(secp256k1_fe_equal_var(&a->x, &b->x));
    CHECK(secp256k1_fe_equal_var(&a->y, &b->y));
}

/* This compares jacobian points including their Z, not just their geometric meaning. */
int gej_xyz_equals_gej(const secp256k1_gej *a, const secp256k1_gej *b) {
    secp256k1_gej a2;
    secp256k1_gej b2;
    int ret = 1;
    ret &= a->infinity == b->infinity;
    if (ret && !a->infinity) {
        a2 = *a;
        b2 = *b;
        secp256k1_fe_normalize(&a2.x);
        secp256k1_fe_normalize(&a2.y);
        secp256k1_fe_normalize(&a2.z);
        secp256k1_fe_normalize(&b2.x);
        secp256k1_fe_normalize(&b2.y);
        secp256k1_fe_normalize(&b2.z);
        ret &= secp256k1_fe_cmp_var(&a2.x, &b2.x) == 0;
        ret &= secp256k1_fe_cmp_var(&a2.y, &b2.y) == 0;
        ret &= secp256k1_fe_cmp_var(&a2.z, &b2.z) == 0;
    }
    return ret;
}

void ge_equals_gej(const secp256k1_ge *a, const secp256k1_gej *b) {
    secp256k1_fe z2s;
    secp256k1_fe u1, u2, s1, s2;
    CHECK(a->infinity == b->infinity);
    if (a->infinity) {
        return;
    }
    /* Check a.x * b.z^2 == b.x && a.y * b.z^3 == b.y, to avoid inverses. */
    secp256k1_fe_sqr(&z2s, &b->z);
    secp256k1_fe_mul(&u1, &a->x, &z2s);
    u2 = b->x; secp256k1_fe_normalize_weak(&u2);
    secp256k1_fe_mul(&s1, &a->y, &z2s); secp256k1_fe_mul(&s1, &s1, &b->z);
    s2 = b->y; secp256k1_fe_normalize_weak(&s2);
    CHECK(secp256k1_fe_equal_var(&u1, &u2));
    CHECK(secp256k1_fe_equal_var(&s1, &s2));
}

void test_ge(void) {
    int i, i1;
#ifdef USE_ENDOMORPHISM
    int runs = 6;
#else
    int runs = 4;
#endif
    /* Points: (infinity, p1, p1, -p1, -p1, p2, p2, -p2, -p2, p3, p3, -p3, -p3, p4, p4, -p4, -p4).
     * The second in each pair of identical points uses a random Z coordinate in the Jacobian form.
     * All magnitudes are randomized.
     * All 17*17 combinations of points are added to each other, using all applicable methods.
     *
     * When the endomorphism code is compiled in, p5 = lambda*p1 and p6 = lambda^2*p1 are added as well.
     */
    secp256k1_ge *ge = (secp256k1_ge *)checked_malloc(&ctx->error_callback, sizeof(secp256k1_ge) * (1 + 4 * runs));
    secp256k1_gej *gej = (secp256k1_gej *)checked_malloc(&ctx->error_callback, sizeof(secp256k1_gej) * (1 + 4 * runs));
    secp256k1_fe *zinv = (secp256k1_fe *)checked_malloc(&ctx->error_callback, sizeof(secp256k1_fe) * (1 + 4 * runs));
    secp256k1_fe zf;
    secp256k1_fe zfi2, zfi3;

    secp256k1_gej_set_infinity(&gej[0]);
    secp256k1_ge_clear(&ge[0]);
    secp256k1_ge_set_gej_var(&ge[0], &gej[0]);
    for (i = 0; i < runs; i++) {
        int j;
        secp256k1_ge g;
        random_group_element_test(&g);
#ifdef USE_ENDOMORPHISM
        if (i >= runs - 2) {
            secp256k1_ge_mul_lambda(&g, &ge[1]);
        }
        if (i >= runs - 1) {
            secp256k1_ge_mul_lambda(&g, &g);
        }
#endif
        ge[1 + 4 * i] = g;
        ge[2 + 4 * i] = g;
        secp256k1_ge_neg(&ge[3 + 4 * i], &g);
        secp256k1_ge_neg(&ge[4 + 4 * i], &g);
        secp256k1_gej_set_ge(&gej[1 + 4 * i], &ge[1 + 4 * i]);
        random_group_element_jacobian_test(&gej[2 + 4 * i], &ge[2 + 4 * i]);
        secp256k1_gej_set_ge(&gej[3 + 4 * i], &ge[3 + 4 * i]);
        random_group_element_jacobian_test(&gej[4 + 4 * i], &ge[4 + 4 * i]);
        for (j = 0; j < 4; j++) {
            random_field_element_magnitude(&ge[1 + j + 4 * i].x);
            random_field_element_magnitude(&ge[1 + j + 4 * i].y);
            random_field_element_magnitude(&gej[1 + j + 4 * i].x);
            random_field_element_magnitude(&gej[1 + j + 4 * i].y);
            random_field_element_magnitude(&gej[1 + j + 4 * i].z);
        }
    }

    /* Compute z inverses. */
    {
        secp256k1_fe *zs = checked_malloc(&ctx->error_callback, sizeof(secp256k1_fe) * (1 + 4 * runs));
        for (i = 0; i < 4 * runs + 1; i++) {
            if (i == 0) {
                /* The point at infinity does not have a meaningful z inverse. Any should do. */
                do {
                    random_field_element_test(&zs[i]);
                } while(secp256k1_fe_is_zero(&zs[i]));
            } else {
                zs[i] = gej[i].z;
            }
        }
        secp256k1_fe_inv_all_var(zinv, zs, 4 * runs + 1);
        free(zs);
    }

    /* Generate random zf, and zfi2 = 1/zf^2, zfi3 = 1/zf^3 */
    do {
        random_field_element_test(&zf);
    } while(secp256k1_fe_is_zero(&zf));
    random_field_element_magnitude(&zf);
    secp256k1_fe_inv_var(&zfi3, &zf);
    secp256k1_fe_sqr(&zfi2, &zfi3);
    secp256k1_fe_mul(&zfi3, &zfi3, &zfi2);

    for (i1 = 0; i1 < 1 + 4 * runs; i1++) {
        int i2;
        for (i2 = 0; i2 < 1 + 4 * runs; i2++) {
            /* Compute reference result using gej + gej (var). */
            secp256k1_gej refj, resj;
            secp256k1_ge ref;
            secp256k1_fe zr;
            secp256k1_gej_add_var(&refj, &gej[i1], &gej[i2], secp256k1_gej_is_infinity(&gej[i1]) ? NULL : &zr);
            /* Check Z ratio. */
            if (!secp256k1_gej_is_infinity(&gej[i1]) && !secp256k1_gej_is_infinity(&refj)) {
                secp256k1_fe zrz; secp256k1_fe_mul(&zrz, &zr, &gej[i1].z);
                CHECK(secp256k1_fe_equal_var(&zrz, &refj.z));
            }
            secp256k1_ge_set_gej_var(&ref, &refj);

            /* Test gej + ge with Z ratio result (var). */
            secp256k1_gej_add_ge_var(&resj, &gej[i1], &ge[i2], secp256k1_gej_is_infinity(&gej[i1]) ? NULL : &zr);
            ge_equals_gej(&ref, &resj);
            if (!secp256k1_gej_is_infinity(&gej[i1]) && !secp256k1_gej_is_infinity(&resj)) {
                secp256k1_fe zrz; secp256k1_fe_mul(&zrz, &zr, &gej[i1].z);
                CHECK(secp256k1_fe_equal_var(&zrz, &resj.z));
            }

            /* Test gej + ge (var, with additional Z factor). */
            {
                secp256k1_ge ge2_zfi = ge[i2]; /* the second term with x and y rescaled for z = 1/zf */
                secp256k1_fe_mul(&ge2_zfi.x, &ge2_zfi.x, &zfi2);
                secp256k1_fe_mul(&ge2_zfi.y, &ge2_zfi.y, &zfi3);
                random_field_element_magnitude(&ge2_zfi.x);
                random_field_element_magnitude(&ge2_zfi.y);
                secp256k1_gej_add_zinv_var(&resj, &gej[i1], &ge2_zfi, &zf);
                ge_equals_gej(&ref, &resj);
            }

            /* Test gej + ge (const). */
            if (i2 != 0) {
                /* secp256k1_gej_add_ge does not support its second argument being infinity. */
                secp256k1_gej_add_ge(&resj, &gej[i1], &ge[i2]);
                ge_equals_gej(&ref, &resj);
            }

            /* Test doubling (var). */
            if ((i1 == 0 && i2 == 0) || ((i1 + 3)/4 == (i2 + 3)/4 && ((i1 + 3)%4)/2 == ((i2 + 3)%4)/2)) {
                secp256k1_fe zr2;
                /* Normal doubling with Z ratio result. */
                secp256k1_gej_double_var(&resj, &gej[i1], &zr2);
                ge_equals_gej(&ref, &resj);
                /* Check Z ratio. */
                secp256k1_fe_mul(&zr2, &zr2, &gej[i1].z);
                CHECK(secp256k1_fe_equal_var(&zr2, &resj.z));
                /* Normal doubling. */
                secp256k1_gej_double_var(&resj, &gej[i2], NULL);
                ge_equals_gej(&ref, &resj);
            }

            /* Test adding opposites. */
            if ((i1 == 0 && i2 == 0) || ((i1 + 3)/4 == (i2 + 3)/4 && ((i1 + 3)%4)/2 != ((i2 + 3)%4)/2)) {
                CHECK(secp256k1_ge_is_infinity(&ref));
            }

            /* Test adding infinity. */
            if (i1 == 0) {
                CHECK(secp256k1_ge_is_infinity(&ge[i1]));
                CHECK(secp256k1_gej_is_infinity(&gej[i1]));
                ge_equals_gej(&ref, &gej[i2]);
            }
            if (i2 == 0) {
                CHECK(secp256k1_ge_is_infinity(&ge[i2]));
                CHECK(secp256k1_gej_is_infinity(&gej[i2]));
                ge_equals_gej(&ref, &gej[i1]);
            }
        }
    }

    /* Test adding all points together in random order equals infinity. */
    {
        secp256k1_gej sum = SECP256K1_GEJ_CONST_INFINITY;
        secp256k1_gej *gej_shuffled = (secp256k1_gej *)checked_malloc(&ctx->error_callback, (4 * runs + 1) * sizeof(secp256k1_gej));
        for (i = 0; i < 4 * runs + 1; i++) {
            gej_shuffled[i] = gej[i];
        }
        for (i = 0; i < 4 * runs + 1; i++) {
            int swap = i + secp256k1_rand_int(4 * runs + 1 - i);
            if (swap != i) {
                secp256k1_gej t = gej_shuffled[i];
                gej_shuffled[i] = gej_shuffled[swap];
                gej_shuffled[swap] = t;
            }
        }
        for (i = 0; i < 4 * runs + 1; i++) {
            secp256k1_gej_add_var(&sum, &sum, &gej_shuffled[i], NULL);
        }
        CHECK(secp256k1_gej_is_infinity(&sum));
        free(gej_shuffled);
    }

    /* Test batch gej -> ge conversion with and without known z ratios. */
    {
        secp256k1_fe *zr = (secp256k1_fe *)checked_malloc(&ctx->error_callback, (4 * runs + 1) * sizeof(secp256k1_fe));
        secp256k1_ge *ge_set_all = (secp256k1_ge *)checked_malloc(&ctx->error_callback, (4 * runs + 1) * sizeof(secp256k1_ge));
        for (i = 0; i < 4 * runs + 1; i++) {
            /* Compute gej[i + 1].z / gez[i].z (with gej[n].z taken to be 1). */
            if (i < 4 * runs) {
                secp256k1_fe_mul(&zr[i + 1], &zinv[i], &gej[i + 1].z);
            }
        }
        secp256k1_ge_set_all_gej_var(ge_set_all, gej, 4 * runs + 1);
        for (i = 0; i < 4 * runs + 1; i++) {
            secp256k1_fe s;
            random_fe_non_zero(&s);
            secp256k1_gej_rescale(&gej[i], &s);
            ge_equals_gej(&ge_set_all[i], &gej[i]);
        }
        free(ge_set_all);
        free(zr);
    }

    /* Test batch gej -> ge conversion with many infinities. */
    for (i = 0; i < 4 * runs + 1; i++) {
        random_group_element_test(&ge[i]);
        /* randomly set half the points to infinity */
        if(secp256k1_fe_is_odd(&ge[i].x)) {
            secp256k1_ge_set_infinity(&ge[i]);
        }
        secp256k1_gej_set_ge(&gej[i], &ge[i]);
    }
    /* batch invert */
    secp256k1_ge_set_all_gej_var(ge, gej, 4 * runs + 1);
    /* check result */
    for (i = 0; i < 4 * runs + 1; i++) {
        ge_equals_gej(&ge[i], &gej[i]);
    }

    free(ge);
    free(gej);
    free(zinv);
}

void test_add_neg_y_diff_x(void) {
    /* The point of this test is to check that we can add two points
     * whose y-coordinates are negatives of each other but whose x
     * coordinates differ. If the x-coordinates were the same, these
     * points would be negatives of each other and their sum is
     * infinity. This is cool because it "covers up" any degeneracy
     * in the addition algorithm that would cause the xy coordinates
     * of the sum to be wrong (since infinity has no xy coordinates).
     * HOWEVER, if the x-coordinates are different, infinity is the
     * wrong answer, and such degeneracies are exposed. This is the
     * root of https://github.com/bitcoin-core/secp256k1/issues/257
     * which this test is a regression test for.
     *
     * These points were generated in sage as
     * # secp256k1 params
     * F = FiniteField (0xFFFFFFFFFFFFFFFFFFFFFFFFFFFFFFFFFFFFFFFFFFFFFFFFFFFFFFFEFFFFFC2F)
     * C = EllipticCurve ([F (0), F (7)])
     * G = C.lift_x(0x79BE667EF9DCBBAC55A06295CE870B07029BFCDB2DCE28D959F2815B16F81798)
     * N = FiniteField(G.order())
     *
     * # endomorphism values (lambda is 1^{1/3} in N, beta is 1^{1/3} in F)
     * x = polygen(N)
     * lam  = (1 - x^3).roots()[1][0]
     *
     * # random "bad pair"
     * P = C.random_element()
     * Q = -int(lam) * P
     * print "    P: %x %x" % P.xy()
     * print "    Q: %x %x" % Q.xy()
     * print "P + Q: %x %x" % (P + Q).xy()
     */
    secp256k1_gej aj = SECP256K1_GEJ_CONST(
        0x8d24cd95, 0x0a355af1, 0x3c543505, 0x44238d30,
        0x0643d79f, 0x05a59614, 0x2f8ec030, 0xd58977cb,
        0x001e337a, 0x38093dcd, 0x6c0f386d, 0x0b1293a8,
        0x4d72c879, 0xd7681924, 0x44e6d2f3, 0x9190117d
    );
    secp256k1_gej bj = SECP256K1_GEJ_CONST(
        0xc7b74206, 0x1f788cd9, 0xabd0937d, 0x164a0d86,
        0x95f6ff75, 0xf19a4ce9, 0xd013bd7b, 0xbf92d2a7,
        0xffe1cc85, 0xc7f6c232, 0x93f0c792, 0xf4ed6c57,
        0xb28d3786, 0x2897e6db, 0xbb192d0b, 0x6e6feab2
    );
    secp256k1_gej sumj = SECP256K1_GEJ_CONST(
        0x671a63c0, 0x3efdad4c, 0x389a7798, 0x24356027,
        0xb3d69010, 0x278625c3, 0x5c86d390, 0x184a8f7a,
        0x5f6409c2, 0x2ce01f2b, 0x511fd375, 0x25071d08,
        0xda651801, 0x70e95caf, 0x8f0d893c, 0xbed8fbbe
    );
    secp256k1_ge b;
    secp256k1_gej resj;
    secp256k1_ge res;
    secp256k1_ge_set_gej(&b, &bj);

    secp256k1_gej_add_var(&resj, &aj, &bj, NULL);
    secp256k1_ge_set_gej(&res, &resj);
    ge_equals_gej(&res, &sumj);

    secp256k1_gej_add_ge(&resj, &aj, &b);
    secp256k1_ge_set_gej(&res, &resj);
    ge_equals_gej(&res, &sumj);

    secp256k1_gej_add_ge_var(&resj, &aj, &b, NULL);
    secp256k1_ge_set_gej(&res, &resj);
    ge_equals_gej(&res, &sumj);
}

void run_ge(void) {
    int i;
    for (i = 0; i < count * 32; i++) {
        test_ge();
    }
    test_add_neg_y_diff_x();
}

void test_ec_combine(void) {
    secp256k1_scalar sum = SECP256K1_SCALAR_CONST(0, 0, 0, 0, 0, 0, 0, 0);
    secp256k1_pubkey data[6];
    const secp256k1_pubkey* d[6];
    secp256k1_pubkey sd;
    secp256k1_pubkey sd2;
    secp256k1_gej Qj;
    secp256k1_ge Q;
    int i;
    for (i = 1; i <= 6; i++) {
        secp256k1_scalar s;
        random_scalar_order_test(&s);
        secp256k1_scalar_add(&sum, &sum, &s);
        secp256k1_ecmult_gen(&ctx->ecmult_gen_ctx, &Qj, &s);
        secp256k1_ge_set_gej(&Q, &Qj);
        secp256k1_pubkey_save(&data[i - 1], &Q);
        d[i - 1] = &data[i - 1];
        secp256k1_ecmult_gen(&ctx->ecmult_gen_ctx, &Qj, &sum);
        secp256k1_ge_set_gej(&Q, &Qj);
        secp256k1_pubkey_save(&sd, &Q);
        CHECK(secp256k1_ec_pubkey_combine(ctx, &sd2, d, i) == 1);
        CHECK(memcmp(&sd, &sd2, sizeof(sd)) == 0);
    }
}

void run_ec_combine(void) {
    int i;
    for (i = 0; i < count * 8; i++) {
         test_ec_combine();
    }
}

void test_group_decompress(const secp256k1_fe* x) {
    /* The input itself, normalized. */
    secp256k1_fe fex = *x;
    secp256k1_fe fez;
    /* Results of set_xquad_var, set_xo_var(..., 0), set_xo_var(..., 1). */
    secp256k1_ge ge_quad, ge_even, ge_odd;
    secp256k1_gej gej_quad;
    /* Return values of the above calls. */
    int res_quad, res_even, res_odd;

    secp256k1_fe_normalize_var(&fex);

    res_quad = secp256k1_ge_set_xquad(&ge_quad, &fex);
    res_even = secp256k1_ge_set_xo_var(&ge_even, &fex, 0);
    res_odd = secp256k1_ge_set_xo_var(&ge_odd, &fex, 1);

    CHECK(res_quad == res_even);
    CHECK(res_quad == res_odd);

    if (res_quad) {
        secp256k1_fe_normalize_var(&ge_quad.x);
        secp256k1_fe_normalize_var(&ge_odd.x);
        secp256k1_fe_normalize_var(&ge_even.x);
        secp256k1_fe_normalize_var(&ge_quad.y);
        secp256k1_fe_normalize_var(&ge_odd.y);
        secp256k1_fe_normalize_var(&ge_even.y);

        /* No infinity allowed. */
        CHECK(!ge_quad.infinity);
        CHECK(!ge_even.infinity);
        CHECK(!ge_odd.infinity);

        /* Check that the x coordinates check out. */
        CHECK(secp256k1_fe_equal_var(&ge_quad.x, x));
        CHECK(secp256k1_fe_equal_var(&ge_even.x, x));
        CHECK(secp256k1_fe_equal_var(&ge_odd.x, x));

        /* Check that the Y coordinate result in ge_quad is a square. */
        CHECK(secp256k1_fe_is_quad_var(&ge_quad.y));

        /* Check odd/even Y in ge_odd, ge_even. */
        CHECK(secp256k1_fe_is_odd(&ge_odd.y));
        CHECK(!secp256k1_fe_is_odd(&ge_even.y));

        /* Check secp256k1_gej_has_quad_y_var. */
        secp256k1_gej_set_ge(&gej_quad, &ge_quad);
        CHECK(secp256k1_gej_has_quad_y_var(&gej_quad));
        do {
            random_fe_test(&fez);
        } while (secp256k1_fe_is_zero(&fez));
        secp256k1_gej_rescale(&gej_quad, &fez);
        CHECK(secp256k1_gej_has_quad_y_var(&gej_quad));
        secp256k1_gej_neg(&gej_quad, &gej_quad);
        CHECK(!secp256k1_gej_has_quad_y_var(&gej_quad));
        do {
            random_fe_test(&fez);
        } while (secp256k1_fe_is_zero(&fez));
        secp256k1_gej_rescale(&gej_quad, &fez);
        CHECK(!secp256k1_gej_has_quad_y_var(&gej_quad));
        secp256k1_gej_neg(&gej_quad, &gej_quad);
        CHECK(secp256k1_gej_has_quad_y_var(&gej_quad));
    }
}

void run_group_decompress(void) {
    int i;
    for (i = 0; i < count * 4; i++) {
        secp256k1_fe fe;
        random_fe_test(&fe);
        test_group_decompress(&fe);
    }
}

/***** ECMULT TESTS *****/

void run_ecmult_chain(void) {
    /* random starting point A (on the curve) */
    secp256k1_gej a = SECP256K1_GEJ_CONST(
        0x8b30bbe9, 0xae2a9906, 0x96b22f67, 0x0709dff3,
        0x727fd8bc, 0x04d3362c, 0x6c7bf458, 0xe2846004,
        0xa357ae91, 0x5c4a6528, 0x1309edf2, 0x0504740f,
        0x0eb33439, 0x90216b4f, 0x81063cb6, 0x5f2f7e0f
    );
    /* two random initial factors xn and gn */
    secp256k1_scalar xn = SECP256K1_SCALAR_CONST(
        0x84cc5452, 0xf7fde1ed, 0xb4d38a8c, 0xe9b1b84c,
        0xcef31f14, 0x6e569be9, 0x705d357a, 0x42985407
    );
    secp256k1_scalar gn = SECP256K1_SCALAR_CONST(
        0xa1e58d22, 0x553dcd42, 0xb2398062, 0x5d4c57a9,
        0x6e9323d4, 0x2b3152e5, 0xca2c3990, 0xedc7c9de
    );
    /* two small multipliers to be applied to xn and gn in every iteration: */
    static const secp256k1_scalar xf = SECP256K1_SCALAR_CONST(0, 0, 0, 0, 0, 0, 0, 0x1337);
    static const secp256k1_scalar gf = SECP256K1_SCALAR_CONST(0, 0, 0, 0, 0, 0, 0, 0x7113);
    /* accumulators with the resulting coefficients to A and G */
    secp256k1_scalar ae = SECP256K1_SCALAR_CONST(0, 0, 0, 0, 0, 0, 0, 1);
    secp256k1_scalar ge = SECP256K1_SCALAR_CONST(0, 0, 0, 0, 0, 0, 0, 0);
    /* actual points */
    secp256k1_gej x;
    secp256k1_gej x2;
    int i;

    /* the point being computed */
    x = a;
    for (i = 0; i < 200*count; i++) {
        /* in each iteration, compute X = xn*X + gn*G; */
        secp256k1_ecmult(&ctx->ecmult_ctx, &x, &x, &xn, &gn);
        /* also compute ae and ge: the actual accumulated factors for A and G */
        /* if X was (ae*A+ge*G), xn*X + gn*G results in (xn*ae*A + (xn*ge+gn)*G) */
        secp256k1_scalar_mul(&ae, &ae, &xn);
        secp256k1_scalar_mul(&ge, &ge, &xn);
        secp256k1_scalar_add(&ge, &ge, &gn);
        /* modify xn and gn */
        secp256k1_scalar_mul(&xn, &xn, &xf);
        secp256k1_scalar_mul(&gn, &gn, &gf);

        /* verify */
        if (i == 19999) {
            /* expected result after 19999 iterations */
            secp256k1_gej rp = SECP256K1_GEJ_CONST(
                0xD6E96687, 0xF9B10D09, 0x2A6F3543, 0x9D86CEBE,
                0xA4535D0D, 0x409F5358, 0x6440BD74, 0xB933E830,
                0xB95CBCA2, 0xC77DA786, 0x539BE8FD, 0x53354D2D,
                0x3B4F566A, 0xE6580454, 0x07ED6015, 0xEE1B2A88
            );

            secp256k1_gej_neg(&rp, &rp);
            secp256k1_gej_add_var(&rp, &rp, &x, NULL);
            CHECK(secp256k1_gej_is_infinity(&rp));
        }
    }
    /* redo the computation, but directly with the resulting ae and ge coefficients: */
    secp256k1_ecmult(&ctx->ecmult_ctx, &x2, &a, &ae, &ge);
    secp256k1_gej_neg(&x2, &x2);
    secp256k1_gej_add_var(&x2, &x2, &x, NULL);
    CHECK(secp256k1_gej_is_infinity(&x2));
}

void test_point_times_order(const secp256k1_gej *point) {
    /* X * (point + G) + (order-X) * (pointer + G) = 0 */
    secp256k1_scalar x;
    secp256k1_scalar nx;
    secp256k1_scalar zero = SECP256K1_SCALAR_CONST(0, 0, 0, 0, 0, 0, 0, 0);
    secp256k1_scalar one = SECP256K1_SCALAR_CONST(0, 0, 0, 0, 0, 0, 0, 1);
    secp256k1_gej res1, res2;
    secp256k1_ge res3;
    unsigned char pub[65];
    size_t psize = 65;
    random_scalar_order_test(&x);
    secp256k1_scalar_negate(&nx, &x);
    secp256k1_ecmult(&ctx->ecmult_ctx, &res1, point, &x, &x); /* calc res1 = x * point + x * G; */
    secp256k1_ecmult(&ctx->ecmult_ctx, &res2, point, &nx, &nx); /* calc res2 = (order - x) * point + (order - x) * G; */
    secp256k1_gej_add_var(&res1, &res1, &res2, NULL);
    CHECK(secp256k1_gej_is_infinity(&res1));
    CHECK(secp256k1_gej_is_valid_var(&res1) == 0);
    secp256k1_ge_set_gej(&res3, &res1);
    CHECK(secp256k1_ge_is_infinity(&res3));
    CHECK(secp256k1_ge_is_valid_var(&res3) == 0);
    CHECK(secp256k1_eckey_pubkey_serialize(&res3, pub, &psize, 0) == 0);
    psize = 65;
    CHECK(secp256k1_eckey_pubkey_serialize(&res3, pub, &psize, 1) == 0);
    /* check zero/one edge cases */
    secp256k1_ecmult(&ctx->ecmult_ctx, &res1, point, &zero, &zero);
    secp256k1_ge_set_gej(&res3, &res1);
    CHECK(secp256k1_ge_is_infinity(&res3));
    secp256k1_ecmult(&ctx->ecmult_ctx, &res1, point, &one, &zero);
    secp256k1_ge_set_gej(&res3, &res1);
    ge_equals_gej(&res3, point);
    secp256k1_ecmult(&ctx->ecmult_ctx, &res1, point, &zero, &one);
    secp256k1_ge_set_gej(&res3, &res1);
    ge_equals_ge(&res3, &secp256k1_ge_const_g);
}

void run_point_times_order(void) {
    int i;
    secp256k1_fe x = SECP256K1_FE_CONST(0, 0, 0, 0, 0, 0, 0, 2);
    static const secp256k1_fe xr = SECP256K1_FE_CONST(
        0x7603CB59, 0xB0EF6C63, 0xFE608479, 0x2A0C378C,
        0xDB3233A8, 0x0F8A9A09, 0xA877DEAD, 0x31B38C45
    );
    for (i = 0; i < 500; i++) {
        secp256k1_ge p;
        if (secp256k1_ge_set_xo_var(&p, &x, 1)) {
            secp256k1_gej j;
            CHECK(secp256k1_ge_is_valid_var(&p));
            secp256k1_gej_set_ge(&j, &p);
            CHECK(secp256k1_gej_is_valid_var(&j));
            test_point_times_order(&j);
        }
        secp256k1_fe_sqr(&x, &x);
    }
    secp256k1_fe_normalize_var(&x);
    CHECK(secp256k1_fe_equal_var(&x, &xr));
}

void ecmult_const_random_mult(void) {
    /* random starting point A (on the curve) */
    secp256k1_ge a = SECP256K1_GE_CONST(
        0x6d986544, 0x57ff52b8, 0xcf1b8126, 0x5b802a5b,
        0xa97f9263, 0xb1e88044, 0x93351325, 0x91bc450a,
        0x535c59f7, 0x325e5d2b, 0xc391fbe8, 0x3c12787c,
        0x337e4a98, 0xe82a9011, 0x0123ba37, 0xdd769c7d
    );
    /* random initial factor xn */
    secp256k1_scalar xn = SECP256K1_SCALAR_CONST(
        0x649d4f77, 0xc4242df7, 0x7f2079c9, 0x14530327,
        0xa31b876a, 0xd2d8ce2a, 0x2236d5c6, 0xd7b2029b
    );
    /* expected xn * A (from sage) */
    secp256k1_ge expected_b = SECP256K1_GE_CONST(
        0x23773684, 0x4d209dc7, 0x098a786f, 0x20d06fcd,
        0x070a38bf, 0xc11ac651, 0x03004319, 0x1e2a8786,
        0xed8c3b8e, 0xc06dd57b, 0xd06ea66e, 0x45492b0f,
        0xb84e4e1b, 0xfb77e21f, 0x96baae2a, 0x63dec956
    );
    secp256k1_gej b;
    secp256k1_ecmult_const(&b, &a, &xn, 256);

    CHECK(secp256k1_ge_is_valid_var(&a));
    ge_equals_gej(&expected_b, &b);
}

void ecmult_const_commutativity(void) {
    secp256k1_scalar a;
    secp256k1_scalar b;
    secp256k1_gej res1;
    secp256k1_gej res2;
    secp256k1_ge mid1;
    secp256k1_ge mid2;
    random_scalar_order_test(&a);
    random_scalar_order_test(&b);

    secp256k1_ecmult_const(&res1, &secp256k1_ge_const_g, &a, 256);
    secp256k1_ecmult_const(&res2, &secp256k1_ge_const_g, &b, 256);
    secp256k1_ge_set_gej(&mid1, &res1);
    secp256k1_ge_set_gej(&mid2, &res2);
    secp256k1_ecmult_const(&res1, &mid1, &b, 256);
    secp256k1_ecmult_const(&res2, &mid2, &a, 256);
    secp256k1_ge_set_gej(&mid1, &res1);
    secp256k1_ge_set_gej(&mid2, &res2);
    ge_equals_ge(&mid1, &mid2);
}

void ecmult_const_mult_zero_one(void) {
    secp256k1_scalar zero = SECP256K1_SCALAR_CONST(0, 0, 0, 0, 0, 0, 0, 0);
    secp256k1_scalar one = SECP256K1_SCALAR_CONST(0, 0, 0, 0, 0, 0, 0, 1);
    secp256k1_scalar negone;
    secp256k1_gej res1;
    secp256k1_ge res2;
    secp256k1_ge point;
    secp256k1_scalar_negate(&negone, &one);

    random_group_element_test(&point);
    secp256k1_ecmult_const(&res1, &point, &zero, 3);
    secp256k1_ge_set_gej(&res2, &res1);
    CHECK(secp256k1_ge_is_infinity(&res2));
    secp256k1_ecmult_const(&res1, &point, &one, 2);
    secp256k1_ge_set_gej(&res2, &res1);
    ge_equals_ge(&res2, &point);
    secp256k1_ecmult_const(&res1, &point, &negone, 256);
    secp256k1_gej_neg(&res1, &res1);
    secp256k1_ge_set_gej(&res2, &res1);
    ge_equals_ge(&res2, &point);
}

void ecmult_const_chain_multiply(void) {
    /* Check known result (randomly generated test problem from sage) */
    const secp256k1_scalar scalar = SECP256K1_SCALAR_CONST(
        0x4968d524, 0x2abf9b7a, 0x466abbcf, 0x34b11b6d,
        0xcd83d307, 0x827bed62, 0x05fad0ce, 0x18fae63b
    );
    const secp256k1_gej expected_point = SECP256K1_GEJ_CONST(
        0x5494c15d, 0x32099706, 0xc2395f94, 0x348745fd,
        0x757ce30e, 0x4e8c90fb, 0xa2bad184, 0xf883c69f,
        0x5d195d20, 0xe191bf7f, 0x1be3e55f, 0x56a80196,
        0x6071ad01, 0xf1462f66, 0xc997fa94, 0xdb858435
    );
    secp256k1_gej point;
    secp256k1_ge res;
    int i;

    secp256k1_gej_set_ge(&point, &secp256k1_ge_const_g);
    for (i = 0; i < 100; ++i) {
        secp256k1_ge tmp;
        secp256k1_ge_set_gej(&tmp, &point);
        secp256k1_ecmult_const(&point, &tmp, &scalar, 256);
    }
    secp256k1_ge_set_gej(&res, &point);
    ge_equals_gej(&res, &expected_point);
}

void run_ecmult_const_tests(void) {
    ecmult_const_mult_zero_one();
    ecmult_const_random_mult();
    ecmult_const_commutativity();
    ecmult_const_chain_multiply();
}

typedef struct {
    secp256k1_scalar *sc;
    secp256k1_ge *pt;
} ecmult_multi_data;

static int ecmult_multi_callback(secp256k1_scalar *sc, secp256k1_ge *pt, size_t idx, void *cbdata) {
    ecmult_multi_data *data = (ecmult_multi_data*) cbdata;
    *sc = data->sc[idx];
    *pt = data->pt[idx];
    return 1;
}

static int ecmult_multi_false_callback(secp256k1_scalar *sc, secp256k1_ge *pt, size_t idx, void *cbdata) {
    (void)sc;
    (void)pt;
    (void)idx;
    (void)cbdata;
    return 0;
}

void test_ecmult_multi(secp256k1_scratch *scratch, secp256k1_ecmult_multi_func ecmult_multi) {
    int ncount;
    secp256k1_scalar szero;
    secp256k1_scalar sc[32];
    secp256k1_ge pt[32];
    secp256k1_gej r;
    secp256k1_gej r2;
    ecmult_multi_data data;

    data.sc = sc;
    data.pt = pt;
    secp256k1_scalar_set_int(&szero, 0);

    /* No points to multiply */
    CHECK(ecmult_multi(&ctx->error_callback, &ctx->ecmult_ctx, scratch, &r, NULL, ecmult_multi_callback, &data, 0));

    /* Check 1- and 2-point multiplies against ecmult */
    for (ncount = 0; ncount < count; ncount++) {
        secp256k1_ge ptg;
        secp256k1_gej ptgj;
        random_scalar_order(&sc[0]);
        random_scalar_order(&sc[1]);

        random_group_element_test(&ptg);
        secp256k1_gej_set_ge(&ptgj, &ptg);
        pt[0] = ptg;
        pt[1] = secp256k1_ge_const_g;

        /* only G scalar */
        secp256k1_ecmult(&ctx->ecmult_ctx, &r2, &ptgj, &szero, &sc[0]);
        CHECK(ecmult_multi(&ctx->error_callback, &ctx->ecmult_ctx, scratch, &r, &sc[0], ecmult_multi_callback, &data, 0));
        secp256k1_gej_neg(&r2, &r2);
        secp256k1_gej_add_var(&r, &r, &r2, NULL);
        CHECK(secp256k1_gej_is_infinity(&r));

        /* 1-point */
        secp256k1_ecmult(&ctx->ecmult_ctx, &r2, &ptgj, &sc[0], &szero);
        CHECK(ecmult_multi(&ctx->error_callback, &ctx->ecmult_ctx, scratch, &r, &szero, ecmult_multi_callback, &data, 1));
        secp256k1_gej_neg(&r2, &r2);
        secp256k1_gej_add_var(&r, &r, &r2, NULL);
        CHECK(secp256k1_gej_is_infinity(&r));

        /* Try to multiply 1 point, but callback returns false */
        CHECK(!ecmult_multi(&ctx->error_callback, &ctx->ecmult_ctx, scratch, &r, &szero, ecmult_multi_false_callback, &data, 1));

        /* 2-point */
        secp256k1_ecmult(&ctx->ecmult_ctx, &r2, &ptgj, &sc[0], &sc[1]);
        CHECK(ecmult_multi(&ctx->error_callback, &ctx->ecmult_ctx, scratch, &r, &szero, ecmult_multi_callback, &data, 2));
        secp256k1_gej_neg(&r2, &r2);
        secp256k1_gej_add_var(&r, &r, &r2, NULL);
        CHECK(secp256k1_gej_is_infinity(&r));

        /* 2-point with G scalar */
        secp256k1_ecmult(&ctx->ecmult_ctx, &r2, &ptgj, &sc[0], &sc[1]);
        CHECK(ecmult_multi(&ctx->error_callback, &ctx->ecmult_ctx, scratch, &r, &sc[1], ecmult_multi_callback, &data, 1));
        secp256k1_gej_neg(&r2, &r2);
        secp256k1_gej_add_var(&r, &r, &r2, NULL);
        CHECK(secp256k1_gej_is_infinity(&r));
    }

    /* Check infinite outputs of various forms */
    for (ncount = 0; ncount < count; ncount++) {
        secp256k1_ge ptg;
        size_t i, j;
        size_t sizes[] = { 2, 10, 32 };

        for (j = 0; j < 3; j++) {
            for (i = 0; i < 32; i++) {
                random_scalar_order(&sc[i]);
                secp256k1_ge_set_infinity(&pt[i]);
            }
            CHECK(ecmult_multi(&ctx->error_callback, &ctx->ecmult_ctx, scratch, &r, &szero, ecmult_multi_callback, &data, sizes[j]));
            CHECK(secp256k1_gej_is_infinity(&r));
        }

        for (j = 0; j < 3; j++) {
            for (i = 0; i < 32; i++) {
                random_group_element_test(&ptg);
                pt[i] = ptg;
                secp256k1_scalar_set_int(&sc[i], 0);
            }
            CHECK(ecmult_multi(&ctx->error_callback, &ctx->ecmult_ctx, scratch, &r, &szero, ecmult_multi_callback, &data, sizes[j]));
            CHECK(secp256k1_gej_is_infinity(&r));
        }

        for (j = 0; j < 3; j++) {
            random_group_element_test(&ptg);
            for (i = 0; i < 16; i++) {
                random_scalar_order(&sc[2*i]);
                secp256k1_scalar_negate(&sc[2*i + 1], &sc[2*i]);
                pt[2 * i] = ptg;
                pt[2 * i + 1] = ptg;
            }

            CHECK(ecmult_multi(&ctx->error_callback, &ctx->ecmult_ctx, scratch, &r, &szero, ecmult_multi_callback, &data, sizes[j]));
            CHECK(secp256k1_gej_is_infinity(&r));

            random_scalar_order(&sc[0]);
            for (i = 0; i < 16; i++) {
                random_group_element_test(&ptg);

                sc[2*i] = sc[0];
                sc[2*i+1] = sc[0];
                pt[2 * i] = ptg;
                secp256k1_ge_neg(&pt[2*i+1], &pt[2*i]);
            }

            CHECK(ecmult_multi(&ctx->error_callback, &ctx->ecmult_ctx, scratch, &r, &szero, ecmult_multi_callback, &data, sizes[j]));
            CHECK(secp256k1_gej_is_infinity(&r));
        }

        random_group_element_test(&ptg);
        secp256k1_scalar_set_int(&sc[0], 0);
        pt[0] = ptg;
        for (i = 1; i < 32; i++) {
            pt[i] = ptg;

            random_scalar_order(&sc[i]);
            secp256k1_scalar_add(&sc[0], &sc[0], &sc[i]);
            secp256k1_scalar_negate(&sc[i], &sc[i]);
        }

        CHECK(ecmult_multi(&ctx->error_callback, &ctx->ecmult_ctx, scratch, &r, &szero, ecmult_multi_callback, &data, 32));
        CHECK(secp256k1_gej_is_infinity(&r));
    }

    /* Check random points, constant scalar */
    for (ncount = 0; ncount < count; ncount++) {
        size_t i;
        secp256k1_gej_set_infinity(&r);

        random_scalar_order(&sc[0]);
        for (i = 0; i < 20; i++) {
            secp256k1_ge ptg;
            sc[i] = sc[0];
            random_group_element_test(&ptg);
            pt[i] = ptg;
            secp256k1_gej_add_ge_var(&r, &r, &pt[i], NULL);
        }

        secp256k1_ecmult(&ctx->ecmult_ctx, &r2, &r, &sc[0], &szero);
        CHECK(ecmult_multi(&ctx->error_callback, &ctx->ecmult_ctx, scratch, &r, &szero, ecmult_multi_callback, &data, 20));
        secp256k1_gej_neg(&r2, &r2);
        secp256k1_gej_add_var(&r, &r, &r2, NULL);
        CHECK(secp256k1_gej_is_infinity(&r));
    }

    /* Check random scalars, constant point */
    for (ncount = 0; ncount < count; ncount++) {
        size_t i;
        secp256k1_ge ptg;
        secp256k1_gej p0j;
        secp256k1_scalar rs;
        secp256k1_scalar_set_int(&rs, 0);

        random_group_element_test(&ptg);
        for (i = 0; i < 20; i++) {
            random_scalar_order(&sc[i]);
            pt[i] = ptg;
            secp256k1_scalar_add(&rs, &rs, &sc[i]);
        }

        secp256k1_gej_set_ge(&p0j, &pt[0]);
        secp256k1_ecmult(&ctx->ecmult_ctx, &r2, &p0j, &rs, &szero);
        CHECK(ecmult_multi(&ctx->error_callback, &ctx->ecmult_ctx, scratch, &r, &szero, ecmult_multi_callback, &data, 20));
        secp256k1_gej_neg(&r2, &r2);
        secp256k1_gej_add_var(&r, &r, &r2, NULL);
        CHECK(secp256k1_gej_is_infinity(&r));
    }

    /* Sanity check that zero scalars don't cause problems */
    for (ncount = 0; ncount < 20; ncount++) {
        random_scalar_order(&sc[ncount]);
        random_group_element_test(&pt[ncount]);
    }

    secp256k1_scalar_clear(&sc[0]);
    CHECK(ecmult_multi(&ctx->error_callback, &ctx->ecmult_ctx, scratch, &r, &szero, ecmult_multi_callback, &data, 20));
    secp256k1_scalar_clear(&sc[1]);
    secp256k1_scalar_clear(&sc[2]);
    secp256k1_scalar_clear(&sc[3]);
    secp256k1_scalar_clear(&sc[4]);
    CHECK(ecmult_multi(&ctx->error_callback, &ctx->ecmult_ctx, scratch, &r, &szero, ecmult_multi_callback, &data, 6));
    CHECK(ecmult_multi(&ctx->error_callback, &ctx->ecmult_ctx, scratch, &r, &szero, ecmult_multi_callback, &data, 5));
    CHECK(secp256k1_gej_is_infinity(&r));

    /* Run through s0*(t0*P) + s1*(t1*P) exhaustively for many small values of s0, s1, t0, t1 */
    {
        const size_t TOP = 8;
        size_t s0i, s1i;
        size_t t0i, t1i;
        secp256k1_ge ptg;
        secp256k1_gej ptgj;

        random_group_element_test(&ptg);
        secp256k1_gej_set_ge(&ptgj, &ptg);

        for(t0i = 0; t0i < TOP; t0i++) {
            for(t1i = 0; t1i < TOP; t1i++) {
                secp256k1_gej t0p, t1p;
                secp256k1_scalar t0, t1;

                secp256k1_scalar_set_int(&t0, (t0i + 1) / 2);
                secp256k1_scalar_cond_negate(&t0, t0i & 1);
                secp256k1_scalar_set_int(&t1, (t1i + 1) / 2);
                secp256k1_scalar_cond_negate(&t1, t1i & 1);

                secp256k1_ecmult(&ctx->ecmult_ctx, &t0p, &ptgj, &t0, &szero);
                secp256k1_ecmult(&ctx->ecmult_ctx, &t1p, &ptgj, &t1, &szero);

                for(s0i = 0; s0i < TOP; s0i++) {
                    for(s1i = 0; s1i < TOP; s1i++) {
                        secp256k1_scalar tmp1, tmp2;
                        secp256k1_gej expected, actual;

                        secp256k1_ge_set_gej(&pt[0], &t0p);
                        secp256k1_ge_set_gej(&pt[1], &t1p);

                        secp256k1_scalar_set_int(&sc[0], (s0i + 1) / 2);
                        secp256k1_scalar_cond_negate(&sc[0], s0i & 1);
                        secp256k1_scalar_set_int(&sc[1], (s1i + 1) / 2);
                        secp256k1_scalar_cond_negate(&sc[1], s1i & 1);

                        secp256k1_scalar_mul(&tmp1, &t0, &sc[0]);
                        secp256k1_scalar_mul(&tmp2, &t1, &sc[1]);
                        secp256k1_scalar_add(&tmp1, &tmp1, &tmp2);

                        secp256k1_ecmult(&ctx->ecmult_ctx, &expected, &ptgj, &tmp1, &szero);
                        CHECK(ecmult_multi(&ctx->error_callback, &ctx->ecmult_ctx, scratch, &actual, &szero, ecmult_multi_callback, &data, 2));
                        secp256k1_gej_neg(&expected, &expected);
                        secp256k1_gej_add_var(&actual, &actual, &expected, NULL);
                        CHECK(secp256k1_gej_is_infinity(&actual));
                    }
                }
            }
        }
    }
}

void test_ecmult_multi_batch_single(secp256k1_ecmult_multi_func ecmult_multi) {
    secp256k1_scalar szero;
    secp256k1_scalar sc[32];
    secp256k1_ge pt[32];
    secp256k1_gej r;
    ecmult_multi_data data;
    secp256k1_scratch *scratch_empty;

    data.sc = sc;
    data.pt = pt;
    secp256k1_scalar_set_int(&szero, 0);

    /* Try to multiply 1 point, but scratch space is empty.*/
    scratch_empty = secp256k1_scratch_create(&ctx->error_callback, 0);
    CHECK(!ecmult_multi(&ctx->error_callback, &ctx->ecmult_ctx, scratch_empty, &r, &szero, ecmult_multi_callback, &data, 1));
    secp256k1_scratch_destroy(&ctx->error_callback, scratch_empty);
}

void test_secp256k1_pippenger_bucket_window_inv(void) {
    int i;

    CHECK(secp256k1_pippenger_bucket_window_inv(0) == 0);
    for(i = 1; i <= PIPPENGER_MAX_BUCKET_WINDOW; i++) {
#ifdef USE_ENDOMORPHISM
        /* Bucket_window of 8 is not used with endo */
        if (i == 8) {
            continue;
        }
#endif
        CHECK(secp256k1_pippenger_bucket_window(secp256k1_pippenger_bucket_window_inv(i)) == i);
        if (i != PIPPENGER_MAX_BUCKET_WINDOW) {
            CHECK(secp256k1_pippenger_bucket_window(secp256k1_pippenger_bucket_window_inv(i)+1) > i);
        }
    }
}

/**
 * Probabilistically test the function returning the maximum number of possible points
 * for a given scratch space.
 */
void test_ecmult_multi_pippenger_max_points(void) {
    size_t scratch_size = secp256k1_rand_int(256);
    size_t max_size = secp256k1_pippenger_scratch_size(secp256k1_pippenger_bucket_window_inv(PIPPENGER_MAX_BUCKET_WINDOW-1)+512, 12);
    secp256k1_scratch *scratch;
    size_t n_points_supported;
    int bucket_window = 0;

    for(; scratch_size < max_size; scratch_size+=256) {
        size_t i;
        size_t total_alloc;
        size_t checkpoint;
        scratch = secp256k1_scratch_create(&ctx->error_callback, scratch_size);
        CHECK(scratch != NULL);
        checkpoint = secp256k1_scratch_checkpoint(&ctx->error_callback, scratch);
        n_points_supported = secp256k1_pippenger_max_points(&ctx->error_callback, scratch);
        if (n_points_supported == 0) {
            secp256k1_scratch_destroy(&ctx->error_callback, scratch);
            continue;
        }
        bucket_window = secp256k1_pippenger_bucket_window(n_points_supported);
        /* allocate `total_alloc` bytes over `PIPPENGER_SCRATCH_OBJECTS` many allocations */
        total_alloc = secp256k1_pippenger_scratch_size(n_points_supported, bucket_window);
        for (i = 0; i < PIPPENGER_SCRATCH_OBJECTS - 1; i++) {
            CHECK(secp256k1_scratch_alloc(&ctx->error_callback, scratch, 1));
            total_alloc--;
        }
        CHECK(secp256k1_scratch_alloc(&ctx->error_callback, scratch, total_alloc));
        secp256k1_scratch_apply_checkpoint(&ctx->error_callback, scratch, checkpoint);
        secp256k1_scratch_destroy(&ctx->error_callback, scratch);
    }
    CHECK(bucket_window == PIPPENGER_MAX_BUCKET_WINDOW);
}

void test_ecmult_multi_batch_size_helper(void) {
    size_t n_batches, n_batch_points, max_n_batch_points, n;

    max_n_batch_points = 0;
    n = 1;
    CHECK(secp256k1_ecmult_multi_batch_size_helper(&n_batches, &n_batch_points, max_n_batch_points, n) == 0);

    max_n_batch_points = 1;
    n = 0;
    CHECK(secp256k1_ecmult_multi_batch_size_helper(&n_batches, &n_batch_points, max_n_batch_points, n) == 1);
    CHECK(n_batches == 0);
    CHECK(n_batch_points == 0);

    max_n_batch_points = 2;
    n = 5;
    CHECK(secp256k1_ecmult_multi_batch_size_helper(&n_batches, &n_batch_points, max_n_batch_points, n) == 1);
    CHECK(n_batches == 3);
    CHECK(n_batch_points == 2);

    max_n_batch_points = ECMULT_MAX_POINTS_PER_BATCH;
    n = ECMULT_MAX_POINTS_PER_BATCH;
    CHECK(secp256k1_ecmult_multi_batch_size_helper(&n_batches, &n_batch_points, max_n_batch_points, n) == 1);
    CHECK(n_batches == 1);
    CHECK(n_batch_points == ECMULT_MAX_POINTS_PER_BATCH);

    max_n_batch_points = ECMULT_MAX_POINTS_PER_BATCH + 1;
    n = ECMULT_MAX_POINTS_PER_BATCH + 1;
    CHECK(secp256k1_ecmult_multi_batch_size_helper(&n_batches, &n_batch_points, max_n_batch_points, n) == 1);
    CHECK(n_batches == 2);
    CHECK(n_batch_points == ECMULT_MAX_POINTS_PER_BATCH/2 + 1);

    max_n_batch_points = 1;
    n = SIZE_MAX;
    CHECK(secp256k1_ecmult_multi_batch_size_helper(&n_batches, &n_batch_points, max_n_batch_points, n) == 1);
    CHECK(n_batches == SIZE_MAX);
    CHECK(n_batch_points == 1);

    max_n_batch_points = 2;
    n = SIZE_MAX;
    CHECK(secp256k1_ecmult_multi_batch_size_helper(&n_batches, &n_batch_points, max_n_batch_points, n) == 1);
    CHECK(n_batches == SIZE_MAX/2 + 1);
    CHECK(n_batch_points == 2);
}

/**
 * Run secp256k1_ecmult_multi_var with num points and a scratch space restricted to
 * 1 <= i <= num points.
 */
void test_ecmult_multi_batching(void) {
    static const int n_points = 2*ECMULT_PIPPENGER_THRESHOLD;
    secp256k1_scalar scG;
    secp256k1_scalar szero;
    secp256k1_scalar *sc = (secp256k1_scalar *)checked_malloc(&ctx->error_callback, sizeof(secp256k1_scalar) * n_points);
    secp256k1_ge *pt = (secp256k1_ge *)checked_malloc(&ctx->error_callback, sizeof(secp256k1_ge) * n_points);
    secp256k1_gej r;
    secp256k1_gej r2;
    ecmult_multi_data data;
    int i;
    secp256k1_scratch *scratch;

    secp256k1_gej_set_infinity(&r2);
    secp256k1_scalar_set_int(&szero, 0);

    /* Get random scalars and group elements and compute result */
    random_scalar_order(&scG);
    secp256k1_ecmult(&ctx->ecmult_ctx, &r2, &r2, &szero, &scG);
    for(i = 0; i < n_points; i++) {
        secp256k1_ge ptg;
        secp256k1_gej ptgj;
        random_group_element_test(&ptg);
        secp256k1_gej_set_ge(&ptgj, &ptg);
        pt[i] = ptg;
        random_scalar_order(&sc[i]);
        secp256k1_ecmult(&ctx->ecmult_ctx, &ptgj, &ptgj, &sc[i], NULL);
        secp256k1_gej_add_var(&r2, &r2, &ptgj, NULL);
    }
    data.sc = sc;
    data.pt = pt;
    secp256k1_gej_neg(&r2, &r2);

    /* Test with empty scratch space. It should compute the correct result using
     * ecmult_mult_simple algorithm which doesn't require a scratch space. */
    scratch = secp256k1_scratch_create(&ctx->error_callback, 0);
    CHECK(secp256k1_ecmult_multi_var(&ctx->error_callback, &ctx->ecmult_ctx, scratch, &r, &scG, ecmult_multi_callback, &data, n_points));
    secp256k1_gej_add_var(&r, &r, &r2, NULL);
    CHECK(secp256k1_gej_is_infinity(&r));
    secp256k1_scratch_destroy(&ctx->error_callback, scratch);

    /* Test with space for 1 point in pippenger. That's not enough because
     * ecmult_multi selects strauss which requires more memory. It should
     * therefore select the simple algorithm. */
    scratch = secp256k1_scratch_create(&ctx->error_callback, secp256k1_pippenger_scratch_size(1, 1) + PIPPENGER_SCRATCH_OBJECTS*ALIGNMENT);
    CHECK(secp256k1_ecmult_multi_var(&ctx->error_callback, &ctx->ecmult_ctx, scratch, &r, &scG, ecmult_multi_callback, &data, n_points));
    secp256k1_gej_add_var(&r, &r, &r2, NULL);
    CHECK(secp256k1_gej_is_infinity(&r));
    secp256k1_scratch_destroy(&ctx->error_callback, scratch);

    for(i = 1; i <= n_points; i++) {
        if (i > ECMULT_PIPPENGER_THRESHOLD) {
            int bucket_window = secp256k1_pippenger_bucket_window(i);
            size_t scratch_size = secp256k1_pippenger_scratch_size(i, bucket_window);
            scratch = secp256k1_scratch_create(&ctx->error_callback, scratch_size + PIPPENGER_SCRATCH_OBJECTS*ALIGNMENT);
        } else {
            size_t scratch_size = secp256k1_strauss_scratch_size(i);
            scratch = secp256k1_scratch_create(&ctx->error_callback, scratch_size + STRAUSS_SCRATCH_OBJECTS*ALIGNMENT);
        }
        CHECK(secp256k1_ecmult_multi_var(&ctx->error_callback, &ctx->ecmult_ctx, scratch, &r, &scG, ecmult_multi_callback, &data, n_points));
        secp256k1_gej_add_var(&r, &r, &r2, NULL);
        CHECK(secp256k1_gej_is_infinity(&r));
        secp256k1_scratch_destroy(&ctx->error_callback, scratch);
    }
    free(sc);
    free(pt);
}

void run_ecmult_multi_tests(void) {
    secp256k1_scratch *scratch;

    test_secp256k1_pippenger_bucket_window_inv();
    test_ecmult_multi_pippenger_max_points();
    scratch = secp256k1_scratch_create(&ctx->error_callback, 819200);
    test_ecmult_multi(scratch, secp256k1_ecmult_multi_var);
    test_ecmult_multi(NULL, secp256k1_ecmult_multi_var);
    test_ecmult_multi(scratch, secp256k1_ecmult_pippenger_batch_single);
    test_ecmult_multi_batch_single(secp256k1_ecmult_pippenger_batch_single);
    test_ecmult_multi(scratch, secp256k1_ecmult_strauss_batch_single);
    test_ecmult_multi_batch_single(secp256k1_ecmult_strauss_batch_single);
    secp256k1_scratch_destroy(&ctx->error_callback, scratch);

    /* Run test_ecmult_multi with space for exactly one point */
    scratch = secp256k1_scratch_create(&ctx->error_callback, secp256k1_strauss_scratch_size(1) + STRAUSS_SCRATCH_OBJECTS*ALIGNMENT);
    test_ecmult_multi(scratch, secp256k1_ecmult_multi_var);
    secp256k1_scratch_destroy(&ctx->error_callback, scratch);

    test_ecmult_multi_batch_size_helper();
    test_ecmult_multi_batching();
}

void test_wnaf(const secp256k1_scalar *number, int w) {
    secp256k1_scalar x, two, t;
    int wnaf[256];
    int zeroes = -1;
    int i;
    int bits;
    secp256k1_scalar_set_int(&x, 0);
    secp256k1_scalar_set_int(&two, 2);
    bits = secp256k1_ecmult_wnaf(wnaf, 256, number, w);
    CHECK(bits <= 256);
    for (i = bits-1; i >= 0; i--) {
        int v = wnaf[i];
        secp256k1_scalar_mul(&x, &x, &two);
        if (v) {
            CHECK(zeroes == -1 || zeroes >= w-1); /* check that distance between non-zero elements is at least w-1 */
            zeroes=0;
            CHECK((v & 1) == 1); /* check non-zero elements are odd */
            CHECK(v <= (1 << (w-1)) - 1); /* check range below */
            CHECK(v >= -(1 << (w-1)) - 1); /* check range above */
        } else {
            CHECK(zeroes != -1); /* check that no unnecessary zero padding exists */
            zeroes++;
        }
        if (v >= 0) {
            secp256k1_scalar_set_int(&t, v);
        } else {
            secp256k1_scalar_set_int(&t, -v);
            secp256k1_scalar_negate(&t, &t);
        }
        secp256k1_scalar_add(&x, &x, &t);
    }
    CHECK(secp256k1_scalar_eq(&x, number)); /* check that wnaf represents number */
}

void test_constant_wnaf_negate(const secp256k1_scalar *number) {
    secp256k1_scalar neg1 = *number;
    secp256k1_scalar neg2 = *number;
    int sign1 = 1;
    int sign2 = 1;

    if (!secp256k1_scalar_get_bits(&neg1, 0, 1)) {
        secp256k1_scalar_negate(&neg1, &neg1);
        sign1 = -1;
    }
    sign2 = secp256k1_scalar_cond_negate(&neg2, secp256k1_scalar_is_even(&neg2));
    CHECK(sign1 == sign2);
    CHECK(secp256k1_scalar_eq(&neg1, &neg2));
}

void test_constant_wnaf(const secp256k1_scalar *number, int w) {
    secp256k1_scalar x, shift;
    int wnaf[256] = {0};
    int i;
    int skew;
    int bits = 256;
    secp256k1_scalar num = *number;

    secp256k1_scalar_set_int(&x, 0);
    secp256k1_scalar_set_int(&shift, 1 << w);
    /* With USE_ENDOMORPHISM on we only consider 128-bit numbers */
#ifdef USE_ENDOMORPHISM
    for (i = 0; i < 16; ++i) {
        secp256k1_scalar_shr_int(&num, 8);
    }
    bits = 128;
#endif
    skew = secp256k1_wnaf_const(wnaf, &num, w, bits);

    for (i = WNAF_SIZE_BITS(bits, w); i >= 0; --i) {
        secp256k1_scalar t;
        int v = wnaf[i];
        CHECK(v != 0); /* check nonzero */
        CHECK(v & 1);  /* check parity */
        CHECK(v > -(1 << w)); /* check range above */
        CHECK(v < (1 << w));  /* check range below */

        secp256k1_scalar_mul(&x, &x, &shift);
        if (v >= 0) {
            secp256k1_scalar_set_int(&t, v);
        } else {
            secp256k1_scalar_set_int(&t, -v);
            secp256k1_scalar_negate(&t, &t);
        }
        secp256k1_scalar_add(&x, &x, &t);
    }
    /* Skew num because when encoding numbers as odd we use an offset */
    secp256k1_scalar_cadd_bit(&num, skew == 2, 1);
    CHECK(secp256k1_scalar_eq(&x, &num));
}

void test_fixed_wnaf(const secp256k1_scalar *number, int w) {
    secp256k1_scalar x, shift;
    int wnaf[256] = {0};
    int i;
    int skew;
    secp256k1_scalar num = *number;

    secp256k1_scalar_set_int(&x, 0);
    secp256k1_scalar_set_int(&shift, 1 << w);
    /* With USE_ENDOMORPHISM on we only consider 128-bit numbers */
#ifdef USE_ENDOMORPHISM
    for (i = 0; i < 16; ++i) {
        secp256k1_scalar_shr_int(&num, 8);
    }
#endif
    skew = secp256k1_wnaf_fixed(wnaf, &num, w);

    for (i = WNAF_SIZE(w)-1; i >= 0; --i) {
        secp256k1_scalar t;
        int v = wnaf[i];
        CHECK(v == 0 || v & 1);  /* check parity */
        CHECK(v > -(1 << w)); /* check range above */
        CHECK(v < (1 << w));  /* check range below */

        secp256k1_scalar_mul(&x, &x, &shift);
        if (v >= 0) {
            secp256k1_scalar_set_int(&t, v);
        } else {
            secp256k1_scalar_set_int(&t, -v);
            secp256k1_scalar_negate(&t, &t);
        }
        secp256k1_scalar_add(&x, &x, &t);
    }
    /* If skew is 1 then add 1 to num */
    secp256k1_scalar_cadd_bit(&num, 0, skew == 1);
    CHECK(secp256k1_scalar_eq(&x, &num));
}

/* Checks that the first 8 elements of wnaf are equal to wnaf_expected and the
 * rest is 0.*/
void test_fixed_wnaf_small_helper(int *wnaf, int *wnaf_expected, int w) {
    int i;
    for (i = WNAF_SIZE(w)-1; i >= 8; --i) {
        CHECK(wnaf[i] == 0);
    }
    for (i = 7; i >= 0; --i) {
        CHECK(wnaf[i] == wnaf_expected[i]);
    }
}

void test_fixed_wnaf_small(void) {
    int w = 4;
    int wnaf[256] = {0};
    int i;
    int skew;
    secp256k1_scalar num;

    secp256k1_scalar_set_int(&num, 0);
    skew = secp256k1_wnaf_fixed(wnaf, &num, w);
    for (i = WNAF_SIZE(w)-1; i >= 0; --i) {
        int v = wnaf[i];
        CHECK(v == 0);
    }
    CHECK(skew == 0);

    secp256k1_scalar_set_int(&num, 1);
    skew = secp256k1_wnaf_fixed(wnaf, &num, w);
    for (i = WNAF_SIZE(w)-1; i >= 1; --i) {
        int v = wnaf[i];
        CHECK(v == 0);
    }
    CHECK(wnaf[0] == 1);
    CHECK(skew == 0);

    {
        int wnaf_expected[8] = { 0xf, 0xf, 0xf, 0xf, 0xf, 0xf, 0xf, 0xf };
        secp256k1_scalar_set_int(&num, 0xffffffff);
        skew = secp256k1_wnaf_fixed(wnaf, &num, w);
        test_fixed_wnaf_small_helper(wnaf, wnaf_expected, w);
        CHECK(skew == 0);
    }
    {
        int wnaf_expected[8] = { -1, -1, -1, -1, -1, -1, -1, 0xf };
        secp256k1_scalar_set_int(&num, 0xeeeeeeee);
        skew = secp256k1_wnaf_fixed(wnaf, &num, w);
        test_fixed_wnaf_small_helper(wnaf, wnaf_expected, w);
        CHECK(skew == 1);
    }
    {
        int wnaf_expected[8] = { 1, 0, 1, 0, 1, 0, 1, 0 };
        secp256k1_scalar_set_int(&num, 0x01010101);
        skew = secp256k1_wnaf_fixed(wnaf, &num, w);
        test_fixed_wnaf_small_helper(wnaf, wnaf_expected, w);
        CHECK(skew == 0);
    }
    {
        int wnaf_expected[8] = { -0xf, 0, 0xf, -0xf, 0, 0xf, 1, 0 };
        secp256k1_scalar_set_int(&num, 0x01ef1ef1);
        skew = secp256k1_wnaf_fixed(wnaf, &num, w);
        test_fixed_wnaf_small_helper(wnaf, wnaf_expected, w);
        CHECK(skew == 0);
    }
}

void run_wnaf(void) {
    int i;
    secp256k1_scalar n = {{0}};

    /* Sanity check: 1 and 2 are the smallest odd and even numbers and should
     *               have easier-to-diagnose failure modes  */
    n.d[0] = 1;
    test_constant_wnaf(&n, 4);
    n.d[0] = 2;
    test_constant_wnaf(&n, 4);
    /* Test 0 */
    test_fixed_wnaf_small();
    /* Random tests */
    for (i = 0; i < count; i++) {
        random_scalar_order(&n);
        test_wnaf(&n, 4+(i%10));
        test_constant_wnaf_negate(&n);
        test_constant_wnaf(&n, 4 + (i % 10));
        test_fixed_wnaf(&n, 4 + (i % 10));
    }
    secp256k1_scalar_set_int(&n, 0);
    CHECK(secp256k1_scalar_cond_negate(&n, 1) == -1);
    CHECK(secp256k1_scalar_is_zero(&n));
    CHECK(secp256k1_scalar_cond_negate(&n, 0) == 1);
    CHECK(secp256k1_scalar_is_zero(&n));
}

void test_ecmult_constants(void) {
    /* Test ecmult_gen() for [0..36) and [order-36..0). */
    secp256k1_scalar x;
    secp256k1_gej r;
    secp256k1_ge ng;
    int i;
    int j;
    secp256k1_ge_neg(&ng, &secp256k1_ge_const_g);
    for (i = 0; i < 36; i++ ) {
        secp256k1_scalar_set_int(&x, i);
        secp256k1_ecmult_gen(&ctx->ecmult_gen_ctx, &r, &x);
        for (j = 0; j < i; j++) {
            if (j == i - 1) {
                ge_equals_gej(&secp256k1_ge_const_g, &r);
            }
            secp256k1_gej_add_ge(&r, &r, &ng);
        }
        CHECK(secp256k1_gej_is_infinity(&r));
    }
    for (i = 1; i <= 36; i++ ) {
        secp256k1_scalar_set_int(&x, i);
        secp256k1_scalar_negate(&x, &x);
        secp256k1_ecmult_gen(&ctx->ecmult_gen_ctx, &r, &x);
        for (j = 0; j < i; j++) {
            if (j == i - 1) {
                ge_equals_gej(&ng, &r);
            }
            secp256k1_gej_add_ge(&r, &r, &secp256k1_ge_const_g);
        }
        CHECK(secp256k1_gej_is_infinity(&r));
    }
}

void run_ecmult_constants(void) {
    test_ecmult_constants();
}

void test_ecmult_gen_blind(void) {
    /* Test ecmult_gen() blinding and confirm that the blinding changes, the affine points match, and the z's don't match. */
    secp256k1_scalar key;
    secp256k1_scalar b;
    unsigned char seed32[32];
    secp256k1_gej pgej;
    secp256k1_gej pgej2;
    secp256k1_gej i;
    secp256k1_ge pge;
    random_scalar_order_test(&key);
    secp256k1_ecmult_gen(&ctx->ecmult_gen_ctx, &pgej, &key);
    secp256k1_rand256(seed32);
    b = ctx->ecmult_gen_ctx.blind;
    i = ctx->ecmult_gen_ctx.initial;
    secp256k1_ecmult_gen_blind(&ctx->ecmult_gen_ctx, seed32);
    CHECK(!secp256k1_scalar_eq(&b, &ctx->ecmult_gen_ctx.blind));
    secp256k1_ecmult_gen(&ctx->ecmult_gen_ctx, &pgej2, &key);
    CHECK(!gej_xyz_equals_gej(&pgej, &pgej2));
    CHECK(!gej_xyz_equals_gej(&i, &ctx->ecmult_gen_ctx.initial));
    secp256k1_ge_set_gej(&pge, &pgej);
    ge_equals_gej(&pge, &pgej2);
}

void test_ecmult_gen_blind_reset(void) {
    /* Test ecmult_gen() blinding reset and confirm that the blinding is consistent. */
    secp256k1_scalar b;
    secp256k1_gej initial;
    secp256k1_ecmult_gen_blind(&ctx->ecmult_gen_ctx, 0);
    b = ctx->ecmult_gen_ctx.blind;
    initial = ctx->ecmult_gen_ctx.initial;
    secp256k1_ecmult_gen_blind(&ctx->ecmult_gen_ctx, 0);
    CHECK(secp256k1_scalar_eq(&b, &ctx->ecmult_gen_ctx.blind));
    CHECK(gej_xyz_equals_gej(&initial, &ctx->ecmult_gen_ctx.initial));
}

void run_ecmult_gen_blind(void) {
    int i;
    test_ecmult_gen_blind_reset();
    for (i = 0; i < 10; i++) {
        test_ecmult_gen_blind();
    }
}

#ifdef USE_ENDOMORPHISM
/***** ENDOMORPHISH TESTS *****/
void test_scalar_split(void) {
    secp256k1_scalar full;
    secp256k1_scalar s1, slam;
    const unsigned char zero[32] = {0};
    unsigned char tmp[32];

    random_scalar_order_test(&full);
    secp256k1_scalar_split_lambda(&s1, &slam, &full);

    /* check that both are <= 128 bits in size */
    if (secp256k1_scalar_is_high(&s1)) {
        secp256k1_scalar_negate(&s1, &s1);
    }
    if (secp256k1_scalar_is_high(&slam)) {
        secp256k1_scalar_negate(&slam, &slam);
    }

    secp256k1_scalar_get_b32(tmp, &s1);
    CHECK(memcmp(zero, tmp, 16) == 0);
    secp256k1_scalar_get_b32(tmp, &slam);
    CHECK(memcmp(zero, tmp, 16) == 0);
}

void run_endomorphism_tests(void) {
    test_scalar_split();
}
#endif

void ec_pubkey_parse_pointtest(const unsigned char *input, int xvalid, int yvalid) {
    unsigned char pubkeyc[65];
    secp256k1_pubkey pubkey;
    secp256k1_ge ge;
    size_t pubkeyclen;
    int32_t ecount;
    ecount = 0;
    secp256k1_context_set_illegal_callback(ctx, counting_illegal_callback_fn, &ecount);
    for (pubkeyclen = 3; pubkeyclen <= 65; pubkeyclen++) {
        /* Smaller sizes are tested exhaustively elsewhere. */
        int32_t i;
        memcpy(&pubkeyc[1], input, 64);
        VG_UNDEF(&pubkeyc[pubkeyclen], 65 - pubkeyclen);
        for (i = 0; i < 256; i++) {
            /* Try all type bytes. */
            int xpass;
            int ypass;
            int ysign;
            pubkeyc[0] = i;
            /* What sign does this point have? */
            ysign = (input[63] & 1) + 2;
            /* For the current type (i) do we expect parsing to work? Handled all of compressed/uncompressed/hybrid. */
            xpass = xvalid && (pubkeyclen == 33) && ((i & 254) == 2);
            /* Do we expect a parse and re-serialize as uncompressed to give a matching y? */
            ypass = xvalid && yvalid && ((i & 4) == ((pubkeyclen == 65) << 2)) &&
                ((i == 4) || ((i & 251) == ysign)) && ((pubkeyclen == 33) || (pubkeyclen == 65));
            if (xpass || ypass) {
                /* These cases must parse. */
                unsigned char pubkeyo[65];
                size_t outl;
                memset(&pubkey, 0, sizeof(pubkey));
                VG_UNDEF(&pubkey, sizeof(pubkey));
                ecount = 0;
                CHECK(secp256k1_ec_pubkey_parse(ctx, &pubkey, pubkeyc, pubkeyclen) == 1);
                VG_CHECK(&pubkey, sizeof(pubkey));
                outl = 65;
                VG_UNDEF(pubkeyo, 65);
                CHECK(secp256k1_ec_pubkey_serialize(ctx, pubkeyo, &outl, &pubkey, SECP256K1_EC_COMPRESSED) == 1);
                VG_CHECK(pubkeyo, outl);
                CHECK(outl == 33);
                CHECK(memcmp(&pubkeyo[1], &pubkeyc[1], 32) == 0);
                CHECK((pubkeyclen != 33) || (pubkeyo[0] == pubkeyc[0]));
                if (ypass) {
                    /* This test isn't always done because we decode with alternative signs, so the y won't match. */
                    CHECK(pubkeyo[0] == ysign);
                    CHECK(secp256k1_pubkey_load(ctx, &ge, &pubkey) == 1);
                    memset(&pubkey, 0, sizeof(pubkey));
                    VG_UNDEF(&pubkey, sizeof(pubkey));
                    secp256k1_pubkey_save(&pubkey, &ge);
                    VG_CHECK(&pubkey, sizeof(pubkey));
                    outl = 65;
                    VG_UNDEF(pubkeyo, 65);
                    CHECK(secp256k1_ec_pubkey_serialize(ctx, pubkeyo, &outl, &pubkey, SECP256K1_EC_UNCOMPRESSED) == 1);
                    VG_CHECK(pubkeyo, outl);
                    CHECK(outl == 65);
                    CHECK(pubkeyo[0] == 4);
                    CHECK(memcmp(&pubkeyo[1], input, 64) == 0);
                }
                CHECK(ecount == 0);
            } else {
                /* These cases must fail to parse. */
                memset(&pubkey, 0xfe, sizeof(pubkey));
                ecount = 0;
                VG_UNDEF(&pubkey, sizeof(pubkey));
                CHECK(secp256k1_ec_pubkey_parse(ctx, &pubkey, pubkeyc, pubkeyclen) == 0);
                VG_CHECK(&pubkey, sizeof(pubkey));
                CHECK(ecount == 0);
                CHECK(secp256k1_pubkey_load(ctx, &ge, &pubkey) == 0);
                CHECK(ecount == 1);
            }
        }
    }
    secp256k1_context_set_illegal_callback(ctx, NULL, NULL);
}

void run_ec_pubkey_parse_test(void) {
#define SECP256K1_EC_PARSE_TEST_NVALID (12)
    const unsigned char valid[SECP256K1_EC_PARSE_TEST_NVALID][64] = {
        {
            /* Point with leading and trailing zeros in x and y serialization. */
            0x00, 0x00, 0x00, 0x00, 0x00, 0x00, 0x00, 0x00, 0x00, 0x00, 0x00, 0x00, 0x00, 0x00, 0x42, 0x52,
            0x00, 0x00, 0x00, 0x00, 0x00, 0x00, 0x00, 0x00, 0x00, 0x00, 0x00, 0x00, 0x00, 0x00, 0x00, 0x00,
            0x00, 0x00, 0x64, 0xef, 0xa1, 0x7b, 0x77, 0x61, 0xe1, 0xe4, 0x27, 0x06, 0x98, 0x9f, 0xb4, 0x83,
            0xb8, 0xd2, 0xd4, 0x9b, 0xf7, 0x8f, 0xae, 0x98, 0x03, 0xf0, 0x99, 0xb8, 0x34, 0xed, 0xeb, 0x00
        },
        {
            /* Point with x equal to a 3rd root of unity.*/
            0x7a, 0xe9, 0x6a, 0x2b, 0x65, 0x7c, 0x07, 0x10, 0x6e, 0x64, 0x47, 0x9e, 0xac, 0x34, 0x34, 0xe9,
            0x9c, 0xf0, 0x49, 0x75, 0x12, 0xf5, 0x89, 0x95, 0xc1, 0x39, 0x6c, 0x28, 0x71, 0x95, 0x01, 0xee,
            0x42, 0x18, 0xf2, 0x0a, 0xe6, 0xc6, 0x46, 0xb3, 0x63, 0xdb, 0x68, 0x60, 0x58, 0x22, 0xfb, 0x14,
            0x26, 0x4c, 0xa8, 0xd2, 0x58, 0x7f, 0xdd, 0x6f, 0xbc, 0x75, 0x0d, 0x58, 0x7e, 0x76, 0xa7, 0xee,
        },
        {
            /* Point with largest x. (1/2) */
            0xff, 0xff, 0xff, 0xff, 0xff, 0xff, 0xff, 0xff, 0xff, 0xff, 0xff, 0xff, 0xff, 0xff, 0xff, 0xff,
            0xff, 0xff, 0xff, 0xff, 0xff, 0xff, 0xff, 0xff, 0xff, 0xff, 0xff, 0xfe, 0xff, 0xff, 0xfc, 0x2c,
            0x0e, 0x99, 0x4b, 0x14, 0xea, 0x72, 0xf8, 0xc3, 0xeb, 0x95, 0xc7, 0x1e, 0xf6, 0x92, 0x57, 0x5e,
            0x77, 0x50, 0x58, 0x33, 0x2d, 0x7e, 0x52, 0xd0, 0x99, 0x5c, 0xf8, 0x03, 0x88, 0x71, 0xb6, 0x7d,
        },
        {
            /* Point with largest x. (2/2) */
            0xff, 0xff, 0xff, 0xff, 0xff, 0xff, 0xff, 0xff, 0xff, 0xff, 0xff, 0xff, 0xff, 0xff, 0xff, 0xff,
            0xff, 0xff, 0xff, 0xff, 0xff, 0xff, 0xff, 0xff, 0xff, 0xff, 0xff, 0xfe, 0xff, 0xff, 0xfc, 0x2c,
            0xf1, 0x66, 0xb4, 0xeb, 0x15, 0x8d, 0x07, 0x3c, 0x14, 0x6a, 0x38, 0xe1, 0x09, 0x6d, 0xa8, 0xa1,
            0x88, 0xaf, 0xa7, 0xcc, 0xd2, 0x81, 0xad, 0x2f, 0x66, 0xa3, 0x07, 0xfb, 0x77, 0x8e, 0x45, 0xb2,
        },
        {
            /* Point with smallest x. (1/2) */
            0x00, 0x00, 0x00, 0x00, 0x00, 0x00, 0x00, 0x00, 0x00, 0x00, 0x00, 0x00, 0x00, 0x00, 0x00, 0x00,
            0x00, 0x00, 0x00, 0x00, 0x00, 0x00, 0x00, 0x00, 0x00, 0x00, 0x00, 0x00, 0x00, 0x00, 0x00, 0x01,
            0x42, 0x18, 0xf2, 0x0a, 0xe6, 0xc6, 0x46, 0xb3, 0x63, 0xdb, 0x68, 0x60, 0x58, 0x22, 0xfb, 0x14,
            0x26, 0x4c, 0xa8, 0xd2, 0x58, 0x7f, 0xdd, 0x6f, 0xbc, 0x75, 0x0d, 0x58, 0x7e, 0x76, 0xa7, 0xee,
        },
        {
            /* Point with smallest x. (2/2) */
            0x00, 0x00, 0x00, 0x00, 0x00, 0x00, 0x00, 0x00, 0x00, 0x00, 0x00, 0x00, 0x00, 0x00, 0x00, 0x00,
            0x00, 0x00, 0x00, 0x00, 0x00, 0x00, 0x00, 0x00, 0x00, 0x00, 0x00, 0x00, 0x00, 0x00, 0x00, 0x01,
            0xbd, 0xe7, 0x0d, 0xf5, 0x19, 0x39, 0xb9, 0x4c, 0x9c, 0x24, 0x97, 0x9f, 0xa7, 0xdd, 0x04, 0xeb,
            0xd9, 0xb3, 0x57, 0x2d, 0xa7, 0x80, 0x22, 0x90, 0x43, 0x8a, 0xf2, 0xa6, 0x81, 0x89, 0x54, 0x41,
        },
        {
            /* Point with largest y. (1/3) */
            0x1f, 0xe1, 0xe5, 0xef, 0x3f, 0xce, 0xb5, 0xc1, 0x35, 0xab, 0x77, 0x41, 0x33, 0x3c, 0xe5, 0xa6,
            0xe8, 0x0d, 0x68, 0x16, 0x76, 0x53, 0xf6, 0xb2, 0xb2, 0x4b, 0xcb, 0xcf, 0xaa, 0xaf, 0xf5, 0x07,
            0xff, 0xff, 0xff, 0xff, 0xff, 0xff, 0xff, 0xff, 0xff, 0xff, 0xff, 0xff, 0xff, 0xff, 0xff, 0xff,
            0xff, 0xff, 0xff, 0xff, 0xff, 0xff, 0xff, 0xff, 0xff, 0xff, 0xff, 0xfe, 0xff, 0xff, 0xfc, 0x2e,
        },
        {
            /* Point with largest y. (2/3) */
            0xcb, 0xb0, 0xde, 0xab, 0x12, 0x57, 0x54, 0xf1, 0xfd, 0xb2, 0x03, 0x8b, 0x04, 0x34, 0xed, 0x9c,
            0xb3, 0xfb, 0x53, 0xab, 0x73, 0x53, 0x91, 0x12, 0x99, 0x94, 0xa5, 0x35, 0xd9, 0x25, 0xf6, 0x73,
            0xff, 0xff, 0xff, 0xff, 0xff, 0xff, 0xff, 0xff, 0xff, 0xff, 0xff, 0xff, 0xff, 0xff, 0xff, 0xff,
            0xff, 0xff, 0xff, 0xff, 0xff, 0xff, 0xff, 0xff, 0xff, 0xff, 0xff, 0xfe, 0xff, 0xff, 0xfc, 0x2e,
        },
        {
            /* Point with largest y. (3/3) */
            0x14, 0x6d, 0x3b, 0x65, 0xad, 0xd9, 0xf5, 0x4c, 0xcc, 0xa2, 0x85, 0x33, 0xc8, 0x8e, 0x2c, 0xbc,
            0x63, 0xf7, 0x44, 0x3e, 0x16, 0x58, 0x78, 0x3a, 0xb4, 0x1f, 0x8e, 0xf9, 0x7c, 0x2a, 0x10, 0xb5,
            0xff, 0xff, 0xff, 0xff, 0xff, 0xff, 0xff, 0xff, 0xff, 0xff, 0xff, 0xff, 0xff, 0xff, 0xff, 0xff,
            0xff, 0xff, 0xff, 0xff, 0xff, 0xff, 0xff, 0xff, 0xff, 0xff, 0xff, 0xfe, 0xff, 0xff, 0xfc, 0x2e,
        },
        {
            /* Point with smallest y. (1/3) */
            0x1f, 0xe1, 0xe5, 0xef, 0x3f, 0xce, 0xb5, 0xc1, 0x35, 0xab, 0x77, 0x41, 0x33, 0x3c, 0xe5, 0xa6,
            0xe8, 0x0d, 0x68, 0x16, 0x76, 0x53, 0xf6, 0xb2, 0xb2, 0x4b, 0xcb, 0xcf, 0xaa, 0xaf, 0xf5, 0x07,
            0x00, 0x00, 0x00, 0x00, 0x00, 0x00, 0x00, 0x00, 0x00, 0x00, 0x00, 0x00, 0x00, 0x00, 0x00, 0x00,
            0x00, 0x00, 0x00, 0x00, 0x00, 0x00, 0x00, 0x00, 0x00, 0x00, 0x00, 0x00, 0x00, 0x00, 0x00, 0x01,
        },
        {
            /* Point with smallest y. (2/3) */
            0xcb, 0xb0, 0xde, 0xab, 0x12, 0x57, 0x54, 0xf1, 0xfd, 0xb2, 0x03, 0x8b, 0x04, 0x34, 0xed, 0x9c,
            0xb3, 0xfb, 0x53, 0xab, 0x73, 0x53, 0x91, 0x12, 0x99, 0x94, 0xa5, 0x35, 0xd9, 0x25, 0xf6, 0x73,
            0x00, 0x00, 0x00, 0x00, 0x00, 0x00, 0x00, 0x00, 0x00, 0x00, 0x00, 0x00, 0x00, 0x00, 0x00, 0x00,
            0x00, 0x00, 0x00, 0x00, 0x00, 0x00, 0x00, 0x00, 0x00, 0x00, 0x00, 0x00, 0x00, 0x00, 0x00, 0x01,
        },
        {
            /* Point with smallest y. (3/3) */
            0x14, 0x6d, 0x3b, 0x65, 0xad, 0xd9, 0xf5, 0x4c, 0xcc, 0xa2, 0x85, 0x33, 0xc8, 0x8e, 0x2c, 0xbc,
            0x63, 0xf7, 0x44, 0x3e, 0x16, 0x58, 0x78, 0x3a, 0xb4, 0x1f, 0x8e, 0xf9, 0x7c, 0x2a, 0x10, 0xb5,
            0x00, 0x00, 0x00, 0x00, 0x00, 0x00, 0x00, 0x00, 0x00, 0x00, 0x00, 0x00, 0x00, 0x00, 0x00, 0x00,
            0x00, 0x00, 0x00, 0x00, 0x00, 0x00, 0x00, 0x00, 0x00, 0x00, 0x00, 0x00, 0x00, 0x00, 0x00, 0x01
        }
    };
#define SECP256K1_EC_PARSE_TEST_NXVALID (4)
    const unsigned char onlyxvalid[SECP256K1_EC_PARSE_TEST_NXVALID][64] = {
        {
            /* Valid if y overflow ignored (y = 1 mod p). (1/3) */
            0x1f, 0xe1, 0xe5, 0xef, 0x3f, 0xce, 0xb5, 0xc1, 0x35, 0xab, 0x77, 0x41, 0x33, 0x3c, 0xe5, 0xa6,
            0xe8, 0x0d, 0x68, 0x16, 0x76, 0x53, 0xf6, 0xb2, 0xb2, 0x4b, 0xcb, 0xcf, 0xaa, 0xaf, 0xf5, 0x07,
            0xff, 0xff, 0xff, 0xff, 0xff, 0xff, 0xff, 0xff, 0xff, 0xff, 0xff, 0xff, 0xff, 0xff, 0xff, 0xff,
            0xff, 0xff, 0xff, 0xff, 0xff, 0xff, 0xff, 0xff, 0xff, 0xff, 0xff, 0xfe, 0xff, 0xff, 0xfc, 0x30,
        },
        {
            /* Valid if y overflow ignored (y = 1 mod p). (2/3) */
            0xcb, 0xb0, 0xde, 0xab, 0x12, 0x57, 0x54, 0xf1, 0xfd, 0xb2, 0x03, 0x8b, 0x04, 0x34, 0xed, 0x9c,
            0xb3, 0xfb, 0x53, 0xab, 0x73, 0x53, 0x91, 0x12, 0x99, 0x94, 0xa5, 0x35, 0xd9, 0x25, 0xf6, 0x73,
            0xff, 0xff, 0xff, 0xff, 0xff, 0xff, 0xff, 0xff, 0xff, 0xff, 0xff, 0xff, 0xff, 0xff, 0xff, 0xff,
            0xff, 0xff, 0xff, 0xff, 0xff, 0xff, 0xff, 0xff, 0xff, 0xff, 0xff, 0xfe, 0xff, 0xff, 0xfc, 0x30,
        },
        {
            /* Valid if y overflow ignored (y = 1 mod p). (3/3)*/
            0x14, 0x6d, 0x3b, 0x65, 0xad, 0xd9, 0xf5, 0x4c, 0xcc, 0xa2, 0x85, 0x33, 0xc8, 0x8e, 0x2c, 0xbc,
            0x63, 0xf7, 0x44, 0x3e, 0x16, 0x58, 0x78, 0x3a, 0xb4, 0x1f, 0x8e, 0xf9, 0x7c, 0x2a, 0x10, 0xb5,
            0xff, 0xff, 0xff, 0xff, 0xff, 0xff, 0xff, 0xff, 0xff, 0xff, 0xff, 0xff, 0xff, 0xff, 0xff, 0xff,
            0xff, 0xff, 0xff, 0xff, 0xff, 0xff, 0xff, 0xff, 0xff, 0xff, 0xff, 0xfe, 0xff, 0xff, 0xfc, 0x30,
        },
        {
            /* x on curve, y is from y^2 = x^3 + 8. */
            0x00, 0x00, 0x00, 0x00, 0x00, 0x00, 0x00, 0x00, 0x00, 0x00, 0x00, 0x00, 0x00, 0x00, 0x00, 0x00,
            0x00, 0x00, 0x00, 0x00, 0x00, 0x00, 0x00, 0x00, 0x00, 0x00, 0x00, 0x00, 0x00, 0x00, 0x00, 0x01,
            0x00, 0x00, 0x00, 0x00, 0x00, 0x00, 0x00, 0x00, 0x00, 0x00, 0x00, 0x00, 0x00, 0x00, 0x00, 0x00,
            0x00, 0x00, 0x00, 0x00, 0x00, 0x00, 0x00, 0x00, 0x00, 0x00, 0x00, 0x00, 0x00, 0x00, 0x00, 0x03
        }
    };
#define SECP256K1_EC_PARSE_TEST_NINVALID (7)
    const unsigned char invalid[SECP256K1_EC_PARSE_TEST_NINVALID][64] = {
        {
            /* x is third root of -8, y is -1 * (x^3+7); also on the curve for y^2 = x^3 + 9. */
            0x0a, 0x2d, 0x2b, 0xa9, 0x35, 0x07, 0xf1, 0xdf, 0x23, 0x37, 0x70, 0xc2, 0xa7, 0x97, 0x96, 0x2c,
            0xc6, 0x1f, 0x6d, 0x15, 0xda, 0x14, 0xec, 0xd4, 0x7d, 0x8d, 0x27, 0xae, 0x1c, 0xd5, 0xf8, 0x53,
            0x00, 0x00, 0x00, 0x00, 0x00, 0x00, 0x00, 0x00, 0x00, 0x00, 0x00, 0x00, 0x00, 0x00, 0x00, 0x00,
            0x00, 0x00, 0x00, 0x00, 0x00, 0x00, 0x00, 0x00, 0x00, 0x00, 0x00, 0x00, 0x00, 0x00, 0x00, 0x01,
        },
        {
            /* Valid if x overflow ignored (x = 1 mod p). */
            0xff, 0xff, 0xff, 0xff, 0xff, 0xff, 0xff, 0xff, 0xff, 0xff, 0xff, 0xff, 0xff, 0xff, 0xff, 0xff,
            0xff, 0xff, 0xff, 0xff, 0xff, 0xff, 0xff, 0xff, 0xff, 0xff, 0xff, 0xfe, 0xff, 0xff, 0xfc, 0x30,
            0x42, 0x18, 0xf2, 0x0a, 0xe6, 0xc6, 0x46, 0xb3, 0x63, 0xdb, 0x68, 0x60, 0x58, 0x22, 0xfb, 0x14,
            0x26, 0x4c, 0xa8, 0xd2, 0x58, 0x7f, 0xdd, 0x6f, 0xbc, 0x75, 0x0d, 0x58, 0x7e, 0x76, 0xa7, 0xee,
        },
        {
            /* Valid if x overflow ignored (x = 1 mod p). */
            0xff, 0xff, 0xff, 0xff, 0xff, 0xff, 0xff, 0xff, 0xff, 0xff, 0xff, 0xff, 0xff, 0xff, 0xff, 0xff,
            0xff, 0xff, 0xff, 0xff, 0xff, 0xff, 0xff, 0xff, 0xff, 0xff, 0xff, 0xfe, 0xff, 0xff, 0xfc, 0x30,
            0xbd, 0xe7, 0x0d, 0xf5, 0x19, 0x39, 0xb9, 0x4c, 0x9c, 0x24, 0x97, 0x9f, 0xa7, 0xdd, 0x04, 0xeb,
            0xd9, 0xb3, 0x57, 0x2d, 0xa7, 0x80, 0x22, 0x90, 0x43, 0x8a, 0xf2, 0xa6, 0x81, 0x89, 0x54, 0x41,
        },
        {
            /* x is -1, y is the result of the sqrt ladder; also on the curve for y^2 = x^3 - 5. */
            0xff, 0xff, 0xff, 0xff, 0xff, 0xff, 0xff, 0xff, 0xff, 0xff, 0xff, 0xff, 0xff, 0xff, 0xff, 0xff,
            0xff, 0xff, 0xff, 0xff, 0xff, 0xff, 0xff, 0xff, 0xff, 0xff, 0xff, 0xfe, 0xff, 0xff, 0xfc, 0x2e,
            0xf4, 0x84, 0x14, 0x5c, 0xb0, 0x14, 0x9b, 0x82, 0x5d, 0xff, 0x41, 0x2f, 0xa0, 0x52, 0xa8, 0x3f,
            0xcb, 0x72, 0xdb, 0x61, 0xd5, 0x6f, 0x37, 0x70, 0xce, 0x06, 0x6b, 0x73, 0x49, 0xa2, 0xaa, 0x28,
        },
        {
            /* x is -1, y is the result of the sqrt ladder; also on the curve for y^2 = x^3 - 5. */
            0xff, 0xff, 0xff, 0xff, 0xff, 0xff, 0xff, 0xff, 0xff, 0xff, 0xff, 0xff, 0xff, 0xff, 0xff, 0xff,
            0xff, 0xff, 0xff, 0xff, 0xff, 0xff, 0xff, 0xff, 0xff, 0xff, 0xff, 0xfe, 0xff, 0xff, 0xfc, 0x2e,
            0x0b, 0x7b, 0xeb, 0xa3, 0x4f, 0xeb, 0x64, 0x7d, 0xa2, 0x00, 0xbe, 0xd0, 0x5f, 0xad, 0x57, 0xc0,
            0x34, 0x8d, 0x24, 0x9e, 0x2a, 0x90, 0xc8, 0x8f, 0x31, 0xf9, 0x94, 0x8b, 0xb6, 0x5d, 0x52, 0x07,
        },
        {
            /* x is zero, y is the result of the sqrt ladder; also on the curve for y^2 = x^3 - 7. */
            0x00, 0x00, 0x00, 0x00, 0x00, 0x00, 0x00, 0x00, 0x00, 0x00, 0x00, 0x00, 0x00, 0x00, 0x00, 0x00,
            0x00, 0x00, 0x00, 0x00, 0x00, 0x00, 0x00, 0x00, 0x00, 0x00, 0x00, 0x00, 0x00, 0x00, 0x00, 0x00,
            0x8f, 0x53, 0x7e, 0xef, 0xdf, 0xc1, 0x60, 0x6a, 0x07, 0x27, 0xcd, 0x69, 0xb4, 0xa7, 0x33, 0x3d,
            0x38, 0xed, 0x44, 0xe3, 0x93, 0x2a, 0x71, 0x79, 0xee, 0xcb, 0x4b, 0x6f, 0xba, 0x93, 0x60, 0xdc,
        },
        {
            /* x is zero, y is the result of the sqrt ladder; also on the curve for y^2 = x^3 - 7. */
            0x00, 0x00, 0x00, 0x00, 0x00, 0x00, 0x00, 0x00, 0x00, 0x00, 0x00, 0x00, 0x00, 0x00, 0x00, 0x00,
            0x00, 0x00, 0x00, 0x00, 0x00, 0x00, 0x00, 0x00, 0x00, 0x00, 0x00, 0x00, 0x00, 0x00, 0x00, 0x00,
            0x70, 0xac, 0x81, 0x10, 0x20, 0x3e, 0x9f, 0x95, 0xf8, 0xd8, 0x32, 0x96, 0x4b, 0x58, 0xcc, 0xc2,
            0xc7, 0x12, 0xbb, 0x1c, 0x6c, 0xd5, 0x8e, 0x86, 0x11, 0x34, 0xb4, 0x8f, 0x45, 0x6c, 0x9b, 0x53
        }
    };
    const unsigned char pubkeyc[66] = {
        /* Serialization of G. */
        0x04, 0x79, 0xBE, 0x66, 0x7E, 0xF9, 0xDC, 0xBB, 0xAC, 0x55, 0xA0, 0x62, 0x95, 0xCE, 0x87, 0x0B,
        0x07, 0x02, 0x9B, 0xFC, 0xDB, 0x2D, 0xCE, 0x28, 0xD9, 0x59, 0xF2, 0x81, 0x5B, 0x16, 0xF8, 0x17,
        0x98, 0x48, 0x3A, 0xDA, 0x77, 0x26, 0xA3, 0xC4, 0x65, 0x5D, 0xA4, 0xFB, 0xFC, 0x0E, 0x11, 0x08,
        0xA8, 0xFD, 0x17, 0xB4, 0x48, 0xA6, 0x85, 0x54, 0x19, 0x9C, 0x47, 0xD0, 0x8F, 0xFB, 0x10, 0xD4,
        0xB8, 0x00
    };
    unsigned char sout[65];
    unsigned char shortkey[2];
    secp256k1_ge ge;
    secp256k1_pubkey pubkey;
    size_t len;
    int32_t i;
    int32_t ecount;
    int32_t ecount2;
    ecount = 0;
    /* Nothing should be reading this far into pubkeyc. */
    VG_UNDEF(&pubkeyc[65], 1);
    secp256k1_context_set_illegal_callback(ctx, counting_illegal_callback_fn, &ecount);
    /* Zero length claimed, fail, zeroize, no illegal arg error. */
    memset(&pubkey, 0xfe, sizeof(pubkey));
    ecount = 0;
    VG_UNDEF(shortkey, 2);
    VG_UNDEF(&pubkey, sizeof(pubkey));
    CHECK(secp256k1_ec_pubkey_parse(ctx, &pubkey, shortkey, 0) == 0);
    VG_CHECK(&pubkey, sizeof(pubkey));
    CHECK(ecount == 0);
    CHECK(secp256k1_pubkey_load(ctx, &ge, &pubkey) == 0);
    CHECK(ecount == 1);
    /* Length one claimed, fail, zeroize, no illegal arg error. */
    for (i = 0; i < 256 ; i++) {
        memset(&pubkey, 0xfe, sizeof(pubkey));
        ecount = 0;
        shortkey[0] = i;
        VG_UNDEF(&shortkey[1], 1);
        VG_UNDEF(&pubkey, sizeof(pubkey));
        CHECK(secp256k1_ec_pubkey_parse(ctx, &pubkey, shortkey, 1) == 0);
        VG_CHECK(&pubkey, sizeof(pubkey));
        CHECK(ecount == 0);
        CHECK(secp256k1_pubkey_load(ctx, &ge, &pubkey) == 0);
        CHECK(ecount == 1);
    }
    /* Length two claimed, fail, zeroize, no illegal arg error. */
    for (i = 0; i < 65536 ; i++) {
        memset(&pubkey, 0xfe, sizeof(pubkey));
        ecount = 0;
        shortkey[0] = i & 255;
        shortkey[1] = i >> 8;
        VG_UNDEF(&pubkey, sizeof(pubkey));
        CHECK(secp256k1_ec_pubkey_parse(ctx, &pubkey, shortkey, 2) == 0);
        VG_CHECK(&pubkey, sizeof(pubkey));
        CHECK(ecount == 0);
        CHECK(secp256k1_pubkey_load(ctx, &ge, &pubkey) == 0);
        CHECK(ecount == 1);
    }
    memset(&pubkey, 0xfe, sizeof(pubkey));
    ecount = 0;
    VG_UNDEF(&pubkey, sizeof(pubkey));
    /* 33 bytes claimed on otherwise valid input starting with 0x04, fail, zeroize output, no illegal arg error. */
    CHECK(secp256k1_ec_pubkey_parse(ctx, &pubkey, pubkeyc, 33) == 0);
    VG_CHECK(&pubkey, sizeof(pubkey));
    CHECK(ecount == 0);
    CHECK(secp256k1_pubkey_load(ctx, &ge, &pubkey) == 0);
    CHECK(ecount == 1);
    /* NULL pubkey, illegal arg error. Pubkey isn't rewritten before this step, since it's NULL into the parser. */
    CHECK(secp256k1_ec_pubkey_parse(ctx, NULL, pubkeyc, 65) == 0);
    CHECK(ecount == 2);
    /* NULL input string. Illegal arg and zeroize output. */
    memset(&pubkey, 0xfe, sizeof(pubkey));
    ecount = 0;
    VG_UNDEF(&pubkey, sizeof(pubkey));
    CHECK(secp256k1_ec_pubkey_parse(ctx, &pubkey, NULL, 65) == 0);
    VG_CHECK(&pubkey, sizeof(pubkey));
    CHECK(ecount == 1);
    CHECK(secp256k1_pubkey_load(ctx, &ge, &pubkey) == 0);
    CHECK(ecount == 2);
    /* 64 bytes claimed on input starting with 0x04, fail, zeroize output, no illegal arg error. */
    memset(&pubkey, 0xfe, sizeof(pubkey));
    ecount = 0;
    VG_UNDEF(&pubkey, sizeof(pubkey));
    CHECK(secp256k1_ec_pubkey_parse(ctx, &pubkey, pubkeyc, 64) == 0);
    VG_CHECK(&pubkey, sizeof(pubkey));
    CHECK(ecount == 0);
    CHECK(secp256k1_pubkey_load(ctx, &ge, &pubkey) == 0);
    CHECK(ecount == 1);
    /* 66 bytes claimed, fail, zeroize output, no illegal arg error. */
    memset(&pubkey, 0xfe, sizeof(pubkey));
    ecount = 0;
    VG_UNDEF(&pubkey, sizeof(pubkey));
    CHECK(secp256k1_ec_pubkey_parse(ctx, &pubkey, pubkeyc, 66) == 0);
    VG_CHECK(&pubkey, sizeof(pubkey));
    CHECK(ecount == 0);
    CHECK(secp256k1_pubkey_load(ctx, &ge, &pubkey) == 0);
    CHECK(ecount == 1);
    /* Valid parse. */
    memset(&pubkey, 0, sizeof(pubkey));
    ecount = 0;
    VG_UNDEF(&pubkey, sizeof(pubkey));
    CHECK(secp256k1_ec_pubkey_parse(ctx, &pubkey, pubkeyc, 65) == 1);
    CHECK(secp256k1_ec_pubkey_parse(secp256k1_context_no_precomp, &pubkey, pubkeyc, 65) == 1);
    VG_CHECK(&pubkey, sizeof(pubkey));
    CHECK(ecount == 0);
    VG_UNDEF(&ge, sizeof(ge));
    CHECK(secp256k1_pubkey_load(ctx, &ge, &pubkey) == 1);
    VG_CHECK(&ge.x, sizeof(ge.x));
    VG_CHECK(&ge.y, sizeof(ge.y));
    VG_CHECK(&ge.infinity, sizeof(ge.infinity));
    ge_equals_ge(&secp256k1_ge_const_g, &ge);
    CHECK(ecount == 0);
    /* secp256k1_ec_pubkey_serialize illegal args. */
    ecount = 0;
    len = 65;
    CHECK(secp256k1_ec_pubkey_serialize(ctx, NULL, &len, &pubkey, SECP256K1_EC_UNCOMPRESSED) == 0);
    CHECK(ecount == 1);
    CHECK(len == 0);
    CHECK(secp256k1_ec_pubkey_serialize(ctx, sout, NULL, &pubkey, SECP256K1_EC_UNCOMPRESSED) == 0);
    CHECK(ecount == 2);
    len = 65;
    VG_UNDEF(sout, 65);
    CHECK(secp256k1_ec_pubkey_serialize(ctx, sout, &len, NULL, SECP256K1_EC_UNCOMPRESSED) == 0);
    VG_CHECK(sout, 65);
    CHECK(ecount == 3);
    CHECK(len == 0);
    len = 65;
    CHECK(secp256k1_ec_pubkey_serialize(ctx, sout, &len, &pubkey, ~0) == 0);
    CHECK(ecount == 4);
    CHECK(len == 0);
    len = 65;
    VG_UNDEF(sout, 65);
    CHECK(secp256k1_ec_pubkey_serialize(ctx, sout, &len, &pubkey, SECP256K1_EC_UNCOMPRESSED) == 1);
    VG_CHECK(sout, 65);
    CHECK(ecount == 4);
    CHECK(len == 65);
    /* Multiple illegal args. Should still set arg error only once. */
    ecount = 0;
    ecount2 = 11;
    CHECK(secp256k1_ec_pubkey_parse(ctx, NULL, NULL, 65) == 0);
    CHECK(ecount == 1);
    /* Does the illegal arg callback actually change the behavior? */
    secp256k1_context_set_illegal_callback(ctx, uncounting_illegal_callback_fn, &ecount2);
    CHECK(secp256k1_ec_pubkey_parse(ctx, NULL, NULL, 65) == 0);
    CHECK(ecount == 1);
    CHECK(ecount2 == 10);
    secp256k1_context_set_illegal_callback(ctx, NULL, NULL);
    /* Try a bunch of prefabbed points with all possible encodings. */
    for (i = 0; i < SECP256K1_EC_PARSE_TEST_NVALID; i++) {
        ec_pubkey_parse_pointtest(valid[i], 1, 1);
    }
    for (i = 0; i < SECP256K1_EC_PARSE_TEST_NXVALID; i++) {
        ec_pubkey_parse_pointtest(onlyxvalid[i], 1, 0);
    }
    for (i = 0; i < SECP256K1_EC_PARSE_TEST_NINVALID; i++) {
        ec_pubkey_parse_pointtest(invalid[i], 0, 0);
    }
}

void run_eckey_edge_case_test(void) {
    const unsigned char orderc[32] = {
        0xff, 0xff, 0xff, 0xff, 0xff, 0xff, 0xff, 0xff,
        0xff, 0xff, 0xff, 0xff, 0xff, 0xff, 0xff, 0xfe,
        0xba, 0xae, 0xdc, 0xe6, 0xaf, 0x48, 0xa0, 0x3b,
        0xbf, 0xd2, 0x5e, 0x8c, 0xd0, 0x36, 0x41, 0x41
    };
    const unsigned char zeros[sizeof(secp256k1_pubkey)] = {0x00};
    unsigned char ctmp[33];
    unsigned char ctmp2[33];
    secp256k1_pubkey pubkey;
    secp256k1_pubkey pubkey2;
    secp256k1_pubkey pubkey_one;
    secp256k1_pubkey pubkey_negone;
    const secp256k1_pubkey *pubkeys[3];
    size_t len;
    int32_t ecount;
    /* Group order is too large, reject. */
    CHECK(secp256k1_ec_seckey_verify(ctx, orderc) == 0);
    VG_UNDEF(&pubkey, sizeof(pubkey));
    CHECK(secp256k1_ec_pubkey_create(ctx, &pubkey, orderc) == 0);
    VG_CHECK(&pubkey, sizeof(pubkey));
    CHECK(memcmp(&pubkey, zeros, sizeof(secp256k1_pubkey)) == 0);
    /* Maximum value is too large, reject. */
    memset(ctmp, 255, 32);
    CHECK(secp256k1_ec_seckey_verify(ctx, ctmp) == 0);
    memset(&pubkey, 1, sizeof(pubkey));
    VG_UNDEF(&pubkey, sizeof(pubkey));
    CHECK(secp256k1_ec_pubkey_create(ctx, &pubkey, ctmp) == 0);
    VG_CHECK(&pubkey, sizeof(pubkey));
    CHECK(memcmp(&pubkey, zeros, sizeof(secp256k1_pubkey)) == 0);
    /* Zero is too small, reject. */
    memset(ctmp, 0, 32);
    CHECK(secp256k1_ec_seckey_verify(ctx, ctmp) == 0);
    memset(&pubkey, 1, sizeof(pubkey));
    VG_UNDEF(&pubkey, sizeof(pubkey));
    CHECK(secp256k1_ec_pubkey_create(ctx, &pubkey, ctmp) == 0);
    VG_CHECK(&pubkey, sizeof(pubkey));
    CHECK(memcmp(&pubkey, zeros, sizeof(secp256k1_pubkey)) == 0);
    /* One must be accepted. */
    ctmp[31] = 0x01;
    CHECK(secp256k1_ec_seckey_verify(ctx, ctmp) == 1);
    memset(&pubkey, 0, sizeof(pubkey));
    VG_UNDEF(&pubkey, sizeof(pubkey));
    CHECK(secp256k1_ec_pubkey_create(ctx, &pubkey, ctmp) == 1);
    VG_CHECK(&pubkey, sizeof(pubkey));
    CHECK(memcmp(&pubkey, zeros, sizeof(secp256k1_pubkey)) > 0);
    pubkey_one = pubkey;
    /* Group order + 1 is too large, reject. */
    memcpy(ctmp, orderc, 32);
    ctmp[31] = 0x42;
    CHECK(secp256k1_ec_seckey_verify(ctx, ctmp) == 0);
    memset(&pubkey, 1, sizeof(pubkey));
    VG_UNDEF(&pubkey, sizeof(pubkey));
    CHECK(secp256k1_ec_pubkey_create(ctx, &pubkey, ctmp) == 0);
    VG_CHECK(&pubkey, sizeof(pubkey));
    CHECK(memcmp(&pubkey, zeros, sizeof(secp256k1_pubkey)) == 0);
    /* -1 must be accepted. */
    ctmp[31] = 0x40;
    CHECK(secp256k1_ec_seckey_verify(ctx, ctmp) == 1);
    memset(&pubkey, 0, sizeof(pubkey));
    VG_UNDEF(&pubkey, sizeof(pubkey));
    CHECK(secp256k1_ec_pubkey_create(ctx, &pubkey, ctmp) == 1);
    VG_CHECK(&pubkey, sizeof(pubkey));
    CHECK(memcmp(&pubkey, zeros, sizeof(secp256k1_pubkey)) > 0);
    pubkey_negone = pubkey;
    /* Tweak of zero leaves the value unchanged. */
    memset(ctmp2, 0, 32);
    CHECK(secp256k1_ec_seckey_tweak_add(ctx, ctmp, ctmp2) == 1);
    CHECK(memcmp(orderc, ctmp, 31) == 0 && ctmp[31] == 0x40);
    memcpy(&pubkey2, &pubkey, sizeof(pubkey));
    CHECK(secp256k1_ec_pubkey_tweak_add(ctx, &pubkey, ctmp2) == 1);
    CHECK(memcmp(&pubkey, &pubkey2, sizeof(pubkey)) == 0);
    /* Multiply tweak of zero zeroizes the output. */
    CHECK(secp256k1_ec_seckey_tweak_mul(ctx, ctmp, ctmp2) == 0);
    CHECK(memcmp(zeros, ctmp, 32) == 0);
    CHECK(secp256k1_ec_pubkey_tweak_mul(ctx, &pubkey, ctmp2) == 0);
    CHECK(memcmp(&pubkey, zeros, sizeof(pubkey)) == 0);
    memcpy(&pubkey, &pubkey2, sizeof(pubkey));
    /* If seckey_tweak_add or seckey_tweak_mul are called with an overflowing
    seckey, the seckey is zeroized. */
    memcpy(ctmp, orderc, 32);
    memset(ctmp2, 0, 32);
    ctmp2[31] = 0x01;
    CHECK(secp256k1_ec_seckey_verify(ctx, ctmp2) == 1);
    CHECK(secp256k1_ec_seckey_verify(ctx, ctmp) == 0);
    CHECK(secp256k1_ec_seckey_tweak_add(ctx, ctmp, ctmp2) == 0);
    CHECK(memcmp(zeros, ctmp, 32) == 0);
    memcpy(ctmp, orderc, 32);
    CHECK(secp256k1_ec_seckey_tweak_mul(ctx, ctmp, ctmp2) == 0);
    CHECK(memcmp(zeros, ctmp, 32) == 0);
    /* If seckey_tweak_add or seckey_tweak_mul are called with an overflowing
    tweak, the seckey is zeroized. */
    memcpy(ctmp, orderc, 32);
    ctmp[31] = 0x40;
    CHECK(secp256k1_ec_seckey_tweak_add(ctx, ctmp, orderc) == 0);
    CHECK(memcmp(zeros, ctmp, 32) == 0);
    memcpy(ctmp, orderc, 32);
    ctmp[31] = 0x40;
    CHECK(secp256k1_ec_seckey_tweak_mul(ctx, ctmp, orderc) == 0);
    CHECK(memcmp(zeros, ctmp, 32) == 0);
    memcpy(ctmp, orderc, 32);
    ctmp[31] = 0x40;
    /* If pubkey_tweak_add or pubkey_tweak_mul are called with an overflowing
    tweak, the pubkey is zeroized. */
    CHECK(secp256k1_ec_pubkey_tweak_add(ctx, &pubkey, orderc) == 0);
    CHECK(memcmp(&pubkey, zeros, sizeof(pubkey)) == 0);
    memcpy(&pubkey, &pubkey2, sizeof(pubkey));
    CHECK(secp256k1_ec_pubkey_tweak_mul(ctx, &pubkey, orderc) == 0);
    CHECK(memcmp(&pubkey, zeros, sizeof(pubkey)) == 0);
    memcpy(&pubkey, &pubkey2, sizeof(pubkey));
    /* If the resulting key in secp256k1_ec_seckey_tweak_add and
     * secp256k1_ec_pubkey_tweak_add is 0 the functions fail and in the latter
     * case the pubkey is zeroized. */
    memcpy(ctmp, orderc, 32);
    ctmp[31] = 0x40;
    memset(ctmp2, 0, 32);
    ctmp2[31] = 1;
    CHECK(secp256k1_ec_seckey_tweak_add(ctx, ctmp2, ctmp) == 0);
    CHECK(memcmp(zeros, ctmp2, 32) == 0);
    ctmp2[31] = 1;
    CHECK(secp256k1_ec_pubkey_tweak_add(ctx, &pubkey, ctmp2) == 0);
    CHECK(memcmp(&pubkey, zeros, sizeof(pubkey)) == 0);
    memcpy(&pubkey, &pubkey2, sizeof(pubkey));
    /* Tweak computation wraps and results in a key of 1. */
    ctmp2[31] = 2;
    CHECK(secp256k1_ec_seckey_tweak_add(ctx, ctmp2, ctmp) == 1);
    CHECK(memcmp(ctmp2, zeros, 31) == 0 && ctmp2[31] == 1);
    ctmp2[31] = 2;
    CHECK(secp256k1_ec_pubkey_tweak_add(ctx, &pubkey, ctmp2) == 1);
    ctmp2[31] = 1;
    CHECK(secp256k1_ec_pubkey_create(ctx, &pubkey2, ctmp2) == 1);
    CHECK(memcmp(&pubkey, &pubkey2, sizeof(pubkey)) == 0);
    /* Tweak mul * 2 = 1+1. */
    CHECK(secp256k1_ec_pubkey_tweak_add(ctx, &pubkey, ctmp2) == 1);
    ctmp2[31] = 2;
    CHECK(secp256k1_ec_pubkey_tweak_mul(ctx, &pubkey2, ctmp2) == 1);
    CHECK(memcmp(&pubkey, &pubkey2, sizeof(pubkey)) == 0);
    /* Test argument errors. */
    ecount = 0;
    secp256k1_context_set_illegal_callback(ctx, counting_illegal_callback_fn, &ecount);
    CHECK(ecount == 0);
    /* Zeroize pubkey on parse error. */
    memset(&pubkey, 0, 32);
    CHECK(secp256k1_ec_pubkey_tweak_add(ctx, &pubkey, ctmp2) == 0);
    CHECK(ecount == 1);
    CHECK(memcmp(&pubkey, zeros, sizeof(pubkey)) == 0);
    memcpy(&pubkey, &pubkey2, sizeof(pubkey));
    memset(&pubkey2, 0, 32);
    CHECK(secp256k1_ec_pubkey_tweak_mul(ctx, &pubkey2, ctmp2) == 0);
    CHECK(ecount == 2);
    CHECK(memcmp(&pubkey2, zeros, sizeof(pubkey2)) == 0);
    /* Plain argument errors. */
    ecount = 0;
    CHECK(secp256k1_ec_seckey_verify(ctx, ctmp) == 1);
    CHECK(ecount == 0);
    CHECK(secp256k1_ec_seckey_verify(ctx, NULL) == 0);
    CHECK(ecount == 1);
    ecount = 0;
    memset(ctmp2, 0, 32);
    ctmp2[31] = 4;
    CHECK(secp256k1_ec_pubkey_tweak_add(ctx, NULL, ctmp2) == 0);
    CHECK(ecount == 1);
    CHECK(secp256k1_ec_pubkey_tweak_add(ctx, &pubkey, NULL) == 0);
    CHECK(ecount == 2);
    ecount = 0;
    memset(ctmp2, 0, 32);
    ctmp2[31] = 4;
    CHECK(secp256k1_ec_pubkey_tweak_mul(ctx, NULL, ctmp2) == 0);
    CHECK(ecount == 1);
    CHECK(secp256k1_ec_pubkey_tweak_mul(ctx, &pubkey, NULL) == 0);
    CHECK(ecount == 2);
    ecount = 0;
    memset(ctmp2, 0, 32);
    CHECK(secp256k1_ec_seckey_tweak_add(ctx, NULL, ctmp2) == 0);
    CHECK(ecount == 1);
    CHECK(secp256k1_ec_seckey_tweak_add(ctx, ctmp, NULL) == 0);
    CHECK(ecount == 2);
    ecount = 0;
    memset(ctmp2, 0, 32);
    ctmp2[31] = 1;
    CHECK(secp256k1_ec_seckey_tweak_mul(ctx, NULL, ctmp2) == 0);
    CHECK(ecount == 1);
    CHECK(secp256k1_ec_seckey_tweak_mul(ctx, ctmp, NULL) == 0);
    CHECK(ecount == 2);
    ecount = 0;
    CHECK(secp256k1_ec_pubkey_create(ctx, NULL, ctmp) == 0);
    CHECK(ecount == 1);
    memset(&pubkey, 1, sizeof(pubkey));
    CHECK(secp256k1_ec_pubkey_create(ctx, &pubkey, NULL) == 0);
    CHECK(ecount == 2);
    CHECK(memcmp(&pubkey, zeros, sizeof(secp256k1_pubkey)) == 0);
    /* secp256k1_ec_pubkey_combine tests. */
    ecount = 0;
    pubkeys[0] = &pubkey_one;
    VG_UNDEF(&pubkeys[0], sizeof(secp256k1_pubkey *));
    VG_UNDEF(&pubkeys[1], sizeof(secp256k1_pubkey *));
    VG_UNDEF(&pubkeys[2], sizeof(secp256k1_pubkey *));
    memset(&pubkey, 255, sizeof(secp256k1_pubkey));
    VG_UNDEF(&pubkey, sizeof(secp256k1_pubkey));
    CHECK(secp256k1_ec_pubkey_combine(ctx, &pubkey, pubkeys, 0) == 0);
    VG_CHECK(&pubkey, sizeof(secp256k1_pubkey));
    CHECK(memcmp(&pubkey, zeros, sizeof(secp256k1_pubkey)) == 0);
    CHECK(ecount == 1);
    CHECK(secp256k1_ec_pubkey_combine(ctx, NULL, pubkeys, 1) == 0);
    CHECK(memcmp(&pubkey, zeros, sizeof(secp256k1_pubkey)) == 0);
    CHECK(ecount == 2);
    memset(&pubkey, 255, sizeof(secp256k1_pubkey));
    VG_UNDEF(&pubkey, sizeof(secp256k1_pubkey));
    CHECK(secp256k1_ec_pubkey_combine(ctx, &pubkey, NULL, 1) == 0);
    VG_CHECK(&pubkey, sizeof(secp256k1_pubkey));
    CHECK(memcmp(&pubkey, zeros, sizeof(secp256k1_pubkey)) == 0);
    CHECK(ecount == 3);
    pubkeys[0] = &pubkey_negone;
    memset(&pubkey, 255, sizeof(secp256k1_pubkey));
    VG_UNDEF(&pubkey, sizeof(secp256k1_pubkey));
    CHECK(secp256k1_ec_pubkey_combine(ctx, &pubkey, pubkeys, 1) == 1);
    VG_CHECK(&pubkey, sizeof(secp256k1_pubkey));
    CHECK(memcmp(&pubkey, zeros, sizeof(secp256k1_pubkey)) > 0);
    CHECK(ecount == 3);
    len = 33;
    CHECK(secp256k1_ec_pubkey_serialize(ctx, ctmp, &len, &pubkey, SECP256K1_EC_COMPRESSED) == 1);
    CHECK(secp256k1_ec_pubkey_serialize(ctx, ctmp2, &len, &pubkey_negone, SECP256K1_EC_COMPRESSED) == 1);
    CHECK(memcmp(ctmp, ctmp2, 33) == 0);
    /* Result is infinity. */
    pubkeys[0] = &pubkey_one;
    pubkeys[1] = &pubkey_negone;
    memset(&pubkey, 255, sizeof(secp256k1_pubkey));
    VG_UNDEF(&pubkey, sizeof(secp256k1_pubkey));
    CHECK(secp256k1_ec_pubkey_combine(ctx, &pubkey, pubkeys, 2) == 0);
    VG_CHECK(&pubkey, sizeof(secp256k1_pubkey));
    CHECK(memcmp(&pubkey, zeros, sizeof(secp256k1_pubkey)) == 0);
    CHECK(ecount == 3);
    /* Passes through infinity but comes out one. */
    pubkeys[2] = &pubkey_one;
    memset(&pubkey, 255, sizeof(secp256k1_pubkey));
    VG_UNDEF(&pubkey, sizeof(secp256k1_pubkey));
    CHECK(secp256k1_ec_pubkey_combine(ctx, &pubkey, pubkeys, 3) == 1);
    VG_CHECK(&pubkey, sizeof(secp256k1_pubkey));
    CHECK(memcmp(&pubkey, zeros, sizeof(secp256k1_pubkey)) > 0);
    CHECK(ecount == 3);
    len = 33;
    CHECK(secp256k1_ec_pubkey_serialize(ctx, ctmp, &len, &pubkey, SECP256K1_EC_COMPRESSED) == 1);
    CHECK(secp256k1_ec_pubkey_serialize(ctx, ctmp2, &len, &pubkey_one, SECP256K1_EC_COMPRESSED) == 1);
    CHECK(memcmp(ctmp, ctmp2, 33) == 0);
    /* Adds to two. */
    pubkeys[1] = &pubkey_one;
    memset(&pubkey, 255, sizeof(secp256k1_pubkey));
    VG_UNDEF(&pubkey, sizeof(secp256k1_pubkey));
    CHECK(secp256k1_ec_pubkey_combine(ctx, &pubkey, pubkeys, 2) == 1);
    VG_CHECK(&pubkey, sizeof(secp256k1_pubkey));
    CHECK(memcmp(&pubkey, zeros, sizeof(secp256k1_pubkey)) > 0);
    CHECK(ecount == 3);
    secp256k1_context_set_illegal_callback(ctx, NULL, NULL);
}

void run_eckey_negate_test(void) {
    unsigned char seckey[32];
    unsigned char seckey_tmp[32];

    random_scalar_order_b32(seckey);
    memcpy(seckey_tmp, seckey, 32);

    /* Verify negation changes the key and changes it back */
    CHECK(secp256k1_ec_seckey_negate(ctx, seckey) == 1);
    CHECK(memcmp(seckey, seckey_tmp, 32) != 0);
    CHECK(secp256k1_ec_seckey_negate(ctx, seckey) == 1);
    CHECK(memcmp(seckey, seckey_tmp, 32) == 0);

    /* Check that privkey alias gives same result */
    CHECK(secp256k1_ec_seckey_negate(ctx, seckey) == 1);
    CHECK(secp256k1_ec_privkey_negate(ctx, seckey_tmp) == 1);
    CHECK(memcmp(seckey, seckey_tmp, 32) == 0);

    /* Negating all 0s fails */
    memset(seckey, 0, 32);
    memset(seckey_tmp, 0, 32);
    CHECK(secp256k1_ec_seckey_negate(ctx, seckey) == 0);
    /* Check that seckey is not modified */
    CHECK(memcmp(seckey, seckey_tmp, 32) == 0);

    /* Negating an overflowing seckey fails and the seckey is zeroed. In this
     * test, the seckey has 16 random bytes to ensure that ec_seckey_negate
     * doesn't just set seckey to a constant value in case of failure. */
    random_scalar_order_b32(seckey);
    memset(seckey, 0xFF, 16);
    memset(seckey_tmp, 0, 32);
    CHECK(secp256k1_ec_seckey_negate(ctx, seckey) == 0);
    CHECK(memcmp(seckey, seckey_tmp, 32) == 0);
}

void random_sign(secp256k1_scalar *sigr, secp256k1_scalar *sigs, const secp256k1_scalar *key, const secp256k1_scalar *msg, int *recid) {
    secp256k1_scalar nonce;
    do {
        random_scalar_order_test(&nonce);
    } while(!secp256k1_ecdsa_sig_sign(&ctx->ecmult_gen_ctx, sigr, sigs, key, msg, &nonce, recid));
}

void test_ecdsa_sign_verify(void) {
    secp256k1_gej pubj;
    secp256k1_ge pub;
    secp256k1_scalar one;
    secp256k1_scalar msg, key;
    secp256k1_scalar sigr, sigs;
    int recid;
    int getrec;
    random_scalar_order_test(&msg);
    random_scalar_order_test(&key);
    secp256k1_ecmult_gen(&ctx->ecmult_gen_ctx, &pubj, &key);
    secp256k1_ge_set_gej(&pub, &pubj);
    getrec = secp256k1_rand_bits(1);
    random_sign(&sigr, &sigs, &key, &msg, getrec?&recid:NULL);
    if (getrec) {
        CHECK(recid >= 0 && recid < 4);
    }
    CHECK(secp256k1_ecdsa_sig_verify(&ctx->ecmult_ctx, &sigr, &sigs, &pub, &msg));
    secp256k1_scalar_set_int(&one, 1);
    secp256k1_scalar_add(&msg, &msg, &one);
    CHECK(!secp256k1_ecdsa_sig_verify(&ctx->ecmult_ctx, &sigr, &sigs, &pub, &msg));
}

void run_ecdsa_sign_verify(void) {
    int i;
    for (i = 0; i < 10*count; i++) {
        test_ecdsa_sign_verify();
    }
}

/** Dummy nonce generation function that just uses a precomputed nonce, and fails if it is not accepted. Use only for testing. */
static int precomputed_nonce_function(unsigned char *nonce32, const unsigned char *msg32, const unsigned char *key32, const unsigned char *algo16, void *data, unsigned int counter) {
    (void)msg32;
    (void)key32;
    (void)algo16;
    memcpy(nonce32, data, 32);
    return (counter == 0);
}

static int nonce_function_test_fail(unsigned char *nonce32, const unsigned char *msg32, const unsigned char *key32, const unsigned char *algo16, void *data, unsigned int counter) {
   /* Dummy nonce generator that has a fatal error on the first counter value. */
   if (counter == 0) {
       return 0;
   }
   return nonce_function_rfc6979(nonce32, msg32, key32, algo16, data, counter - 1);
}

static int nonce_function_test_retry(unsigned char *nonce32, const unsigned char *msg32, const unsigned char *key32, const unsigned char *algo16, void *data, unsigned int counter) {
   /* Dummy nonce generator that produces unacceptable nonces for the first several counter values. */
   if (counter < 3) {
       memset(nonce32, counter==0 ? 0 : 255, 32);
       if (counter == 2) {
           nonce32[31]--;
       }
       return 1;
   }
   if (counter < 5) {
       static const unsigned char order[] = {
           0xFF,0xFF,0xFF,0xFF,0xFF,0xFF,0xFF,0xFF,
           0xFF,0xFF,0xFF,0xFF,0xFF,0xFF,0xFF,0xFE,
           0xBA,0xAE,0xDC,0xE6,0xAF,0x48,0xA0,0x3B,
           0xBF,0xD2,0x5E,0x8C,0xD0,0x36,0x41,0x41
       };
       memcpy(nonce32, order, 32);
       if (counter == 4) {
           nonce32[31]++;
       }
       return 1;
   }
   /* Retry rate of 6979 is negligible esp. as we only call this in deterministic tests. */
   /* If someone does fine a case where it retries for secp256k1, we'd like to know. */
   if (counter > 5) {
       return 0;
   }
   return nonce_function_rfc6979(nonce32, msg32, key32, algo16, data, counter - 5);
}

int is_empty_signature(const secp256k1_ecdsa_signature *sig) {
    static const unsigned char res[sizeof(secp256k1_ecdsa_signature)] = {0};
    return memcmp(sig, res, sizeof(secp256k1_ecdsa_signature)) == 0;
}

void test_ecdsa_end_to_end(void) {
    unsigned char extra[32] = {0x00};
    unsigned char privkey[32];
    unsigned char message[32];
    unsigned char privkey2[32];
    secp256k1_ecdsa_signature signature[6];
    secp256k1_scalar r, s;
    unsigned char sig[74];
    size_t siglen = 74;
    unsigned char pubkeyc[65];
    size_t pubkeyclen = 65;
    secp256k1_pubkey pubkey;
    secp256k1_pubkey pubkey_tmp;
    unsigned char seckey[300];
    size_t seckeylen = 300;

    /* Generate a random key and message. */
    {
        secp256k1_scalar msg, key;
        random_scalar_order_test(&msg);
        random_scalar_order_test(&key);
        secp256k1_scalar_get_b32(privkey, &key);
        secp256k1_scalar_get_b32(message, &msg);
    }

    /* Construct and verify corresponding public key. */
    CHECK(secp256k1_ec_seckey_verify(ctx, privkey) == 1);
    CHECK(secp256k1_ec_pubkey_create(ctx, &pubkey, privkey) == 1);

    /* Verify exporting and importing public key. */
    CHECK(secp256k1_ec_pubkey_serialize(ctx, pubkeyc, &pubkeyclen, &pubkey, secp256k1_rand_bits(1) == 1 ? SECP256K1_EC_COMPRESSED : SECP256K1_EC_UNCOMPRESSED));
    memset(&pubkey, 0, sizeof(pubkey));
    CHECK(secp256k1_ec_pubkey_parse(ctx, &pubkey, pubkeyc, pubkeyclen) == 1);

    /* Verify negation changes the key and changes it back */
    memcpy(&pubkey_tmp, &pubkey, sizeof(pubkey));
    CHECK(secp256k1_ec_pubkey_negate(ctx, &pubkey_tmp) == 1);
    CHECK(memcmp(&pubkey_tmp, &pubkey, sizeof(pubkey)) != 0);
    CHECK(secp256k1_ec_pubkey_negate(ctx, &pubkey_tmp) == 1);
    CHECK(memcmp(&pubkey_tmp, &pubkey, sizeof(pubkey)) == 0);

    /* Verify private key import and export. */
    CHECK(ec_privkey_export_der(ctx, seckey, &seckeylen, privkey, secp256k1_rand_bits(1) == 1));
    CHECK(ec_privkey_import_der(ctx, privkey2, seckey, seckeylen) == 1);
    CHECK(memcmp(privkey, privkey2, 32) == 0);

    /* Optionally tweak the keys using addition. */
    if (secp256k1_rand_int(3) == 0) {
        int ret1;
        int ret2;
        int ret3;
        unsigned char rnd[32];
        unsigned char privkey_tmp[32];
        secp256k1_pubkey pubkey2;
        secp256k1_rand256_test(rnd);
        memcpy(privkey_tmp, privkey, 32);
        ret1 = secp256k1_ec_seckey_tweak_add(ctx, privkey, rnd);
        ret2 = secp256k1_ec_pubkey_tweak_add(ctx, &pubkey, rnd);
        /* Check that privkey alias gives same result */
        ret3 = secp256k1_ec_privkey_tweak_add(ctx, privkey_tmp, rnd);
        CHECK(ret1 == ret2);
        CHECK(ret2 == ret3);
        if (ret1 == 0) {
            return;
        }
        CHECK(memcmp(privkey, privkey_tmp, 32) == 0);
        CHECK(secp256k1_ec_pubkey_create(ctx, &pubkey2, privkey) == 1);
        CHECK(memcmp(&pubkey, &pubkey2, sizeof(pubkey)) == 0);
    }

    /* Optionally tweak the keys using multiplication. */
    if (secp256k1_rand_int(3) == 0) {
        int ret1;
        int ret2;
        int ret3;
        unsigned char rnd[32];
        unsigned char privkey_tmp[32];
        secp256k1_pubkey pubkey2;
        secp256k1_rand256_test(rnd);
        memcpy(privkey_tmp, privkey, 32);
        ret1 = secp256k1_ec_seckey_tweak_mul(ctx, privkey, rnd);
        ret2 = secp256k1_ec_pubkey_tweak_mul(ctx, &pubkey, rnd);
        /* Check that privkey alias gives same result */
        ret3 = secp256k1_ec_privkey_tweak_mul(ctx, privkey_tmp, rnd);
        CHECK(ret1 == ret2);
        CHECK(ret2 == ret3);
        if (ret1 == 0) {
            return;
        }
        CHECK(memcmp(privkey, privkey_tmp, 32) == 0);
        CHECK(secp256k1_ec_pubkey_create(ctx, &pubkey2, privkey) == 1);
        CHECK(memcmp(&pubkey, &pubkey2, sizeof(pubkey)) == 0);
    }

    /* Sign. */
    CHECK(secp256k1_ecdsa_sign(ctx, &signature[0], message, privkey, NULL, NULL) == 1);
    CHECK(secp256k1_ecdsa_sign(ctx, &signature[4], message, privkey, NULL, NULL) == 1);
    CHECK(secp256k1_ecdsa_sign(ctx, &signature[1], message, privkey, NULL, extra) == 1);
    extra[31] = 1;
    CHECK(secp256k1_ecdsa_sign(ctx, &signature[2], message, privkey, NULL, extra) == 1);
    extra[31] = 0;
    extra[0] = 1;
    CHECK(secp256k1_ecdsa_sign(ctx, &signature[3], message, privkey, NULL, extra) == 1);
    CHECK(memcmp(&signature[0], &signature[4], sizeof(signature[0])) == 0);
    CHECK(memcmp(&signature[0], &signature[1], sizeof(signature[0])) != 0);
    CHECK(memcmp(&signature[0], &signature[2], sizeof(signature[0])) != 0);
    CHECK(memcmp(&signature[0], &signature[3], sizeof(signature[0])) != 0);
    CHECK(memcmp(&signature[1], &signature[2], sizeof(signature[0])) != 0);
    CHECK(memcmp(&signature[1], &signature[3], sizeof(signature[0])) != 0);
    CHECK(memcmp(&signature[2], &signature[3], sizeof(signature[0])) != 0);
    /* Verify. */
    CHECK(secp256k1_ecdsa_verify(ctx, &signature[0], message, &pubkey) == 1);
    CHECK(secp256k1_ecdsa_verify(ctx, &signature[1], message, &pubkey) == 1);
    CHECK(secp256k1_ecdsa_verify(ctx, &signature[2], message, &pubkey) == 1);
    CHECK(secp256k1_ecdsa_verify(ctx, &signature[3], message, &pubkey) == 1);
    /* Test lower-S form, malleate, verify and fail, test again, malleate again */
    CHECK(!secp256k1_ecdsa_signature_normalize(ctx, NULL, &signature[0]));
    secp256k1_ecdsa_signature_load(ctx, &r, &s, &signature[0]);
    secp256k1_scalar_negate(&s, &s);
    secp256k1_ecdsa_signature_save(&signature[5], &r, &s);
    CHECK(secp256k1_ecdsa_verify(ctx, &signature[5], message, &pubkey) == 0);
    CHECK(secp256k1_ecdsa_signature_normalize(ctx, NULL, &signature[5]));
    CHECK(secp256k1_ecdsa_signature_normalize(ctx, &signature[5], &signature[5]));
    CHECK(!secp256k1_ecdsa_signature_normalize(ctx, NULL, &signature[5]));
    CHECK(!secp256k1_ecdsa_signature_normalize(ctx, &signature[5], &signature[5]));
    CHECK(secp256k1_ecdsa_verify(ctx, &signature[5], message, &pubkey) == 1);
    secp256k1_scalar_negate(&s, &s);
    secp256k1_ecdsa_signature_save(&signature[5], &r, &s);
    CHECK(!secp256k1_ecdsa_signature_normalize(ctx, NULL, &signature[5]));
    CHECK(secp256k1_ecdsa_verify(ctx, &signature[5], message, &pubkey) == 1);
    CHECK(memcmp(&signature[5], &signature[0], 64) == 0);

    /* Serialize/parse DER and verify again */
    CHECK(secp256k1_ecdsa_signature_serialize_der(ctx, sig, &siglen, &signature[0]) == 1);
    memset(&signature[0], 0, sizeof(signature[0]));
    CHECK(secp256k1_ecdsa_signature_parse_der(ctx, &signature[0], sig, siglen) == 1);
    CHECK(secp256k1_ecdsa_verify(ctx, &signature[0], message, &pubkey) == 1);
    /* Serialize/destroy/parse DER and verify again. */
    siglen = 74;
    CHECK(secp256k1_ecdsa_signature_serialize_der(ctx, sig, &siglen, &signature[0]) == 1);
    sig[secp256k1_rand_int(siglen)] += 1 + secp256k1_rand_int(255);
    CHECK(secp256k1_ecdsa_signature_parse_der(ctx, &signature[0], sig, siglen) == 0 ||
          secp256k1_ecdsa_verify(ctx, &signature[0], message, &pubkey) == 0);
}

void test_random_pubkeys(void) {
    secp256k1_ge elem;
    secp256k1_ge elem2;
    unsigned char in[65];
    /* Generate some randomly sized pubkeys. */
    size_t len = secp256k1_rand_bits(2) == 0 ? 65 : 33;
    if (secp256k1_rand_bits(2) == 0) {
        len = secp256k1_rand_bits(6);
    }
    if (len == 65) {
      in[0] = secp256k1_rand_bits(1) ? 4 : (secp256k1_rand_bits(1) ? 6 : 7);
    } else {
      in[0] = secp256k1_rand_bits(1) ? 2 : 3;
    }
    if (secp256k1_rand_bits(3) == 0) {
        in[0] = secp256k1_rand_bits(8);
    }
    if (len > 1) {
        secp256k1_rand256(&in[1]);
    }
    if (len > 33) {
        secp256k1_rand256(&in[33]);
    }
    if (secp256k1_eckey_pubkey_parse(&elem, in, len)) {
        unsigned char out[65];
        unsigned char firstb;
        int res;
        size_t size = len;
        firstb = in[0];
        /* If the pubkey can be parsed, it should round-trip... */
        CHECK(secp256k1_eckey_pubkey_serialize(&elem, out, &size, len == 33));
        CHECK(size == len);
        CHECK(memcmp(&in[1], &out[1], len-1) == 0);
        /* ... except for the type of hybrid inputs. */
        if ((in[0] != 6) && (in[0] != 7)) {
            CHECK(in[0] == out[0]);
        }
        size = 65;
        CHECK(secp256k1_eckey_pubkey_serialize(&elem, in, &size, 0));
        CHECK(size == 65);
        CHECK(secp256k1_eckey_pubkey_parse(&elem2, in, size));
        ge_equals_ge(&elem,&elem2);
        /* Check that the X9.62 hybrid type is checked. */
        in[0] = secp256k1_rand_bits(1) ? 6 : 7;
        res = secp256k1_eckey_pubkey_parse(&elem2, in, size);
        if (firstb == 2 || firstb == 3) {
            if (in[0] == firstb + 4) {
              CHECK(res);
            } else {
              CHECK(!res);
            }
        }
        if (res) {
            ge_equals_ge(&elem,&elem2);
            CHECK(secp256k1_eckey_pubkey_serialize(&elem, out, &size, 0));
            CHECK(memcmp(&in[1], &out[1], 64) == 0);
        }
    }
}

void run_random_pubkeys(void) {
    int i;
    for (i = 0; i < 10*count; i++) {
        test_random_pubkeys();
    }
}

void run_ecdsa_end_to_end(void) {
    int i;
    for (i = 0; i < 64*count; i++) {
        test_ecdsa_end_to_end();
    }
}

int test_ecdsa_der_parse(const unsigned char *sig, size_t siglen, int certainly_der, int certainly_not_der) {
    static const unsigned char zeroes[32] = {0};
#ifdef ENABLE_OPENSSL_TESTS
    static const unsigned char max_scalar[32] = {
        0xff, 0xff, 0xff, 0xff, 0xff, 0xff, 0xff, 0xff,
        0xff, 0xff, 0xff, 0xff, 0xff, 0xff, 0xff, 0xfe,
        0xba, 0xae, 0xdc, 0xe6, 0xaf, 0x48, 0xa0, 0x3b,
        0xbf, 0xd2, 0x5e, 0x8c, 0xd0, 0x36, 0x41, 0x40
    };
#endif

    int ret = 0;

    secp256k1_ecdsa_signature sig_der;
    unsigned char roundtrip_der[2048];
    unsigned char compact_der[64];
    size_t len_der = 2048;
    int parsed_der = 0, valid_der = 0, roundtrips_der = 0;

    secp256k1_ecdsa_signature sig_der_lax;
    unsigned char roundtrip_der_lax[2048];
    unsigned char compact_der_lax[64];
    size_t len_der_lax = 2048;
    int parsed_der_lax = 0, valid_der_lax = 0, roundtrips_der_lax = 0;

#ifdef ENABLE_OPENSSL_TESTS
    ECDSA_SIG *sig_openssl;
    const BIGNUM *r = NULL, *s = NULL;
    const unsigned char *sigptr;
    unsigned char roundtrip_openssl[2048];
    int len_openssl = 2048;
    int parsed_openssl, valid_openssl = 0, roundtrips_openssl = 0;
#endif

    parsed_der = secp256k1_ecdsa_signature_parse_der(ctx, &sig_der, sig, siglen);
    if (parsed_der) {
        ret |= (!secp256k1_ecdsa_signature_serialize_compact(ctx, compact_der, &sig_der)) << 0;
        valid_der = (memcmp(compact_der, zeroes, 32) != 0) && (memcmp(compact_der + 32, zeroes, 32) != 0);
    }
    if (valid_der) {
        ret |= (!secp256k1_ecdsa_signature_serialize_der(ctx, roundtrip_der, &len_der, &sig_der)) << 1;
        roundtrips_der = (len_der == siglen) && memcmp(roundtrip_der, sig, siglen) == 0;
    }

    parsed_der_lax = ecdsa_signature_parse_der_lax(ctx, &sig_der_lax, sig, siglen);
    if (parsed_der_lax) {
        ret |= (!secp256k1_ecdsa_signature_serialize_compact(ctx, compact_der_lax, &sig_der_lax)) << 10;
        valid_der_lax = (memcmp(compact_der_lax, zeroes, 32) != 0) && (memcmp(compact_der_lax + 32, zeroes, 32) != 0);
    }
    if (valid_der_lax) {
        ret |= (!secp256k1_ecdsa_signature_serialize_der(ctx, roundtrip_der_lax, &len_der_lax, &sig_der_lax)) << 11;
        roundtrips_der_lax = (len_der_lax == siglen) && memcmp(roundtrip_der_lax, sig, siglen) == 0;
    }

    if (certainly_der) {
        ret |= (!parsed_der) << 2;
    }
    if (certainly_not_der) {
        ret |= (parsed_der) << 17;
    }
    if (valid_der) {
        ret |= (!roundtrips_der) << 3;
    }

    if (valid_der) {
        ret |= (!roundtrips_der_lax) << 12;
        ret |= (len_der != len_der_lax) << 13;
        ret |= ((len_der != len_der_lax) || (memcmp(roundtrip_der_lax, roundtrip_der, len_der) != 0)) << 14;
    }
    ret |= (roundtrips_der != roundtrips_der_lax) << 15;
    if (parsed_der) {
        ret |= (!parsed_der_lax) << 16;
    }

#ifdef ENABLE_OPENSSL_TESTS
    sig_openssl = ECDSA_SIG_new();
    sigptr = sig;
    parsed_openssl = (d2i_ECDSA_SIG(&sig_openssl, &sigptr, siglen) != NULL);
    if (parsed_openssl) {
        ECDSA_SIG_get0(sig_openssl, &r, &s);
        valid_openssl = !BN_is_negative(r) && !BN_is_negative(s) && BN_num_bits(r) > 0 && BN_num_bits(r) <= 256 && BN_num_bits(s) > 0 && BN_num_bits(s) <= 256;
        if (valid_openssl) {
            unsigned char tmp[32] = {0};
            BN_bn2bin(r, tmp + 32 - BN_num_bytes(r));
            valid_openssl = memcmp(tmp, max_scalar, 32) < 0;
        }
        if (valid_openssl) {
            unsigned char tmp[32] = {0};
            BN_bn2bin(s, tmp + 32 - BN_num_bytes(s));
            valid_openssl = memcmp(tmp, max_scalar, 32) < 0;
        }
    }
    len_openssl = i2d_ECDSA_SIG(sig_openssl, NULL);
    if (len_openssl <= 2048) {
        unsigned char *ptr = roundtrip_openssl;
        CHECK(i2d_ECDSA_SIG(sig_openssl, &ptr) == len_openssl);
        roundtrips_openssl = valid_openssl && ((size_t)len_openssl == siglen) && (memcmp(roundtrip_openssl, sig, siglen) == 0);
    } else {
        len_openssl = 0;
    }
    ECDSA_SIG_free(sig_openssl);

    ret |= (parsed_der && !parsed_openssl) << 4;
    ret |= (valid_der && !valid_openssl) << 5;
    ret |= (roundtrips_openssl && !parsed_der) << 6;
    ret |= (roundtrips_der != roundtrips_openssl) << 7;
    if (roundtrips_openssl) {
        ret |= (len_der != (size_t)len_openssl) << 8;
        ret |= ((len_der != (size_t)len_openssl) || (memcmp(roundtrip_der, roundtrip_openssl, len_der) != 0)) << 9;
    }
#endif
    return ret;
}

static void assign_big_endian(unsigned char *ptr, size_t ptrlen, uint32_t val) {
    size_t i;
    for (i = 0; i < ptrlen; i++) {
        int shift = ptrlen - 1 - i;
        if (shift >= 4) {
            ptr[i] = 0;
        } else {
            ptr[i] = (val >> shift) & 0xFF;
        }
    }
}

static void damage_array(unsigned char *sig, size_t *len) {
    int pos;
    int action = secp256k1_rand_bits(3);
    if (action < 1 && *len > 3) {
        /* Delete a byte. */
        pos = secp256k1_rand_int(*len);
        memmove(sig + pos, sig + pos + 1, *len - pos - 1);
        (*len)--;
        return;
    } else if (action < 2 && *len < 2048) {
        /* Insert a byte. */
        pos = secp256k1_rand_int(1 + *len);
        memmove(sig + pos + 1, sig + pos, *len - pos);
        sig[pos] = secp256k1_rand_bits(8);
        (*len)++;
        return;
    } else if (action < 4) {
        /* Modify a byte. */
        sig[secp256k1_rand_int(*len)] += 1 + secp256k1_rand_int(255);
        return;
    } else { /* action < 8 */
        /* Modify a bit. */
        sig[secp256k1_rand_int(*len)] ^= 1 << secp256k1_rand_bits(3);
        return;
    }
}

static void random_ber_signature(unsigned char *sig, size_t *len, int* certainly_der, int* certainly_not_der) {
    int der;
    int nlow[2], nlen[2], nlenlen[2], nhbit[2], nhbyte[2], nzlen[2];
    size_t tlen, elen, glen;
    int indet;
    int n;

    *len = 0;
    der = secp256k1_rand_bits(2) == 0;
    *certainly_der = der;
    *certainly_not_der = 0;
    indet = der ? 0 : secp256k1_rand_int(10) == 0;

    for (n = 0; n < 2; n++) {
        /* We generate two classes of numbers: nlow==1 "low" ones (up to 32 bytes), nlow==0 "high" ones (32 bytes with 129 top bits set, or larger than 32 bytes) */
        nlow[n] = der ? 1 : (secp256k1_rand_bits(3) != 0);
        /* The length of the number in bytes (the first byte of which will always be nonzero) */
        nlen[n] = nlow[n] ? secp256k1_rand_int(33) : 32 + secp256k1_rand_int(200) * secp256k1_rand_int(8) / 8;
        CHECK(nlen[n] <= 232);
        /* The top bit of the number. */
        nhbit[n] = (nlow[n] == 0 && nlen[n] == 32) ? 1 : (nlen[n] == 0 ? 0 : secp256k1_rand_bits(1));
        /* The top byte of the number (after the potential hardcoded 16 0xFF characters for "high" 32 bytes numbers) */
        nhbyte[n] = nlen[n] == 0 ? 0 : (nhbit[n] ? 128 + secp256k1_rand_bits(7) : 1 + secp256k1_rand_int(127));
        /* The number of zero bytes in front of the number (which is 0 or 1 in case of DER, otherwise we extend up to 300 bytes) */
        nzlen[n] = der ? ((nlen[n] == 0 || nhbit[n]) ? 1 : 0) : (nlow[n] ? secp256k1_rand_int(3) : secp256k1_rand_int(300 - nlen[n]) * secp256k1_rand_int(8) / 8);
        if (nzlen[n] > ((nlen[n] == 0 || nhbit[n]) ? 1 : 0)) {
            *certainly_not_der = 1;
        }
        CHECK(nlen[n] + nzlen[n] <= 300);
        /* The length of the length descriptor for the number. 0 means short encoding, anything else is long encoding. */
        nlenlen[n] = nlen[n] + nzlen[n] < 128 ? 0 : (nlen[n] + nzlen[n] < 256 ? 1 : 2);
        if (!der) {
            /* nlenlen[n] max 127 bytes */
            int add = secp256k1_rand_int(127 - nlenlen[n]) * secp256k1_rand_int(16) * secp256k1_rand_int(16) / 256;
            nlenlen[n] += add;
            if (add != 0) {
                *certainly_not_der = 1;
            }
        }
        CHECK(nlen[n] + nzlen[n] + nlenlen[n] <= 427);
    }

    /* The total length of the data to go, so far */
    tlen = 2 + nlenlen[0] + nlen[0] + nzlen[0] + 2 + nlenlen[1] + nlen[1] + nzlen[1];
    CHECK(tlen <= 856);

    /* The length of the garbage inside the tuple. */
    elen = (der || indet) ? 0 : secp256k1_rand_int(980 - tlen) * secp256k1_rand_int(8) / 8;
    if (elen != 0) {
        *certainly_not_der = 1;
    }
    tlen += elen;
    CHECK(tlen <= 980);

    /* The length of the garbage after the end of the tuple. */
    glen = der ? 0 : secp256k1_rand_int(990 - tlen) * secp256k1_rand_int(8) / 8;
    if (glen != 0) {
        *certainly_not_der = 1;
    }
    CHECK(tlen + glen <= 990);

    /* Write the tuple header. */
    sig[(*len)++] = 0x30;
    if (indet) {
        /* Indeterminate length */
        sig[(*len)++] = 0x80;
        *certainly_not_der = 1;
    } else {
        int tlenlen = tlen < 128 ? 0 : (tlen < 256 ? 1 : 2);
        if (!der) {
            int add = secp256k1_rand_int(127 - tlenlen) * secp256k1_rand_int(16) * secp256k1_rand_int(16) / 256;
            tlenlen += add;
            if (add != 0) {
                *certainly_not_der = 1;
            }
        }
        if (tlenlen == 0) {
            /* Short length notation */
            sig[(*len)++] = tlen;
        } else {
            /* Long length notation */
            sig[(*len)++] = 128 + tlenlen;
            assign_big_endian(sig + *len, tlenlen, tlen);
            *len += tlenlen;
        }
        tlen += tlenlen;
    }
    tlen += 2;
    CHECK(tlen + glen <= 1119);

    for (n = 0; n < 2; n++) {
        /* Write the integer header. */
        sig[(*len)++] = 0x02;
        if (nlenlen[n] == 0) {
            /* Short length notation */
            sig[(*len)++] = nlen[n] + nzlen[n];
        } else {
            /* Long length notation. */
            sig[(*len)++] = 128 + nlenlen[n];
            assign_big_endian(sig + *len, nlenlen[n], nlen[n] + nzlen[n]);
            *len += nlenlen[n];
        }
        /* Write zero padding */
        while (nzlen[n] > 0) {
            sig[(*len)++] = 0x00;
            nzlen[n]--;
        }
        if (nlen[n] == 32 && !nlow[n]) {
            /* Special extra 16 0xFF bytes in "high" 32-byte numbers */
            int i;
            for (i = 0; i < 16; i++) {
                sig[(*len)++] = 0xFF;
            }
            nlen[n] -= 16;
        }
        /* Write first byte of number */
        if (nlen[n] > 0) {
            sig[(*len)++] = nhbyte[n];
            nlen[n]--;
        }
        /* Generate remaining random bytes of number */
        secp256k1_rand_bytes_test(sig + *len, nlen[n]);
        *len += nlen[n];
        nlen[n] = 0;
    }

    /* Generate random garbage inside tuple. */
    secp256k1_rand_bytes_test(sig + *len, elen);
    *len += elen;

    /* Generate end-of-contents bytes. */
    if (indet) {
        sig[(*len)++] = 0;
        sig[(*len)++] = 0;
        tlen += 2;
    }
    CHECK(tlen + glen <= 1121);

    /* Generate random garbage outside tuple. */
    secp256k1_rand_bytes_test(sig + *len, glen);
    *len += glen;
    tlen += glen;
    CHECK(tlen <= 1121);
    CHECK(tlen == *len);
}

void run_ecdsa_der_parse(void) {
    int i,j;
    for (i = 0; i < 200 * count; i++) {
        unsigned char buffer[2048];
        size_t buflen = 0;
        int certainly_der = 0;
        int certainly_not_der = 0;
        random_ber_signature(buffer, &buflen, &certainly_der, &certainly_not_der);
        CHECK(buflen <= 2048);
        for (j = 0; j < 16; j++) {
            int ret = 0;
            if (j > 0) {
                damage_array(buffer, &buflen);
                /* We don't know anything anymore about the DERness of the result */
                certainly_der = 0;
                certainly_not_der = 0;
            }
            ret = test_ecdsa_der_parse(buffer, buflen, certainly_der, certainly_not_der);
            if (ret != 0) {
                size_t k;
                fprintf(stderr, "Failure %x on ", ret);
                for (k = 0; k < buflen; k++) {
                    fprintf(stderr, "%02x ", buffer[k]);
                }
                fprintf(stderr, "\n");
            }
            CHECK(ret == 0);
        }
    }
}

/* Tests several edge cases. */
void test_ecdsa_edge_cases(void) {
    int t;
    secp256k1_ecdsa_signature sig;

    /* Test the case where ECDSA recomputes a point that is infinity. */
    {
        secp256k1_gej keyj;
        secp256k1_ge key;
        secp256k1_scalar msg;
        secp256k1_scalar sr, ss;
        secp256k1_scalar_set_int(&ss, 1);
        secp256k1_scalar_negate(&ss, &ss);
        secp256k1_scalar_inverse(&ss, &ss);
        secp256k1_scalar_set_int(&sr, 1);
        secp256k1_ecmult_gen(&ctx->ecmult_gen_ctx, &keyj, &sr);
        secp256k1_ge_set_gej(&key, &keyj);
        msg = ss;
        CHECK(secp256k1_ecdsa_sig_verify(&ctx->ecmult_ctx, &sr, &ss, &key, &msg) == 0);
    }

    /* Verify signature with r of zero fails. */
    {
        const unsigned char pubkey_mods_zero[33] = {
            0x02, 0xff, 0xff, 0xff, 0xff, 0xff, 0xff, 0xff,
            0xff, 0xff, 0xff, 0xff, 0xff, 0xff, 0xff, 0xff,
            0xfe, 0xba, 0xae, 0xdc, 0xe6, 0xaf, 0x48, 0xa0,
            0x3b, 0xbf, 0xd2, 0x5e, 0x8c, 0xd0, 0x36, 0x41,
            0x41
        };
        secp256k1_ge key;
        secp256k1_scalar msg;
        secp256k1_scalar sr, ss;
        secp256k1_scalar_set_int(&ss, 1);
        secp256k1_scalar_set_int(&msg, 0);
        secp256k1_scalar_set_int(&sr, 0);
        CHECK(secp256k1_eckey_pubkey_parse(&key, pubkey_mods_zero, 33));
        CHECK(secp256k1_ecdsa_sig_verify(&ctx->ecmult_ctx, &sr, &ss, &key, &msg) == 0);
    }

    /* Verify signature with s of zero fails. */
    {
        const unsigned char pubkey[33] = {
            0x02, 0x00, 0x00, 0x00, 0x00, 0x00, 0x00, 0x00,
            0x00, 0x00, 0x00, 0x00, 0x00, 0x00, 0x00, 0x00,
            0x00, 0x00, 0x00, 0x00, 0x00, 0x00, 0x00, 0x00,
            0x00, 0x00, 0x00, 0x00, 0x00, 0x00, 0x00, 0x00,
            0x01
        };
        secp256k1_ge key;
        secp256k1_scalar msg;
        secp256k1_scalar sr, ss;
        secp256k1_scalar_set_int(&ss, 0);
        secp256k1_scalar_set_int(&msg, 0);
        secp256k1_scalar_set_int(&sr, 1);
        CHECK(secp256k1_eckey_pubkey_parse(&key, pubkey, 33));
        CHECK(secp256k1_ecdsa_sig_verify(&ctx->ecmult_ctx, &sr, &ss, &key, &msg) == 0);
    }

    /* Verify signature with message 0 passes. */
    {
        const unsigned char pubkey[33] = {
            0x02, 0x00, 0x00, 0x00, 0x00, 0x00, 0x00, 0x00,
            0x00, 0x00, 0x00, 0x00, 0x00, 0x00, 0x00, 0x00,
            0x00, 0x00, 0x00, 0x00, 0x00, 0x00, 0x00, 0x00,
            0x00, 0x00, 0x00, 0x00, 0x00, 0x00, 0x00, 0x00,
            0x02
        };
        const unsigned char pubkey2[33] = {
            0x02, 0xff, 0xff, 0xff, 0xff, 0xff, 0xff, 0xff,
            0xff, 0xff, 0xff, 0xff, 0xff, 0xff, 0xff, 0xff,
            0xfe, 0xba, 0xae, 0xdc, 0xe6, 0xaf, 0x48, 0xa0,
            0x3b, 0xbf, 0xd2, 0x5e, 0x8c, 0xd0, 0x36, 0x41,
            0x43
        };
        secp256k1_ge key;
        secp256k1_ge key2;
        secp256k1_scalar msg;
        secp256k1_scalar sr, ss;
        secp256k1_scalar_set_int(&ss, 2);
        secp256k1_scalar_set_int(&msg, 0);
        secp256k1_scalar_set_int(&sr, 2);
        CHECK(secp256k1_eckey_pubkey_parse(&key, pubkey, 33));
        CHECK(secp256k1_eckey_pubkey_parse(&key2, pubkey2, 33));
        CHECK(secp256k1_ecdsa_sig_verify(&ctx->ecmult_ctx, &sr, &ss, &key, &msg) == 1);
        CHECK(secp256k1_ecdsa_sig_verify(&ctx->ecmult_ctx, &sr, &ss, &key2, &msg) == 1);
        secp256k1_scalar_negate(&ss, &ss);
        CHECK(secp256k1_ecdsa_sig_verify(&ctx->ecmult_ctx, &sr, &ss, &key, &msg) == 1);
        CHECK(secp256k1_ecdsa_sig_verify(&ctx->ecmult_ctx, &sr, &ss, &key2, &msg) == 1);
        secp256k1_scalar_set_int(&ss, 1);
        CHECK(secp256k1_ecdsa_sig_verify(&ctx->ecmult_ctx, &sr, &ss, &key, &msg) == 0);
        CHECK(secp256k1_ecdsa_sig_verify(&ctx->ecmult_ctx, &sr, &ss, &key2, &msg) == 0);
    }

    /* Verify signature with message 1 passes. */
    {
        const unsigned char pubkey[33] = {
            0x02, 0x14, 0x4e, 0x5a, 0x58, 0xef, 0x5b, 0x22,
            0x6f, 0xd2, 0xe2, 0x07, 0x6a, 0x77, 0xcf, 0x05,
            0xb4, 0x1d, 0xe7, 0x4a, 0x30, 0x98, 0x27, 0x8c,
            0x93, 0xe6, 0xe6, 0x3c, 0x0b, 0xc4, 0x73, 0x76,
            0x25
        };
        const unsigned char pubkey2[33] = {
            0x02, 0x8a, 0xd5, 0x37, 0xed, 0x73, 0xd9, 0x40,
            0x1d, 0xa0, 0x33, 0xd2, 0xdc, 0xf0, 0xaf, 0xae,
            0x34, 0xcf, 0x5f, 0x96, 0x4c, 0x73, 0x28, 0x0f,
            0x92, 0xc0, 0xf6, 0x9d, 0xd9, 0xb2, 0x09, 0x10,
            0x62
        };
        const unsigned char csr[32] = {
            0x00, 0x00, 0x00, 0x00, 0x00, 0x00, 0x00, 0x00,
            0x00, 0x00, 0x00, 0x00, 0x00, 0x00, 0x00, 0x01,
            0x45, 0x51, 0x23, 0x19, 0x50, 0xb7, 0x5f, 0xc4,
            0x40, 0x2d, 0xa1, 0x72, 0x2f, 0xc9, 0xba, 0xeb
        };
        secp256k1_ge key;
        secp256k1_ge key2;
        secp256k1_scalar msg;
        secp256k1_scalar sr, ss;
        secp256k1_scalar_set_int(&ss, 1);
        secp256k1_scalar_set_int(&msg, 1);
        secp256k1_scalar_set_b32(&sr, csr, NULL);
        CHECK(secp256k1_eckey_pubkey_parse(&key, pubkey, 33));
        CHECK(secp256k1_eckey_pubkey_parse(&key2, pubkey2, 33));
        CHECK(secp256k1_ecdsa_sig_verify(&ctx->ecmult_ctx, &sr, &ss, &key, &msg) == 1);
        CHECK(secp256k1_ecdsa_sig_verify(&ctx->ecmult_ctx, &sr, &ss, &key2, &msg) == 1);
        secp256k1_scalar_negate(&ss, &ss);
        CHECK(secp256k1_ecdsa_sig_verify(&ctx->ecmult_ctx, &sr, &ss, &key, &msg) == 1);
        CHECK(secp256k1_ecdsa_sig_verify(&ctx->ecmult_ctx, &sr, &ss, &key2, &msg) == 1);
        secp256k1_scalar_set_int(&ss, 2);
        secp256k1_scalar_inverse_var(&ss, &ss);
        CHECK(secp256k1_ecdsa_sig_verify(&ctx->ecmult_ctx, &sr, &ss, &key, &msg) == 0);
        CHECK(secp256k1_ecdsa_sig_verify(&ctx->ecmult_ctx, &sr, &ss, &key2, &msg) == 0);
    }

    /* Verify signature with message -1 passes. */
    {
        const unsigned char pubkey[33] = {
            0x03, 0xaf, 0x97, 0xff, 0x7d, 0x3a, 0xf6, 0xa0,
            0x02, 0x94, 0xbd, 0x9f, 0x4b, 0x2e, 0xd7, 0x52,
            0x28, 0xdb, 0x49, 0x2a, 0x65, 0xcb, 0x1e, 0x27,
            0x57, 0x9c, 0xba, 0x74, 0x20, 0xd5, 0x1d, 0x20,
            0xf1
        };
        const unsigned char csr[32] = {
            0x00, 0x00, 0x00, 0x00, 0x00, 0x00, 0x00, 0x00,
            0x00, 0x00, 0x00, 0x00, 0x00, 0x00, 0x00, 0x01,
            0x45, 0x51, 0x23, 0x19, 0x50, 0xb7, 0x5f, 0xc4,
            0x40, 0x2d, 0xa1, 0x72, 0x2f, 0xc9, 0xba, 0xee
        };
        secp256k1_ge key;
        secp256k1_scalar msg;
        secp256k1_scalar sr, ss;
        secp256k1_scalar_set_int(&ss, 1);
        secp256k1_scalar_set_int(&msg, 1);
        secp256k1_scalar_negate(&msg, &msg);
        secp256k1_scalar_set_b32(&sr, csr, NULL);
        CHECK(secp256k1_eckey_pubkey_parse(&key, pubkey, 33));
        CHECK(secp256k1_ecdsa_sig_verify(&ctx->ecmult_ctx, &sr, &ss, &key, &msg) == 1);
        secp256k1_scalar_negate(&ss, &ss);
        CHECK(secp256k1_ecdsa_sig_verify(&ctx->ecmult_ctx, &sr, &ss, &key, &msg) == 1);
        secp256k1_scalar_set_int(&ss, 3);
        secp256k1_scalar_inverse_var(&ss, &ss);
        CHECK(secp256k1_ecdsa_sig_verify(&ctx->ecmult_ctx, &sr, &ss, &key, &msg) == 0);
    }

    /* Signature where s would be zero. */
    {
        secp256k1_pubkey pubkey;
        size_t siglen;
        int32_t ecount;
        unsigned char signature[72];
        static const unsigned char nonce[32] = {
            0x00, 0x00, 0x00, 0x00, 0x00, 0x00, 0x00, 0x00,
            0x00, 0x00, 0x00, 0x00, 0x00, 0x00, 0x00, 0x00,
            0x00, 0x00, 0x00, 0x00, 0x00, 0x00, 0x00, 0x00,
            0x00, 0x00, 0x00, 0x00, 0x00, 0x00, 0x00, 0x01,
        };
        static const unsigned char nonce2[32] = {
            0xFF,0xFF,0xFF,0xFF,0xFF,0xFF,0xFF,0xFF,
            0xFF,0xFF,0xFF,0xFF,0xFF,0xFF,0xFF,0xFE,
            0xBA,0xAE,0xDC,0xE6,0xAF,0x48,0xA0,0x3B,
            0xBF,0xD2,0x5E,0x8C,0xD0,0x36,0x41,0x40
        };
        const unsigned char key[32] = {
            0x00, 0x00, 0x00, 0x00, 0x00, 0x00, 0x00, 0x00,
            0x00, 0x00, 0x00, 0x00, 0x00, 0x00, 0x00, 0x00,
            0x00, 0x00, 0x00, 0x00, 0x00, 0x00, 0x00, 0x00,
            0x00, 0x00, 0x00, 0x00, 0x00, 0x00, 0x00, 0x01,
        };
        unsigned char msg[32] = {
            0x86, 0x41, 0x99, 0x81, 0x06, 0x23, 0x44, 0x53,
            0xaa, 0x5f, 0x9d, 0x6a, 0x31, 0x78, 0xf4, 0xf7,
            0xb8, 0x12, 0xe0, 0x0b, 0x81, 0x7a, 0x77, 0x62,
            0x65, 0xdf, 0xdd, 0x31, 0xb9, 0x3e, 0x29, 0xa9,
        };
        ecount = 0;
        secp256k1_context_set_illegal_callback(ctx, counting_illegal_callback_fn, &ecount);
        CHECK(secp256k1_ecdsa_sign(ctx, &sig, msg, key, precomputed_nonce_function, nonce) == 0);
        CHECK(secp256k1_ecdsa_sign(ctx, &sig, msg, key, precomputed_nonce_function, nonce2) == 0);
        msg[31] = 0xaa;
        CHECK(secp256k1_ecdsa_sign(ctx, &sig, msg, key, precomputed_nonce_function, nonce) == 1);
        CHECK(ecount == 0);
        CHECK(secp256k1_ecdsa_sign(ctx, NULL, msg, key, precomputed_nonce_function, nonce2) == 0);
        CHECK(ecount == 1);
        CHECK(secp256k1_ecdsa_sign(ctx, &sig, NULL, key, precomputed_nonce_function, nonce2) == 0);
        CHECK(ecount == 2);
        CHECK(secp256k1_ecdsa_sign(ctx, &sig, msg, NULL, precomputed_nonce_function, nonce2) == 0);
        CHECK(ecount == 3);
        CHECK(secp256k1_ecdsa_sign(ctx, &sig, msg, key, precomputed_nonce_function, nonce2) == 1);
        CHECK(secp256k1_ec_pubkey_create(ctx, &pubkey, key) == 1);
        CHECK(secp256k1_ecdsa_verify(ctx, NULL, msg, &pubkey) == 0);
        CHECK(ecount == 4);
        CHECK(secp256k1_ecdsa_verify(ctx, &sig, NULL, &pubkey) == 0);
        CHECK(ecount == 5);
        CHECK(secp256k1_ecdsa_verify(ctx, &sig, msg, NULL) == 0);
        CHECK(ecount == 6);
        CHECK(secp256k1_ecdsa_verify(ctx, &sig, msg, &pubkey) == 1);
        CHECK(ecount == 6);
        CHECK(secp256k1_ec_pubkey_create(ctx, &pubkey, NULL) == 0);
        CHECK(ecount == 7);
        /* That pubkeyload fails via an ARGCHECK is a little odd but makes sense because pubkeys are an opaque data type. */
        CHECK(secp256k1_ecdsa_verify(ctx, &sig, msg, &pubkey) == 0);
        CHECK(ecount == 8);
        siglen = 72;
        CHECK(secp256k1_ecdsa_signature_serialize_der(ctx, NULL, &siglen, &sig) == 0);
        CHECK(ecount == 9);
        CHECK(secp256k1_ecdsa_signature_serialize_der(ctx, signature, NULL, &sig) == 0);
        CHECK(ecount == 10);
        CHECK(secp256k1_ecdsa_signature_serialize_der(ctx, signature, &siglen, NULL) == 0);
        CHECK(ecount == 11);
        CHECK(secp256k1_ecdsa_signature_serialize_der(ctx, signature, &siglen, &sig) == 1);
        CHECK(ecount == 11);
        CHECK(secp256k1_ecdsa_signature_parse_der(ctx, NULL, signature, siglen) == 0);
        CHECK(ecount == 12);
        CHECK(secp256k1_ecdsa_signature_parse_der(ctx, &sig, NULL, siglen) == 0);
        CHECK(ecount == 13);
        CHECK(secp256k1_ecdsa_signature_parse_der(ctx, &sig, signature, siglen) == 1);
        CHECK(ecount == 13);
        siglen = 10;
        /* Too little room for a signature does not fail via ARGCHECK. */
        CHECK(secp256k1_ecdsa_signature_serialize_der(ctx, signature, &siglen, &sig) == 0);
        CHECK(ecount == 13);
        ecount = 0;
        CHECK(secp256k1_ecdsa_signature_normalize(ctx, NULL, NULL) == 0);
        CHECK(ecount == 1);
        CHECK(secp256k1_ecdsa_signature_serialize_compact(ctx, NULL, &sig) == 0);
        CHECK(ecount == 2);
        CHECK(secp256k1_ecdsa_signature_serialize_compact(ctx, signature, NULL) == 0);
        CHECK(ecount == 3);
        CHECK(secp256k1_ecdsa_signature_serialize_compact(ctx, signature, &sig) == 1);
        CHECK(ecount == 3);
        CHECK(secp256k1_ecdsa_signature_parse_compact(ctx, NULL, signature) == 0);
        CHECK(ecount == 4);
        CHECK(secp256k1_ecdsa_signature_parse_compact(ctx, &sig, NULL) == 0);
        CHECK(ecount == 5);
        CHECK(secp256k1_ecdsa_signature_parse_compact(ctx, &sig, signature) == 1);
        CHECK(ecount == 5);
        memset(signature, 255, 64);
        CHECK(secp256k1_ecdsa_signature_parse_compact(ctx, &sig, signature) == 0);
        CHECK(ecount == 5);
        secp256k1_context_set_illegal_callback(ctx, NULL, NULL);
    }

    /* Nonce function corner cases. */
    for (t = 0; t < 2; t++) {
        static const unsigned char zero[32] = {0x00};
        int i;
        unsigned char key[32];
        unsigned char msg[32];
        secp256k1_ecdsa_signature sig2;
        secp256k1_scalar sr[512], ss;
        const unsigned char *extra;
        extra = t == 0 ? NULL : zero;
        memset(msg, 0, 32);
        msg[31] = 1;
        /* High key results in signature failure. */
        memset(key, 0xFF, 32);
        CHECK(secp256k1_ecdsa_sign(ctx, &sig, msg, key, NULL, extra) == 0);
        CHECK(is_empty_signature(&sig));
        /* Zero key results in signature failure. */
        memset(key, 0, 32);
        CHECK(secp256k1_ecdsa_sign(ctx, &sig, msg, key, NULL, extra) == 0);
        CHECK(is_empty_signature(&sig));
        /* Nonce function failure results in signature failure. */
        key[31] = 1;
        CHECK(secp256k1_ecdsa_sign(ctx, &sig, msg, key, nonce_function_test_fail, extra) == 0);
        CHECK(is_empty_signature(&sig));
        /* The retry loop successfully makes its way to the first good value. */
        CHECK(secp256k1_ecdsa_sign(ctx, &sig, msg, key, nonce_function_test_retry, extra) == 1);
        CHECK(!is_empty_signature(&sig));
        CHECK(secp256k1_ecdsa_sign(ctx, &sig2, msg, key, nonce_function_rfc6979, extra) == 1);
        CHECK(!is_empty_signature(&sig2));
        CHECK(memcmp(&sig, &sig2, sizeof(sig)) == 0);
        /* The default nonce function is deterministic. */
        CHECK(secp256k1_ecdsa_sign(ctx, &sig2, msg, key, NULL, extra) == 1);
        CHECK(!is_empty_signature(&sig2));
        CHECK(memcmp(&sig, &sig2, sizeof(sig)) == 0);
        /* The default nonce function changes output with different messages. */
        for(i = 0; i < 256; i++) {
            int j;
            msg[0] = i;
            CHECK(secp256k1_ecdsa_sign(ctx, &sig2, msg, key, NULL, extra) == 1);
            CHECK(!is_empty_signature(&sig2));
            secp256k1_ecdsa_signature_load(ctx, &sr[i], &ss, &sig2);
            for (j = 0; j < i; j++) {
                CHECK(!secp256k1_scalar_eq(&sr[i], &sr[j]));
            }
        }
        msg[0] = 0;
        msg[31] = 2;
        /* The default nonce function changes output with different keys. */
        for(i = 256; i < 512; i++) {
            int j;
            key[0] = i - 256;
            CHECK(secp256k1_ecdsa_sign(ctx, &sig2, msg, key, NULL, extra) == 1);
            CHECK(!is_empty_signature(&sig2));
            secp256k1_ecdsa_signature_load(ctx, &sr[i], &ss, &sig2);
            for (j = 0; j < i; j++) {
                CHECK(!secp256k1_scalar_eq(&sr[i], &sr[j]));
            }
        }
        key[0] = 0;
    }

    {
        /* Check that optional nonce arguments do not have equivalent effect. */
        const unsigned char zeros[32] = {0};
        unsigned char nonce[32];
        unsigned char nonce2[32];
        unsigned char nonce3[32];
        unsigned char nonce4[32];
        VG_UNDEF(nonce,32);
        VG_UNDEF(nonce2,32);
        VG_UNDEF(nonce3,32);
        VG_UNDEF(nonce4,32);
        CHECK(nonce_function_rfc6979(nonce, zeros, zeros, NULL, NULL, 0) == 1);
        VG_CHECK(nonce,32);
        CHECK(nonce_function_rfc6979(nonce2, zeros, zeros, zeros, NULL, 0) == 1);
        VG_CHECK(nonce2,32);
        CHECK(nonce_function_rfc6979(nonce3, zeros, zeros, NULL, (void *)zeros, 0) == 1);
        VG_CHECK(nonce3,32);
        CHECK(nonce_function_rfc6979(nonce4, zeros, zeros, zeros, (void *)zeros, 0) == 1);
        VG_CHECK(nonce4,32);
        CHECK(memcmp(nonce, nonce2, 32) != 0);
        CHECK(memcmp(nonce, nonce3, 32) != 0);
        CHECK(memcmp(nonce, nonce4, 32) != 0);
        CHECK(memcmp(nonce2, nonce3, 32) != 0);
        CHECK(memcmp(nonce2, nonce4, 32) != 0);
        CHECK(memcmp(nonce3, nonce4, 32) != 0);
    }


    /* Privkey export where pubkey is the point at infinity. */
    {
        unsigned char privkey[300];
        unsigned char seckey[32] = {
            0xff, 0xff, 0xff, 0xff, 0xff, 0xff, 0xff, 0xff,
            0xff, 0xff, 0xff, 0xff, 0xff, 0xff, 0xff, 0xfe,
            0xba, 0xae, 0xdc, 0xe6, 0xaf, 0x48, 0xa0, 0x3b,
            0xbf, 0xd2, 0x5e, 0x8c, 0xd0, 0x36, 0x41, 0x41,
        };
        size_t outlen = 300;
        CHECK(!ec_privkey_export_der(ctx, privkey, &outlen, seckey, 0));
        outlen = 300;
        CHECK(!ec_privkey_export_der(ctx, privkey, &outlen, seckey, 1));
    }
}

void run_ecdsa_edge_cases(void) {
    test_ecdsa_edge_cases();
}

#ifdef ENABLE_OPENSSL_TESTS
EC_KEY *get_openssl_key(const unsigned char *key32) {
    unsigned char privkey[300];
    size_t privkeylen;
    const unsigned char* pbegin = privkey;
    int compr = secp256k1_rand_bits(1);
    EC_KEY *ec_key = EC_KEY_new_by_curve_name(NID_secp256k1);
    CHECK(ec_privkey_export_der(ctx, privkey, &privkeylen, key32, compr));
    CHECK(d2i_ECPrivateKey(&ec_key, &pbegin, privkeylen));
    CHECK(EC_KEY_check_key(ec_key));
    return ec_key;
}

void test_ecdsa_openssl(void) {
    secp256k1_gej qj;
    secp256k1_ge q;
    secp256k1_scalar sigr, sigs;
    secp256k1_scalar one;
    secp256k1_scalar msg2;
    secp256k1_scalar key, msg;
    EC_KEY *ec_key;
    unsigned int sigsize = 80;
    size_t secp_sigsize = 80;
    unsigned char message[32];
    unsigned char signature[80];
    unsigned char key32[32];
    secp256k1_rand256_test(message);
    secp256k1_scalar_set_b32(&msg, message, NULL);
    random_scalar_order_test(&key);
    secp256k1_scalar_get_b32(key32, &key);
    secp256k1_ecmult_gen(&ctx->ecmult_gen_ctx, &qj, &key);
    secp256k1_ge_set_gej(&q, &qj);
    ec_key = get_openssl_key(key32);
    CHECK(ec_key != NULL);
    CHECK(ECDSA_sign(0, message, sizeof(message), signature, &sigsize, ec_key));
    CHECK(secp256k1_ecdsa_sig_parse(&sigr, &sigs, signature, sigsize));
    CHECK(secp256k1_ecdsa_sig_verify(&ctx->ecmult_ctx, &sigr, &sigs, &q, &msg));
    secp256k1_scalar_set_int(&one, 1);
    secp256k1_scalar_add(&msg2, &msg, &one);
    CHECK(!secp256k1_ecdsa_sig_verify(&ctx->ecmult_ctx, &sigr, &sigs, &q, &msg2));

    random_sign(&sigr, &sigs, &key, &msg, NULL);
    CHECK(secp256k1_ecdsa_sig_serialize(signature, &secp_sigsize, &sigr, &sigs));
    CHECK(ECDSA_verify(0, message, sizeof(message), signature, secp_sigsize, ec_key) == 1);

    EC_KEY_free(ec_key);
}

void run_ecdsa_openssl(void) {
    int i;
    for (i = 0; i < 10*count; i++) {
        test_ecdsa_openssl();
    }
}
#endif

#ifdef ENABLE_MODULE_ECDH
# include "modules/ecdh/tests_impl.h"
#endif

#ifdef ENABLE_MODULE_RECOVERY
# include "modules/recovery/tests_impl.h"
#endif

<<<<<<< HEAD
#ifdef ENABLE_MODULE_GENERATOR
# include "modules/generator/tests_impl.h"
#endif

#ifdef ENABLE_MODULE_COMMITMENT
# include "modules/commitment/tests_impl.h"
#endif

#ifdef ENABLE_MODULE_RANGEPROOF
# include "modules/rangeproof/tests_impl.h"
#endif

#ifdef ENABLE_MODULE_BULLETPROOF
# include "modules/bulletproofs/tests_impl.h"
#endif

#ifdef ENABLE_MODULE_WHITELIST
# include "modules/whitelist/tests_impl.h"
#endif

#ifdef ENABLE_MODULE_SURJECTIONPROOF
# include "modules/surjection/tests_impl.h"
#endif

#ifdef ENABLE_MODULE_MLSAG
# include "modules/mlsag/tests_impl.h"
#endif
=======
void run_memczero_test(void) {
    unsigned char buf1[6] = {1, 2, 3, 4, 5, 6};
    unsigned char buf2[sizeof(buf1)];

    /* memczero(..., ..., 0) is a noop. */
    memcpy(buf2, buf1, sizeof(buf1));
    memczero(buf1, sizeof(buf1), 0);
    CHECK(memcmp(buf1, buf2, sizeof(buf1)) == 0);

    /* memczero(..., ..., 1) zeros the buffer. */
    memset(buf2, 0, sizeof(buf2));
    memczero(buf1, sizeof(buf1) , 1);
    CHECK(memcmp(buf1, buf2, sizeof(buf1)) == 0);
}

void int_cmov_test(void) {
    int r = INT_MAX;
    int a = 0;

    secp256k1_int_cmov(&r, &a, 0);
    CHECK(r == INT_MAX);

    r = 0; a = INT_MAX;
    secp256k1_int_cmov(&r, &a, 1);
    CHECK(r == INT_MAX);

    a = 0;
    secp256k1_int_cmov(&r, &a, 1);
    CHECK(r == 0);

    a = 1;
    secp256k1_int_cmov(&r, &a, 1);
    CHECK(r == 1);

    r = 1; a = 0;
    secp256k1_int_cmov(&r, &a, 0);
    CHECK(r == 1);

}

void fe_cmov_test(void) {
    static const secp256k1_fe zero = SECP256K1_FE_CONST(0, 0, 0, 0, 0, 0, 0, 0);
    static const secp256k1_fe one = SECP256K1_FE_CONST(0, 0, 0, 0, 0, 0, 0, 1);
    static const secp256k1_fe max = SECP256K1_FE_CONST(
        0xFFFFFFFFUL, 0xFFFFFFFFUL, 0xFFFFFFFFUL, 0xFFFFFFFFUL,
        0xFFFFFFFFUL, 0xFFFFFFFFUL, 0xFFFFFFFFUL, 0xFFFFFFFFUL
    );
    secp256k1_fe r = max;
    secp256k1_fe a = zero;

    secp256k1_fe_cmov(&r, &a, 0);
    CHECK(memcmp(&r, &max, sizeof(r)) == 0);

    r = zero; a = max;
    secp256k1_fe_cmov(&r, &a, 1);
    CHECK(memcmp(&r, &max, sizeof(r)) == 0);

    a = zero;
    secp256k1_fe_cmov(&r, &a, 1);
    CHECK(memcmp(&r, &zero, sizeof(r)) == 0);

    a = one;
    secp256k1_fe_cmov(&r, &a, 1);
    CHECK(memcmp(&r, &one, sizeof(r)) == 0);

    r = one; a = zero;
    secp256k1_fe_cmov(&r, &a, 0);
    CHECK(memcmp(&r, &one, sizeof(r)) == 0);
}

void fe_storage_cmov_test(void) {
    static const secp256k1_fe_storage zero = SECP256K1_FE_STORAGE_CONST(0, 0, 0, 0, 0, 0, 0, 0);
    static const secp256k1_fe_storage one = SECP256K1_FE_STORAGE_CONST(0, 0, 0, 0, 0, 0, 0, 1);
    static const secp256k1_fe_storage max = SECP256K1_FE_STORAGE_CONST(
        0xFFFFFFFFUL, 0xFFFFFFFFUL, 0xFFFFFFFFUL, 0xFFFFFFFFUL,
        0xFFFFFFFFUL, 0xFFFFFFFFUL, 0xFFFFFFFFUL, 0xFFFFFFFFUL
    );
    secp256k1_fe_storage r = max;
    secp256k1_fe_storage a = zero;

    secp256k1_fe_storage_cmov(&r, &a, 0);
    CHECK(memcmp(&r, &max, sizeof(r)) == 0);

    r = zero; a = max;
    secp256k1_fe_storage_cmov(&r, &a, 1);
    CHECK(memcmp(&r, &max, sizeof(r)) == 0);

    a = zero;
    secp256k1_fe_storage_cmov(&r, &a, 1);
    CHECK(memcmp(&r, &zero, sizeof(r)) == 0);

    a = one;
    secp256k1_fe_storage_cmov(&r, &a, 1);
    CHECK(memcmp(&r, &one, sizeof(r)) == 0);

    r = one; a = zero;
    secp256k1_fe_storage_cmov(&r, &a, 0);
    CHECK(memcmp(&r, &one, sizeof(r)) == 0);
}

void scalar_cmov_test(void) {
    static const secp256k1_scalar zero = SECP256K1_SCALAR_CONST(0, 0, 0, 0, 0, 0, 0, 0);
    static const secp256k1_scalar one = SECP256K1_SCALAR_CONST(0, 0, 0, 0, 0, 0, 0, 1);
    static const secp256k1_scalar max = SECP256K1_SCALAR_CONST(
        0xFFFFFFFFUL, 0xFFFFFFFFUL, 0xFFFFFFFFUL, 0xFFFFFFFFUL,
        0xFFFFFFFFUL, 0xFFFFFFFFUL, 0xFFFFFFFFUL, 0xFFFFFFFFUL
    );
    secp256k1_scalar r = max;
    secp256k1_scalar a = zero;

    secp256k1_scalar_cmov(&r, &a, 0);
    CHECK(memcmp(&r, &max, sizeof(r)) == 0);

    r = zero; a = max;
    secp256k1_scalar_cmov(&r, &a, 1);
    CHECK(memcmp(&r, &max, sizeof(r)) == 0);

    a = zero;
    secp256k1_scalar_cmov(&r, &a, 1);
    CHECK(memcmp(&r, &zero, sizeof(r)) == 0);

    a = one;
    secp256k1_scalar_cmov(&r, &a, 1);
    CHECK(memcmp(&r, &one, sizeof(r)) == 0);

    r = one; a = zero;
    secp256k1_scalar_cmov(&r, &a, 0);
    CHECK(memcmp(&r, &one, sizeof(r)) == 0);
}

void ge_storage_cmov_test(void) {
    static const secp256k1_ge_storage zero = SECP256K1_GE_STORAGE_CONST(0, 0, 0, 0, 0, 0, 0, 0, 0, 0, 0, 0, 0, 0, 0, 0);
    static const secp256k1_ge_storage one = SECP256K1_GE_STORAGE_CONST(0, 0, 0, 0, 0, 0, 0, 1, 0, 0, 0, 0, 0, 0, 0, 1);
    static const secp256k1_ge_storage max = SECP256K1_GE_STORAGE_CONST(
        0xFFFFFFFFUL, 0xFFFFFFFFUL, 0xFFFFFFFFUL, 0xFFFFFFFFUL,
        0xFFFFFFFFUL, 0xFFFFFFFFUL, 0xFFFFFFFFUL, 0xFFFFFFFFUL,
        0xFFFFFFFFUL, 0xFFFFFFFFUL, 0xFFFFFFFFUL, 0xFFFFFFFFUL,
        0xFFFFFFFFUL, 0xFFFFFFFFUL, 0xFFFFFFFFUL, 0xFFFFFFFFUL
    );
    secp256k1_ge_storage r = max;
    secp256k1_ge_storage a = zero;

    secp256k1_ge_storage_cmov(&r, &a, 0);
    CHECK(memcmp(&r, &max, sizeof(r)) == 0);

    r = zero; a = max;
    secp256k1_ge_storage_cmov(&r, &a, 1);
    CHECK(memcmp(&r, &max, sizeof(r)) == 0);

    a = zero;
    secp256k1_ge_storage_cmov(&r, &a, 1);
    CHECK(memcmp(&r, &zero, sizeof(r)) == 0);

    a = one;
    secp256k1_ge_storage_cmov(&r, &a, 1);
    CHECK(memcmp(&r, &one, sizeof(r)) == 0);

    r = one; a = zero;
    secp256k1_ge_storage_cmov(&r, &a, 0);
    CHECK(memcmp(&r, &one, sizeof(r)) == 0);
}

void run_cmov_tests(void) {
    int_cmov_test();
    fe_cmov_test();
    fe_storage_cmov_test();
    scalar_cmov_test();
    ge_storage_cmov_test();
}
>>>>>>> eac65d99

int main(int argc, char **argv) {
    unsigned char seed16[16] = {0};
    unsigned char run32[32] = {0};

    /* Disable buffering for stdout to improve reliability of getting
     * diagnostic information. Happens right at the start of main because
     * setbuf must be used before any other operation on the stream. */
    setbuf(stdout, NULL);
    /* Also disable buffering for stderr because it's not guaranteed that it's
     * unbuffered on all systems. */
    setbuf(stderr, NULL);

    /* find iteration count */
    if (argc > 1) {
        count = strtol(argv[1], NULL, 0);
    }

    /* find random seed */
    if (argc > 2) {
        int pos = 0;
        const char* ch = argv[2];
        while (pos < 16 && ch[0] != 0 && ch[1] != 0) {
            unsigned short sh;
            if ((sscanf(ch, "%2hx", &sh)) == 1) {
                seed16[pos] = sh;
            } else {
                break;
            }
            ch += 2;
            pos++;
        }
    } else {
        FILE *frand = fopen("/dev/urandom", "r");
        if ((frand == NULL) || fread(&seed16, 1, sizeof(seed16), frand) != sizeof(seed16)) {
            uint64_t t = time(NULL) * (uint64_t)1337;
            fprintf(stderr, "WARNING: could not read 16 bytes from /dev/urandom; falling back to insecure PRNG\n");
            seed16[0] ^= t;
            seed16[1] ^= t >> 8;
            seed16[2] ^= t >> 16;
            seed16[3] ^= t >> 24;
            seed16[4] ^= t >> 32;
            seed16[5] ^= t >> 40;
            seed16[6] ^= t >> 48;
            seed16[7] ^= t >> 56;
        }
        if (frand) {
            fclose(frand);
        }
    }
    secp256k1_rand_seed(seed16);

    printf("test count = %i\n", count);
    printf("random seed = %02x%02x%02x%02x%02x%02x%02x%02x%02x%02x%02x%02x%02x%02x%02x%02x\n", seed16[0], seed16[1], seed16[2], seed16[3], seed16[4], seed16[5], seed16[6], seed16[7], seed16[8], seed16[9], seed16[10], seed16[11], seed16[12], seed16[13], seed16[14], seed16[15]);

    /* initialize */
    run_context_tests(0);
    run_context_tests(1);
    run_scratch_tests();
    ctx = secp256k1_context_create(SECP256K1_CONTEXT_SIGN | SECP256K1_CONTEXT_VERIFY);
    if (secp256k1_rand_bits(1)) {
        secp256k1_rand256(run32);
        CHECK(secp256k1_context_randomize(ctx, secp256k1_rand_bits(1) ? run32 : NULL));
    }

    run_rand_bits();
    run_rand_int();
    run_util_tests();

    run_sha256_tests();
    run_hmac_sha256_tests();
    run_rfc6979_hmac_sha256_tests();

#ifndef USE_NUM_NONE
    /* num tests */
    run_num_smalltests();
#endif

    /* scalar tests */
    run_scalar_tests();

    /* field tests */
    run_field_inv();
    run_field_inv_var();
    run_field_inv_all_var();
    run_field_misc();
    run_field_convert();
    run_sqr();
    run_sqrt();

    /* group tests */
    run_ge();
    run_group_decompress();

    /* ecmult tests */
    run_wnaf();
    run_point_times_order();
    run_ecmult_chain();
    run_ecmult_constants();
    run_ecmult_gen_blind();
    run_ecmult_const_tests();
    run_ecmult_multi_tests();
    run_ec_combine();

    /* endomorphism tests */
#ifdef USE_ENDOMORPHISM
    run_endomorphism_tests();
#endif

    /* EC point parser test */
    run_ec_pubkey_parse_test();

    /* EC key edge cases */
    run_eckey_edge_case_test();

    /* EC key arithmetic test */
    run_eckey_negate_test();

#ifdef ENABLE_MODULE_ECDH
    /* ecdh tests */
    run_ecdh_tests();
#endif

    /* ecdsa tests */
    run_random_pubkeys();
    run_ecdsa_der_parse();
    run_ecdsa_sign_verify();
    run_ecdsa_end_to_end();
    run_ecdsa_edge_cases();
#ifdef ENABLE_OPENSSL_TESTS
    run_ecdsa_openssl();
#endif

#ifdef ENABLE_MODULE_RECOVERY
    /* ECDSA pubkey recovery tests */
    run_recovery_tests();
#endif

<<<<<<< HEAD
#ifdef ENABLE_MODULE_GENERATOR
    run_generator_tests();
#endif

#ifdef ENABLE_MODULE_RANGEPROOF
    run_rangeproof_tests();
#endif

#ifdef ENABLE_MODULE_BULLETPROOF
    run_bulletproofs_tests();
#endif

#ifdef ENABLE_MODULE_WHITELIST
    /* Key whitelisting tests */
    run_whitelist_tests();
#endif

#ifdef ENABLE_MODULE_SURJECTIONPROOF
    run_surjection_tests();
#endif

#ifdef ENABLE_MODULE_MLSAG
    run_mlsag_tests();
#endif
=======
    /* util tests */
    run_memczero_test();

    run_cmov_tests();
>>>>>>> eac65d99

    secp256k1_rand256(run32);
    printf("random run = %02x%02x%02x%02x%02x%02x%02x%02x%02x%02x%02x%02x%02x%02x%02x%02x\n", run32[0], run32[1], run32[2], run32[3], run32[4], run32[5], run32[6], run32[7], run32[8], run32[9], run32[10], run32[11], run32[12], run32[13], run32[14], run32[15]);

    /* shutdown */
    secp256k1_context_destroy(ctx);

    printf("no problems found\n");
    return 0;
}<|MERGE_RESOLUTION|>--- conflicted
+++ resolved
@@ -129,7 +129,6 @@
     } while(1);
 }
 
-<<<<<<< HEAD
 void run_util_tests(void) {
     int i;
     uint64_t r;
@@ -176,8 +175,6 @@
     }
 }
 
-void run_context_tests(void) {
-=======
 void random_scalar_order_b32(unsigned char *b32) {
     secp256k1_scalar num;
     random_scalar_order(&num);
@@ -185,7 +182,6 @@
 }
 
 void run_context_tests(int use_prealloc) {
->>>>>>> eac65d99
     secp256k1_pubkey pubkey;
     secp256k1_pubkey zero_pubkey;
     secp256k1_ecdsa_signature sig;
@@ -1122,7 +1118,6 @@
 
 }
 
-<<<<<<< HEAD
 void scalar_chacha_tests(void) {
     unsigned char expected1[64] = {
         0x76, 0xb8, 0xe0, 0xad, 0xa0, 0xf1, 0x3d, 0x90,
@@ -1177,7 +1172,8 @@
     secp256k1_scalar_set_b32(&exp_r2, &expected3[32], NULL);
     CHECK(secp256k1_scalar_eq(&exp_r1, &r1));
     CHECK(secp256k1_scalar_eq(&exp_r2, &r2));
-=======
+}
+
 void run_scalar_set_b32_seckey_tests(void) {
     unsigned char b32[32];
     secp256k1_scalar s1;
@@ -1193,7 +1189,6 @@
     CHECK(secp256k1_scalar_set_b32_seckey(&s2, b32) == 0);
     memset(b32, 0xFF, sizeof(b32));
     CHECK(secp256k1_scalar_set_b32_seckey(&s2, b32) == 0);
->>>>>>> eac65d99
 }
 
 void run_scalar_tests(void) {
@@ -5386,7 +5381,6 @@
 # include "modules/recovery/tests_impl.h"
 #endif
 
-<<<<<<< HEAD
 #ifdef ENABLE_MODULE_GENERATOR
 # include "modules/generator/tests_impl.h"
 #endif
@@ -5403,18 +5397,10 @@
 # include "modules/bulletproofs/tests_impl.h"
 #endif
 
-#ifdef ENABLE_MODULE_WHITELIST
-# include "modules/whitelist/tests_impl.h"
-#endif
-
-#ifdef ENABLE_MODULE_SURJECTIONPROOF
-# include "modules/surjection/tests_impl.h"
-#endif
-
 #ifdef ENABLE_MODULE_MLSAG
 # include "modules/mlsag/tests_impl.h"
 #endif
-=======
+
 void run_memczero_test(void) {
     unsigned char buf1[6] = {1, 2, 3, 4, 5, 6};
     unsigned char buf2[sizeof(buf1)];
@@ -5584,7 +5570,6 @@
     scalar_cmov_test();
     ge_storage_cmov_test();
 }
->>>>>>> eac65d99
 
 int main(int argc, char **argv) {
     unsigned char seed16[16] = {0};
@@ -5723,7 +5708,6 @@
     run_recovery_tests();
 #endif
 
-<<<<<<< HEAD
 #ifdef ENABLE_MODULE_GENERATOR
     run_generator_tests();
 #endif
@@ -5736,24 +5720,14 @@
     run_bulletproofs_tests();
 #endif
 
-#ifdef ENABLE_MODULE_WHITELIST
-    /* Key whitelisting tests */
-    run_whitelist_tests();
-#endif
-
-#ifdef ENABLE_MODULE_SURJECTIONPROOF
-    run_surjection_tests();
-#endif
-
 #ifdef ENABLE_MODULE_MLSAG
     run_mlsag_tests();
 #endif
-=======
+
     /* util tests */
     run_memczero_test();
 
     run_cmov_tests();
->>>>>>> eac65d99
 
     secp256k1_rand256(run32);
     printf("random run = %02x%02x%02x%02x%02x%02x%02x%02x%02x%02x%02x%02x%02x%02x%02x%02x\n", run32[0], run32[1], run32[2], run32[3], run32[4], run32[5], run32[6], run32[7], run32[8], run32[9], run32[10], run32[11], run32[12], run32[13], run32[14], run32[15]);
