--- conflicted
+++ resolved
@@ -1809,13 +1809,9 @@
 
                         const CBlockIndex* tip = chainstate->m_chain.Tip();
                         RPCNotifyBlockChange(tip);
-<<<<<<< HEAD
                         if (tip
                             && tip != chainstate->m_chain.Genesis() // Genesis block can be set in the future
-                            && tip->nTime > GetAdjustedTime() + MAX_FUTURE_BLOCK_TIME) {
-=======
-                        if (tip && tip->nTime > GetTime() + MAX_FUTURE_BLOCK_TIME) {
->>>>>>> 57982f41
+                            && tip->nTime > GetTime() + MAX_FUTURE_BLOCK_TIME) {
                             strLoadError = _("The block database contains a block which appears to be from the future. "
                                     "This may be due to your computer's date and time being set incorrectly. "
                                     "Only rebuild the block database if you are sure that your computer's date and time are correct");
