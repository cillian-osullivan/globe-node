--- conflicted
+++ resolved
@@ -204,13 +204,9 @@
                                    x86_64_linux_RANLIB=x86_64-linux-gnu-ranlib \
                                    x86_64_linux_NM=x86_64-linux-gnu-nm \
                                    x86_64_linux_STRIP=x86_64-linux-gnu-strip \
-<<<<<<< HEAD
-                                   qt_config_opts_x86_64_linux='-platform linux-g++ -xplatform bitcoin-linux-g++' \
-                                   ${NO_USB:+NO_USB=1}
-=======
+                                   ${NO_USB:+NO_USB=1} \
                                    FORCE_USE_SYSTEM_CLANG=1
 
->>>>>>> 141540a7
 
 ###########################
 # Source Tarball Building #
