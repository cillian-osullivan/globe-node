// Copyright (c) 2011-2019 The Bitcoin Core developers
// Distributed under the MIT software license, see the accompanying
// file COPYING or http://www.opensource.org/licenses/mit-license.php.

#ifndef BITCOIN_WALLET_COINCONTROL_H
#define BITCOIN_WALLET_COINCONTROL_H

#include <optional.h>
#include <policy/feerate.h>
#include <policy/fees.h>
#include <primitives/transaction.h>
#include <wallet/wallet.h>

<<<<<<< HEAD
#include <boost/optional.hpp>

class CCoinControlEntry
{
public:
    COutPoint op;
    int nType;
    int nDepth;
    CAmount nValue;
    CScript scriptPubKey;
    int64_t nTxTime;
};

class CInputData
{
public:
    CAmount nValue;
    uint256 blind;
    CScriptWitness scriptWitness;
};

=======
>>>>>>> 08e29473
const int DEFAULT_MIN_DEPTH = 0;
const int DEFAULT_MAX_DEPTH = 9999999;

/** Coin Control Features. */
class CCoinControl
{
public:
    CScript scriptChange;
    //! Custom change destination, if not set an address is generated
    CTxDestination destChange;
    //! Override the default change type if set, ignored if destChange is set
    Optional<OutputType> m_change_type;
    //! If false, allows unselected inputs, but requires all selected inputs be used
    bool fAllowOtherInputs;
    //! Includes watch only addresses which are solvable
    bool fAllowWatchOnly;
    //! Override automatic min/max checks on fee, m_feerate must be set if true
    bool fOverrideFeeRate;

    //! Override the wallet's m_pay_tx_fee if set
    Optional<CFeeRate> m_feerate;
    //! Override the default confirmation target if set
    Optional<unsigned int> m_confirm_target;
    //! Override the wallet's m_signal_rbf if set
    Optional<bool> m_signal_bip125_rbf;
    //! Avoid partial use of funds sent to a given address
    bool m_avoid_partial_spends;
    //! Forbids inclusion of dirty (previously used) addresses
    bool m_avoid_address_reuse;
    //! Fee estimation mode to control arguments to estimateSmartFee
    FeeEstimateMode m_fee_mode;
    //! Minimum chain depth value for coin availability
    int m_min_depth = DEFAULT_MIN_DEPTH;
    //! Maximum chain depth value for coin availability
    int m_max_depth = DEFAULT_MAX_DEPTH;

    int nCoinType;
    mutable bool fHaveAnonOutputs = false;
    mutable bool fNeedHardwareKey = false;
    CAmount m_extrafee;
    std::map<COutPoint, CInputData> m_inputData;
    bool fAllowLocked = false;
    mutable int nChangePos = -1;
    bool m_addChangeOutput = true;
    bool m_include_immature = false;
    //! Appended to ct fee data output
    std::vector<uint8_t> m_extra_data0;


    CCoinControl()
    {
        SetNull();
    }

    void SetNull();

    bool HasSelected() const
    {
        return (setSelected.size() > 0);
    }

    bool IsSelected(const COutPoint& output) const
    {
        return (setSelected.count(output) > 0);
    }

    void Select(const COutPoint& output)
    {
        setSelected.insert(output);
    }

    void UnSelect(const COutPoint& output)
    {
        setSelected.erase(output);
    }

    void UnSelectAll()
    {
        setSelected.clear();
    }

    void ListSelected(std::vector<COutPoint>& vOutpoints) const
    {
        vOutpoints.assign(setSelected.begin(), setSelected.end());
    }

    size_t NumSelected()
    {
        return setSelected.size();
    }

//private:
    std::set<COutPoint> setSelected;
};

#endif // BITCOIN_WALLET_COINCONTROL_H<|MERGE_RESOLUTION|>--- conflicted
+++ resolved
@@ -11,8 +11,6 @@
 #include <primitives/transaction.h>
 #include <wallet/wallet.h>
 
-<<<<<<< HEAD
-#include <boost/optional.hpp>
 
 class CCoinControlEntry
 {
@@ -33,8 +31,6 @@
     CScriptWitness scriptWitness;
 };
 
-=======
->>>>>>> 08e29473
 const int DEFAULT_MIN_DEPTH = 0;
 const int DEFAULT_MAX_DEPTH = 9999999;
 
