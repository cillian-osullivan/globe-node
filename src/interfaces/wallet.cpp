--- conflicted
+++ resolved
@@ -274,20 +274,15 @@
     {
         LOCK(m_wallet->cs_wallet);
         std::vector<WalletAddress> result;
-<<<<<<< HEAD
-
-        for (const auto& item : m_wallet->mapAddressBook) {
+
+        for (const auto& item : m_wallet->m_address_book) {
+            if (item.second.IsChange()) continue;
             std::string str_path;
             if (item.second.vPath.size() > 1 &&
                 PathToString(item.second.vPath, str_path, '\'', 1)) {
                 str_path = "";
             }
             result.emplace_back(item.first, m_wallet->IsMine(item.first), item.second.name, item.second.purpose, item.second.fBech32, str_path);
-=======
-        for (const auto& item : m_wallet->m_address_book) {
-            if (item.second.IsChange()) continue;
-            result.emplace_back(item.first, m_wallet->IsMine(item.first), item.second.name, item.second.purpose);
->>>>>>> abc145c9
         }
         return result;
     }
