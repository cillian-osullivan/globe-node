// Copyright (c) 2009-2010 Satoshi Nakamoto
// Copyright (c) 2009-2021 The Bitcoin Core developers
// Distributed under the MIT software license, see the accompanying
// file COPYING or http://www.opensource.org/licenses/mit-license.php.

#include <txmempool.h>

#include <chain.h>
#include <coins.h>
#include <consensus/consensus.h>
#include <consensus/tx_verify.h>
#include <consensus/validation.h>
#include <policy/fees.h>
#include <policy/policy.h>
#include <policy/settings.h>
#include <reverse_iterator.h>
#include <util/check.h>
#include <util/moneystr.h>
#include <util/overflow.h>
#include <util/system.h>
#include <util/time.h>
#include <validationinterface.h>

#include <cmath>
#include <optional>

<<<<<<< HEAD
#include <insight/insight.h>
#include <anon.h>
#include <chainparams.h>

// Helpers for modifying CTxMemPool::mapTx, which is a boost multi_index.
struct update_descendant_state
{
    update_descendant_state(int64_t _modifySize, CAmount _modifyFee, int64_t _modifyCount) :
        modifySize(_modifySize), modifyFee(_modifyFee), modifyCount(_modifyCount)
    {}

    void operator() (CTxMemPoolEntry &e)
        { e.UpdateDescendantState(modifySize, modifyFee, modifyCount); }

    private:
        int64_t modifySize;
        CAmount modifyFee;
        int64_t modifyCount;
};

struct update_ancestor_state
{
    update_ancestor_state(int64_t _modifySize, CAmount _modifyFee, int64_t _modifyCount, int64_t _modifySigOpsCost) :
        modifySize(_modifySize), modifyFee(_modifyFee), modifyCount(_modifyCount), modifySigOpsCost(_modifySigOpsCost)
    {}

    void operator() (CTxMemPoolEntry &e)
        { e.UpdateAncestorState(modifySize, modifyFee, modifyCount, modifySigOpsCost); }

    private:
        int64_t modifySize;
        CAmount modifyFee;
        int64_t modifyCount;
        int64_t modifySigOpsCost;
};

=======
>>>>>>> 141540a7
bool TestLockPointValidity(CChain& active_chain, const LockPoints& lp)
{
    AssertLockHeld(cs_main);
    // If there are relative lock times then the maxInputBlock will be set
    // If there are no relative lock times, the LockPoints don't depend on the chain
    if (lp.maxInputBlock) {
        // Check whether active_chain is an extension of the block at which the LockPoints
        // calculation was valid.  If not LockPoints are no longer valid
        if (!active_chain.Contains(lp.maxInputBlock)) {
            return false;
        }
    }

    // LockPoints still valid
    return true;
}

CTxMemPoolEntry::CTxMemPoolEntry(const CTransactionRef& tx, CAmount fee,
                                 int64_t time, unsigned int entry_height,
                                 bool spends_coinbase, int64_t sigops_cost, LockPoints lp)
    : tx{tx},
      nFee{fee},
      nTxWeight(GetTransactionWeight(*tx)),
      nUsageSize{RecursiveDynamicUsage(tx)},
      nTime{time},
      entryHeight{entry_height},
      spendsCoinbase{spends_coinbase},
      sigOpCost{sigops_cost},
      m_modified_fee{nFee},
      lockPoints{lp},
      nSizeWithDescendants{GetTxSize()},
      nModFeesWithDescendants{nFee},
      nSizeWithAncestors{GetTxSize()},
      nModFeesWithAncestors{nFee},
      nSigOpCostWithAncestors{sigOpCost} {}

void CTxMemPoolEntry::UpdateModifiedFee(CAmount fee_diff)
{
    nModFeesWithDescendants = SaturatingAdd(nModFeesWithDescendants, fee_diff);
    nModFeesWithAncestors = SaturatingAdd(nModFeesWithAncestors, fee_diff);
    m_modified_fee = SaturatingAdd(m_modified_fee, fee_diff);
}

void CTxMemPoolEntry::UpdateLockPoints(const LockPoints& lp)
{
    lockPoints = lp;
}

size_t CTxMemPoolEntry::GetTxSize() const
{
    return GetVirtualTransactionSize(nTxWeight, sigOpCost, ::nBytesPerSigOp);
}

void CTxMemPool::UpdateForDescendants(txiter updateIt, cacheMap& cachedDescendants,
                                      const std::set<uint256>& setExclude, std::set<uint256>& descendants_to_remove)
{
    CTxMemPoolEntry::Children stageEntries, descendants;
    stageEntries = updateIt->GetMemPoolChildrenConst();

    while (!stageEntries.empty()) {
        const CTxMemPoolEntry& descendant = *stageEntries.begin();
        descendants.insert(descendant);
        stageEntries.erase(descendant);
        const CTxMemPoolEntry::Children& children = descendant.GetMemPoolChildrenConst();
        for (const CTxMemPoolEntry& childEntry : children) {
            cacheMap::iterator cacheIt = cachedDescendants.find(mapTx.iterator_to(childEntry));
            if (cacheIt != cachedDescendants.end()) {
                // We've already calculated this one, just add the entries for this set
                // but don't traverse again.
                for (txiter cacheEntry : cacheIt->second) {
                    descendants.insert(*cacheEntry);
                }
            } else if (!descendants.count(childEntry)) {
                // Schedule for later processing
                stageEntries.insert(childEntry);
            }
        }
    }
    // descendants now contains all in-mempool descendants of updateIt.
    // Update and add to cached descendant map
    int64_t modifySize = 0;
    CAmount modifyFee = 0;
    int64_t modifyCount = 0;
    for (const CTxMemPoolEntry& descendant : descendants) {
        if (!setExclude.count(descendant.GetTx().GetHash())) {
            modifySize += descendant.GetTxSize();
            modifyFee += descendant.GetModifiedFee();
            modifyCount++;
            cachedDescendants[updateIt].insert(mapTx.iterator_to(descendant));
            // Update ancestor state for each descendant
            mapTx.modify(mapTx.iterator_to(descendant), [=](CTxMemPoolEntry& e) {
              e.UpdateAncestorState(updateIt->GetTxSize(), updateIt->GetModifiedFee(), 1, updateIt->GetSigOpCost());
            });
            // Don't directly remove the transaction here -- doing so would
            // invalidate iterators in cachedDescendants. Mark it for removal
            // by inserting into descendants_to_remove.
            if (descendant.GetCountWithAncestors() > uint64_t(m_limits.ancestor_count) || descendant.GetSizeWithAncestors() > uint64_t(m_limits.ancestor_size_vbytes)) {
                descendants_to_remove.insert(descendant.GetTx().GetHash());
            }
        }
    }
    mapTx.modify(updateIt, [=](CTxMemPoolEntry& e) { e.UpdateDescendantState(modifySize, modifyFee, modifyCount); });
}

void CTxMemPool::UpdateTransactionsFromBlock(const std::vector<uint256>& vHashesToUpdate)
{
    AssertLockHeld(cs);
    // For each entry in vHashesToUpdate, store the set of in-mempool, but not
    // in-vHashesToUpdate transactions, so that we don't have to recalculate
    // descendants when we come across a previously seen entry.
    cacheMap mapMemPoolDescendantsToUpdate;

    // Use a set for lookups into vHashesToUpdate (these entries are already
    // accounted for in the state of their ancestors)
    std::set<uint256> setAlreadyIncluded(vHashesToUpdate.begin(), vHashesToUpdate.end());

    std::set<uint256> descendants_to_remove;

    // Iterate in reverse, so that whenever we are looking at a transaction
    // we are sure that all in-mempool descendants have already been processed.
    // This maximizes the benefit of the descendant cache and guarantees that
    // CTxMemPool::m_children will be updated, an assumption made in
    // UpdateForDescendants.
    for (const uint256 &hash : reverse_iterate(vHashesToUpdate)) {
        // calculate children from mapNextTx
        txiter it = mapTx.find(hash);
        if (it == mapTx.end()) {
            continue;
        }
        auto iter = mapNextTx.lower_bound(COutPoint(hash, 0));
        // First calculate the children, and update CTxMemPool::m_children to
        // include them, and update their CTxMemPoolEntry::m_parents to include this tx.
        // we cache the in-mempool children to avoid duplicate updates
        {
            WITH_FRESH_EPOCH(m_epoch);
            for (; iter != mapNextTx.end() && iter->first->hash == hash; ++iter) {
                const uint256 &childHash = iter->second->GetHash();
                txiter childIter = mapTx.find(childHash);
                assert(childIter != mapTx.end());
                // We can skip updating entries we've encountered before or that
                // are in the block (which are already accounted for).
                if (!visited(childIter) && !setAlreadyIncluded.count(childHash)) {
                    UpdateChild(it, childIter, true);
                    UpdateParent(childIter, it, true);
                }
            }
        } // release epoch guard for UpdateForDescendants
        UpdateForDescendants(it, mapMemPoolDescendantsToUpdate, setAlreadyIncluded, descendants_to_remove);
    }

    for (const auto& txid : descendants_to_remove) {
        // This txid may have been removed already in a prior call to removeRecursive.
        // Therefore we ensure it is not yet removed already.
        if (const std::optional<txiter> txiter = GetIter(txid)) {
            removeRecursive((*txiter)->GetTx(), MemPoolRemovalReason::SIZELIMIT);
        }
    }
}

bool CTxMemPool::CalculateAncestorsAndCheckLimits(size_t entry_size,
                                                  size_t entry_count,
                                                  setEntries& setAncestors,
                                                  CTxMemPoolEntry::Parents& staged_ancestors,
                                                  uint64_t limitAncestorCount,
                                                  uint64_t limitAncestorSize,
                                                  uint64_t limitDescendantCount,
                                                  uint64_t limitDescendantSize,
                                                  std::string &errString) const
{
    size_t totalSizeWithAncestors = entry_size;

    while (!staged_ancestors.empty()) {
        const CTxMemPoolEntry& stage = staged_ancestors.begin()->get();
        txiter stageit = mapTx.iterator_to(stage);

        setAncestors.insert(stageit);
        staged_ancestors.erase(stage);
        totalSizeWithAncestors += stageit->GetTxSize();

        if (stageit->GetSizeWithDescendants() + entry_size > limitDescendantSize) {
            errString = strprintf("exceeds descendant size limit for tx %s [limit: %u]", stageit->GetTx().GetHash().ToString(), limitDescendantSize);
            return false;
        } else if (stageit->GetCountWithDescendants() + entry_count > limitDescendantCount) {
            errString = strprintf("too many descendants for tx %s [limit: %u]", stageit->GetTx().GetHash().ToString(), limitDescendantCount);
            return false;
        } else if (totalSizeWithAncestors > limitAncestorSize) {
            errString = strprintf("exceeds ancestor size limit [limit: %u]", limitAncestorSize);
            return false;
        }

        const CTxMemPoolEntry::Parents& parents = stageit->GetMemPoolParentsConst();
        for (const CTxMemPoolEntry& parent : parents) {
            txiter parent_it = mapTx.iterator_to(parent);

            // If this is a new ancestor, add it.
            if (setAncestors.count(parent_it) == 0) {
                staged_ancestors.insert(parent);
            }
            if (staged_ancestors.size() + setAncestors.size() + entry_count > limitAncestorCount) {
                errString = strprintf("too many unconfirmed ancestors [limit: %u]", limitAncestorCount);
                return false;
            }
        }
    }

    return true;
}

bool CTxMemPool::CheckPackageLimits(const Package& package,
                                    uint64_t limitAncestorCount,
                                    uint64_t limitAncestorSize,
                                    uint64_t limitDescendantCount,
                                    uint64_t limitDescendantSize,
                                    std::string &errString) const
{
    CTxMemPoolEntry::Parents staged_ancestors;
    size_t total_size = 0;
    for (const auto& tx : package) {
        total_size += GetVirtualTransactionSize(*tx);
        for (const auto& input : tx->vin) {
            if (input.IsAnonInput()) {
                continue;
            }
            std::optional<txiter> piter = GetIter(input.prevout.hash);
            if (piter) {
                staged_ancestors.insert(**piter);
                if (staged_ancestors.size() + package.size() > limitAncestorCount) {
                    errString = strprintf("too many unconfirmed parents [limit: %u]", limitAncestorCount);
                    return false;
                }
            }
        }
    }
    // When multiple transactions are passed in, the ancestors and descendants of all transactions
    // considered together must be within limits even if they are not interdependent. This may be
    // stricter than the limits for each individual transaction.
    setEntries setAncestors;
    const auto ret = CalculateAncestorsAndCheckLimits(total_size, package.size(),
                                                      setAncestors, staged_ancestors,
                                                      limitAncestorCount, limitAncestorSize,
                                                      limitDescendantCount, limitDescendantSize, errString);
    // It's possible to overestimate the ancestor/descendant totals.
    if (!ret) errString.insert(0, "possibly ");
    return ret;
}

bool CTxMemPool::CalculateMemPoolAncestors(const CTxMemPoolEntry &entry,
                                           setEntries &setAncestors,
                                           uint64_t limitAncestorCount,
                                           uint64_t limitAncestorSize,
                                           uint64_t limitDescendantCount,
                                           uint64_t limitDescendantSize,
                                           std::string &errString,
                                           bool fSearchForParents /* = true */) const
{
    CTxMemPoolEntry::Parents staged_ancestors;
    const CTransaction &tx = entry.GetTx();

    if (fSearchForParents) {
        // Get parents of this transaction that are in the mempool
        // GetMemPoolParents() is only valid for entries in the mempool, so we
        // iterate mapTx to find parents.
        for (unsigned int i = 0; i < tx.vin.size(); i++) {
            std::optional<txiter> piter = GetIter(tx.vin[i].prevout.hash);
            if (piter) {
                staged_ancestors.insert(**piter);
                if (staged_ancestors.size() + 1 > limitAncestorCount) {
                    errString = strprintf("too many unconfirmed parents [limit: %u]", limitAncestorCount);
                    return false;
                }
            }
        }
    } else {
        // If we're not searching for parents, we require this to already be an
        // entry in the mempool and use the entry's cached parents.
        txiter it = mapTx.iterator_to(entry);
        staged_ancestors = it->GetMemPoolParentsConst();
    }

    return CalculateAncestorsAndCheckLimits(entry.GetTxSize(), /*entry_count=*/1,
                                            setAncestors, staged_ancestors,
                                            limitAncestorCount, limitAncestorSize,
                                            limitDescendantCount, limitDescendantSize, errString);
}

void CTxMemPool::UpdateAncestorsOf(bool add, txiter it, setEntries &setAncestors)
{
    const CTxMemPoolEntry::Parents& parents = it->GetMemPoolParentsConst();
    // add or remove this tx as a child of each parent
    for (const CTxMemPoolEntry& parent : parents) {
        UpdateChild(mapTx.iterator_to(parent), it, add);
    }
    const int64_t updateCount = (add ? 1 : -1);
    const int64_t updateSize = updateCount * it->GetTxSize();
    const CAmount updateFee = updateCount * it->GetModifiedFee();
    for (txiter ancestorIt : setAncestors) {
        mapTx.modify(ancestorIt, [=](CTxMemPoolEntry& e) { e.UpdateDescendantState(updateSize, updateFee, updateCount); });
    }
}

void CTxMemPool::UpdateEntryForAncestors(txiter it, const setEntries &setAncestors)
{
    int64_t updateCount = setAncestors.size();
    int64_t updateSize = 0;
    CAmount updateFee = 0;
    int64_t updateSigOpsCost = 0;
    for (txiter ancestorIt : setAncestors) {
        updateSize += ancestorIt->GetTxSize();
        updateFee += ancestorIt->GetModifiedFee();
        updateSigOpsCost += ancestorIt->GetSigOpCost();
    }
    mapTx.modify(it, [=](CTxMemPoolEntry& e){ e.UpdateAncestorState(updateSize, updateFee, updateCount, updateSigOpsCost); });
}

void CTxMemPool::UpdateChildrenForRemoval(txiter it)
{
    const CTxMemPoolEntry::Children& children = it->GetMemPoolChildrenConst();
    for (const CTxMemPoolEntry& updateIt : children) {
        UpdateParent(mapTx.iterator_to(updateIt), it, false);
    }
}

void CTxMemPool::UpdateForRemoveFromMempool(const setEntries &entriesToRemove, bool updateDescendants)
{
    // For each entry, walk back all ancestors and decrement size associated with this
    // transaction
    const uint64_t nNoLimit = std::numeric_limits<uint64_t>::max();
    if (updateDescendants) {
        // updateDescendants should be true whenever we're not recursively
        // removing a tx and all its descendants, eg when a transaction is
        // confirmed in a block.
        // Here we only update statistics and not data in CTxMemPool::Parents
        // and CTxMemPoolEntry::Children (which we need to preserve until we're
        // finished with all operations that need to traverse the mempool).
        for (txiter removeIt : entriesToRemove) {
            setEntries setDescendants;
            CalculateDescendants(removeIt, setDescendants);
            setDescendants.erase(removeIt); // don't update state for self
            int64_t modifySize = -((int64_t)removeIt->GetTxSize());
            CAmount modifyFee = -removeIt->GetModifiedFee();
            int modifySigOps = -removeIt->GetSigOpCost();
            for (txiter dit : setDescendants) {
                mapTx.modify(dit, [=](CTxMemPoolEntry& e){ e.UpdateAncestorState(modifySize, modifyFee, -1, modifySigOps); });
            }
        }
    }
    for (txiter removeIt : entriesToRemove) {
        setEntries setAncestors;
        const CTxMemPoolEntry &entry = *removeIt;
        std::string dummy;
        // Since this is a tx that is already in the mempool, we can call CMPA
        // with fSearchForParents = false.  If the mempool is in a consistent
        // state, then using true or false should both be correct, though false
        // should be a bit faster.
        // However, if we happen to be in the middle of processing a reorg, then
        // the mempool can be in an inconsistent state.  In this case, the set
        // of ancestors reachable via GetMemPoolParents()/GetMemPoolChildren()
        // will be the same as the set of ancestors whose packages include this
        // transaction, because when we add a new transaction to the mempool in
        // addUnchecked(), we assume it has no children, and in the case of a
        // reorg where that assumption is false, the in-mempool children aren't
        // linked to the in-block tx's until UpdateTransactionsFromBlock() is
        // called.
        // So if we're being called during a reorg, ie before
        // UpdateTransactionsFromBlock() has been called, then
        // GetMemPoolParents()/GetMemPoolChildren() will differ from the set of
        // mempool parents we'd calculate by searching, and it's important that
        // we use the cached notion of ancestor transactions as the set of
        // things to update for removal.
        CalculateMemPoolAncestors(entry, setAncestors, nNoLimit, nNoLimit, nNoLimit, nNoLimit, dummy, false);
        // Note that UpdateAncestorsOf severs the child links that point to
        // removeIt in the entries for the parents of removeIt.
        UpdateAncestorsOf(false, removeIt, setAncestors);
    }
    // After updating all the ancestor sizes, we can now sever the link between each
    // transaction being removed and any mempool children (ie, update CTxMemPoolEntry::m_parents
    // for each direct child of a transaction being removed).
    for (txiter removeIt : entriesToRemove) {
        UpdateChildrenForRemoval(removeIt);
    }
}

void CTxMemPoolEntry::UpdateDescendantState(int64_t modifySize, CAmount modifyFee, int64_t modifyCount)
{
    nSizeWithDescendants += modifySize;
    assert(int64_t(nSizeWithDescendants) > 0);
    nModFeesWithDescendants = SaturatingAdd(nModFeesWithDescendants, modifyFee);
    nCountWithDescendants += modifyCount;
    assert(int64_t(nCountWithDescendants) > 0);
}

void CTxMemPoolEntry::UpdateAncestorState(int64_t modifySize, CAmount modifyFee, int64_t modifyCount, int64_t modifySigOps)
{
    nSizeWithAncestors += modifySize;
    assert(int64_t(nSizeWithAncestors) > 0);
    nModFeesWithAncestors = SaturatingAdd(nModFeesWithAncestors, modifyFee);
    nCountWithAncestors += modifyCount;
    assert(int64_t(nCountWithAncestors) > 0);
    nSigOpCostWithAncestors += modifySigOps;
    assert(int(nSigOpCostWithAncestors) >= 0);
}

CTxMemPool::CTxMemPool(const Options& opts)
    : m_check_ratio{opts.check_ratio},
      minerPolicyEstimator{opts.estimator},
      m_max_size_bytes{opts.max_size_bytes},
      m_expiry{opts.expiry},
      m_incremental_relay_feerate{opts.incremental_relay_feerate},
      m_min_relay_feerate{opts.min_relay_feerate},
      m_dust_relay_feerate{opts.dust_relay_feerate},
      m_permit_bare_multisig{opts.permit_bare_multisig},
      m_max_datacarrier_bytes{opts.max_datacarrier_bytes},
      m_require_standard{opts.require_standard},
      m_full_rbf{opts.full_rbf},
      m_limits{opts.limits}
{
    _clear(); //lock free clear
}

bool CTxMemPool::isSpent(const COutPoint& outpoint) const
{
    LOCK(cs);
    return mapNextTx.count(outpoint);
}

unsigned int CTxMemPool::GetTransactionsUpdated() const
{
    return nTransactionsUpdated;
}

void CTxMemPool::AddTransactionsUpdated(unsigned int n)
{
    nTransactionsUpdated += n;
}

void CTxMemPool::addUnchecked(const CTxMemPoolEntry &entry, setEntries &setAncestors, bool validFeeEstimate)
{
    // Add to memory pool without checking anything.
    // Used by AcceptToMemoryPool(), which DOES do
    // all the appropriate checks.
    indexed_transaction_set::iterator newit = mapTx.insert(entry).first;

    // Update transaction for any feeDelta created by PrioritiseTransaction
    CAmount delta{0};
    ApplyDelta(entry.GetTx().GetHash(), delta);
    // The following call to UpdateModifiedFee assumes no previous fee modifications
    Assume(entry.GetFee() == entry.GetModifiedFee());
    if (delta) {
        mapTx.modify(newit, [&delta](CTxMemPoolEntry& e) { e.UpdateModifiedFee(delta); });
    }

    // Update cachedInnerUsage to include contained transaction's usage.
    // (When we update the entry for in-mempool parents, memory usage will be
    // further updated.)
    cachedInnerUsage += entry.DynamicMemoryUsage();

    const CTransaction& tx = newit->GetTx();
    std::set<uint256> setParentTransactions;
    for (unsigned int i = 0; i < tx.vin.size(); i++) {
        if (tx.vin[i].IsAnonInput()) {
            continue;
        }
        mapNextTx.insert(std::make_pair(&tx.vin[i].prevout, &tx));
        setParentTransactions.insert(tx.vin[i].prevout.hash);
    }
    // Don't bother worrying about child transactions of this one.
    // Normal case of a new transaction arriving is that there can't be any
    // children, because such children would be orphans.
    // An exception to that is if a transaction enters that used to be in a block.
    // In that case, our disconnect block logic will call UpdateTransactionsFromBlock
    // to clean up the mess we're leaving here.

    // Update ancestors with information about this tx
    for (const auto& pit : GetIterSet(setParentTransactions)) {
            UpdateParent(newit, pit, true);
    }
    UpdateAncestorsOf(true, newit, setAncestors);
    UpdateEntryForAncestors(newit, setAncestors);

    nTransactionsUpdated++;
    totalTxSize += entry.GetTxSize();
    m_total_fee += entry.GetFee();
    if (minerPolicyEstimator) {
        minerPolicyEstimator->processTransaction(entry, validFeeEstimate);
    }

    vTxHashes.emplace_back(tx.GetWitnessHash(), newit);
    newit->vTxHashesIdx = vTxHashes.size() - 1;
}

void CTxMemPool::addAddressIndex(const CTxMemPoolEntry &entry, const CCoinsViewCache &view)
{
    LOCK(cs);
    const CTransaction& tx = entry.GetTx();

    if (!tx.IsParticlVersion()) {
        return;
    }

    std::vector<CMempoolAddressDeltaKey> inserted;

    uint256 txhash = tx.GetHash();
    for (unsigned int j = 0; j < tx.vin.size(); j++) {
        const CTxIn input = tx.vin[j];

        if (input.IsAnonInput()) {
            continue;
        }

        const Coin &coin = view.AccessCoin(input.prevout);

        // prevout should only ever be OUTPUT_STANDARD or OUTPUT_CT
        assert(coin.nType == OUTPUT_STANDARD || coin.nType == OUTPUT_CT);

        std::vector<uint8_t> hashBytes;
        const CScript *pScript = &coin.out.scriptPubKey;
        int scriptType = 0;
        CAmount nValue = coin.nType == OUTPUT_CT ? 0 : coin.out.nValue;

        if (!ExtractIndexInfo(pScript, scriptType, hashBytes)
            || scriptType == 0) {
            continue;
        }

        CMempoolAddressDeltaKey key(scriptType, uint256(hashBytes.data(), hashBytes.size()), txhash, j, 1);
        CMempoolAddressDelta delta(count_seconds(entry.GetTime()), nValue * -1, input.prevout.hash, input.prevout.n);
        mapAddress.insert(std::make_pair(key, delta));
        inserted.push_back(key);
    }

    for (unsigned int k = 0; k < tx.vpout.size(); k++) {
        const CTxOutBase *out = tx.vpout[k].get();

        if (!out->IsType(OUTPUT_STANDARD)
            && !out->IsType(OUTPUT_CT)) {
            continue;
        }

        const CScript *pScript;
        if (!(pScript = out->GetPScriptPubKey())) {
            LogPrintf("ERROR: %s - expected script pointer.\n", __func__);
            continue;
        }
        CAmount nValue = out->IsType(OUTPUT_STANDARD) ? out->GetValue() : 0;

        std::vector<uint8_t> hashBytes;
        int scriptType = 0;
        if (!ExtractIndexInfo(pScript, scriptType, hashBytes)
            || scriptType == 0)
            continue;

        CMempoolAddressDeltaKey key(scriptType, uint256(hashBytes.data(), hashBytes.size()), txhash, k, 0);
        mapAddress.insert(std::make_pair(key, CMempoolAddressDelta(count_seconds(entry.GetTime()), nValue)));
        inserted.push_back(key);
    }

    mapAddressInserted.insert(std::make_pair(txhash, inserted));
}

bool CTxMemPool::getAddressIndex(std::vector<std::pair<uint256, int> > &addresses,
                                 std::vector<std::pair<CMempoolAddressDeltaKey, CMempoolAddressDelta> > &results) const
{
    LOCK(cs);
    for (std::vector<std::pair<uint256, int> >::iterator it = addresses.begin(); it != addresses.end(); it++) {
        addressDeltaMap::const_iterator ait = mapAddress.lower_bound(CMempoolAddressDeltaKey((*it).second, (*it).first));
        while (ait != mapAddress.end() && (*ait).first.addressBytes == (*it).first && (*ait).first.type == (*it).second) {
            results.push_back(*ait);
            ait++;
        }
    }
    return true;
}

bool CTxMemPool::removeAddressIndex(const uint256 txhash)
{
    LOCK(cs);
    addressDeltaMapInserted::iterator it = mapAddressInserted.find(txhash);

    if (it != mapAddressInserted.end()) {
        std::vector<CMempoolAddressDeltaKey> keys = (*it).second;
        for (std::vector<CMempoolAddressDeltaKey>::iterator mit = keys.begin(); mit != keys.end(); mit++) {
            mapAddress.erase(*mit);
        }
        mapAddressInserted.erase(it);
    }

    return true;
}

void CTxMemPool::addSpentIndex(const CTxMemPoolEntry &entry, const CCoinsViewCache &view)
{
    LOCK(cs);

    const CTransaction& tx = entry.GetTx();

    if (!tx.IsParticlVersion()) {
        return;
    }

    std::vector<CSpentIndexKey> inserted;

    uint256 txhash = tx.GetHash();
    for (unsigned int j = 0; j < tx.vin.size(); j++) {
        const CTxIn input = tx.vin[j];

        if (input.IsAnonInput()) {
            continue;
        }

        const Coin &coin = view.AccessCoin(input.prevout);
        assert(coin.nType == OUTPUT_STANDARD || coin.nType == OUTPUT_CT);

        std::vector<uint8_t> hashBytes;
        const CScript *pScript = &coin.out.scriptPubKey;
        int scriptType = 0;
        CAmount nValue = coin.nType == OUTPUT_CT ? -1 : coin.out.nValue;

        if (!ExtractIndexInfo(pScript, scriptType, hashBytes)) {
            continue;
        }

        uint256 addressHash;
        if (scriptType != 0) {
            addressHash = uint256(hashBytes.data(), hashBytes.size());
        }

        CSpentIndexKey key = CSpentIndexKey(input.prevout.hash, input.prevout.n);
        CSpentIndexValue value = CSpentIndexValue(txhash, j, -1, nValue, scriptType, addressHash);

        mapSpent.insert(std::make_pair(key, value));
        inserted.push_back(key);
    }

    mapSpentInserted.insert(std::make_pair(txhash, inserted));
}

bool CTxMemPool::getSpentIndex(const CSpentIndexKey &key, CSpentIndexValue &value) const
{
    LOCK(cs);
    mapSpentIndex::const_iterator it = mapSpent.find(key);
    if (it != mapSpent.end()) {
        value = it->second;
        return true;
    }
    return false;
}

bool CTxMemPool::removeSpentIndex(const uint256 &txhash)
{
    LOCK(cs);
    mapSpentIndexInserted::iterator it = mapSpentInserted.find(txhash);
    if (it != mapSpentInserted.end()) {
        std::vector<CSpentIndexKey> keys = (*it).second;
        for (std::vector<CSpentIndexKey>::iterator mit = keys.begin(); mit != keys.end(); mit++) {
            mapSpent.erase(*mit);
        }
        mapSpentInserted.erase(it);
    }

    return true;
}

void CTxMemPool::removeUnchecked(txiter it, MemPoolRemovalReason reason)
{
    // We increment mempool sequence value no matter removal reason
    // even if not directly reported below.
    uint64_t mempool_sequence = GetAndIncrementSequence();

    if (reason != MemPoolRemovalReason::BLOCK) {
        // Notify clients that a transaction has been removed from the mempool
        // for any reason except being included in a block. Clients interested
        // in transactions included in blocks can subscribe to the BlockConnected
        // notification.
        GetMainSignals().TransactionRemovedFromMempool(it->GetSharedTx(), reason, mempool_sequence);
    }

    const uint256 hash = it->GetTx().GetHash();
    for (const CTxIn& txin : it->GetTx().vin)
    {
        if (txin.IsAnonInput()) {
            RemoveKeyImagesFromMempool(hash, txin, *this);
            continue;
        }
        mapNextTx.erase(txin.prevout);
    }

    RemoveUnbroadcastTx(hash, true /* add logging because unchecked */ );

    if (vTxHashes.size() > 1) {
        vTxHashes[it->vTxHashesIdx] = std::move(vTxHashes.back());
        vTxHashes[it->vTxHashesIdx].second->vTxHashesIdx = it->vTxHashesIdx;
        vTxHashes.pop_back();
        if (vTxHashes.size() * 2 < vTxHashes.capacity())
            vTxHashes.shrink_to_fit();
    } else
        vTxHashes.clear();

    totalTxSize -= it->GetTxSize();
    m_total_fee -= it->GetFee();
    cachedInnerUsage -= it->DynamicMemoryUsage();
    cachedInnerUsage -= memusage::DynamicUsage(it->GetMemPoolParentsConst()) + memusage::DynamicUsage(it->GetMemPoolChildrenConst());
    mapTx.erase(it);
    nTransactionsUpdated++;
    if (minerPolicyEstimator) {minerPolicyEstimator->removeTx(hash, false);}
    removeAddressIndex(hash);
    removeSpentIndex(hash);
}

// Calculates descendants of entry that are not already in setDescendants, and adds to
// setDescendants. Assumes entryit is already a tx in the mempool and CTxMemPoolEntry::m_children
// is correct for tx and all descendants.
// Also assumes that if an entry is in setDescendants already, then all
// in-mempool descendants of it are already in setDescendants as well, so that we
// can save time by not iterating over those entries.
void CTxMemPool::CalculateDescendants(txiter entryit, setEntries& setDescendants) const
{
    setEntries stage;
    if (setDescendants.count(entryit) == 0) {
        stage.insert(entryit);
    }
    // Traverse down the children of entry, only adding children that are not
    // accounted for in setDescendants already (because those children have either
    // already been walked, or will be walked in this iteration).
    while (!stage.empty()) {
        txiter it = *stage.begin();
        setDescendants.insert(it);
        stage.erase(it);

        const CTxMemPoolEntry::Children& children = it->GetMemPoolChildrenConst();
        for (const CTxMemPoolEntry& child : children) {
            txiter childiter = mapTx.iterator_to(child);
            if (!setDescendants.count(childiter)) {
                stage.insert(childiter);
            }
        }
    }
}

void CTxMemPool::removeRecursive(const CTransaction &origTx, MemPoolRemovalReason reason)
{
    // Remove transaction from memory pool
    AssertLockHeld(cs);
        setEntries txToRemove;
        txiter origit = mapTx.find(origTx.GetHash());
        if (origit != mapTx.end()) {
            txToRemove.insert(origit);
        } else {
            // When recursively removing but origTx isn't in the mempool
            // be sure to remove any children that are in the pool. This can
            // happen during chain re-orgs if origTx isn't re-accepted into
            // the mempool for any reason.

            for (unsigned int i = 0; i < origTx.GetNumVOuts(); i++) {
                auto it = mapNextTx.find(COutPoint(origTx.GetHash(), i));
                if (it == mapNextTx.end())
                    continue;
                txiter nextit = mapTx.find(it->second->GetHash());
                assert(nextit != mapTx.end());
                txToRemove.insert(nextit);
            }
        }
        setEntries setAllRemoves;
        for (txiter it : txToRemove) {
            CalculateDescendants(it, setAllRemoves);
        }

        RemoveStaged(setAllRemoves, false, reason);
}

void CTxMemPool::removeForReorg(CChain& chain, std::function<bool(txiter)> check_final_and_mature)
{
    // Remove transactions spending a coinbase which are now immature and no-longer-final transactions
    AssertLockHeld(cs);
    AssertLockHeld(::cs_main);

    setEntries txToRemove;
    for (indexed_transaction_set::const_iterator it = mapTx.begin(); it != mapTx.end(); it++) {
        if (check_final_and_mature(it)) txToRemove.insert(it);
    }
    setEntries setAllRemoves;
    for (txiter it : txToRemove) {
        CalculateDescendants(it, setAllRemoves);
    }
    RemoveStaged(setAllRemoves, false, MemPoolRemovalReason::REORG);
    for (indexed_transaction_set::const_iterator it = mapTx.begin(); it != mapTx.end(); it++) {
        assert(TestLockPointValidity(chain, it->GetLockPoints()));
    }
}

void CTxMemPool::removeConflicts(const CTransaction &tx)
{
    // Remove transactions which depend on inputs of tx, recursively
    AssertLockHeld(cs);
    for (const auto &txin : tx.vin) {
        if (txin.IsAnonInput()) {
            uint32_t nInputs, nRingSize;
            txin.GetAnonInfo(nInputs, nRingSize);

            const std::vector<uint8_t> &vKeyImages = txin.scriptData.stack[0];
            for (size_t k = 0; k < nInputs; ++k) {
                const CCmpPubKey &ki = *((CCmpPubKey*)&vKeyImages[k*33]);
                uint256 txhashKI;
                if (HaveKeyImage(ki, txhashKI)) {
                    txiter origit = mapTx.find(txhashKI);

                    if (origit != mapTx.end()) {
                        const CTransaction& txConflict = origit->GetTx();
                        if (txConflict != tx) {
                            if (LogAcceptCategory(BCLog::VALIDATION, BCLog::Level::Debug)) {
                                LogPrintf("Clearing conflicting anon tx from mempool, removed:%s, tx:%s\n", txhashKI.ToString(), tx.GetHash().ToString());
                            }
                            ClearPrioritisation(txConflict.GetHash());
                            removeRecursive(txConflict, MemPoolRemovalReason::CONFLICT);
                        }
                    }
                }
            }
            continue;
        }
        auto it = mapNextTx.find(txin.prevout);
        if (it != mapNextTx.end()) {
            const CTransaction &txConflict = *it->second;
            if (txConflict != tx)
            {
                ClearPrioritisation(txConflict.GetHash());
                removeRecursive(txConflict, MemPoolRemovalReason::CONFLICT);
            }
        }
    }
}

/**
 * Called when a block is connected. Removes from mempool and updates the miner fee estimator.
 */
void CTxMemPool::removeForBlock(const std::vector<CTransactionRef>& vtx, unsigned int nBlockHeight)
{
    AssertLockHeld(cs);
    std::vector<const CTxMemPoolEntry*> entries;
    for (const auto& tx : vtx)
    {
        uint256 hash = tx->GetHash();

        indexed_transaction_set::iterator i = mapTx.find(hash);
        if (i != mapTx.end())
            entries.push_back(&*i);
    }
    // Before the txs in the new block have been removed from the mempool, update policy estimates
    if (minerPolicyEstimator) {minerPolicyEstimator->processBlock(nBlockHeight, entries);}
    for (const auto& tx : vtx)
    {
        txiter it = mapTx.find(tx->GetHash());
        if (it != mapTx.end()) {
            setEntries stage;
            stage.insert(it);
            RemoveStaged(stage, true, MemPoolRemovalReason::BLOCK);
        }
        removeConflicts(*tx);
        ClearPrioritisation(tx->GetHash());
    }
    lastRollingFeeUpdate = GetTime();
    blockSinceLastRollingFeeBump = true;
}

void CTxMemPool::_clear()
{
    vTxHashes.clear();
    mapTx.clear();
    mapNextTx.clear();
    totalTxSize = 0;
    m_total_fee = 0;
    cachedInnerUsage = 0;
    lastRollingFeeUpdate = GetTime();
    blockSinceLastRollingFeeBump = false;
    rollingMinimumFeeRate = 0;
    ++nTransactionsUpdated;
}

void CTxMemPool::clear()
{
    LOCK(cs);
    _clear();
}

void CTxMemPool::check(const CCoinsViewCache& active_coins_tip, int64_t spendheight) const
{
    if (m_check_ratio == 0) return;

    if (GetRand(m_check_ratio) >= 1) return;

    AssertLockHeld(::cs_main);
    LOCK(cs);
    LogPrint(BCLog::MEMPOOL, "Checking mempool with %u transactions and %u inputs\n", (unsigned int)mapTx.size(), (unsigned int)mapNextTx.size());

    uint64_t checkTotal = 0;
    CAmount check_total_fee{0};
    uint64_t innerUsage = 0;
    uint64_t prev_ancestor_count{0};

    CCoinsViewCache mempoolDuplicate(const_cast<CCoinsViewCache*>(&active_coins_tip));

    for (const auto& it : GetSortedDepthAndScore()) {
        checkTotal += it->GetTxSize();
        check_total_fee += it->GetFee();
        innerUsage += it->DynamicMemoryUsage();
        const CTransaction& tx = it->GetTx();
        innerUsage += memusage::DynamicUsage(it->GetMemPoolParentsConst()) + memusage::DynamicUsage(it->GetMemPoolChildrenConst());
        CTxMemPoolEntry::Parents setParentCheck;
        for (const CTxIn &txin : tx.vin) {
            if (txin.IsAnonInput())
                continue;
            // Check that every mempool transaction's inputs refer to available coins, or other mempool tx's.
            indexed_transaction_set::const_iterator it2 = mapTx.find(txin.prevout.hash);
            if (it2 != mapTx.end()) {
                const CTransaction& tx2 = it2->GetTx();
                if (fParticlMode) {
                    assert(tx2.vpout.size() > txin.prevout.n && tx2.vpout[txin.prevout.n] != nullptr
                        && (tx2.vpout[txin.prevout.n]->IsStandardOutput() || tx2.vpout[txin.prevout.n]->IsType(OUTPUT_CT)));
                } else {
                    assert(tx2.vout.size() > txin.prevout.n && !tx2.vout[txin.prevout.n].IsNull());
                }
                setParentCheck.insert(*it2);
            }
            // We are iterating through the mempool entries sorted in order by ancestor count.
            // All parents must have been checked before their children and their coins added to
            // the mempoolDuplicate coins cache.
            assert(mempoolDuplicate.HaveCoin(txin.prevout));
            // Check whether its inputs are marked in mapNextTx.
            auto it3 = mapNextTx.find(txin.prevout);
            assert(it3 != mapNextTx.end());
            assert(it3->first == &txin.prevout);
            assert(it3->second == &tx);
        }
        auto comp = [](const CTxMemPoolEntry& a, const CTxMemPoolEntry& b) -> bool {
            return a.GetTx().GetHash() == b.GetTx().GetHash();
        };
        assert(setParentCheck.size() == it->GetMemPoolParentsConst().size());
        assert(std::equal(setParentCheck.begin(), setParentCheck.end(), it->GetMemPoolParentsConst().begin(), comp));
        // Verify ancestor state is correct.
        setEntries setAncestors;
        uint64_t nNoLimit = std::numeric_limits<uint64_t>::max();
        std::string dummy;
        CalculateMemPoolAncestors(*it, setAncestors, nNoLimit, nNoLimit, nNoLimit, nNoLimit, dummy);
        uint64_t nCountCheck = setAncestors.size() + 1;
        uint64_t nSizeCheck = it->GetTxSize();
        CAmount nFeesCheck = it->GetModifiedFee();
        int64_t nSigOpCheck = it->GetSigOpCost();

        for (txiter ancestorIt : setAncestors) {
            nSizeCheck += ancestorIt->GetTxSize();
            nFeesCheck += ancestorIt->GetModifiedFee();
            nSigOpCheck += ancestorIt->GetSigOpCost();
        }

        assert(it->GetCountWithAncestors() == nCountCheck);
        assert(it->GetSizeWithAncestors() == nSizeCheck);
        assert(it->GetSigOpCostWithAncestors() == nSigOpCheck);
        assert(it->GetModFeesWithAncestors() == nFeesCheck);
        // Sanity check: we are walking in ascending ancestor count order.
        assert(prev_ancestor_count <= it->GetCountWithAncestors());
        prev_ancestor_count = it->GetCountWithAncestors();

        // Check children against mapNextTx
        CTxMemPoolEntry::Children setChildrenCheck;
        auto iter = mapNextTx.lower_bound(COutPoint(it->GetTx().GetHash(), 0));
        uint64_t child_sizes = 0;
        for (; iter != mapNextTx.end() && iter->first->hash == it->GetTx().GetHash(); ++iter) {
            txiter childit = mapTx.find(iter->second->GetHash());
            assert(childit != mapTx.end()); // mapNextTx points to in-mempool transactions
            if (setChildrenCheck.insert(*childit).second) {
                child_sizes += childit->GetTxSize();
            }
        }
        assert(setChildrenCheck.size() == it->GetMemPoolChildrenConst().size());
        assert(std::equal(setChildrenCheck.begin(), setChildrenCheck.end(), it->GetMemPoolChildrenConst().begin(), comp));
        // Also check to make sure size is greater than sum with immediate children.
        // just a sanity check, not definitive that this calc is correct...
        assert(it->GetSizeWithDescendants() >= child_sizes + it->GetTxSize());

        TxValidationState dummy_state; // Not used. CheckTxInputs() should always pass
        dummy_state.SetStateInfo(GetTime(), spendheight, Params().GetConsensus(), fParticlMode, false);
        CAmount txfee = 0;
        assert(!tx.IsCoinBase());
        assert(Consensus::CheckTxInputs(tx, dummy_state, mempoolDuplicate, spendheight, txfee));
        for (const auto& input: tx.vin) mempoolDuplicate.SpendCoin(input.prevout);
        AddCoins(mempoolDuplicate, tx, std::numeric_limits<int>::max());
    }
    for (auto it = mapNextTx.cbegin(); it != mapNextTx.cend(); it++) {
        uint256 hash = it->second->GetHash();
        indexed_transaction_set::const_iterator it2 = mapTx.find(hash);
        const CTransaction& tx = it2->GetTx();
        assert(it2 != mapTx.end());
        assert(&tx == it->second);
    }

    assert(totalTxSize == checkTotal);
    assert(m_total_fee == check_total_fee);
    assert(innerUsage == cachedInnerUsage);
}

bool CTxMemPool::CompareDepthAndScore(const uint256& hasha, const uint256& hashb, bool wtxid)
{
    LOCK(cs);
    indexed_transaction_set::const_iterator i = wtxid ? get_iter_from_wtxid(hasha) : mapTx.find(hasha);
    if (i == mapTx.end()) return false;
    indexed_transaction_set::const_iterator j = wtxid ? get_iter_from_wtxid(hashb) : mapTx.find(hashb);
    if (j == mapTx.end()) return true;
    uint64_t counta = i->GetCountWithAncestors();
    uint64_t countb = j->GetCountWithAncestors();
    if (counta == countb) {
        return CompareTxMemPoolEntryByScore()(*i, *j);
    }
    return counta < countb;
}

namespace {
class DepthAndScoreComparator
{
public:
    bool operator()(const CTxMemPool::indexed_transaction_set::const_iterator& a, const CTxMemPool::indexed_transaction_set::const_iterator& b)
    {
        uint64_t counta = a->GetCountWithAncestors();
        uint64_t countb = b->GetCountWithAncestors();
        if (counta == countb) {
            return CompareTxMemPoolEntryByScore()(*a, *b);
        }
        return counta < countb;
    }
};
} // namespace

std::vector<CTxMemPool::indexed_transaction_set::const_iterator> CTxMemPool::GetSortedDepthAndScore() const
{
    std::vector<indexed_transaction_set::const_iterator> iters;
    AssertLockHeld(cs);

    iters.reserve(mapTx.size());

    for (indexed_transaction_set::iterator mi = mapTx.begin(); mi != mapTx.end(); ++mi) {
        iters.push_back(mi);
    }
    std::sort(iters.begin(), iters.end(), DepthAndScoreComparator());
    return iters;
}

void CTxMemPool::queryHashes(std::vector<uint256>& vtxid) const
{
    LOCK(cs);
    auto iters = GetSortedDepthAndScore();

    vtxid.clear();
    vtxid.reserve(mapTx.size());

    for (auto it : iters) {
        vtxid.push_back(it->GetTx().GetHash());
    }
}

static TxMempoolInfo GetInfo(CTxMemPool::indexed_transaction_set::const_iterator it) {
    return TxMempoolInfo{it->GetSharedTx(), it->GetTime(), it->GetFee(), it->GetTxSize(), it->GetModifiedFee() - it->GetFee()};
}

std::vector<TxMempoolInfo> CTxMemPool::infoAll() const
{
    LOCK(cs);
    auto iters = GetSortedDepthAndScore();

    std::vector<TxMempoolInfo> ret;
    ret.reserve(mapTx.size());
    for (auto it : iters) {
        ret.push_back(GetInfo(it));
    }

    return ret;
}

CTransactionRef CTxMemPool::get(const uint256& hash) const
{
    LOCK(cs);
    indexed_transaction_set::const_iterator i = mapTx.find(hash);
    if (i == mapTx.end())
        return nullptr;
    return i->GetSharedTx();
}

TxMempoolInfo CTxMemPool::info(const GenTxid& gtxid) const
{
    LOCK(cs);
    indexed_transaction_set::const_iterator i = (gtxid.IsWtxid() ? get_iter_from_wtxid(gtxid.GetHash()) : mapTx.find(gtxid.GetHash()));
    if (i == mapTx.end())
        return TxMempoolInfo();
    return GetInfo(i);
}

void CTxMemPool::PrioritiseTransaction(const uint256& hash, const CAmount& nFeeDelta)
{
    {
        LOCK(cs);
        CAmount &delta = mapDeltas[hash];
        delta = SaturatingAdd(delta, nFeeDelta);
        txiter it = mapTx.find(hash);
        if (it != mapTx.end()) {
            mapTx.modify(it, [&nFeeDelta](CTxMemPoolEntry& e) { e.UpdateModifiedFee(nFeeDelta); });
            // Now update all ancestors' modified fees with descendants
            setEntries setAncestors;
            uint64_t nNoLimit = std::numeric_limits<uint64_t>::max();
            std::string dummy;
            CalculateMemPoolAncestors(*it, setAncestors, nNoLimit, nNoLimit, nNoLimit, nNoLimit, dummy, false);
            for (txiter ancestorIt : setAncestors) {
                mapTx.modify(ancestorIt, [=](CTxMemPoolEntry& e){ e.UpdateDescendantState(0, nFeeDelta, 0);});
            }
            // Now update all descendants' modified fees with ancestors
            setEntries setDescendants;
            CalculateDescendants(it, setDescendants);
            setDescendants.erase(it);
            for (txiter descendantIt : setDescendants) {
                mapTx.modify(descendantIt, [=](CTxMemPoolEntry& e){ e.UpdateAncestorState(0, nFeeDelta, 0, 0); });
            }
            ++nTransactionsUpdated;
        }
    }
    LogPrintf("PrioritiseTransaction: %s fee += %s\n", hash.ToString(), FormatMoney(nFeeDelta));
}

void CTxMemPool::ApplyDelta(const uint256& hash, CAmount &nFeeDelta) const
{
    AssertLockHeld(cs);
    std::map<uint256, CAmount>::const_iterator pos = mapDeltas.find(hash);
    if (pos == mapDeltas.end())
        return;
    const CAmount &delta = pos->second;
    nFeeDelta += delta;
}

void CTxMemPool::ClearPrioritisation(const uint256& hash)
{
    AssertLockHeld(cs);
    mapDeltas.erase(hash);
}

bool CTxMemPool::HaveKeyImage(const CCmpPubKey &ki, uint256 &hash) const
{
    LOCK(cs);

    std::map<CCmpPubKey, uint256>::const_iterator mi;
    mi = mapKeyImages.find(ki);

    if (mi != mapKeyImages.end()) {
        hash = mi->second;
        return true;
    }

    return false;
}

const CTransaction* CTxMemPool::GetConflictTx(const COutPoint& prevout) const
{
    const auto it = mapNextTx.find(prevout);
    return it == mapNextTx.end() ? nullptr : it->second;
}

std::optional<CTxMemPool::txiter> CTxMemPool::GetIter(const uint256& txid) const
{
    auto it = mapTx.find(txid);
    if (it != mapTx.end()) return it;
    return std::nullopt;
}

CTxMemPool::setEntries CTxMemPool::GetIterSet(const std::set<uint256>& hashes) const
{
    CTxMemPool::setEntries ret;
    for (const auto& h : hashes) {
        const auto mi = GetIter(h);
        if (mi) ret.insert(*mi);
    }
    return ret;
}

bool CTxMemPool::HasNoInputsOf(const CTransaction &tx) const
{
    for (unsigned int i = 0; i < tx.vin.size(); i++)
    {
        if (tx.vin[i].IsAnonInput()) {
            continue;
        }
        if (exists(GenTxid::Txid(tx.vin[i].prevout.hash)))
            return false;
    }
    return true;
}

CCoinsViewMemPool::CCoinsViewMemPool(CCoinsView* baseIn, const CTxMemPool& mempoolIn) : CCoinsViewBacked(baseIn), mempool(mempoolIn) { }

bool CCoinsViewMemPool::GetCoin(const COutPoint &outpoint, Coin &coin) const {
    // Check to see if the inputs are made available by another tx in the package.
    // These Coins would not be available in the underlying CoinsView.
    if (auto it = m_temp_added.find(outpoint); it != m_temp_added.end()) {
        coin = it->second;
        return true;
    }

    // If an entry in the mempool exists, always return that one, as it's guaranteed to never
    // conflict with the underlying cache, and it cannot have pruned entries (as it contains full)
    // transactions. First checking the underlying cache risks returning a pruned entry instead.
    CTransactionRef ptx = mempool.get(outpoint.hash);
    if (ptx) {

        if (ptx->IsParticlVersion()) {
            if (outpoint.n < ptx->vpout.size()) {
                const CTxOutBase *out = ptx->vpout[outpoint.n].get();
                const CScript *ps = out->GetPScriptPubKey();
                if (!ps) // Data / anon output
                    return false;
                CTxOut txout(0, *ps);
                if (out->IsType(OUTPUT_STANDARD)) {
                    txout.nValue = out->GetValue();
                }
                coin = Coin(txout, MEMPOOL_HEIGHT, false);
                if (out->IsType(OUTPUT_CT)) {
                    coin.nType = OUTPUT_CT;
                    coin.commitment = ((CTxOutCT*)out)->commitment;
                }
                return true;
            }
            return false;
        }
        if (outpoint.n < ptx->vout.size()) {
            coin = Coin(ptx->vout[outpoint.n], MEMPOOL_HEIGHT, false);
            return true;
        } else {
            return false;
        }
    }
    return base->GetCoin(outpoint, coin);
}

void CCoinsViewMemPool::PackageAddTransaction(const CTransactionRef& tx)
{
    for (unsigned int n = 0; n < tx->vout.size(); ++n) {
        m_temp_added.emplace(COutPoint(tx->GetHash(), n), Coin(tx->vout[n], MEMPOOL_HEIGHT, false));
    }
}

size_t CTxMemPool::DynamicMemoryUsage() const {
    LOCK(cs);
    // Estimate the overhead of mapTx to be 15 pointers + an allocation, as no exact formula for boost::multi_index_contained is implemented.
    return memusage::MallocUsage(sizeof(CTxMemPoolEntry) + 15 * sizeof(void*)) * mapTx.size() + memusage::DynamicUsage(mapNextTx) + memusage::DynamicUsage(mapDeltas) + memusage::DynamicUsage(vTxHashes) + cachedInnerUsage;
}

void CTxMemPool::RemoveUnbroadcastTx(const uint256& txid, const bool unchecked) {
    LOCK(cs);

    if (m_unbroadcast_txids.erase(txid))
    {
        LogPrint(BCLog::MEMPOOL, "Removed %i from set of unbroadcast txns%s\n", txid.GetHex(), (unchecked ? " before confirmation that txn was sent out" : ""));
    }
}

void CTxMemPool::RemoveStaged(setEntries &stage, bool updateDescendants, MemPoolRemovalReason reason) {
    AssertLockHeld(cs);
    UpdateForRemoveFromMempool(stage, updateDescendants);
    for (txiter it : stage) {
        removeUnchecked(it, reason);
    }
}

int CTxMemPool::Expire(std::chrono::seconds time)
{
    AssertLockHeld(cs);
    indexed_transaction_set::index<entry_time>::type::iterator it = mapTx.get<entry_time>().begin();
    setEntries toremove;
    while (it != mapTx.get<entry_time>().end() && it->GetTime() < time) {
        toremove.insert(mapTx.project<0>(it));
        it++;
    }
    setEntries stage;
    for (txiter removeit : toremove) {
        CalculateDescendants(removeit, stage);
    }
    RemoveStaged(stage, false, MemPoolRemovalReason::EXPIRY);
    return stage.size();
}

void CTxMemPool::addUnchecked(const CTxMemPoolEntry &entry, bool validFeeEstimate)
{
    setEntries setAncestors;
    uint64_t nNoLimit = std::numeric_limits<uint64_t>::max();
    std::string dummy;
    CalculateMemPoolAncestors(entry, setAncestors, nNoLimit, nNoLimit, nNoLimit, nNoLimit, dummy);
    return addUnchecked(entry, setAncestors, validFeeEstimate);
}

void CTxMemPool::UpdateChild(txiter entry, txiter child, bool add)
{
    AssertLockHeld(cs);
    CTxMemPoolEntry::Children s;
    if (add && entry->GetMemPoolChildren().insert(*child).second) {
        cachedInnerUsage += memusage::IncrementalDynamicUsage(s);
    } else if (!add && entry->GetMemPoolChildren().erase(*child)) {
        cachedInnerUsage -= memusage::IncrementalDynamicUsage(s);
    }
}

void CTxMemPool::UpdateParent(txiter entry, txiter parent, bool add)
{
    AssertLockHeld(cs);
    CTxMemPoolEntry::Parents s;
    if (add && entry->GetMemPoolParents().insert(*parent).second) {
        cachedInnerUsage += memusage::IncrementalDynamicUsage(s);
    } else if (!add && entry->GetMemPoolParents().erase(*parent)) {
        cachedInnerUsage -= memusage::IncrementalDynamicUsage(s);
    }
}

CFeeRate CTxMemPool::GetMinFee(size_t sizelimit) const {
    LOCK(cs);
    if (!blockSinceLastRollingFeeBump || rollingMinimumFeeRate == 0)
        return CFeeRate(llround(rollingMinimumFeeRate));

    int64_t time = GetTime();
    if (time > lastRollingFeeUpdate + 10) {
        double halflife = ROLLING_FEE_HALFLIFE;
        if (DynamicMemoryUsage() < sizelimit / 4)
            halflife /= 4;
        else if (DynamicMemoryUsage() < sizelimit / 2)
            halflife /= 2;

        rollingMinimumFeeRate = rollingMinimumFeeRate / pow(2.0, (time - lastRollingFeeUpdate) / halflife);
        lastRollingFeeUpdate = time;

        if (rollingMinimumFeeRate < (double)m_incremental_relay_feerate.GetFeePerK() / 2) {
            rollingMinimumFeeRate = 0;
            return CFeeRate(0);
        }
    }
    return std::max(CFeeRate(llround(rollingMinimumFeeRate)), m_incremental_relay_feerate);
}

void CTxMemPool::trackPackageRemoved(const CFeeRate& rate) {
    AssertLockHeld(cs);
    if (rate.GetFeePerK() > rollingMinimumFeeRate) {
        rollingMinimumFeeRate = rate.GetFeePerK();
        blockSinceLastRollingFeeBump = false;
    }
}

void CTxMemPool::TrimToSize(size_t sizelimit, std::vector<COutPoint>* pvNoSpendsRemaining) {
    AssertLockHeld(cs);

    unsigned nTxnRemoved = 0;
    CFeeRate maxFeeRateRemoved(0);
    while (!mapTx.empty() && DynamicMemoryUsage() > sizelimit) {
        indexed_transaction_set::index<descendant_score>::type::iterator it = mapTx.get<descendant_score>().begin();

        // We set the new mempool min fee to the feerate of the removed set, plus the
        // "minimum reasonable fee rate" (ie some value under which we consider txn
        // to have 0 fee). This way, we don't allow txn to enter mempool with feerate
        // equal to txn which were removed with no block in between.
        CFeeRate removed(it->GetModFeesWithDescendants(), it->GetSizeWithDescendants());
        removed += m_incremental_relay_feerate;
        trackPackageRemoved(removed);
        maxFeeRateRemoved = std::max(maxFeeRateRemoved, removed);

        setEntries stage;
        CalculateDescendants(mapTx.project<0>(it), stage);
        nTxnRemoved += stage.size();

        std::vector<CTransaction> txn;
        if (pvNoSpendsRemaining) {
            txn.reserve(stage.size());
            for (txiter iter : stage)
                txn.push_back(iter->GetTx());
        }
        RemoveStaged(stage, false, MemPoolRemovalReason::SIZELIMIT);
        if (pvNoSpendsRemaining) {
            for (const CTransaction& tx : txn) {
                for (const CTxIn& txin : tx.vin) {
                    if (txin.IsAnonInput()) continue;
                    if (exists(GenTxid::Txid(txin.prevout.hash))) continue;
                    pvNoSpendsRemaining->push_back(txin.prevout);
                }
            }
        }
    }

    if (maxFeeRateRemoved > CFeeRate(0)) {
        LogPrint(BCLog::MEMPOOL, "Removed %u txn, rolling minimum fee bumped to %s\n", nTxnRemoved, maxFeeRateRemoved.ToString());
    }
}

uint64_t CTxMemPool::CalculateDescendantMaximum(txiter entry) const {
    // find parent with highest descendant count
    std::vector<txiter> candidates;
    setEntries counted;
    candidates.push_back(entry);
    uint64_t maximum = 0;
    while (candidates.size()) {
        txiter candidate = candidates.back();
        candidates.pop_back();
        if (!counted.insert(candidate).second) continue;
        const CTxMemPoolEntry::Parents& parents = candidate->GetMemPoolParentsConst();
        if (parents.size() == 0) {
            maximum = std::max(maximum, candidate->GetCountWithDescendants());
        } else {
            for (const CTxMemPoolEntry& i : parents) {
                candidates.push_back(mapTx.iterator_to(i));
            }
        }
    }
    return maximum;
}

void CTxMemPool::GetTransactionAncestry(const uint256& txid, size_t& ancestors, size_t& descendants, size_t* const ancestorsize, CAmount* const ancestorfees) const {
    LOCK(cs);
    auto it = mapTx.find(txid);
    ancestors = descendants = 0;
    if (it != mapTx.end()) {
        ancestors = it->GetCountWithAncestors();
        if (ancestorsize) *ancestorsize = it->GetSizeWithAncestors();
        if (ancestorfees) *ancestorfees = it->GetModFeesWithAncestors();
        descendants = CalculateDescendantMaximum(it);
    }
}

bool CTxMemPool::GetLoadTried() const
{
    LOCK(cs);
    return m_load_tried;
}

void CTxMemPool::SetLoadTried(bool load_tried)
{
    LOCK(cs);
    m_load_tried = load_tried;
}<|MERGE_RESOLUTION|>--- conflicted
+++ resolved
@@ -24,7 +24,6 @@
 #include <cmath>
 #include <optional>
 
-<<<<<<< HEAD
 #include <insight/insight.h>
 #include <anon.h>
 #include <chainparams.h>
@@ -61,8 +60,6 @@
         int64_t modifySigOpsCost;
 };
 
-=======
->>>>>>> 141540a7
 bool TestLockPointValidity(CChain& active_chain, const LockPoints& lp)
 {
     AssertLockHeld(cs_main);
