--- conflicted
+++ resolved
@@ -70,8 +70,8 @@
         <translation>Nämä ovat Particl-osoitteesi maksujen lähettämistä varten. Tarkista aina määrä ja vastaanotto-osoite ennen kolikoiden lähettämistä.</translation>
     </message>
     <message>
-        <source>These are your Bitcoin addresses for receiving payments. Use the 'Create new receiving address' button in the receive tab to create new addresses.</source>
-        <translation>Nämä ovat sinun Bitcoin osoitteesi maksujen vastaanottamista varten. Käytä 'Luo uusi vastaanotto-osoite' painiketta vastaantto tabissä luodaksesi uuden osoitteen.</translation>
+        <source>These are your Particl addresses for receiving payments. Use the 'Create new receiving address' button in the receive tab to create new addresses.</source>
+        <translation>Nämä ovat sinun Particl osoitteesi maksujen vastaanottamista varten. Käytä 'Luo uusi vastaanotto-osoite' painiketta vastaantto tabissä luodaksesi uuden osoitteen.</translation>
     </message>
     <message>
         <source>&amp;Copy Address</source>
@@ -188,8 +188,8 @@
         <translation>Syötä vanha ja uusi salasanalause lompakolle.</translation>
     </message>
     <message>
-        <source>Remember that encrypting your wallet cannot fully protect your bitcoins from being stolen by malware infecting your computer.</source>
-        <translation>Muista, että salaamalla lompakkosi et täysin pysty suojaamaan bitcoineja varkaudelta, jotka aiheutuvat koneellasi olevista haittaohjelmista.</translation>
+        <source>Remember that encrypting your wallet cannot fully protect your particl from being stolen by malware infecting your computer.</source>
+        <translation>Muista, että salaamalla lompakkosi et täysin pysty suojaamaan particleja varkaudelta, jotka aiheutuvat koneellasi olevista haittaohjelmista.</translation>
     </message>
     <message>
         <source>Wallet to be encrypted</source>
@@ -434,13 +434,6 @@
         <translation>Näytä vastaanottamiseen käytettyjen osoitteiden ja nimien lista</translation>
     </message>
     <message>
-<<<<<<< HEAD
-        <source>Open a particl: URI or payment request</source>
-        <translation>Avaa particl: URI tai maksupyyntö</translation>
-    </message>
-    <message>
-=======
->>>>>>> ff53433f
         <source>&amp;Command-line options</source>
         <translation>&amp;Komentorivin valinnat</translation>
     </message>
@@ -509,17 +502,12 @@
         <translation>Sulje lompakko...</translation>
     </message>
     <message>
-<<<<<<< HEAD
+        <source>Close wallet</source>
+        <translation>Sulje lompakko</translation>
+    </message>
+    <message>
         <source>Show the %1 help message to get a list with possible Particl command-line options</source>
         <translation>Näytä %1 ohjeet saadaksesi listan mahdollisista Particlin komentorivivalinnoista</translation>
-=======
-        <source>Close wallet</source>
-        <translation>Sulje lompakko</translation>
-    </message>
-    <message>
-        <source>Show the %1 help message to get a list with possible Bitcoin command-line options</source>
-        <translation>Näytä %1 ohjeet saadaksesi listan mahdollisista Bitcoinin komentorivivalinnoista</translation>
->>>>>>> ff53433f
     </message>
     <message>
         <source>default wallet</source>
@@ -2365,13 +2353,8 @@
         <translation><numerusform>Vahvistuminen alkaa arviolta %n lohkon sisällä.</numerusform><numerusform>Vahvistuminen alkaa arviolta %n lohkon sisällä.</numerusform></translation>
     </message>
     <message>
-<<<<<<< HEAD
         <source>Warning: Invalid Particl address</source>
-        <translation>Varoitus: Virheellinen Particl-osoite </translation>
-=======
-        <source>Warning: Invalid Bitcoin address</source>
-        <translation>Varoitus: Virheellinen Bitcoin-osoite</translation>
->>>>>>> ff53433f
+        <translation>Varoitus: Virheellinen Particl-osoite</translation>
     </message>
     <message>
         <source>Warning: Unknown change address</source>
@@ -2409,17 +2392,8 @@
         <translation>Valitse aikaisemmin käytetty osoite</translation>
     </message>
     <message>
-<<<<<<< HEAD
-        <source>This is a normal payment.</source>
-        <translation>Tämä on normaali maksu.</translation>
-    </message>
-    <message>
         <source>The Particl address to send the payment to</source>
         <translation>Particl-osoite johon maksu lähetetään</translation>
-=======
-        <source>The Bitcoin address to send the payment to</source>
-        <translation>Bitcoin-osoite johon maksu lähetetään</translation>
->>>>>>> ff53433f
     </message>
     <message>
         <source>Alt+A</source>
