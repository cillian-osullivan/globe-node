<TS language="pt" version="2.1">
<context>
    <name>AddressBookPage</name>
    <message>
        <source>Right-click to edit address or label</source>
        <translation>Clique com o botão direito para editar o endereço ou etiqueta</translation>
    </message>
    <message>
        <source>Create a new address</source>
        <translation>Criar um novo endereço</translation>
    </message>
    <message>
        <source>&amp;New</source>
        <translation>&amp;Novo</translation>
    </message>
    <message>
        <source>Copy the currently selected address to the system clipboard</source>
        <translation>Copiar o endereço selecionado para a área de transferência do sistema</translation>
    </message>
    <message>
        <source>&amp;Copy</source>
        <translation>&amp;Copiar</translation>
    </message>
    <message>
        <source>C&amp;lose</source>
        <translation>F&amp;echar</translation>
    </message>
    <message>
        <source>Delete the currently selected address from the list</source>
        <translation>Eliminar o endereço selecionado da lista</translation>
    </message>
    <message>
        <source>Enter address or label to search</source>
        <translation>Digite o endereço ou a etiqueta para pesquisar</translation>
    </message>
    <message>
        <source>Export the data in the current tab to a file</source>
        <translation>Exportar os dados no separador atual para um ficheiro</translation>
    </message>
    <message>
        <source>&amp;Export</source>
        <translation>&amp;Exportar</translation>
    </message>
    <message>
        <source>&amp;Delete</source>
        <translation>&amp;Eliminar</translation>
    </message>
    <message>
        <source>Choose the address to send coins to</source>
        <translation>Escolha o endereço para enviar as moedas</translation>
    </message>
    <message>
        <source>Choose the address to receive coins with</source>
        <translation>Escolha o endereço para receber as moedas</translation>
    </message>
    <message>
        <source>C&amp;hoose</source>
        <translation>Escol&amp;her</translation>
    </message>
    <message>
        <source>Sending addresses</source>
        <translation>Endereços de envio</translation>
    </message>
    <message>
        <source>Receiving addresses</source>
        <translation>Endereços de receção</translation>
    </message>
    <message>
        <source>These are your Particl addresses for sending payments. Always check the amount and the receiving address before sending coins.</source>
        <translation>Estes são os seus endereços Particl para enviar pagamentos. Verifique sempre o valor e o endereço de receção antes de enviar moedas.</translation>
    </message>
    <message>
        <source>These are your Bitcoin addresses for receiving payments. Use the 'Create new receiving address' button in the receive tab to create new addresses.</source>
        <translation>Estes são os endereços Bitcoin para receiver pagamentos. Use o botão "Criar novo endereço para receiver" para crier novo endereço.</translation>
    </message>
    <message>
        <source>&amp;Copy Address</source>
        <translation>&amp;Copiar Endereço</translation>
    </message>
    <message>
        <source>Copy &amp;Label</source>
        <translation>Copiar &amp;Etiqueta</translation>
    </message>
    <message>
        <source>&amp;Edit</source>
        <translation>&amp;Editar</translation>
    </message>
    <message>
        <source>Export Address List</source>
        <translation>Exportar Lista de Endereços</translation>
    </message>
    <message>
        <source>Comma separated file (*.csv)</source>
        <translation>Ficheiro separado por vírgulas (*.csv)</translation>
    </message>
    <message>
        <source>Exporting Failed</source>
        <translation>Exportação Falhou</translation>
    </message>
    <message>
        <source>There was an error trying to save the address list to %1. Please try again.</source>
        <translation>Ocorreu um erro ao tentar guardar a lista de endereços para %1. Por favor, tente novamente.</translation>
    </message>
</context>
<context>
    <name>AddressTableModel</name>
    <message>
        <source>Label</source>
        <translation>Etiqueta</translation>
    </message>
    <message>
        <source>Address</source>
        <translation>Endereço</translation>
    </message>
    <message>
        <source>(no label)</source>
        <translation>(sem etiqueta)</translation>
    </message>
</context>
<context>
    <name>AskPassphraseDialog</name>
    <message>
        <source>Passphrase Dialog</source>
        <translation>Janela da Frase de Segurança</translation>
    </message>
    <message>
        <source>Enter passphrase</source>
        <translation>Insira a frase de segurança</translation>
    </message>
    <message>
        <source>New passphrase</source>
        <translation>Nova frase de frase de segurança</translation>
    </message>
    <message>
        <source>Repeat new passphrase</source>
        <translation>Repita a nova frase de frase de segurança</translation>
    </message>
    <message>
        <source>Show passphrase</source>
        <translation>Mostrar Password</translation>
    </message>
    <message>
        <source>Encrypt wallet</source>
        <translation>Encriptar carteira</translation>
    </message>
    <message>
        <source>This operation needs your wallet passphrase to unlock the wallet.</source>
        <translation>Esta operação precisa da sua frase de segurança da carteira para desbloquear a mesma.</translation>
    </message>
    <message>
        <source>Unlock wallet</source>
        <translation>Desbloquear carteira</translation>
    </message>
    <message>
        <source>This operation needs your wallet passphrase to decrypt the wallet.</source>
        <translation>Esta operação precisa da sua frase de segurança da carteira para desencriptar a mesma.</translation>
    </message>
    <message>
        <source>Decrypt wallet</source>
        <translation>Desencriptar carteira</translation>
    </message>
    <message>
        <source>Change passphrase</source>
        <translation>Alterar frase de segurança</translation>
    </message>
    <message>
        <source>Confirm wallet encryption</source>
        <translation>Confirmar encriptação da carteira</translation>
    </message>
    <message>
        <source>Warning: If you encrypt your wallet and lose your passphrase, you will &lt;b&gt;LOSE ALL OF YOUR PARTICL&lt;/b&gt;!</source>
        <translation>Aviso: se encriptar a sua carteira e perder a sua frase de segurnça, &lt;b&gt;PERDERÁ TODOS OS SEUS PARTICL&lt;/b&gt;!</translation>
    </message>
    <message>
        <source>Are you sure you wish to encrypt your wallet?</source>
        <translation>Tem a certeza que deseja encriptar a sua carteira?</translation>
    </message>
    <message>
        <source>Wallet encrypted</source>
        <translation>Carteira encriptada</translation>
    </message>
    <message>
        <source>Enter the new passphrase for the wallet.&lt;br/&gt;Please use a passphrase of &lt;b&gt;ten or more random characters&lt;/b&gt;, or &lt;b&gt;eight or more words&lt;/b&gt;.</source>
        <translation>Insira nova password para a carteira.&lt;br/&gt;Por favor use uma password de &lt;b&gt;dez ou mais caracteres&lt;/b&gt;, ou &lt;b&gt;oito ou mais palavras&lt;/b&gt;.</translation>
    </message>
    <message>
        <source>Enter the old passphrase and new passphrase for the wallet.</source>
        <translation>Insira a password antiga e a nova para a carteira.</translation>
    </message>
    <message>
        <source>Remember that encrypting your wallet cannot fully protect your bitcoins from being stolen by malware infecting your computer.</source>
        <translation>Lembra se que encrostar a sua carteira não o pode defender na totalidade os seus bitcoins de serem roubados por um malware que possa infectar o seu computador.</translation>
    </message>
    <message>
        <source>Wallet to be encrypted</source>
        <translation>Carteira a ser encriptada</translation>
    </message>
    <message>
        <source>Your wallet is about to be encrypted. </source>
        <translation>A sua carteira vai agora ser encriptada.</translation>
    </message>
    <message>
        <source>Your wallet is now encrypted. </source>
        <translation>A sua carteira está agora encriptada</translation>
    </message>
    <message>
        <source>IMPORTANT: Any previous backups you have made of your wallet file should be replaced with the newly generated, encrypted wallet file. For security reasons, previous backups of the unencrypted wallet file will become useless as soon as you start using the new, encrypted wallet.</source>
        <translation>IMPORTANTE: qualquer cópia de segurança da carteira anterior deverá ser substituída com o novo ficheiro de carteira, agora encriptado. Por razões de segurança, as cópias de segurança não encriptadas tornar-se-ão inúteis assim que começar a usar a nova carteira encriptada.</translation>
    </message>
    <message>
        <source>Wallet encryption failed</source>
        <translation>Encriptação da carteira falhou</translation>
    </message>
    <message>
        <source>Wallet encryption failed due to an internal error. Your wallet was not encrypted.</source>
        <translation>A encriptação da carteira falhou devido a um erro interno. A carteira não foi encriptada.</translation>
    </message>
    <message>
        <source>The supplied passphrases do not match.</source>
        <translation>As frases de segurança fornecidas não coincidem.</translation>
    </message>
    <message>
        <source>Wallet unlock failed</source>
        <translation>Desbloqueio da carteira falhou</translation>
    </message>
    <message>
        <source>The passphrase entered for the wallet decryption was incorrect.</source>
        <translation>A frase de segurança introduzida para a desencriptação da carteira estava incorreta.</translation>
    </message>
    <message>
        <source>Wallet decryption failed</source>
        <translation>Desencriptação da carteira falhou</translation>
    </message>
    <message>
        <source>Wallet passphrase was successfully changed.</source>
        <translation>A frase de segurança da carteira foi alterada com sucesso.</translation>
    </message>
    <message>
        <source>Warning: The Caps Lock key is on!</source>
        <translation>Aviso: a tecla Caps Lock está ativa!</translation>
    </message>
</context>
<context>
    <name>BanTableModel</name>
    <message>
        <source>IP/Netmask</source>
        <translation>IP/Máscara de Rede</translation>
    </message>
    <message>
        <source>Banned Until</source>
        <translation>Banido Até</translation>
    </message>
</context>
<context>
    <name>BitcoinGUI</name>
    <message>
        <source>Sign &amp;message...</source>
        <translation>Assinar &amp;mensagem...</translation>
    </message>
    <message>
        <source>Synchronizing with network...</source>
        <translation>A sincronizar com a rede...</translation>
    </message>
    <message>
        <source>&amp;Overview</source>
        <translation>&amp;Resumo</translation>
    </message>
    <message>
        <source>Show general overview of wallet</source>
        <translation>Mostrar resumo geral da carteira</translation>
    </message>
    <message>
        <source>&amp;Transactions</source>
        <translation>&amp;Transações</translation>
    </message>
    <message>
        <source>Browse transaction history</source>
        <translation>Explorar histórico das transações</translation>
    </message>
    <message>
        <source>E&amp;xit</source>
        <translation>Fec&amp;har</translation>
    </message>
    <message>
        <source>Quit application</source>
        <translation>Sair da aplicação</translation>
    </message>
    <message>
        <source>&amp;About %1</source>
        <translation>&amp;Sobre o %1</translation>
    </message>
    <message>
        <source>Show information about %1</source>
        <translation>Mostrar informação sobre o %1</translation>
    </message>
    <message>
        <source>About &amp;Qt</source>
        <translation>Sobre o &amp;Qt</translation>
    </message>
    <message>
        <source>Show information about Qt</source>
        <translation>Mostrar informação sobre o Qt</translation>
    </message>
    <message>
        <source>&amp;Options...</source>
        <translation>&amp;Opções...</translation>
    </message>
    <message>
        <source>Modify configuration options for %1</source>
        <translation>Modificar opções de configuração para %1</translation>
    </message>
    <message>
        <source>&amp;Encrypt Wallet...</source>
        <translation>E&amp;ncriptar Carteira...</translation>
    </message>
    <message>
        <source>&amp;Backup Wallet...</source>
        <translation>Efetuar &amp;Cópia de Segurança da Carteira...</translation>
    </message>
    <message>
        <source>&amp;Change Passphrase...</source>
        <translation>Alterar &amp;Frase de Segurança...</translation>
    </message>
    <message>
        <source>Open &amp;URI...</source>
        <translation>Abrir &amp;URI...</translation>
    </message>
    <message>
        <source>Create Wallet...</source>
        <translation>Criar Carteira...</translation>
    </message>
    <message>
        <source>Create a new wallet</source>
        <translation>Criar novo carteira</translation>
    </message>
    <message>
        <source>Wallet:</source>
        <translation>Carteira:</translation>
    </message>
    <message>
        <source>Click to disable network activity.</source>
        <translation>Clique para desativar a atividade de rede.</translation>
    </message>
    <message>
        <source>Network activity disabled.</source>
        <translation>Atividade de rede desativada.</translation>
    </message>
    <message>
        <source>Click to enable network activity again.</source>
        <translation>Clique para ativar novamente a atividade de rede.</translation>
    </message>
    <message>
        <source>Syncing Headers (%1%)...</source>
        <translation>A sincronizar cabeçalhos (%1%)...</translation>
    </message>
    <message>
        <source>Reindexing blocks on disk...</source>
        <translation>A reindexar os blocos no disco...</translation>
    </message>
    <message>
        <source>Proxy is &lt;b&gt;enabled&lt;/b&gt;: %1</source>
        <translation>Proxy está &lt;b&gt;ativado&lt;/b&gt;: %1</translation>
    </message>
    <message>
        <source>Send coins to a Particl address</source>
        <translation>Enviar moedas para um endereço Particl</translation>
    </message>
    <message>
        <source>Backup wallet to another location</source>
        <translation>Efetue uma cópia de segurança da carteira para outra localização</translation>
    </message>
    <message>
        <source>Change the passphrase used for wallet encryption</source>
        <translation>Alterar a frase de segurança utilizada na encriptação da carteira</translation>
    </message>
    <message>
        <source>&amp;Verify message...</source>
        <translation>&amp;Verificar mensagem...</translation>
    </message>
    <message>
        <source>&amp;Send</source>
        <translation>&amp;Enviar</translation>
    </message>
    <message>
        <source>&amp;Receive</source>
        <translation>&amp;Receber</translation>
    </message>
    <message>
        <source>&amp;Show / Hide</source>
        <translation>Mo&amp;strar / Ocultar</translation>
    </message>
    <message>
        <source>Show or hide the main Window</source>
        <translation>Mostrar ou ocultar a janela principal</translation>
    </message>
    <message>
        <source>Encrypt the private keys that belong to your wallet</source>
        <translation>Encriptar as chaves privadas que pertencem à sua carteira</translation>
    </message>
    <message>
        <source>Sign messages with your Particl addresses to prove you own them</source>
        <translation>Assine as mensagens com os seus endereços Particl para provar que é o proprietário dos mesmos</translation>
    </message>
    <message>
        <source>Verify messages to ensure they were signed with specified Particl addresses</source>
        <translation>Verifique mensagens para assegurar que foram assinadas com o endereço Particl especificado</translation>
    </message>
    <message>
        <source>&amp;File</source>
        <translation>&amp;Ficheiro</translation>
    </message>
    <message>
        <source>&amp;Settings</source>
        <translation>&amp;Configurações</translation>
    </message>
    <message>
        <source>&amp;Help</source>
        <translation>&amp;Ajuda</translation>
    </message>
    <message>
        <source>Tabs toolbar</source>
        <translation>Barra de ferramentas dos separadores</translation>
    </message>
    <message>
        <source>Request payments (generates QR codes and particl: URIs)</source>
        <translation>Solicitar pagamentos (gera códigos QR e particl: URIs)</translation>
    </message>
    <message>
        <source>Show the list of used sending addresses and labels</source>
        <translation>Mostrar a lista de etiquetas e endereços de envio usados</translation>
    </message>
    <message>
        <source>Show the list of used receiving addresses and labels</source>
        <translation>Mostrar a lista de etiquetas e endereços de receção usados</translation>
    </message>
    <message>
<<<<<<< HEAD
        <source>Open a particl: URI or payment request</source>
        <translation>Abrir URI particl: ou pedido de pagamento</translation>
    </message>
    <message>
=======
>>>>>>> ff53433f
        <source>&amp;Command-line options</source>
        <translation>&amp;Opções da linha de &amp;comando</translation>
    </message>
    <message numerus="yes">
        <source>%n active connection(s) to Particl network</source>
        <translation><numerusform>%n ligação ativa à rede Particl</numerusform><numerusform>%n ligações ativas à rede Particl</numerusform></translation>
    </message>
    <message>
        <source>Indexing blocks on disk...</source>
        <translation>A indexar blocos no disco...</translation>
    </message>
    <message>
        <source>Processing blocks on disk...</source>
        <translation>A processar blocos no disco...</translation>
    </message>
    <message numerus="yes">
        <source>Processed %n block(s) of transaction history.</source>
        <translation><numerusform>Processado %n bloco do histórico de transações.</numerusform><numerusform>Processados %n blocos do histórico de transações.</numerusform></translation>
    </message>
    <message>
        <source>%1 behind</source>
        <translation>%1 em atraso</translation>
    </message>
    <message>
        <source>Last received block was generated %1 ago.</source>
        <translation>O último bloco recebido foi gerado há %1.</translation>
    </message>
    <message>
        <source>Transactions after this will not yet be visible.</source>
        <translation>As transações depois de isto ainda não serão visíveis.</translation>
    </message>
    <message>
        <source>Error</source>
        <translation>Erro</translation>
    </message>
    <message>
        <source>Warning</source>
        <translation>Aviso</translation>
    </message>
    <message>
        <source>Information</source>
        <translation>Informação</translation>
    </message>
    <message>
        <source>Up to date</source>
        <translation>Atualizado</translation>
    </message>
    <message>
        <source>Node window</source>
        <translation>Janela do nó</translation>
    </message>
    <message>
        <source>Open node debugging and diagnostic console</source>
        <translation>Abrir o depurador de nó e o console de diagnóstico</translation>
    </message>
    <message>
        <source>&amp;Sending addresses</source>
        <translation>&amp;Endereço de envio</translation>
    </message>
    <message>
        <source>&amp;Receiving addresses</source>
        <translation>&amp;Endereços de receção</translation>
    </message>
    <message>
        <source>Open a bitcoin: URI</source>
        <translation>Abrir um bitcoin URI</translation>
    </message>
    <message>
        <source>Open Wallet</source>
        <translation>Abrir Carteira</translation>
    </message>
    <message>
        <source>Open a wallet</source>
        <translation>Abrir uma carteira</translation>
    </message>
    <message>
        <source>Close Wallet...</source>
        <translation>Fechar Carteira...</translation>
    </message>
    <message>
        <source>Close wallet</source>
        <translation>Fechar a carteira</translation>
    </message>
    <message>
        <source>Show the %1 help message to get a list with possible Particl command-line options</source>
        <translation>Mostrar a mensagem de ajuda %1 para obter uma lista com possíveis opções a usar na linha de comandos.</translation>
    </message>
    <message>
        <source>default wallet</source>
        <translation>carteira predefinida</translation>
    </message>
    <message>
        <source>No wallets available</source>
        <translation>Sem carteiras disponíveis</translation>
    </message>
    <message>
        <source>&amp;Window</source>
        <translation>&amp;Janela</translation>
    </message>
    <message>
        <source>Minimize</source>
        <translation>Minimizar</translation>
    </message>
    <message>
        <source>Zoom</source>
        <translation>Ampliar</translation>
    </message>
    <message>
        <source>Main Window</source>
        <translation>Janela principal</translation>
    </message>
    <message>
        <source>%1 client</source>
        <translation>Cliente %1</translation>
    </message>
    <message>
        <source>Connecting to peers...</source>
        <translation>A ligar aos pontos...</translation>
    </message>
    <message>
        <source>Catching up...</source>
        <translation>Recuperando o atraso...</translation>
    </message>
    <message>
        <source>Error: %1</source>
        <translation>Erro: %1</translation>
    </message>
    <message>
        <source>Warning: %1</source>
        <translation>Aviso: %1</translation>
    </message>
    <message>
        <source>Date: %1
</source>
        <translation>Data: %1
</translation>
    </message>
    <message>
        <source>Amount: %1
</source>
        <translation>Valor: %1
</translation>
    </message>
    <message>
        <source>Wallet: %1
</source>
        <translation>Carteira: %1
</translation>
    </message>
    <message>
        <source>Type: %1
</source>
        <translation>Tipo: %1
</translation>
    </message>
    <message>
        <source>Label: %1
</source>
        <translation>Etiqueta: %1
</translation>
    </message>
    <message>
        <source>Address: %1
</source>
        <translation>Endereço: %1
</translation>
    </message>
    <message>
        <source>Sent transaction</source>
        <translation>Transação enviada</translation>
    </message>
    <message>
        <source>Incoming transaction</source>
        <translation>Transação recebida</translation>
    </message>
    <message>
        <source>HD key generation is &lt;b&gt;enabled&lt;/b&gt;</source>
        <translation>Criação de chave HD está &lt;b&gt;ativada&lt;/b&gt;</translation>
    </message>
    <message>
        <source>HD key generation is &lt;b&gt;disabled&lt;/b&gt;</source>
        <translation>Criação de chave HD está &lt;b&gt;desativada&lt;/b&gt;</translation>
    </message>
    <message>
        <source>Private key &lt;b&gt;disabled&lt;/b&gt;</source>
        <translation>Chave privada &lt;b&gt;desativada&lt;/b&gt;</translation>
    </message>
    <message>
        <source>Wallet is &lt;b&gt;encrypted&lt;/b&gt; and currently &lt;b&gt;unlocked&lt;/b&gt;</source>
        <translation>A carteira está &lt;b&gt;encriptada&lt;/b&gt; e atualmente &lt;b&gt;desbloqueada&lt;/b&gt;</translation>
    </message>
    <message>
        <source>Wallet is &lt;b&gt;encrypted&lt;/b&gt; and currently &lt;b&gt;locked&lt;/b&gt;</source>
        <translation>A carteira está &lt;b&gt;encriptada&lt;/b&gt; e atualmente &lt;b&gt;bloqueada&lt;/b&gt;</translation>
    </message>
    <message>
        <source>A fatal error occurred. Particl can no longer continue safely and will quit.</source>
        <translation>Ocorreu um erro fatal. O Particl não pode continuar com segurança e irá fechar.</translation>
    </message>
</context>
<context>
    <name>CoinControlDialog</name>
    <message>
        <source>Coin Selection</source>
        <translation>Seleção de Moeda</translation>
    </message>
    <message>
        <source>Quantity:</source>
        <translation>Quantidade:</translation>
    </message>
    <message>
        <source>Bytes:</source>
        <translation>Bytes:</translation>
    </message>
    <message>
        <source>Amount:</source>
        <translation>Valor:</translation>
    </message>
    <message>
        <source>Fee:</source>
        <translation>Taxa:</translation>
    </message>
    <message>
        <source>Dust:</source>
        <translation>Lixo:</translation>
    </message>
    <message>
        <source>After Fee:</source>
        <translation>Depois da taxa:</translation>
    </message>
    <message>
        <source>Change:</source>
        <translation>Troco:</translation>
    </message>
    <message>
        <source>(un)select all</source>
        <translation>(des)selecionar todos</translation>
    </message>
    <message>
        <source>Tree mode</source>
        <translation>Modo de árvore</translation>
    </message>
    <message>
        <source>List mode</source>
        <translation>Modo de lista</translation>
    </message>
    <message>
        <source>Amount</source>
        <translation>Valor</translation>
    </message>
    <message>
        <source>Received with label</source>
        <translation>Recebido com etiqueta</translation>
    </message>
    <message>
        <source>Received with address</source>
        <translation>Recebido com endereço</translation>
    </message>
    <message>
        <source>Date</source>
        <translation>Data</translation>
    </message>
    <message>
        <source>Confirmations</source>
        <translation>Confirmações</translation>
    </message>
    <message>
        <source>Confirmed</source>
        <translation>Confirmada</translation>
    </message>
    <message>
        <source>Copy address</source>
        <translation>Copiar endereço</translation>
    </message>
    <message>
        <source>Copy label</source>
        <translation>Copiar etiqueta</translation>
    </message>
    <message>
        <source>Copy amount</source>
        <translation>Copiar valor</translation>
    </message>
    <message>
        <source>Copy transaction ID</source>
        <translation>Copiar Id. da transação</translation>
    </message>
    <message>
        <source>Lock unspent</source>
        <translation>Bloquear não gasto</translation>
    </message>
    <message>
        <source>Unlock unspent</source>
        <translation>Desbloquear não gasto</translation>
    </message>
    <message>
        <source>Copy quantity</source>
        <translation>Copiar quantidade</translation>
    </message>
    <message>
        <source>Copy fee</source>
        <translation>Copiar taxa</translation>
    </message>
    <message>
        <source>Copy after fee</source>
        <translation>Copiar depois da taxa</translation>
    </message>
    <message>
        <source>Copy bytes</source>
        <translation>Copiar bytes</translation>
    </message>
    <message>
        <source>Copy dust</source>
        <translation>Copiar poeira</translation>
    </message>
    <message>
        <source>Copy change</source>
        <translation>Copiar troco</translation>
    </message>
    <message>
        <source>(%1 locked)</source>
        <translation>(%1 bloqueado)</translation>
    </message>
    <message>
        <source>yes</source>
        <translation>sim</translation>
    </message>
    <message>
        <source>no</source>
        <translation>não</translation>
    </message>
    <message>
        <source>This label turns red if any recipient receives an amount smaller than the current dust threshold.</source>
        <translation>Esta etiqueta fica vermelha se qualquer destinatário recebe um valor menor que o limite de dinheiro.</translation>
    </message>
    <message>
        <source>Can vary +/- %1 satoshi(s) per input.</source>
        <translation>Pode variar +/- %1 satoshi(s) por input.</translation>
    </message>
    <message>
        <source>(no label)</source>
        <translation>(sem etiqueta)</translation>
    </message>
    <message>
        <source>change from %1 (%2)</source>
        <translation>troco de %1 (%2)</translation>
    </message>
    <message>
        <source>(change)</source>
        <translation>(troco)</translation>
    </message>
</context>
<context>
    <name>CreateWalletActivity</name>
    <message>
        <source>Creating Wallet &lt;b&gt;%1&lt;/b&gt;...</source>
        <translation>A criar carteira &lt;b&gt;%1&lt;/b&gt;...</translation>
    </message>
    <message>
        <source>Create wallet failed</source>
        <translation>Falha a criar carteira</translation>
    </message>
    <message>
        <source>Create wallet warning</source>
        <translation>Aviso ao criar carteira</translation>
    </message>
</context>
<context>
    <name>CreateWalletDialog</name>
    <message>
        <source>Create Wallet</source>
        <translation>Criar Carteira</translation>
    </message>
    <message>
        <source>Wallet Name</source>
        <translation>Nome da Carteira</translation>
    </message>
    <message>
        <source>Encrypt the wallet. The wallet will be encrypted with a passphrase of your choice.</source>
        <translation>Encriptar carteira. A carteira vai ser encriptada com uma password de sua escolha.</translation>
    </message>
    <message>
        <source>Encrypt Wallet</source>
        <translation>Encriptar Carteira</translation>
    </message>
    <message>
        <source>Disable private keys for this wallet. Wallets with private keys disabled will have no private keys and cannot have an HD seed or imported private keys. This is ideal for watch-only wallets.</source>
        <translation>Desative chaves privadas para esta carteira. As carteiras com chaves privadas desativadas não terão chaves privadas e não poderão ter uma semente em HD ou chaves privadas importadas. Isso é ideal para carteiras sem movimentos.</translation>
    </message>
    <message>
        <source>Disable Private Keys</source>
        <translation>Desactivar Chaves Privadas</translation>
    </message>
    <message>
        <source>Make a blank wallet. Blank wallets do not initially have private keys or scripts. Private keys and addresses can be imported, or an HD seed can be set, at a later time.</source>
        <translation>Faça uma carteira em branco. As carteiras em branco não possuem inicialmente chaves ou scripts privados. Chaves e endereços privados podem ser importados ou uma semente HD pode ser configurada posteriormente.</translation>
    </message>
    <message>
        <source>Make Blank Wallet</source>
        <translation>Fazer Carteira em Branco</translation>
    </message>
    <message>
        <source>Create</source>
        <translation>Criar</translation>
    </message>
</context>
<context>
    <name>EditAddressDialog</name>
    <message>
        <source>Edit Address</source>
        <translation>Editar Endereço</translation>
    </message>
    <message>
        <source>&amp;Label</source>
        <translation>&amp;Etiqueta</translation>
    </message>
    <message>
        <source>The label associated with this address list entry</source>
        <translation>A etiqueta associada com esta entrada da lista de endereços</translation>
    </message>
    <message>
        <source>The address associated with this address list entry. This can only be modified for sending addresses.</source>
        <translation>O endereço associado com o esta entrada da lista de endereços. Isto só pode ser alterado para os endereços de envio.</translation>
    </message>
    <message>
        <source>&amp;Address</source>
        <translation>E&amp;ndereço</translation>
    </message>
    <message>
        <source>New sending address</source>
        <translation>Novo endereço de envio</translation>
    </message>
    <message>
        <source>Edit receiving address</source>
        <translation>Editar endereço de receção</translation>
    </message>
    <message>
        <source>Edit sending address</source>
        <translation>Editar o endereço de envio</translation>
    </message>
    <message>
        <source>The entered address "%1" is not a valid Particl address.</source>
        <translation>O endereço introduzido "%1" não é um endereço particl válido.</translation>
    </message>
    <message>
        <source>Address "%1" already exists as a receiving address with label "%2" and so cannot be added as a sending address.</source>
        <translation>O endereço "%1" já existe como endereço de receção com a etiqueta "%2" e não pode ser adicionado como endereço de envio.</translation>
    </message>
    <message>
        <source>The entered address "%1" is already in the address book with label "%2".</source>
        <translation>O endereço inserido "%1" já está no livro de endereços com a etiqueta "%2".</translation>
    </message>
    <message>
        <source>Could not unlock wallet.</source>
        <translation>Não foi possível desbloquear a carteira.</translation>
    </message>
    <message>
        <source>New key generation failed.</source>
        <translation>A criação da nova chave falhou.</translation>
    </message>
</context>
<context>
    <name>FreespaceChecker</name>
    <message>
        <source>A new data directory will be created.</source>
        <translation>Será criada uma nova pasta de dados.</translation>
    </message>
    <message>
        <source>name</source>
        <translation>nome</translation>
    </message>
    <message>
        <source>Directory already exists. Add %1 if you intend to create a new directory here.</source>
        <translation>A pasta já existe. Adicione %1 se pretender criar aqui uma nova pasta.</translation>
    </message>
    <message>
        <source>Path already exists, and is not a directory.</source>
        <translation>O caminho já existe, e não é uma pasta.</translation>
    </message>
    <message>
        <source>Cannot create data directory here.</source>
        <translation>Não é possível criar aqui uma pasta de dados.</translation>
    </message>
</context>
<context>
    <name>HelpMessageDialog</name>
    <message>
        <source>version</source>
        <translation>versão</translation>
    </message>
    <message>
        <source>About %1</source>
        <translation>Sobre o %1</translation>
    </message>
    <message>
        <source>Command-line options</source>
        <translation>Opções da linha de comando</translation>
    </message>
</context>
<context>
    <name>Intro</name>
    <message>
        <source>Welcome</source>
        <translation>Bem-vindo</translation>
    </message>
    <message>
        <source>Welcome to %1.</source>
        <translation>Bem-vindo ao %1.</translation>
    </message>
    <message>
        <source>As this is the first time the program is launched, you can choose where %1 will store its data.</source>
        <translation>Sendo esta a primeira vez que o programa é iniciado, poderá escolher onde o %1 irá guardar os seus dados.</translation>
    </message>
    <message>
        <source>When you click OK, %1 will begin to download and process the full %4 block chain (%2GB) starting with the earliest transactions in %3 when %4 initially launched.</source>
        <translation>Quando clicar OK, %1 vai começar a descarregar e processar a cadeia de blocos %4 completa (%2GB) começando com as transações mais antigas em %3 quando a %4 foi inicialmente lançada.</translation>
    </message>
    <message>
        <source>Reverting this setting requires re-downloading the entire blockchain. It is faster to download the full chain first and prune it later. Disables some advanced features.</source>
        <translation>Para reverter essa configuração, é necessário o download de todo o blockchain novamente. É mais rápido fazer o download da blockchain completa primeiro e removê-la mais tarde. Desativa alguns recursos avançados.</translation>
    </message>
    <message>
        <source>This initial synchronisation is very demanding, and may expose hardware problems with your computer that had previously gone unnoticed. Each time you run %1, it will continue downloading where it left off.</source>
        <translation>Esta sincronização inicial é muito exigente, e pode expor problemas com o seu computador que previamente podem ter passado despercebidos. Cada vez que corre %1, este vai continuar a descarregar de onde deixou.</translation>
    </message>
    <message>
        <source>If you have chosen to limit block chain storage (pruning), the historical data must still be downloaded and processed, but will be deleted afterward to keep your disk usage low.</source>
        <translation>Se escolheu limitar o armazenamento da cadeia de blocos (poda), a data histórica ainda tem de ser descarregada e processada, mas irá ser apagada no final para manter uma utilização baixa do espaço de disco.</translation>
    </message>
    <message>
        <source>Use the default data directory</source>
        <translation>Utilizar a pasta de dados predefinida</translation>
    </message>
    <message>
        <source>Use a custom data directory:</source>
        <translation>Utilizar uma pasta de dados personalizada:</translation>
    </message>
    <message>
        <source>Particl</source>
        <translation>Particl</translation>
    </message>
    <message>
        <source>Discard blocks after verification, except most recent %1 GB (prune)</source>
        <translation>Descartar blocos após a verificação, excepto os mais recentes %1 GB (apagar)</translation>
    </message>
    <message>
        <source>At least %1 GB of data will be stored in this directory, and it will grow over time.</source>
        <translation>No mínimo %1 GB de dados irão ser armazenados nesta pasta.</translation>
    </message>
    <message>
        <source>Approximately %1 GB of data will be stored in this directory.</source>
        <translation>Aproximadamente %1 GB de dados irão ser guardados nesta pasta.</translation>
    </message>
    <message>
        <source>%1 will download and store a copy of the Particl block chain.</source>
        <translation>%1 irá descarregar e armazenar uma cópia da cadeia de blocos da Particl.</translation>
    </message>
    <message>
        <source>The wallet will also be stored in this directory.</source>
        <translation>A carteira também será guardada nesta pasta.</translation>
    </message>
    <message>
        <source>Error: Specified data directory "%1" cannot be created.</source>
        <translation>Erro: não pode ser criada a pasta de dados especificada como "%1.</translation>
    </message>
    <message>
        <source>Error</source>
        <translation>Erro</translation>
    </message>
    <message numerus="yes">
        <source>%n GB of free space available</source>
        <translation><numerusform>%n GB de espaço livre disponível</numerusform><numerusform>%n GB de espaço livre disponível</numerusform></translation>
    </message>
    <message numerus="yes">
        <source>(of %n GB needed)</source>
        <translation><numerusform>(de %n GB necessários)</numerusform><numerusform>(de %n GB necessário)</numerusform></translation>
    </message>
    <message numerus="yes">
        <source>(%n GB needed for full chain)</source>
        <translation><numerusform>(%n GB precisos para a cadeia completa)</numerusform><numerusform>(%n GB precisos para a cadeia completa)</numerusform></translation>
    </message>
</context>
<context>
    <name>ModalOverlay</name>
    <message>
        <source>Form</source>
        <translation>Formulário</translation>
    </message>
    <message>
        <source>Recent transactions may not yet be visible, and therefore your wallet's balance might be incorrect. This information will be correct once your wallet has finished synchronizing with the particl network, as detailed below.</source>
        <translation>Transações recentes podem não ser visíveis por agora, portanto o saldo da sua carteira pode estar incorreto. Esta informação será corrigida quando a sua carteira acabar de sincronizar com a rede, como está explicado em baixo.</translation>
    </message>
    <message>
        <source>Attempting to spend particl that are affected by not-yet-displayed transactions will not be accepted by the network.</source>
        <translation>Tentar enviar particls que estão afetadas por transações ainda não exibidas não será aceite pela rede.</translation>
    </message>
    <message>
        <source>Number of blocks left</source>
        <translation>Número de blocos restantes</translation>
    </message>
    <message>
        <source>Unknown...</source>
        <translation>Desconhecido...</translation>
    </message>
    <message>
        <source>Last block time</source>
        <translation>Data do último bloco</translation>
    </message>
    <message>
        <source>Progress</source>
        <translation>Progresso</translation>
    </message>
    <message>
        <source>Progress increase per hour</source>
        <translation>Aumento horário do progresso</translation>
    </message>
    <message>
        <source>calculating...</source>
        <translation>a calcular...</translation>
    </message>
    <message>
        <source>Estimated time left until synced</source>
        <translation>tempo restante estimado até à sincronização</translation>
    </message>
    <message>
        <source>Hide</source>
        <translation>Ocultar</translation>
    </message>
    <message>
        <source>Esc</source>
        <translation>Sair</translation>
    </message>
    <message>
        <source>%1 is currently syncing.  It will download headers and blocks from peers and validate them until reaching the tip of the block chain.</source>
        <translation>%1 está no momento sincronizando. Ela irá baixar os cabecários e blocos dos pares e validá-los até atingir a ponta da cadeia de blocos.</translation>
    </message>
    <message>
        <source>Unknown. Syncing Headers (%1, %2%)...</source>
        <translation>Desconhecido. A sincronizar cabeçalhos (%1, %2%)...</translation>
    </message>
</context>
<context>
    <name>OpenURIDialog</name>
    <message>
        <source>Open bitcoin URI</source>
        <translation>Abrir um bitcoin URI</translation>
    </message>
    <message>
        <source>URI:</source>
        <translation>URI:</translation>
    </message>
</context>
<context>
    <name>OpenWalletActivity</name>
    <message>
        <source>Open wallet failed</source>
        <translation>Falha ao abrir a carteira</translation>
    </message>
    <message>
        <source>Open wallet warning</source>
        <translation>Aviso abertura carteira</translation>
    </message>
    <message>
        <source>default wallet</source>
        <translation>carteira predefinida</translation>
    </message>
    <message>
        <source>Opening Wallet &lt;b&gt;%1&lt;/b&gt;...</source>
        <translation>A abrir a carteira &lt;b&gt;%1&lt;/b&gt;...</translation>
    </message>
</context>
<context>
    <name>OptionsDialog</name>
    <message>
        <source>Options</source>
        <translation>Opções</translation>
    </message>
    <message>
        <source>&amp;Main</source>
        <translation>&amp;Principal</translation>
    </message>
    <message>
        <source>Automatically start %1 after logging in to the system.</source>
        <translation>Iniciar automaticamente o %1 depois de iniciar a sessão no sistema.</translation>
    </message>
    <message>
        <source>&amp;Start %1 on system login</source>
        <translation>&amp;Iniciar o %1 no início de sessão do sistema</translation>
    </message>
    <message>
        <source>Size of &amp;database cache</source>
        <translation>Tamanho da cache da base de &amp;dados</translation>
    </message>
    <message>
        <source>Number of script &amp;verification threads</source>
        <translation>Número de processos de &amp;verificação de scripts</translation>
    </message>
    <message>
        <source>IP address of the proxy (e.g. IPv4: 127.0.0.1 / IPv6: ::1)</source>
        <translation>Endereço de IP do proxy (exemplo, IPv4: 127.0.0.1 / IPv6: ::1)</translation>
    </message>
    <message>
        <source>Shows if the supplied default SOCKS5 proxy is used to reach peers via this network type.</source>
        <translation>Mostra se o padrão fornecido SOCKS5 proxy, está a ser utilizado para alcançar utilizadores participantes através deste tipo de rede.</translation>
    </message>
    <message>
        <source>Use separate SOCKS&amp;5 proxy to reach peers via Tor hidden services:</source>
        <translation>Utilize um proxy SOCKS&amp;5 separado para alcançar utilizadores participantes através dos serviços ocultos do Tor.</translation>
    </message>
    <message>
        <source>Hide the icon from the system tray.</source>
        <translation>Esconder o ícone da barra de ferramentas.</translation>
    </message>
    <message>
        <source>&amp;Hide tray icon</source>
        <translation>&amp;Ocultar ícone da bandeja</translation>
    </message>
    <message>
        <source>Minimize instead of exit the application when the window is closed. When this option is enabled, the application will be closed only after selecting Exit in the menu.</source>
        <translation>Minimize em vez de sair da aplicação quando a janela é fechada. Quando esta opção é ativada, a aplicação apenas será encerrada quando escolher Sair no menu.</translation>
    </message>
    <message>
        <source>Third party URLs (e.g. a block explorer) that appear in the transactions tab as context menu items. %s in the URL is replaced by transaction hash. Multiple URLs are separated by vertical bar |.</source>
        <translation>URLs de outrem (ex. um explorador de blocos) que aparece no separador de transações como itens do menu de contexto.
%s do URL é substituído por hash de transação. Vários URLs são separados por barra vertical |.</translation>
    </message>
    <message>
        <source>Open the %1 configuration file from the working directory.</source>
        <translation>Abrir o ficheiro de configuração %1 da pasta aberta.</translation>
    </message>
    <message>
        <source>Open Configuration File</source>
        <translation>Abrir Ficheiro de Configuração</translation>
    </message>
    <message>
        <source>Reset all client options to default.</source>
        <translation>Repor todas as opções de cliente para a predefinição.</translation>
    </message>
    <message>
        <source>&amp;Reset Options</source>
        <translation>&amp;Repor Opções</translation>
    </message>
    <message>
        <source>&amp;Network</source>
        <translation>&amp;Rede</translation>
    </message>
    <message>
        <source>Disables some advanced features but all blocks will still be fully validated. Reverting this setting requires re-downloading the entire blockchain. Actual disk usage may be somewhat higher.</source>
        <translation>Desativa alguns recursos avançados mas todos os blocos ainda serão totalmente validados. Reverter esta configuração requer descarregar de novo a cadeia de blocos inteira. Pode utilizar mais o disco.</translation>
    </message>
    <message>
        <source>Prune &amp;block storage to</source>
        <translation>Reduzir o armazenamento de &amp;bloco para</translation>
    </message>
    <message>
        <source>GB</source>
        <translation>PT</translation>
    </message>
    <message>
        <source>Reverting this setting requires re-downloading the entire blockchain.</source>
        <translation>Reverter esta configuração requer descarregar de novo a cadeia de blocos inteira.</translation>
    </message>
    <message>
        <source>MiB</source>
        <translation>MiB</translation>
    </message>
    <message>
        <source>(0 = auto, &lt;0 = leave that many cores free)</source>
        <translation>(0 = automático, &lt;0 = deixar essa quantidade de núcleos livre)</translation>
    </message>
    <message>
        <source>W&amp;allet</source>
        <translation>C&amp;arteira</translation>
    </message>
    <message>
        <source>Expert</source>
        <translation>Técnicos</translation>
    </message>
    <message>
        <source>Enable coin &amp;control features</source>
        <translation>Ativar as funcionalidades de &amp;controlo de moedas</translation>
    </message>
    <message>
        <source>If you disable the spending of unconfirmed change, the change from a transaction cannot be used until that transaction has at least one confirmation. This also affects how your balance is computed.</source>
        <translation>Se desativar o gasto de troco não confirmado, o troco de uma transação não pode ser utilizado até que essa transação tenha pelo menos uma confirmação. Isto também afeta o cálculo do seu saldo.</translation>
    </message>
    <message>
        <source>&amp;Spend unconfirmed change</source>
        <translation>&amp;Gastar troco não confirmado</translation>
    </message>
    <message>
        <source>Automatically open the Particl client port on the router. This only works when your router supports UPnP and it is enabled.</source>
        <translation>Abrir a porta do cliente particl automaticamente no seu router. Isto apenas funciona se o seu router suportar UPnP e este se encontrar ligado.</translation>
    </message>
    <message>
        <source>Map port using &amp;UPnP</source>
        <translation>Mapear porta, utilizando &amp;UPnP</translation>
    </message>
    <message>
        <source>Accept connections from outside.</source>
        <translation>Aceitar ligações externas.</translation>
    </message>
    <message>
        <source>Allow incomin&amp;g connections</source>
        <translation>Permitir ligações de "a receber"</translation>
    </message>
    <message>
        <source>Connect to the Particl network through a SOCKS5 proxy.</source>
        <translation>Conectar à rede da Particl através dum proxy SOCLS5.</translation>
    </message>
    <message>
        <source>&amp;Connect through SOCKS5 proxy (default proxy):</source>
        <translation>&amp;Ligar através dum proxy SOCKS5 (proxy por defeito):</translation>
    </message>
    <message>
        <source>Proxy &amp;IP:</source>
        <translation>&amp;IP do proxy:</translation>
    </message>
    <message>
        <source>&amp;Port:</source>
        <translation>&amp;Porta:</translation>
    </message>
    <message>
        <source>Port of the proxy (e.g. 9050)</source>
        <translation>Porta do proxy (por ex. 9050)</translation>
    </message>
    <message>
        <source>Used for reaching peers via:</source>
        <translation>Utilizado para alcançar pontos via:</translation>
    </message>
    <message>
        <source>IPv4</source>
        <translation>IPv4</translation>
    </message>
    <message>
        <source>IPv6</source>
        <translation>IPv6</translation>
    </message>
    <message>
        <source>Tor</source>
        <translation>Tor</translation>
    </message>
    <message>
        <source>Connect to the Particl network through a separate SOCKS5 proxy for Tor hidden services.</source>
        <translation>Ligar à rede Particl através de um proxy SOCKS5 separado para utilizar os serviços ocultos do Tor.</translation>
    </message>
    <message>
        <source>&amp;Window</source>
        <translation>&amp;Janela</translation>
    </message>
    <message>
        <source>Show only a tray icon after minimizing the window.</source>
        <translation>Apenas mostrar o ícone da bandeja de sistema após minimizar a janela.</translation>
    </message>
    <message>
        <source>&amp;Minimize to the tray instead of the taskbar</source>
        <translation>&amp;Minimizar para a bandeja de sistema e não para a barra de ferramentas</translation>
    </message>
    <message>
        <source>M&amp;inimize on close</source>
        <translation>M&amp;inimizar ao fechar</translation>
    </message>
    <message>
        <source>&amp;Display</source>
        <translation>&amp;Visualização</translation>
    </message>
    <message>
        <source>User Interface &amp;language:</source>
        <translation>&amp;Linguagem da interface de utilizador:</translation>
    </message>
    <message>
        <source>The user interface language can be set here. This setting will take effect after restarting %1.</source>
        <translation>A linguagem da interface do utilizador pode ser definida aqui. Esta definição entrará em efeito após reiniciar %1.</translation>
    </message>
    <message>
        <source>&amp;Unit to show amounts in:</source>
        <translation>&amp;Unidade para mostrar quantias:</translation>
    </message>
    <message>
        <source>Choose the default subdivision unit to show in the interface and when sending coins.</source>
        <translation>Escolha a unidade da subdivisão predefinida para ser mostrada na interface e quando enviar as moedas.</translation>
    </message>
    <message>
        <source>Whether to show coin control features or not.</source>
        <translation>Escolha se deve mostrar as funcionalidades de controlo de moedas ou não.</translation>
    </message>
    <message>
        <source>&amp;Third party transaction URLs</source>
        <translation>URLs de transação de &amp;terceiros</translation>
    </message>
    <message>
        <source>Options set in this dialog are overridden by the command line or in the configuration file:</source>
        <translation>As opções nesta janela são substituídas pela linha de comandos ou no ficheiro de configuração:</translation>
    </message>
    <message>
        <source>&amp;OK</source>
        <translation>&amp;OK</translation>
    </message>
    <message>
        <source>&amp;Cancel</source>
        <translation>&amp;Cancelar</translation>
    </message>
    <message>
        <source>default</source>
        <translation>predefinição</translation>
    </message>
    <message>
        <source>none</source>
        <translation>nenhum</translation>
    </message>
    <message>
        <source>Confirm options reset</source>
        <translation>Confirme a reposição das opções</translation>
    </message>
    <message>
        <source>Client restart required to activate changes.</source>
        <translation>É necessário reiniciar o cliente para ativar as alterações.</translation>
    </message>
    <message>
        <source>Client will be shut down. Do you want to proceed?</source>
        <translation>O cliente será desligado. Deseja continuar?</translation>
    </message>
    <message>
        <source>Configuration options</source>
        <translation>Opções da configuração</translation>
    </message>
    <message>
        <source>The configuration file is used to specify advanced user options which override GUI settings. Additionally, any command-line options will override this configuration file.</source>
        <translation>O ficheiro de configuração é usado para especificar opções de utilizador avançado, que sobrescrevem as configurações do interface gráfico. Adicionalmente, qualquer opção da linha de comandos vai sobrescrever este ficheiro de configuração.</translation>
    </message>
    <message>
        <source>Error</source>
        <translation>Erro</translation>
    </message>
    <message>
        <source>The configuration file could not be opened.</source>
        <translation>Não foi possível abrir o ficheiro de configuração.</translation>
    </message>
    <message>
        <source>This change would require a client restart.</source>
        <translation>Esta alteração obrigará a um reinício do cliente.</translation>
    </message>
    <message>
        <source>The supplied proxy address is invalid.</source>
        <translation>O endereço de proxy introduzido é inválido.</translation>
    </message>
</context>
<context>
    <name>OverviewPage</name>
    <message>
        <source>Form</source>
        <translation>Formulário</translation>
    </message>
    <message>
        <source>The displayed information may be out of date. Your wallet automatically synchronizes with the Particl network after a connection is established, but this process has not completed yet.</source>
        <translation>A informação mostrada poderá estar desatualizada. A sua carteira sincroniza automaticamente com a rede Particl depois de estabelecer ligação, mas este processo ainda não está completo.</translation>
    </message>
    <message>
        <source>Watch-only:</source>
        <translation>Apenas vigiar:</translation>
    </message>
    <message>
        <source>Available:</source>
        <translation>Disponível:</translation>
    </message>
    <message>
        <source>Your current spendable balance</source>
        <translation>O seu saldo (gastável) disponível</translation>
    </message>
    <message>
        <source>Pending:</source>
        <translation>Pendente:</translation>
    </message>
    <message>
        <source>Total of transactions that have yet to be confirmed, and do not yet count toward the spendable balance</source>
        <translation>Total de transações por confirmar, que ainda não estão contabilizadas no seu saldo gastável</translation>
    </message>
    <message>
        <source>Immature:</source>
        <translation>Imaturo:</translation>
    </message>
    <message>
        <source>Mined balance that has not yet matured</source>
        <translation>O saldo minado ainda não amadureceu</translation>
    </message>
    <message>
        <source>Balances</source>
        <translation>Saldos</translation>
    </message>
    <message>
        <source>Total:</source>
        <translation>Total:</translation>
    </message>
    <message>
        <source>Your current total balance</source>
        <translation>O seu saldo total atual</translation>
    </message>
    <message>
        <source>Your current balance in watch-only addresses</source>
        <translation>O seu balanço atual em endereços de apenas vigiar</translation>
    </message>
    <message>
        <source>Spendable:</source>
        <translation>Dispensável:</translation>
    </message>
    <message>
        <source>Recent transactions</source>
        <translation>transações recentes</translation>
    </message>
    <message>
        <source>Unconfirmed transactions to watch-only addresses</source>
        <translation>Transações não confirmadas para endereços de apenas vigiar</translation>
    </message>
    <message>
        <source>Mined balance in watch-only addresses that has not yet matured</source>
        <translation>Saldo minado ainda não disponível de endereços de apenas vigiar</translation>
    </message>
    <message>
        <source>Current total balance in watch-only addresses</source>
        <translation>Saldo disponível em endereços de apenas vigiar</translation>
    </message>
</context>
<context>
    <name>PaymentServer</name>
    <message>
        <source>Payment request error</source>
        <translation>Erro do pedido de pagamento</translation>
    </message>
    <message>
        <source>Cannot start particl: click-to-pay handler</source>
        <translation>Impossível iniciar o controlador de particl: click-to-pay</translation>
    </message>
    <message>
        <source>URI handling</source>
        <translation>Manuseamento de URI</translation>
    </message>
    <message>
        <source>'particl://' is not a valid URI. Use 'particl:' instead.</source>
        <translation>'particl://' não é um URI válido. Utilize 'particl:'.</translation>
    </message>
    <message>
        <source>Cannot process payment request because BIP70 is not supported.</source>
        <translation>O pagamento requerido não pode ser processado porque BIP70 não é suportado.</translation>
    </message>
    <message>
        <source>Due to widespread security flaws in BIP70 it's strongly recommended that any merchant instructions to switch wallets be ignored.</source>
        <translation>Devido a falhas de segurança generalizadas no BIP70, é altamente recomendável que todas as instruções do comerciante para trocar carteiras sejam ignoradas.</translation>
    </message>
    <message>
        <source>If you are receiving this error you should request the merchant provide a BIP21 compatible URI.</source>
        <translation>Se está a receber este erro, deve pedir ao comerciante que lhe de um ULR compatível com BIP21.</translation>
    </message>
    <message>
        <source>Invalid payment address %1</source>
        <translation>Endereço de pagamento inválido %1</translation>
    </message>
    <message>
        <source>URI cannot be parsed! This can be caused by an invalid Particl address or malformed URI parameters.</source>
        <translation>URI não foi lido corretamente! Isto pode ser causado por um endereço Particl inválido ou por parâmetros URI malformados.</translation>
    </message>
    <message>
        <source>Payment request file handling</source>
        <translation>Controlo de pedidos de pagamento.</translation>
    </message>
</context>
<context>
    <name>PeerTableModel</name>
    <message>
        <source>User Agent</source>
        <translation>User Agent</translation>
    </message>
    <message>
        <source>Node/Service</source>
        <translation>Nó/Serviço</translation>
    </message>
    <message>
        <source>NodeId</source>
        <translation>NodeId</translation>
    </message>
    <message>
        <source>Ping</source>
        <translation>Latência</translation>
    </message>
    <message>
        <source>Sent</source>
        <translation>Enviado</translation>
    </message>
    <message>
        <source>Received</source>
        <translation>Recebido</translation>
    </message>
</context>
<context>
    <name>QObject</name>
    <message>
        <source>Amount</source>
        <translation>Quantia</translation>
    </message>
    <message>
        <source>Enter a Particl address (e.g. %1)</source>
        <translation>Introduza um endereço Particl (ex. %1)</translation>
    </message>
    <message>
        <source>%1 d</source>
        <translation>%1 d</translation>
    </message>
    <message>
        <source>%1 h</source>
        <translation>%1 h</translation>
    </message>
    <message>
        <source>%1 m</source>
        <translation>%1 m</translation>
    </message>
    <message>
        <source>%1 s</source>
        <translation>%1 s</translation>
    </message>
    <message>
        <source>None</source>
        <translation>Nenhum</translation>
    </message>
    <message>
        <source>N/A</source>
        <translation>N/D</translation>
    </message>
    <message>
        <source>%1 ms</source>
        <translation>%1 ms</translation>
    </message>
    <message numerus="yes">
        <source>%n second(s)</source>
        <translation><numerusform>%n segundo</numerusform><numerusform>%n segundos</numerusform></translation>
    </message>
    <message numerus="yes">
        <source>%n minute(s)</source>
        <translation><numerusform>%n minuto</numerusform><numerusform>%n minutos</numerusform></translation>
    </message>
    <message numerus="yes">
        <source>%n hour(s)</source>
        <translation><numerusform>%n hora</numerusform><numerusform>%n horas</numerusform></translation>
    </message>
    <message numerus="yes">
        <source>%n day(s)</source>
        <translation><numerusform>%n dia</numerusform><numerusform>%n dias</numerusform></translation>
    </message>
    <message numerus="yes">
        <source>%n week(s)</source>
        <translation><numerusform>%n semana</numerusform><numerusform>%n semanas</numerusform></translation>
    </message>
    <message>
        <source>%1 and %2</source>
        <translation>%1 e %2</translation>
    </message>
    <message numerus="yes">
        <source>%n year(s)</source>
        <translation><numerusform>%n anos</numerusform><numerusform>%n anos</numerusform></translation>
    </message>
    <message>
        <source>%1 B</source>
        <translation>%1 B</translation>
    </message>
    <message>
        <source>%1 KB</source>
        <translation>%1 KB</translation>
    </message>
    <message>
        <source>%1 MB</source>
        <translation>%1 MB</translation>
    </message>
    <message>
        <source>%1 GB</source>
        <translation>%1 GB</translation>
    </message>
    <message>
        <source>Error: Specified data directory "%1" does not exist.</source>
        <translation>Erro: a pasta de dados especificada "%1" não existe.</translation>
    </message>
    <message>
        <source>Error: Cannot parse configuration file: %1.</source>
        <translation>Erro: não é possível analisar o ficheiro de configuração: %1.</translation>
    </message>
    <message>
        <source>Error: %1</source>
        <translation>Erro: %1</translation>
    </message>
    <message>
        <source>%1 didn't yet exit safely...</source>
        <translation>%1 ainda não foi fechado em segurança...</translation>
    </message>
    <message>
        <source>unknown</source>
        <translation>desconhecido</translation>
    </message>
</context>
<context>
    <name>QRImageWidget</name>
    <message>
        <source>&amp;Save Image...</source>
        <translation>&amp;Guardar Imagem...</translation>
    </message>
    <message>
        <source>&amp;Copy Image</source>
        <translation>&amp;Copiar Imagem</translation>
    </message>
    <message>
        <source>Resulting URI too long, try to reduce the text for label / message.</source>
        <translation>URI resultante muito longo. Tente reduzir o texto da etiqueta / mensagem.</translation>
    </message>
    <message>
        <source>Error encoding URI into QR Code.</source>
        <translation>Erro ao codificar URI em Código QR.</translation>
    </message>
    <message>
        <source>QR code support not available.</source>
        <translation>Suporte códigos QR não disponível</translation>
    </message>
    <message>
        <source>Save QR Code</source>
        <translation>Guardar o código QR</translation>
    </message>
    <message>
        <source>PNG Image (*.png)</source>
        <translation>Imagem PNG (*.png)</translation>
    </message>
</context>
<context>
    <name>RPCConsole</name>
    <message>
        <source>N/A</source>
        <translation>N/D</translation>
    </message>
    <message>
        <source>Client version</source>
        <translation>Versão do Cliente</translation>
    </message>
    <message>
        <source>&amp;Information</source>
        <translation>&amp;Informação</translation>
    </message>
    <message>
        <source>General</source>
        <translation>Geral</translation>
    </message>
    <message>
        <source>Using BerkeleyDB version</source>
        <translation>A usar a versão BerkeleyDB</translation>
    </message>
    <message>
        <source>Datadir</source>
        <translation>Datadir</translation>
    </message>
    <message>
        <source>To specify a non-default location of the data directory use the '%1' option.</source>
        <translation>Para especificar um local não padrão da pasta de dados, use a opção '%1'.</translation>
    </message>
    <message>
        <source>Blocksdir</source>
        <translation>Blocksdir</translation>
    </message>
    <message>
        <source>To specify a non-default location of the blocks directory use the '%1' option.</source>
        <translation>Para especificar um local não padrão da pasta dos blocos, use a opção '%1'.</translation>
    </message>
    <message>
        <source>Startup time</source>
        <translation>Hora de Arranque</translation>
    </message>
    <message>
        <source>Network</source>
        <translation>Rede</translation>
    </message>
    <message>
        <source>Name</source>
        <translation>Nome</translation>
    </message>
    <message>
        <source>Number of connections</source>
        <translation>Número de ligações</translation>
    </message>
    <message>
        <source>Block chain</source>
        <translation>Cadeia de blocos</translation>
    </message>
    <message>
        <source>Current number of blocks</source>
        <translation>Número atual de blocos</translation>
    </message>
    <message>
        <source>Memory Pool</source>
        <translation>Banco de Memória</translation>
    </message>
    <message>
        <source>Current number of transactions</source>
        <translation>Número atual de transações</translation>
    </message>
    <message>
        <source>Memory usage</source>
        <translation>Utilização de memória</translation>
    </message>
    <message>
        <source>Wallet: </source>
        <translation>Carteira:</translation>
    </message>
    <message>
        <source>(none)</source>
        <translation>(nenhuma)</translation>
    </message>
    <message>
        <source>&amp;Reset</source>
        <translation>&amp;Reiniciar</translation>
    </message>
    <message>
        <source>Received</source>
        <translation>Recebido</translation>
    </message>
    <message>
        <source>Sent</source>
        <translation>Enviado</translation>
    </message>
    <message>
        <source>&amp;Peers</source>
        <translation>&amp;Pontos</translation>
    </message>
    <message>
        <source>Banned peers</source>
        <translation>Pontos banidos</translation>
    </message>
    <message>
        <source>Select a peer to view detailed information.</source>
        <translation>Selecione um ponto para ver informação detalhada.</translation>
    </message>
    <message>
        <source>Whitelisted</source>
        <translation>Permitido por si</translation>
    </message>
    <message>
        <source>Direction</source>
        <translation>Direção</translation>
    </message>
    <message>
        <source>Version</source>
        <translation>Versão</translation>
    </message>
    <message>
        <source>Starting Block</source>
        <translation>Bloco Inicial</translation>
    </message>
    <message>
        <source>Synced Headers</source>
        <translation>Cabeçalhos Sincronizados</translation>
    </message>
    <message>
        <source>Synced Blocks</source>
        <translation>Blocos Sincronizados</translation>
    </message>
    <message>
        <source>User Agent</source>
        <translation>User Agent</translation>
    </message>
    <message>
        <source>Node window</source>
        <translation>Janela do nó</translation>
    </message>
    <message>
        <source>Open the %1 debug log file from the current data directory. This can take a few seconds for large log files.</source>
        <translation>Abrir o ficheiro de registo de depuração %1 da pasta de dados atual. Isto pode demorar alguns segundos para ficheiros de registo maiores.</translation>
    </message>
    <message>
        <source>Decrease font size</source>
        <translation>Diminuir tamanho da letra</translation>
    </message>
    <message>
        <source>Increase font size</source>
        <translation>Aumentar tamanho da letra</translation>
    </message>
    <message>
        <source>Services</source>
        <translation>Serviços</translation>
    </message>
    <message>
        <source>Ban Score</source>
        <translation>Pontuação de Banimento</translation>
    </message>
    <message>
        <source>Connection Time</source>
        <translation>Tempo de Ligação</translation>
    </message>
    <message>
        <source>Last Send</source>
        <translation>Último Envio</translation>
    </message>
    <message>
        <source>Last Receive</source>
        <translation>Último Recebimento</translation>
    </message>
    <message>
        <source>Ping Time</source>
        <translation>Tempo de Latência</translation>
    </message>
    <message>
        <source>The duration of a currently outstanding ping.</source>
        <translation>A duração de um ping atualmente pendente.</translation>
    </message>
    <message>
        <source>Ping Wait</source>
        <translation>Espera do Ping</translation>
    </message>
    <message>
        <source>Min Ping</source>
        <translation>Latência mínima</translation>
    </message>
    <message>
        <source>Time Offset</source>
        <translation>Fuso Horário</translation>
    </message>
    <message>
        <source>Last block time</source>
        <translation>Data do último bloco</translation>
    </message>
    <message>
        <source>&amp;Open</source>
        <translation>&amp;Abrir</translation>
    </message>
    <message>
        <source>&amp;Console</source>
        <translation>&amp;Consola</translation>
    </message>
    <message>
        <source>&amp;Network Traffic</source>
        <translation>&amp;Tráfego de Rede</translation>
    </message>
    <message>
        <source>Totals</source>
        <translation>Totais</translation>
    </message>
    <message>
        <source>In:</source>
        <translation>Entrada:</translation>
    </message>
    <message>
        <source>Out:</source>
        <translation>Saída:</translation>
    </message>
    <message>
        <source>Debug log file</source>
        <translation>Ficheiro de registo de depuração</translation>
    </message>
    <message>
        <source>Clear console</source>
        <translation>Limpar consola</translation>
    </message>
    <message>
        <source>1 &amp;hour</source>
        <translation>1 &amp;hora</translation>
    </message>
    <message>
        <source>1 &amp;day</source>
        <translation>1 &amp;dia</translation>
    </message>
    <message>
        <source>1 &amp;week</source>
        <translation>1 &amp;semana</translation>
    </message>
    <message>
        <source>1 &amp;year</source>
        <translation>1 &amp;ano</translation>
    </message>
    <message>
        <source>&amp;Disconnect</source>
        <translation>&amp;Desconectar</translation>
    </message>
    <message>
        <source>Ban for</source>
        <translation>Banir para</translation>
    </message>
    <message>
        <source>&amp;Unban</source>
        <translation>&amp;Desbanir</translation>
    </message>
    <message>
        <source>Welcome to the %1 RPC console.</source>
        <translation>Bem-vindo à consola RPC da %1.</translation>
    </message>
    <message>
        <source>Use up and down arrows to navigate history, and %1 to clear screen.</source>
        <translation>Use as setas para cima e para baixo para navegar a história e %1 para limpar o ecrã.</translation>
    </message>
    <message>
        <source>Type %1 for an overview of available commands.</source>
        <translation>Digite %1 para uma visão geral dos comandos disponíveis.</translation>
    </message>
    <message>
        <source>For more information on using this console type %1.</source>
        <translation>Para mais informação em como utilizar esta consola, digite %1.</translation>
    </message>
    <message>
        <source>WARNING: Scammers have been active, telling users to type commands here, stealing their wallet contents. Do not use this console without fully understanding the ramifications of a command.</source>
        <translation>AVISO: alguns burlões têm estado ativos, dizendo a utilizadores para digitarem comandos aqui, roubando assim os conteúdos das suas carteiras. Não utilize esta consola sem perceber perfeitamente as ramificações de um comando.</translation>
    </message>
    <message>
        <source>Network activity disabled</source>
        <translation>Atividade de rede desativada</translation>
    </message>
    <message>
        <source>Executing command without any wallet</source>
        <translation>A executar o comando sem qualquer carteira</translation>
    </message>
    <message>
        <source>Executing command using "%1" wallet</source>
        <translation>A executar o comando utilizando a carteira "%1"</translation>
    </message>
    <message>
        <source>(node id: %1)</source>
        <translation>(id nó: %1)</translation>
    </message>
    <message>
        <source>via %1</source>
        <translation>via %1</translation>
    </message>
    <message>
        <source>never</source>
        <translation>nunca</translation>
    </message>
    <message>
        <source>Inbound</source>
        <translation>Entrada</translation>
    </message>
    <message>
        <source>Outbound</source>
        <translation>Saída</translation>
    </message>
    <message>
        <source>Yes</source>
        <translation>Sim</translation>
    </message>
    <message>
        <source>No</source>
        <translation>Não</translation>
    </message>
    <message>
        <source>Unknown</source>
        <translation>Desconhecido</translation>
    </message>
</context>
<context>
    <name>ReceiveCoinsDialog</name>
    <message>
        <source>&amp;Amount:</source>
        <translation>&amp;Quantia:</translation>
    </message>
    <message>
        <source>&amp;Label:</source>
        <translation>&amp;Etiqueta:</translation>
    </message>
    <message>
        <source>&amp;Message:</source>
        <translation>&amp;Mensagem:</translation>
    </message>
    <message>
        <source>An optional message to attach to the payment request, which will be displayed when the request is opened. Note: The message will not be sent with the payment over the Particl network.</source>
        <translation>Uma mensagem opcional para anexar ao pedido de pagamento, que será exibida quando o pedido for aberto. Nota: A mensagem não será enviada com o pagamento através da rede Particl.</translation>
    </message>
    <message>
        <source>An optional label to associate with the new receiving address.</source>
        <translation>Uma etiqueta opcional a associar ao novo endereço de receção.</translation>
    </message>
    <message>
        <source>Use this form to request payments. All fields are &lt;b&gt;optional&lt;/b&gt;.</source>
        <translation>Utilize este formulário para solicitar pagamentos. Todos os campos são &lt;b&gt;opcionais&lt;/b&gt;.</translation>
    </message>
    <message>
        <source>An optional amount to request. Leave this empty or zero to not request a specific amount.</source>
        <translation>Uma quantia opcional a solicitar. Deixe em branco ou zero para não solicitar uma quantidade específica.</translation>
    </message>
    <message>
        <source>An optional label to associate with the new receiving address (used by you to identify an invoice).  It is also attached to the payment request.</source>
        <translation>Um legenda opcional para associar com o novo endereço de recebimento (usado por você para identificar uma fatura).  Ela é também anexada ao pedido de pagamento.</translation>
    </message>
    <message>
        <source>An optional message that is attached to the payment request and may be displayed to the sender.</source>
        <translation>Uma mensagem opicional que é anexada ao pedido de pagamento e pode ser mostrada para o remetente.</translation>
    </message>
    <message>
        <source>&amp;Create new receiving address</source>
        <translation>&amp;Criar novo endereço para receber</translation>
    </message>
    <message>
        <source>Clear all fields of the form.</source>
        <translation>Limpar todos os campos do formulário.</translation>
    </message>
    <message>
        <source>Clear</source>
        <translation>Limpar</translation>
    </message>
    <message>
        <source>Native segwit addresses (aka Bech32 or BIP-173) reduce your transaction fees later on and offer better protection against typos, but old wallets don't support them. When unchecked, an address compatible with older wallets will be created instead.</source>
        <translation>Endereços nativos SegWit (também conhecidos como Bech32 ou BIP-173) reduzem as taxas da sua transação mais tarde e oferecem melhor proteção contra erros, mas carteiras antigas não os suportam. Quando não selecionado, um endereço compatível com carteiras antigas irá ser criado em vez.</translation>
    </message>
    <message>
        <source>Generate native segwit (Bech32) address</source>
        <translation>Gerar endereço nativo SegWit (Bech32)</translation>
    </message>
    <message>
        <source>Requested payments history</source>
        <translation>Histórico de pagamentos solicitados</translation>
    </message>
    <message>
        <source>Show the selected request (does the same as double clicking an entry)</source>
        <translation>Mostrar o pedido selecionado (faz o mesmo que clicar 2 vezes numa entrada)</translation>
    </message>
    <message>
        <source>Show</source>
        <translation>Mostrar</translation>
    </message>
    <message>
        <source>Remove the selected entries from the list</source>
        <translation>Remover as entradas selecionadas da lista</translation>
    </message>
    <message>
        <source>Remove</source>
        <translation>Remover</translation>
    </message>
    <message>
        <source>Copy URI</source>
        <translation>Copiar URI</translation>
    </message>
    <message>
        <source>Copy label</source>
        <translation>Copiar etiqueta</translation>
    </message>
    <message>
        <source>Copy message</source>
        <translation>Copiar mensagem</translation>
    </message>
    <message>
        <source>Copy amount</source>
        <translation>Copiar valor</translation>
    </message>
</context>
<context>
    <name>ReceiveRequestDialog</name>
    <message>
        <source>QR Code</source>
        <translation>Código QR</translation>
    </message>
    <message>
        <source>Copy &amp;URI</source>
        <translation>Copiar &amp;URI</translation>
    </message>
    <message>
        <source>Copy &amp;Address</source>
        <translation>Copi&amp;ar Endereço</translation>
    </message>
    <message>
        <source>&amp;Save Image...</source>
        <translation>&amp;Guardar Imagem...</translation>
    </message>
    <message>
        <source>Request payment to %1</source>
        <translation>Requisitar Pagamento para %1</translation>
    </message>
    <message>
        <source>Payment information</source>
        <translation>Informação de Pagamento</translation>
    </message>
    <message>
        <source>URI</source>
        <translation>URI</translation>
    </message>
    <message>
        <source>Address</source>
        <translation>Endereço</translation>
    </message>
    <message>
        <source>Amount</source>
        <translation>Valor</translation>
    </message>
    <message>
        <source>Label</source>
        <translation>Etiqueta</translation>
    </message>
    <message>
        <source>Message</source>
        <translation>Mensagem</translation>
    </message>
    <message>
        <source>Wallet</source>
        <translation>Carteira</translation>
    </message>
</context>
<context>
    <name>RecentRequestsTableModel</name>
    <message>
        <source>Date</source>
        <translation>Data</translation>
    </message>
    <message>
        <source>Label</source>
        <translation>Etiqueta</translation>
    </message>
    <message>
        <source>Message</source>
        <translation>Mensagem</translation>
    </message>
    <message>
        <source>(no label)</source>
        <translation>(sem etiqueta)</translation>
    </message>
    <message>
        <source>(no message)</source>
        <translation>(sem mensagem)</translation>
    </message>
    <message>
        <source>(no amount requested)</source>
        <translation>(sem quantia pedida)</translation>
    </message>
    <message>
        <source>Requested</source>
        <translation>Solicitado</translation>
    </message>
</context>
<context>
    <name>SendCoinsDialog</name>
    <message>
        <source>Send Coins</source>
        <translation>Enviar Moedas</translation>
    </message>
    <message>
        <source>Coin Control Features</source>
        <translation>Funcionalidades do Controlo de Moedas:</translation>
    </message>
    <message>
        <source>Inputs...</source>
        <translation>Entradas...</translation>
    </message>
    <message>
        <source>automatically selected</source>
        <translation>selecionadas automáticamente</translation>
    </message>
    <message>
        <source>Insufficient funds!</source>
        <translation>Fundos insuficientes!</translation>
    </message>
    <message>
        <source>Quantity:</source>
        <translation>Quantidade:</translation>
    </message>
    <message>
        <source>Bytes:</source>
        <translation>Bytes:</translation>
    </message>
    <message>
        <source>Amount:</source>
        <translation>Quantia:</translation>
    </message>
    <message>
        <source>Fee:</source>
        <translation>Taxa:</translation>
    </message>
    <message>
        <source>After Fee:</source>
        <translation>Depois da taxa:</translation>
    </message>
    <message>
        <source>Change:</source>
        <translation>Troco:</translation>
    </message>
    <message>
        <source>If this is activated, but the change address is empty or invalid, change will be sent to a newly generated address.</source>
        <translation>Se isto estiver ativo, mas o endereço de troco estiver vazio ou for inválido, o troco será enviado para um novo endereço gerado.</translation>
    </message>
    <message>
        <source>Custom change address</source>
        <translation>Endereço de troco personalizado</translation>
    </message>
    <message>
        <source>Transaction Fee:</source>
        <translation>Taxa da transação:</translation>
    </message>
    <message>
        <source>Choose...</source>
        <translation>Escolher...</translation>
    </message>
    <message>
        <source>Using the fallbackfee can result in sending a transaction that will take several hours or days (or never) to confirm. Consider choosing your fee manually or wait until you have validated the complete chain.</source>
        <translation>O uso da taxa alternativa de recurso pode resultar no envio de uma transação que levará várias horas ou dias (ou nunca) para confirmar. Considere escolher a sua taxa manualmente ou aguarde até que tenha validado a cadeia completa.</translation>
    </message>
    <message>
        <source>Warning: Fee estimation is currently not possible.</source>
        <translation>Aviso: atualmente, não é possível a estimativa da taxa.</translation>
    </message>
    <message>
        <source>Specify a custom fee per kB (1,000 bytes) of the transaction's virtual size.

Note:  Since the fee is calculated on a per-byte basis, a fee of "100 satoshis per kB" for a transaction size of 500 bytes (half of 1 kB) would ultimately yield a fee of only 50 satoshis.</source>
        <translation>Especifique uma taxa personalizada por kB (1.000 bytes) do tamanho virtual da transação.

Nota: como a taxa é calculada por byte, uma taxa de "100 satoshis por kB" por uma transação de 500 bytes (metade de 1 kB) teria uma taxa final de apenas 50 satoshis.</translation>
    </message>
    <message>
        <source>per kilobyte</source>
        <translation>por kilobyte</translation>
    </message>
    <message>
        <source>Hide</source>
        <translation>Esconder</translation>
    </message>
    <message>
        <source>Recommended:</source>
        <translation>Recomendado:</translation>
    </message>
    <message>
        <source>Custom:</source>
        <translation>Personalizado:</translation>
    </message>
    <message>
        <source>(Smart fee not initialized yet. This usually takes a few blocks...)</source>
        <translation>(A taxa inteligente ainda não foi inicializada. Isto normalmente demora alguns blocos...)</translation>
    </message>
    <message>
        <source>Send to multiple recipients at once</source>
        <translation>Enviar para múltiplos destinatários de uma vez</translation>
    </message>
    <message>
        <source>Add &amp;Recipient</source>
        <translation>Adicionar &amp;Destinatário</translation>
    </message>
    <message>
        <source>Clear all fields of the form.</source>
        <translation>Limpar todos os campos do formulário.</translation>
    </message>
    <message>
        <source>Dust:</source>
        <translation>Lixo:</translation>
    </message>
    <message>
<<<<<<< HEAD
        <source>When there is less transaction volume than space in the blocks, miners as well as relaying nodes may enforce a minimum fee. Paying only this minimum fee is just fine, but be aware that this can result in a never confirming transaction once there is more demand for particl transactions than the network can process.</source>
=======
        <source>Hide transaction fee settings</source>
        <translation>Esconder configurações de taxas de transação</translation>
    </message>
    <message>
        <source>When there is less transaction volume than space in the blocks, miners as well as relaying nodes may enforce a minimum fee. Paying only this minimum fee is just fine, but be aware that this can result in a never confirming transaction once there is more demand for bitcoin transactions than the network can process.</source>
>>>>>>> ff53433f
        <translation>Quando o volume de transações é maior que o espaço nos blocos, os mineradores, bem como os nós de retransmissão, podem impor uma taxa mínima. Pagar apenas esta taxa mínima é muito bom, mas esteja ciente que isso pode resultar numa transação nunca confirmada, uma vez que há mais pedidos para transações do que a rede pode processar.</translation>
    </message>
    <message>
        <source>A too low fee might result in a never confirming transaction (read the tooltip)</source>
        <translation>Uma taxa muito baixa pode resultar numa transação nunca confirmada (leia a dica)</translation>
    </message>
    <message>
        <source>Confirmation time target:</source>
        <translation>Tempo de confirmação:</translation>
    </message>
    <message>
        <source>Enable Replace-By-Fee</source>
        <translation>Ativar substituir-por-taxa</translation>
    </message>
    <message>
        <source>With Replace-By-Fee (BIP-125) you can increase a transaction's fee after it is sent. Without this, a higher fee may be recommended to compensate for increased transaction delay risk.</source>
        <translation>Com substituir-por-taxa (BIP-125) pode aumentar a taxa da transação após ela ser enviada. Sem isto, pode ser recomendável uma taxa maior para compensar o risco maior de atraso na transação.</translation>
    </message>
    <message>
        <source>Clear &amp;All</source>
        <translation>Limpar &amp;Tudo</translation>
    </message>
    <message>
        <source>Balance:</source>
        <translation>Saldo:</translation>
    </message>
    <message>
        <source>Confirm the send action</source>
        <translation>Confirme ação de envio</translation>
    </message>
    <message>
        <source>S&amp;end</source>
        <translation>E&amp;nviar</translation>
    </message>
    <message>
        <source>Copy quantity</source>
        <translation>Copiar quantidade</translation>
    </message>
    <message>
        <source>Copy amount</source>
        <translation>Copiar valor</translation>
    </message>
    <message>
        <source>Copy fee</source>
        <translation>Copiar taxa</translation>
    </message>
    <message>
        <source>Copy after fee</source>
        <translation>Copiar depois da taxa</translation>
    </message>
    <message>
        <source>Copy bytes</source>
        <translation>Copiar bytes</translation>
    </message>
    <message>
        <source>Copy dust</source>
        <translation>Copiar pó</translation>
    </message>
    <message>
        <source>Copy change</source>
        <translation>Copiar troco</translation>
    </message>
    <message>
        <source>%1 (%2 blocks)</source>
        <translation>%1 (%2 blocos)</translation>
    </message>
    <message>
        <source>Cr&amp;eate Unsigned</source>
        <translation>Criar não assinado</translation>
    </message>
    <message>
        <source>Creates a Partially Signed Bitcoin Transaction (PSBT) for use with e.g. an offline %1 wallet, or a PSBT-compatible hardware wallet.</source>
        <translation>Cria uma transação de Bitcoin parcialmente assinada (PSBT)(sigla em inglês) para ser usada por exemplo com uma carteira %1 offline ou uma carteira de hardware compatível com PSBT.</translation>
    </message>
    <message>
        <source> from wallet '%1'</source>
        <translation>da carteira '%1'</translation>
    </message>
    <message>
        <source>%1 to '%2'</source>
        <translation>%1 a '%2'</translation>
    </message>
    <message>
        <source>%1 to %2</source>
        <translation>%1 para %2</translation>
    </message>
    <message>
        <source>Do you want to draft this transaction?</source>
        <translation>Você quer simular esta transação?</translation>
    </message>
    <message>
        <source>Are you sure you want to send?</source>
        <translation>Tem a certeza que deseja enviar?</translation>
    </message>
    <message>
        <source>Please, review your transaction proposal. This will produce a Partially Signed Bitcoin Transaction (PSBT) which you can copy and then sign with e.g. an offline %1 wallet, or a PSBT-compatible hardware wallet.</source>
        <translation>Por favor, reveja sua proposta de transação. Isto irá produzir uma transação de Bitcoin parcialmente assinada (PSBT)(sigla em inglês) a qual você pode copiar e então assinar com por exemplo uma carteira %1 offiline ou uma carteira de hardware compatível com PSBT</translation>
    </message>
    <message>
        <source>or</source>
        <translation>ou</translation>
    </message>
    <message>
        <source>You can increase the fee later (signals Replace-By-Fee, BIP-125).</source>
        <translation>Pode aumentar a taxa depois (sinaliza substituir-por-taxa, BIP-125).</translation>
    </message>
    <message>
        <source>Please, review your transaction.</source>
        <translation>Por favor, reveja a sua transação.</translation>
    </message>
    <message>
        <source>Transaction fee</source>
        <translation>Taxa de transação</translation>
    </message>
    <message>
        <source>Not signalling Replace-By-Fee, BIP-125.</source>
        <translation>Não sinalizar substituir-por-taxa, BIP-125.</translation>
    </message>
    <message>
        <source>Total Amount</source>
        <translation>Valor Total</translation>
    </message>
    <message>
        <source>To review recipient list click "Show Details..."</source>
        <translation>Para rever a lista de destinatários clique "Mostrar Detalhes..."</translation>
    </message>
    <message>
        <source>Confirm send coins</source>
        <translation>Confirme envio de moedas</translation>
    </message>
    <message>
        <source>Confirm transaction proposal</source>
        <translation>Confirmar a proposta de transação</translation>
    </message>
    <message>
        <source>Copy PSBT to clipboard</source>
        <translation>Copiar PSBT para área de transferência</translation>
    </message>
    <message>
        <source>Send</source>
        <translation>Enviar</translation>
    </message>
    <message>
        <source>PSBT copied</source>
        <translation>PSBT copiado</translation>
    </message>
    <message>
        <source>Watch-only balance:</source>
        <translation>Saldo apenas para visualização:</translation>
    </message>
    <message>
        <source>The recipient address is not valid. Please recheck.</source>
        <translation>O endereço do destinatário é inválido. Por favor, reverifique.</translation>
    </message>
    <message>
        <source>The amount to pay must be larger than 0.</source>
        <translation>O valor a pagar dever maior que 0.</translation>
    </message>
    <message>
        <source>The amount exceeds your balance.</source>
        <translation>O valor excede o seu saldo.</translation>
    </message>
    <message>
        <source>The total exceeds your balance when the %1 transaction fee is included.</source>
        <translation>O total excede o seu saldo quando a taxa de transação %1 está incluída.</translation>
    </message>
    <message>
        <source>Duplicate address found: addresses should only be used once each.</source>
        <translation>Endereço duplicado encontrado: os endereços devem ser usados ​​apenas uma vez.</translation>
    </message>
    <message>
        <source>Transaction creation failed!</source>
        <translation>A criação da transação falhou!</translation>
    </message>
    <message>
        <source>A fee higher than %1 is considered an absurdly high fee.</source>
        <translation>Uma taxa superior a %1 é considerada uma taxa altamente absurda.</translation>
    </message>
    <message>
        <source>Payment request expired.</source>
        <translation>Pedido de pagamento expirado.</translation>
    </message>
    <message numerus="yes">
        <source>Estimated to begin confirmation within %n block(s).</source>
        <translation><numerusform>Estimado para iniciar a confirmação dentro de %n bloco.</numerusform><numerusform>Estimado para iniciar a confirmação dentro de %n blocos.</numerusform></translation>
    </message>
    <message>
        <source>Warning: Invalid Particl address</source>
        <translation>Aviso: endereço Particl inválido</translation>
    </message>
    <message>
        <source>Warning: Unknown change address</source>
        <translation>Aviso: endereço de troco desconhecido</translation>
    </message>
    <message>
        <source>Confirm custom change address</source>
        <translation>Confirmar endereço de troco personalizado</translation>
    </message>
    <message>
        <source>The address you selected for change is not part of this wallet. Any or all funds in your wallet may be sent to this address. Are you sure?</source>
        <translation>O endereço que selecionou para alterar não faz parte desta carteira. Qualquer ou todos os fundos na sua carteira podem ser enviados para este endereço. Tem certeza?</translation>
    </message>
    <message>
        <source>(no label)</source>
        <translation>(sem etiqueta)</translation>
    </message>
</context>
<context>
    <name>SendCoinsEntry</name>
    <message>
        <source>A&amp;mount:</source>
        <translation>Qu&amp;antia:</translation>
    </message>
    <message>
        <source>Pay &amp;To:</source>
        <translation>&amp;Pagar A:</translation>
    </message>
    <message>
        <source>&amp;Label:</source>
        <translation>&amp;Etiqueta</translation>
    </message>
    <message>
        <source>Choose previously used address</source>
        <translation>Escolha o endereço utilizado anteriormente</translation>
    </message>
    <message>
<<<<<<< HEAD
        <source>This is a normal payment.</source>
        <translation>Este é um pagamento normal.</translation>
    </message>
    <message>
        <source>The Particl address to send the payment to</source>
        <translation>O endereço Particl para enviar o pagamento</translation>
=======
        <source>The Bitcoin address to send the payment to</source>
        <translation>O endereço Bitcoin para enviar o pagamento</translation>
>>>>>>> ff53433f
    </message>
    <message>
        <source>Alt+A</source>
        <translation>Alt+A</translation>
    </message>
    <message>
        <source>Paste address from clipboard</source>
        <translation>Cole endereço da área de transferência</translation>
    </message>
    <message>
        <source>Alt+P</source>
        <translation>Alt+P</translation>
    </message>
    <message>
        <source>Remove this entry</source>
        <translation>Remover esta entrada</translation>
    </message>
    <message>
<<<<<<< HEAD
        <source>The fee will be deducted from the amount being sent. The recipient will receive less particl than you enter in the amount field. If multiple recipients are selected, the fee is split equally.</source>
        <translation>A taxa será deduzida ao valor que está a ser enviado. O destinatário irá receber menos particls do que as que inseridas no campo do valor. Se estiverem selecionados múltiplos destinatários, a taxa será repartida equitativamente.</translation>
=======
        <source>The amount to send in the selected unit</source>
        <translation>A quantidade para enviar na unidade selecionada</translation>
    </message>
    <message>
        <source>The fee will be deducted from the amount being sent. The recipient will receive less bitcoins than you enter in the amount field. If multiple recipients are selected, the fee is split equally.</source>
        <translation>A taxa será deduzida ao valor que está a ser enviado. O destinatário irá receber menos bitcoins do que as que inseridas no campo do valor. Se estiverem selecionados múltiplos destinatários, a taxa será repartida equitativamente.</translation>
>>>>>>> ff53433f
    </message>
    <message>
        <source>S&amp;ubtract fee from amount</source>
        <translation>S&amp;ubtrair a taxa ao montante</translation>
    </message>
    <message>
        <source>Use available balance</source>
        <translation>Utilizar saldo disponível</translation>
    </message>
    <message>
        <source>Message:</source>
        <translation>Mensagem:</translation>
    </message>
    <message>
        <source>This is an unauthenticated payment request.</source>
        <translation>Pedido de pagamento não autenticado.</translation>
    </message>
    <message>
        <source>This is an authenticated payment request.</source>
        <translation>Pedido de pagamento autenticado.</translation>
    </message>
    <message>
        <source>Enter a label for this address to add it to the list of used addresses</source>
        <translation>Introduza uma etiqueta para este endereço para o adicionar à sua lista de endereços usados</translation>
    </message>
    <message>
        <source>A message that was attached to the particl: URI which will be stored with the transaction for your reference. Note: This message will not be sent over the Particl network.</source>
        <translation>Uma mensagem que estava anexada ao URI particl: que será armazenada com a transação para sua referência. Nota: Esta mensagem não será enviada através da rede Particl.</translation>
    </message>
    <message>
        <source>Pay To:</source>
        <translation>Pagar a:</translation>
    </message>
    <message>
        <source>Memo:</source>
        <translation>Memorando:</translation>
    </message>
</context>
<context>
    <name>ShutdownWindow</name>
    <message>
        <source>%1 is shutting down...</source>
        <translation>%1 está a encerrar...</translation>
    </message>
    <message>
        <source>Do not shut down the computer until this window disappears.</source>
        <translation>Não desligue o computador enquanto esta janela não desaparecer.</translation>
    </message>
</context>
<context>
    <name>SignVerifyMessageDialog</name>
    <message>
        <source>Signatures - Sign / Verify a Message</source>
        <translation>Assinaturas - Assinar / Verificar uma Mensagem</translation>
    </message>
    <message>
        <source>&amp;Sign Message</source>
        <translation>&amp;Assinar Mensagem</translation>
    </message>
    <message>
        <source>You can sign messages/agreements with your addresses to prove you can receive particl sent to them. Be careful not to sign anything vague or random, as phishing attacks may try to trick you into signing your identity over to them. Only sign fully-detailed statements you agree to.</source>
        <translation>Pode assinar mensagens com os seus endereços para provar que são seus. Tenha atenção ao assinar mensagens ambíguas, pois ataques de phishing podem tentar enganá-lo de modo a assinar a sua identidade para os atacantes. Apenas assine declarações detalhadas com as quais concorde.</translation>
    </message>
    <message>
        <source>The Particl address to sign the message with</source>
        <translation>O endereço Particl para designar a mensagem</translation>
    </message>
    <message>
        <source>Choose previously used address</source>
        <translation>Escolha o endereço utilizado anteriormente</translation>
    </message>
    <message>
        <source>Alt+A</source>
        <translation>Alt+A</translation>
    </message>
    <message>
        <source>Paste address from clipboard</source>
        <translation>Colar endereço da área de transferência</translation>
    </message>
    <message>
        <source>Alt+P</source>
        <translation>Alt+P</translation>
    </message>
    <message>
        <source>Enter the message you want to sign here</source>
        <translation>Escreva aqui a mensagem que deseja assinar</translation>
    </message>
    <message>
        <source>Signature</source>
        <translation>Assinatura</translation>
    </message>
    <message>
        <source>Copy the current signature to the system clipboard</source>
        <translation>Copiar a assinatura atual para a área de transferência</translation>
    </message>
    <message>
        <source>Sign the message to prove you own this Particl address</source>
        <translation>Assine uma mensagem para provar que é dono deste endereço Particl</translation>
    </message>
    <message>
        <source>Sign &amp;Message</source>
        <translation>Assinar &amp;Mensagem</translation>
    </message>
    <message>
        <source>Reset all sign message fields</source>
        <translation>Repor todos os campos de assinatura de mensagem</translation>
    </message>
    <message>
        <source>Clear &amp;All</source>
        <translation>Limpar &amp;Tudo</translation>
    </message>
    <message>
        <source>&amp;Verify Message</source>
        <translation>&amp;Verificar Mensagem</translation>
    </message>
    <message>
        <source>Enter the receiver's address, message (ensure you copy line breaks, spaces, tabs, etc. exactly) and signature below to verify the message. Be careful not to read more into the signature than what is in the signed message itself, to avoid being tricked by a man-in-the-middle attack. Note that this only proves the signing party receives with the address, it cannot prove sendership of any transaction!</source>
        <translation>Introduza o endereço de assinatura, mensagem (assegure-se que copia quebras de linha, espaços, tabulações, etc. exatamente) e assinatura abaixo para verificar a mensagem. Tenha atenção para não ler mais na assinatura do que o que estiver na mensagem assinada, para evitar ser enganado por um atacante que se encontre entre si e quem assinou a mensagem.</translation>
    </message>
    <message>
        <source>The Particl address the message was signed with</source>
        <translation>O endereço Particl com que a mensagem foi designada</translation>
    </message>
    <message>
<<<<<<< HEAD
        <source>Verify the message to ensure it was signed with the specified Particl address</source>
        <translation>Verifique a mensagem para assegurar que foi assinada com o endereço Particl especificado</translation>
=======
        <source>The signed message to verify</source>
        <translation>A mensagem assinada para verificar</translation>
    </message>
    <message>
        <source>The signature given when the message was signed</source>
        <translation>A assinatura dada quando a mensagem foi assinada</translation>
    </message>
    <message>
        <source>Verify the message to ensure it was signed with the specified Bitcoin address</source>
        <translation>Verifique a mensagem para assegurar que foi assinada com o endereço Bitcoin especificado</translation>
>>>>>>> ff53433f
    </message>
    <message>
        <source>Verify &amp;Message</source>
        <translation>Verificar &amp;Mensagem</translation>
    </message>
    <message>
        <source>Reset all verify message fields</source>
        <translation>Repor todos os campos de verificação de mensagem</translation>
    </message>
    <message>
        <source>Click "Sign Message" to generate signature</source>
        <translation>Clique "Assinar Mensagem" para gerar a assinatura</translation>
    </message>
    <message>
        <source>The entered address is invalid.</source>
        <translation>O endereço introduzido é inválido.</translation>
    </message>
    <message>
        <source>Please check the address and try again.</source>
        <translation>Por favor, verifique o endereço e tente novamente.</translation>
    </message>
    <message>
        <source>The entered address does not refer to a key.</source>
        <translation>O endereço introduzido não refere-se a nenhuma chave.</translation>
    </message>
    <message>
        <source>Wallet unlock was cancelled.</source>
        <translation>O desbloqueio da carteira foi cancelado.</translation>
    </message>
    <message>
        <source>No error</source>
        <translation>Sem erro</translation>
    </message>
    <message>
        <source>Private key for the entered address is not available.</source>
        <translation>A chave privada para o endereço introduzido não está disponível.</translation>
    </message>
    <message>
        <source>Message signing failed.</source>
        <translation>Assinatura da mensagem falhou.</translation>
    </message>
    <message>
        <source>Message signed.</source>
        <translation>Mensagem assinada.</translation>
    </message>
    <message>
        <source>The signature could not be decoded.</source>
        <translation>Não foi possível descodificar a assinatura.</translation>
    </message>
    <message>
        <source>Please check the signature and try again.</source>
        <translation>Por favor, verifique a assinatura e tente novamente.</translation>
    </message>
    <message>
        <source>The signature did not match the message digest.</source>
        <translation>A assinatura não corresponde com o conteúdo da mensagem.</translation>
    </message>
    <message>
        <source>Message verification failed.</source>
        <translation>Verificação da mensagem falhou.</translation>
    </message>
    <message>
        <source>Message verified.</source>
        <translation>Mensagem verificada.</translation>
    </message>
</context>
<context>
    <name>TrafficGraphWidget</name>
    <message>
        <source>KB/s</source>
        <translation>KB/s</translation>
    </message>
</context>
<context>
    <name>TransactionDesc</name>
    <message numerus="yes">
        <source>Open for %n more block(s)</source>
        <translation><numerusform>Aberto para mais %n bloco</numerusform><numerusform>Aberto para mais %n blocos</numerusform></translation>
    </message>
    <message>
        <source>Open until %1</source>
        <translation>Aberto até %1</translation>
    </message>
    <message>
        <source>conflicted with a transaction with %1 confirmations</source>
        <translation>incompatível com uma transação com %1 confirmações</translation>
    </message>
    <message>
        <source>0/unconfirmed, %1</source>
        <translation>0/não confirmada, %1</translation>
    </message>
    <message>
        <source>in memory pool</source>
        <translation>no banco de memória</translation>
    </message>
    <message>
        <source>not in memory pool</source>
        <translation>não está no banco de memória</translation>
    </message>
    <message>
        <source>abandoned</source>
        <translation>abandonada</translation>
    </message>
    <message>
        <source>%1/unconfirmed</source>
        <translation>%1/não confirmada</translation>
    </message>
    <message>
        <source>%1 confirmations</source>
        <translation>%1 confirmações</translation>
    </message>
    <message>
        <source>Status</source>
        <translation>Estado</translation>
    </message>
    <message>
        <source>Date</source>
        <translation>Data</translation>
    </message>
    <message>
        <source>Source</source>
        <translation>Origem</translation>
    </message>
    <message>
        <source>Generated</source>
        <translation>Gerado</translation>
    </message>
    <message>
        <source>From</source>
        <translation>De</translation>
    </message>
    <message>
        <source>unknown</source>
        <translation>desconhecido</translation>
    </message>
    <message>
        <source>To</source>
        <translation>Para</translation>
    </message>
    <message>
        <source>own address</source>
        <translation>endereço próprio</translation>
    </message>
    <message>
        <source>watch-only</source>
        <translation>apenas vigiar</translation>
    </message>
    <message>
        <source>label</source>
        <translation>etiqueta</translation>
    </message>
    <message>
        <source>Credit</source>
        <translation>Crédito</translation>
    </message>
    <message numerus="yes">
        <source>matures in %n more block(s)</source>
        <translation><numerusform>matura em %n bloco</numerusform><numerusform>matura em %n blocos</numerusform></translation>
    </message>
    <message>
        <source>not accepted</source>
        <translation>não aceite</translation>
    </message>
    <message>
        <source>Debit</source>
        <translation>Débito</translation>
    </message>
    <message>
        <source>Total debit</source>
        <translation>Débito total</translation>
    </message>
    <message>
        <source>Total credit</source>
        <translation>Crédito total</translation>
    </message>
    <message>
        <source>Transaction fee</source>
        <translation>Taxa de transação</translation>
    </message>
    <message>
        <source>Net amount</source>
        <translation>Valor líquido</translation>
    </message>
    <message>
        <source>Message</source>
        <translation>Mensagem</translation>
    </message>
    <message>
        <source>Comment</source>
        <translation>Comentário</translation>
    </message>
    <message>
        <source>Transaction ID</source>
        <translation>Id. da Transação</translation>
    </message>
    <message>
        <source>Transaction total size</source>
        <translation>Tamanho total da transição</translation>
    </message>
    <message>
        <source>Transaction virtual size</source>
        <translation>Tamanho da transação virtual</translation>
    </message>
    <message>
        <source>Output index</source>
        <translation>Índex de saída</translation>
    </message>
    <message>
        <source> (Certificate was not verified)</source>
        <translation> (O certificado não foi verificado)</translation>
    </message>
    <message>
        <source>Merchant</source>
        <translation>Comerciante</translation>
    </message>
    <message>
        <source>Generated coins must mature %1 blocks before they can be spent. When you generated this block, it was broadcast to the network to be added to the block chain. If it fails to get into the chain, its state will change to "not accepted" and it won't be spendable. This may occasionally happen if another node generates a block within a few seconds of yours.</source>
        <translation>As moedas geradas precisam amadurecer %1 blocos antes que possam ser gastas. Quando gerou este bloco, ele foi transmitido para a rede para ser adicionado à cadeia de blocos. Se este não conseguir entrar na cadeia, seu estado mudará para "não aceite" e não poderá ser gasto. Isto pode acontecer ocasionalmente se outro nó gerar um bloco dentro de alguns segundos do seu.</translation>
    </message>
    <message>
        <source>Debug information</source>
        <translation>Informação de depuração</translation>
    </message>
    <message>
        <source>Transaction</source>
        <translation>Transação</translation>
    </message>
    <message>
        <source>Inputs</source>
        <translation>Entradas</translation>
    </message>
    <message>
        <source>Amount</source>
        <translation>Valor</translation>
    </message>
    <message>
        <source>true</source>
        <translation>verdadeiro</translation>
    </message>
    <message>
        <source>false</source>
        <translation>falso</translation>
    </message>
</context>
<context>
    <name>TransactionDescDialog</name>
    <message>
        <source>This pane shows a detailed description of the transaction</source>
        <translation>Esta janela mostra uma descrição detalhada da transação</translation>
    </message>
    <message>
        <source>Details for %1</source>
        <translation>Detalhes para %1</translation>
    </message>
</context>
<context>
    <name>TransactionTableModel</name>
    <message>
        <source>Date</source>
        <translation>Data</translation>
    </message>
    <message>
        <source>Type</source>
        <translation>Tipo</translation>
    </message>
    <message>
        <source>Label</source>
        <translation>Etiqueta</translation>
    </message>
    <message numerus="yes">
        <source>Open for %n more block(s)</source>
        <translation><numerusform>Aberto para mais %n bloco</numerusform><numerusform>Aberto para mais %n blocos</numerusform></translation>
    </message>
    <message>
        <source>Open until %1</source>
        <translation>Aberto até %1</translation>
    </message>
    <message>
        <source>Unconfirmed</source>
        <translation>Não confirmado</translation>
    </message>
    <message>
        <source>Abandoned</source>
        <translation>Abandonada</translation>
    </message>
    <message>
        <source>Confirming (%1 of %2 recommended confirmations)</source>
        <translation>Confirmando (%1 de %2 confirmações recomendadas)</translation>
    </message>
    <message>
        <source>Confirmed (%1 confirmations)</source>
        <translation>Confirmada (%1 confirmações)</translation>
    </message>
    <message>
        <source>Conflicted</source>
        <translation>Incompatível</translation>
    </message>
    <message>
        <source>Immature (%1 confirmations, will be available after %2)</source>
        <translation>Imaturo (%1 confirmações, estarão disponível após %2)</translation>
    </message>
    <message>
        <source>Generated but not accepted</source>
        <translation>Gerada mas não aceite</translation>
    </message>
    <message>
        <source>Received with</source>
        <translation>Recebido com</translation>
    </message>
    <message>
        <source>Received from</source>
        <translation>Recebido de</translation>
    </message>
    <message>
        <source>Sent to</source>
        <translation>Enviado para</translation>
    </message>
    <message>
        <source>Payment to yourself</source>
        <translation>Pagamento para si mesmo</translation>
    </message>
    <message>
        <source>Mined</source>
        <translation>Minada</translation>
    </message>
    <message>
        <source>watch-only</source>
        <translation>apenas vigiar</translation>
    </message>
    <message>
        <source>(n/a)</source>
        <translation>(n/d)</translation>
    </message>
    <message>
        <source>(no label)</source>
        <translation>(sem etiqueta)</translation>
    </message>
    <message>
        <source>Transaction status. Hover over this field to show number of confirmations.</source>
        <translation>Estado da transação. Passar o cursor por cima deste campo para mostrar o número de confirmações.</translation>
    </message>
    <message>
        <source>Date and time that the transaction was received.</source>
        <translation>Data e hora em que a transação foi recebida.</translation>
    </message>
    <message>
        <source>Type of transaction.</source>
        <translation>Tipo de transação.</translation>
    </message>
    <message>
        <source>Whether or not a watch-only address is involved in this transaction.</source>
        <translation>Se um endereço de apenas vigiar está ou não envolvido nesta transação.</translation>
    </message>
    <message>
        <source>User-defined intent/purpose of the transaction.</source>
        <translation>Intenção do utilizador/motivo da transação</translation>
    </message>
    <message>
        <source>Amount removed from or added to balance.</source>
        <translation>Montante retirado ou adicionado ao saldo</translation>
    </message>
</context>
<context>
    <name>TransactionView</name>
    <message>
        <source>All</source>
        <translation>Todas</translation>
    </message>
    <message>
        <source>Today</source>
        <translation>Hoje</translation>
    </message>
    <message>
        <source>This week</source>
        <translation>Esta semana</translation>
    </message>
    <message>
        <source>This month</source>
        <translation>Este mês</translation>
    </message>
    <message>
        <source>Last month</source>
        <translation>Mês passado</translation>
    </message>
    <message>
        <source>This year</source>
        <translation>Este ano</translation>
    </message>
    <message>
        <source>Range...</source>
        <translation>Período...</translation>
    </message>
    <message>
        <source>Received with</source>
        <translation>Recebido com</translation>
    </message>
    <message>
        <source>Sent to</source>
        <translation>Enviado para</translation>
    </message>
    <message>
        <source>To yourself</source>
        <translation>Para si mesmo</translation>
    </message>
    <message>
        <source>Mined</source>
        <translation>Minada</translation>
    </message>
    <message>
        <source>Other</source>
        <translation>Outras</translation>
    </message>
    <message>
        <source>Enter address, transaction id, or label to search</source>
        <translation>Escreva endereço, identificação de transação ou etiqueta para procurar</translation>
    </message>
    <message>
        <source>Min amount</source>
        <translation>Valor mín.</translation>
    </message>
    <message>
        <source>Abandon transaction</source>
        <translation>Abandonar transação</translation>
    </message>
    <message>
        <source>Increase transaction fee</source>
        <translation>Aumentar taxa da transação</translation>
    </message>
    <message>
        <source>Copy address</source>
        <translation>Copiar endereço</translation>
    </message>
    <message>
        <source>Copy label</source>
        <translation>Copiar etiqueta</translation>
    </message>
    <message>
        <source>Copy amount</source>
        <translation>Copiar valor</translation>
    </message>
    <message>
        <source>Copy transaction ID</source>
        <translation>Copiar Id. da transação</translation>
    </message>
    <message>
        <source>Copy raw transaction</source>
        <translation>Copiar transação em bruto</translation>
    </message>
    <message>
        <source>Copy full transaction details</source>
        <translation>Copiar detalhes completos da transação</translation>
    </message>
    <message>
        <source>Edit label</source>
        <translation>Editar etiqueta</translation>
    </message>
    <message>
        <source>Show transaction details</source>
        <translation>Mostrar detalhes da transação</translation>
    </message>
    <message>
        <source>Export Transaction History</source>
        <translation>Exportar Histórico de Transações</translation>
    </message>
    <message>
        <source>Comma separated file (*.csv)</source>
        <translation>Ficheiro separado por vírgulas (*.csv)</translation>
    </message>
    <message>
        <source>Confirmed</source>
        <translation>Confirmada</translation>
    </message>
    <message>
        <source>Watch-only</source>
        <translation>Apenas vigiar</translation>
    </message>
    <message>
        <source>Date</source>
        <translation>Data</translation>
    </message>
    <message>
        <source>Type</source>
        <translation>Tipo</translation>
    </message>
    <message>
        <source>Label</source>
        <translation>Etiqueta</translation>
    </message>
    <message>
        <source>Address</source>
        <translation>Endereço</translation>
    </message>
    <message>
        <source>ID</source>
        <translation>Id.</translation>
    </message>
    <message>
        <source>Exporting Failed</source>
        <translation>Exportação Falhou</translation>
    </message>
    <message>
        <source>There was an error trying to save the transaction history to %1.</source>
        <translation>Ocorreu um erro ao tentar guardar o histórico de transações em %1.</translation>
    </message>
    <message>
        <source>Exporting Successful</source>
        <translation>Exportação Bem Sucedida</translation>
    </message>
    <message>
        <source>The transaction history was successfully saved to %1.</source>
        <translation>O histórico da transação foi guardado com sucesso em %1</translation>
    </message>
    <message>
        <source>Range:</source>
        <translation>Período:</translation>
    </message>
    <message>
        <source>to</source>
        <translation>até</translation>
    </message>
</context>
<context>
    <name>UnitDisplayStatusBarControl</name>
    <message>
        <source>Unit to show amounts in. Click to select another unit.</source>
        <translation>Unidade de valores recebidos. Clique para selecionar outra unidade.</translation>
    </message>
</context>
<context>
    <name>WalletController</name>
    <message>
        <source>Close wallet</source>
        <translation>Fechar a carteira</translation>
    </message>
    <message>
        <source>Are you sure you wish to close the wallet &lt;i&gt;%1&lt;/i&gt;?</source>
        <translation>Tem a certeza que deseja fechar esta carteira &lt;i&gt;%1&lt;/i&gt;?</translation>
    </message>
    <message>
        <source>Closing the wallet for too long can result in having to resync the entire chain if pruning is enabled.</source>
        <translation>Fechar a carteira durante demasiado tempo pode resultar em ter de resincronizar a cadeia inteira se pruning estiver ativado.</translation>
    </message>
</context>
<context>
    <name>WalletFrame</name>
    <message>
        <source>No wallet has been loaded.</source>
        <translation>Nenhuma carteira foi carregada</translation>
    </message>
</context>
<context>
    <name>WalletModel</name>
    <message>
        <source>Send Coins</source>
        <translation>Enviar Moedas</translation>
    </message>
    <message>
        <source>Fee bump error</source>
        <translation>Erro no aumento de taxa</translation>
    </message>
    <message>
        <source>Increasing transaction fee failed</source>
        <translation>Aumento da taxa de transação falhou</translation>
    </message>
    <message>
        <source>Do you want to increase the fee?</source>
        <translation>Quer aumentar a taxa?</translation>
    </message>
    <message>
        <source>Do you want to draft a transaction with fee increase?</source>
        <translation>Você quer simular uma transação com aumento da taxa?</translation>
    </message>
    <message>
        <source>Current fee:</source>
        <translation>Taxa atual:</translation>
    </message>
    <message>
        <source>Increase:</source>
        <translation>Aumentar:</translation>
    </message>
    <message>
        <source>New fee:</source>
        <translation>Nova taxa:</translation>
    </message>
    <message>
        <source>Confirm fee bump</source>
        <translation>Confirme aumento de taxa</translation>
    </message>
    <message>
        <source>Can't draft transaction.</source>
        <translation>Não foi possível simular a transação.</translation>
    </message>
    <message>
        <source>PSBT copied</source>
        <translation>PSBT copiado</translation>
    </message>
    <message>
        <source>Can't sign transaction.</source>
        <translation>Não é possível assinar a transação.</translation>
    </message>
    <message>
        <source>Could not commit transaction</source>
        <translation>Não foi possível cometer a transação</translation>
    </message>
    <message>
        <source>default wallet</source>
        <translation>carteira predefinida</translation>
    </message>
</context>
<context>
    <name>WalletView</name>
    <message>
        <source>&amp;Export</source>
        <translation>&amp;Exportar</translation>
    </message>
    <message>
        <source>Export the data in the current tab to a file</source>
        <translation>Exportar os dados no separador atual para um ficheiro</translation>
    </message>
    <message>
        <source>Backup Wallet</source>
        <translation>Cópia de Segurança da Carteira</translation>
    </message>
    <message>
        <source>Wallet Data (*.dat)</source>
        <translation>Dados da Carteira (*.dat)</translation>
    </message>
    <message>
        <source>Backup Failed</source>
        <translation>Cópia de Segurança Falhou</translation>
    </message>
    <message>
        <source>There was an error trying to save the wallet data to %1.</source>
        <translation>Ocorreu um erro ao tentar guardar os dados da carteira em %1.</translation>
    </message>
    <message>
        <source>Backup Successful</source>
        <translation>Cópia de Segurança Bem Sucedida</translation>
    </message>
    <message>
        <source>The wallet data was successfully saved to %1.</source>
        <translation>Os dados da carteira foram guardados com sucesso em %1.</translation>
    </message>
    <message>
        <source>Cancel</source>
        <translation>Cancelar</translation>
    </message>
</context>
<context>
    <name>bitcoin-core</name>
    <message>
        <source>Distributed under the MIT software license, see the accompanying file %s or %s</source>
        <translation>Distribuído sob licença de software MIT, veja o ficheiro %s ou %s</translation>
    </message>
    <message>
        <source>Prune configured below the minimum of %d MiB.  Please use a higher number.</source>
        <translation>Poda configurada abaixo do mínimo de %d MiB.  Por favor, utilize um valor mais elevado.</translation>
    </message>
    <message>
        <source>Prune: last wallet synchronisation goes beyond pruned data. You need to -reindex (download the whole blockchain again in case of pruned node)</source>
        <translation>Poda: a última sincronização da carteira vai além dos dados podados.  Precisa de -reindex (descarregar novamente a cadeia de blocos completa em caso de nó podado)</translation>
    </message>
    <message>
        <source>Error: A fatal internal error occurred, see debug.log for details</source>
        <translation>Erro: surgiu um erro fatal interno. Veja o ficheiro debug.log para mais informação</translation>
    </message>
    <message>
        <source>Pruning blockstore...</source>
        <translation>A reduzir a blockstore...</translation>
    </message>
    <message>
        <source>Unable to start HTTP server. See debug log for details.</source>
        <translation>Não é possível iniciar o servidor HTTP. Verifique o debug.log para detalhes.</translation>
    </message>
    <message>
        <source>The %s developers</source>
        <translation>Os programadores de %s</translation>
    </message>
    <message>
        <source>Can't generate a change-address key. No keys in the internal keypool and can't generate any keys.</source>
        <translation>Não é possível gerar uma chave de alterar endereço. Não há chaves na keypool interna e não podem ser geradas nenhumas chaves.</translation>
    </message>
    <message>
        <source>Cannot obtain a lock on data directory %s. %s is probably already running.</source>
        <translation>Não foi possível obter o bloqueio de escrita no da pasta de dados %s. %s provavelmente já está a ser executado.</translation>
    </message>
    <message>
        <source>Cannot provide specific connections and have addrman find outgoing connections at the same.</source>
        <translation>Não é possível fornecer conexões específicas e ter o addrman a procurar conexões de saída ao mesmo tempo.</translation>
    </message>
    <message>
        <source>Error reading %s! All keys read correctly, but transaction data or address book entries might be missing or incorrect.</source>
        <translation>Erro ao ler %s! Todas as chaves foram lidas corretamente, mas os dados de transação ou as entradas no livro de endereços podem não existir ou estarem incorretos.</translation>
    </message>
    <message>
        <source>Please check that your computer's date and time are correct! If your clock is wrong, %s will not work properly.</source>
        <translation>Por favor verifique que a data e hora do seu computador estão certos! Se o relógio não estiver certo, o %s não funcionará corretamente.</translation>
    </message>
    <message>
        <source>Please contribute if you find %s useful. Visit %s for further information about the software.</source>
        <translation>Por favor, contribua se achar que %s é útil. Visite %s para mais informação sobre o software.</translation>
    </message>
    <message>
        <source>The block database contains a block which appears to be from the future. This may be due to your computer's date and time being set incorrectly. Only rebuild the block database if you are sure that your computer's date and time are correct</source>
        <translation>A base de dados de blocos contém um bloco que aparenta ser do futuro. Isto pode ser causado por uma data incorreta definida no seu computador. Reconstrua apenas a base de dados de blocos caso tenha a certeza de que a data e hora do seu computador estão corretos.</translation>
    </message>
    <message>
        <source>This is a pre-release test build - use at your own risk - do not use for mining or merchant applications</source>
        <translation>Isto é uma compilação de teste de pré-lançamento - use por sua conta e risco - não use para mineração ou comércio</translation>
    </message>
    <message>
        <source>This is the transaction fee you may discard if change is smaller than dust at this level</source>
        <translation>Esta é a taxa de transação que poderá descartar, se o troco for menor que o pó a este nível</translation>
    </message>
    <message>
        <source>Unable to replay blocks. You will need to rebuild the database using -reindex-chainstate.</source>
        <translation>Não é possível reproduzir os blocos. Terá de reconstruir a base de dados utilizando -reindex-chainstate.</translation>
    </message>
    <message>
        <source>Unable to rewind the database to a pre-fork state. You will need to redownload the blockchain</source>
        <translation>Não é possível rebobinar  a base de dados para um estado antes da divisão da cadeia de blocos. Necessita descarregar novamente a cadeia de blocos</translation>
    </message>
    <message>
        <source>Warning: The network does not appear to fully agree! Some miners appear to be experiencing issues.</source>
        <translation>Aviso: a rede não parece estar completamente de acordo! Parece que alguns mineiros estão com dificuldades técnicas.</translation>
    </message>
    <message>
        <source>Warning: We do not appear to fully agree with our peers! You may need to upgrade, or other nodes may need to upgrade.</source>
        <translation>Aviso: parece que nós não estamos de acordo com os nossos pontos! Poderá ter que atualizar, ou outros pontos podem ter que ser atualizados.</translation>
    </message>
    <message>
        <source>%d of last 100 blocks have unexpected version</source>
        <translation>%d dos últimos 100 blocos têm uma versão inesperada</translation>
    </message>
    <message>
        <source>%s corrupt, salvage failed</source>
        <translation>%s corrompido, a recuperação falhou</translation>
    </message>
    <message>
        <source>-maxmempool must be at least %d MB</source>
        <translation>- máximo do banco de memória deverá ser pelo menos %d MB</translation>
    </message>
    <message>
        <source>Cannot resolve -%s address: '%s'</source>
        <translation>Não é possível resolver -%s endereço '%s'</translation>
    </message>
    <message>
        <source>Change index out of range</source>
        <translation>Índice de mudança fora do intervalo</translation>
    </message>
    <message>
        <source>Config setting for %s only applied on %s network when in [%s] section.</source>
        <translation>A configuração %s apenas é aplicada na rede %s quando na secção [%s].</translation>
    </message>
    <message>
        <source>Copyright (C) %i-%i</source>
        <translation>Direitos de Autor (C) %i-%i</translation>
    </message>
    <message>
        <source>Corrupted block database detected</source>
        <translation>Detetada cadeia de blocos corrompida</translation>
    </message>
    <message>
        <source>Could not find asmap file %s</source>
        <translation>Não foi possível achar o arquivo asmap %s</translation>
    </message>
    <message>
        <source>Could not parse asmap file %s</source>
        <translation>Não foi possível analisar o arquivo asmap %s.</translation>
    </message>
    <message>
        <source>Do you want to rebuild the block database now?</source>
        <translation>Deseja reconstruir agora a base de dados de blocos.</translation>
    </message>
    <message>
        <source>Error initializing block database</source>
        <translation>Erro ao inicializar a cadeia de blocos</translation>
    </message>
    <message>
        <source>Error initializing wallet database environment %s!</source>
        <translation>Erro ao inicializar o ambiente %s da base de dados da carteira</translation>
    </message>
    <message>
        <source>Error loading %s</source>
        <translation>Erro ao carregar %s</translation>
    </message>
    <message>
        <source>Error loading %s: Private keys can only be disabled during creation</source>
        <translation>Erro ao carregar %s: as chaves privadas só podem ser desativadas durante a criação</translation>
    </message>
    <message>
        <source>Error loading %s: Wallet corrupted</source>
        <translation>Erro ao carregar %s: carteira corrompida</translation>
    </message>
    <message>
        <source>Error loading %s: Wallet requires newer version of %s</source>
        <translation>Erro ao carregar %s: a carteira requer a nova versão de %s</translation>
    </message>
    <message>
        <source>Error loading block database</source>
        <translation>Erro ao carregar base de dados de blocos</translation>
    </message>
    <message>
        <source>Error opening block database</source>
        <translation>Erro ao abrir a base de dados de blocos</translation>
    </message>
    <message>
        <source>Failed to listen on any port. Use -listen=0 if you want this.</source>
        <translation>Falhou a escutar em qualquer porta. Use -listen=0 se quiser isto.</translation>
    </message>
    <message>
        <source>Failed to rescan the wallet during initialization</source>
        <translation>Reexaminação da carteira falhou durante a inicialização</translation>
    </message>
    <message>
        <source>Importing...</source>
        <translation>A importar...</translation>
    </message>
    <message>
        <source>Incorrect or no genesis block found. Wrong datadir for network?</source>
        <translation>Bloco génese incorreto ou nenhum bloco génese encontrado. Pasta de dados errada para a rede?</translation>
    </message>
    <message>
        <source>Initialization sanity check failed. %s is shutting down.</source>
        <translation>Verificação de integridade inicial falhou. O %s está a desligar-se.</translation>
    </message>
    <message>
        <source>Invalid P2P permission: '%s'</source>
        <translation>Permissões P2P inválidas : '%s'</translation>
    </message>
    <message>
        <source>Invalid amount for -%s=&lt;amount&gt;: '%s'</source>
        <translation>Valor inválido para -%s=&lt;amount&gt;: '%s'</translation>
    </message>
    <message>
        <source>Invalid amount for -discardfee=&lt;amount&gt;: '%s'</source>
        <translation>Quantidade inválida para -discardfee=&lt;amount&gt;: '%s'</translation>
    </message>
    <message>
        <source>Invalid amount for -fallbackfee=&lt;amount&gt;: '%s'</source>
        <translation>Valor inválido para -fallbackfee=&lt;amount&gt;: '%s'</translation>
    </message>
    <message>
        <source>Specified blocks directory "%s" does not exist.</source>
        <translation>
A pasta de blocos especificados "%s" não existe.</translation>
    </message>
    <message>
        <source>Unknown address type '%s'</source>
        <translation>Tipo de endereço desconhecido '%s'</translation>
    </message>
    <message>
        <source>Unknown change type '%s'</source>
        <translation>Tipo de mudança desconhecido '%s'</translation>
    </message>
    <message>
        <source>Upgrading txindex database</source>
        <translation>A atualizar a base de dados txindex</translation>
    </message>
    <message>
        <source>Loading P2P addresses...</source>
        <translation>A carregar endereços de P2P...</translation>
    </message>
    <message>
        <source>Error: Disk space is too low!</source>
        <translation>Erro: O espaço disponível no disco é demasiado pequeno!</translation>
    </message>
    <message>
        <source>Loading banlist...</source>
        <translation>A carregar a lista de banir...</translation>
    </message>
    <message>
        <source>Not enough file descriptors available.</source>
        <translation>Os descritores de ficheiros disponíveis são insuficientes.</translation>
    </message>
    <message>
        <source>Prune cannot be configured with a negative value.</source>
        <translation>A redução não pode ser configurada com um valor negativo.</translation>
    </message>
    <message>
        <source>Prune mode is incompatible with -txindex.</source>
        <translation>O modo de redução é incompatível com -txindex.</translation>
    </message>
    <message>
        <source>Replaying blocks...</source>
        <translation>Repetindo blocos...</translation>
    </message>
    <message>
        <source>Rewinding blocks...</source>
        <translation>A rebobinar blocos...</translation>
    </message>
    <message>
        <source>The source code is available from %s.</source>
        <translation>O código fonte está disponível pelo %s.</translation>
    </message>
    <message>
        <source>Transaction fee and change calculation failed</source>
        <translation>Cálculo da taxa de transação e de troco falhou</translation>
    </message>
    <message>
        <source>Unable to bind to %s on this computer. %s is probably already running.</source>
        <translation>Impossível associar a %s neste computador. %s provavelmente já está em execução.</translation>
    </message>
    <message>
        <source>Unable to generate keys</source>
        <translation>Não foi possível gerar chaves</translation>
    </message>
    <message>
        <source>Unsupported logging category %s=%s.</source>
        <translation>Categoria de registos desconhecida %s=%s.</translation>
    </message>
    <message>
        <source>Upgrading UTXO database</source>
        <translation>A atualizar a base de dados UTXO</translation>
    </message>
    <message>
        <source>User Agent comment (%s) contains unsafe characters.</source>
        <translation>Comentário no User Agent (%s) contém caracteres inseguros.</translation>
    </message>
    <message>
        <source>Verifying blocks...</source>
        <translation>A verificar blocos...</translation>
    </message>
    <message>
        <source>Wallet needed to be rewritten: restart %s to complete</source>
        <translation>A carteira precisou de ser reescrita: reinicie %s para completar</translation>
    </message>
    <message>
        <source>Error: Listening for incoming connections failed (listen returned error %s)</source>
        <translation>Erro: a escuta de ligações de entrada falhou (escuta devolveu o erro %s)</translation>
    </message>
    <message>
        <source>Invalid amount for -maxtxfee=&lt;amount&gt;: '%s' (must be at least the minrelay fee of %s to prevent stuck transactions)</source>
        <translation>Montante inválido para -maxtxfee=&lt;amount&gt;: '%s' (deverá ser, no mínimo, a taxa mínima de propagação de %s, de modo a evitar transações bloqueadas)</translation>
    </message>
    <message>
        <source>The transaction amount is too small to send after the fee has been deducted</source>
        <translation>O montante da transação é demasiado baixo após a dedução da taxa</translation>
    </message>
    <message>
        <source>You need to rebuild the database using -reindex to go back to unpruned mode.  This will redownload the entire blockchain</source>
        <translation>Necessita reconstruir a base de dados, utilizando -reindex para voltar ao modo sem poda. Isto irá descarregar novamente a cadeia de blocos completa</translation>
    </message>
    <message>
        <source>Error reading from database, shutting down.</source>
        <translation>Erro ao ler da base de dados. A encerrar.</translation>
    </message>
    <message>
        <source>Error upgrading chainstate database</source>
        <translation>Erro ao atualizar a base de dados do estado da cadeia (chainstate)</translation>
    </message>
    <message>
        <source>Error: Disk space is low for %s</source>
        <translation>Erro: espaço em disco demasiado baixo para %s</translation>
    </message>
    <message>
        <source>Invalid -onion address or hostname: '%s'</source>
        <translation>Endereço -onion ou hostname inválido: '%s'</translation>
    </message>
    <message>
        <source>Invalid -proxy address or hostname: '%s'</source>
        <translation>Endereço -proxy ou nome do servidor inválido: '%s'</translation>
    </message>
    <message>
        <source>Invalid amount for -paytxfee=&lt;amount&gt;: '%s' (must be at least %s)</source>
        <translation>Montante inválido para -paytxfee=&lt;amount&gt;: '%s' (deverá ser no mínimo %s)</translation>
    </message>
    <message>
        <source>Invalid netmask specified in -whitelist: '%s'</source>
        <translation>Máscara de rede inválida especificada em -whitelist: '%s'</translation>
    </message>
    <message>
        <source>Need to specify a port with -whitebind: '%s'</source>
        <translation>Necessário especificar uma porta com -whitebind: '%s'</translation>
    </message>
    <message>
        <source>Prune mode is incompatible with -blockfilterindex.</source>
        <translation>O modo de remoção é incompatível com -blockfilterindex.</translation>
    </message>
    <message>
        <source>Reducing -maxconnections from %d to %d, because of system limitations.</source>
        <translation>Reduzindo -maxconnections de %d para %d, devido a limitações no sistema.</translation>
    </message>
    <message>
        <source>Section [%s] is not recognized.</source>
        <translation>A secção [%s] não é reconhecida.</translation>
    </message>
    <message>
        <source>Signing transaction failed</source>
        <translation>Falhou assinatura da transação</translation>
    </message>
    <message>
        <source>Specified -walletdir "%s" does not exist</source>
        <translation>O -walletdir "%s" especificado não existe</translation>
    </message>
    <message>
        <source>Specified -walletdir "%s" is a relative path</source>
        <translation>O -walletdir "%s" especificado é um caminho relativo</translation>
    </message>
    <message>
        <source>Specified -walletdir "%s" is not a directory</source>
        <translation>O -walletdir "%s" especificado não é uma pasta</translation>
    </message>
    <message>
        <source>The specified config file %s does not exist
</source>
        <translation>O ficheiro de configuração especificado %s não existe
</translation>
    </message>
    <message>
        <source>The transaction amount is too small to pay the fee</source>
        <translation>O montante da transação é demasiado baixo para pagar a taxa</translation>
    </message>
    <message>
        <source>This is experimental software.</source>
        <translation>Isto é software experimental.</translation>
    </message>
    <message>
        <source>Transaction amount too small</source>
        <translation>Quantia da transação é muito baixa</translation>
    </message>
    <message>
        <source>Transaction too large</source>
        <translation>Transação grande demais</translation>
    </message>
    <message>
        <source>Unable to bind to %s on this computer (bind returned error %s)</source>
        <translation>Incapaz de vincular à porta %s neste computador (vínculo retornou erro %s)</translation>
    </message>
    <message>
        <source>Unable to create the PID file '%s': %s</source>
        <translation>Não foi possível criar o ficheiro PID '%s': %s</translation>
    </message>
    <message>
        <source>Unable to generate initial keys</source>
        <translation>Incapaz de gerar as chaves iniciais</translation>
    </message>
    <message>
        <source>Unknown -blockfilterindex value %s.</source>
        <translation>Desconhecido -blockfilterindex valor %s.</translation>
    </message>
    <message>
        <source>Verifying wallet(s)...</source>
        <translation>A verificar a(s) carteira(s)...</translation>
    </message>
    <message>
        <source>Warning: unknown new rules activated (versionbit %i)</source>
        <translation>Aviso: ativadas novas regras desconhecidas (versionbit %i)</translation>
    </message>
    <message>
        <source>Zapping all transactions from wallet...</source>
        <translation>A limpar todas as transações da carteira...</translation>
    </message>
    <message>
        <source>-maxtxfee is set very high! Fees this large could be paid on a single transaction.</source>
        <translation>-maxtxfee está definido com um valor muito alto! Taxas desta magnitude podem ser pagas numa única transação.</translation>
    </message>
    <message>
        <source>This is the transaction fee you may pay when fee estimates are not available.</source>
        <translation>Esta é a taxa de transação que poderá pagar quando as estimativas da taxa não estão disponíveis.</translation>
    </message>
    <message>
        <source>Total length of network version string (%i) exceeds maximum length (%i). Reduce the number or size of uacomments.</source>
        <translation>Comprimento total da entrada da versão de rede (%i) excede o comprimento máximo (%i). Reduzir o número ou o tamanho de uacomments.</translation>
    </message>
    <message>
        <source>Warning: Wallet file corrupt, data salvaged! Original %s saved as %s in %s; if your balance or transactions are incorrect you should restore from a backup.</source>
        <translation>Atenção: o ficheiro da carteira está corrompido, foram recuperados dados! Original %s guardado como %s em %s; se o seu saldo ou as transações estiverem incorretos, deve fazer o restauro de uma cópia de segurança.</translation>
    </message>
    <message>
        <source>%s is set very high!</source>
        <translation>%s está demasiado elevado!</translation>
    </message>
    <message>
        <source>Error loading wallet %s. Duplicate -wallet filename specified.</source>
        <translation>Erro ao carregar a carteira %s. Especificado nome de fichero -wallet em duplicado.</translation>
    </message>
    <message>
        <source>Starting network threads...</source>
        <translation>A iniciar threads de rede...</translation>
    </message>
    <message>
        <source>The wallet will avoid paying less than the minimum relay fee.</source>
        <translation>A carteira evitará pagar menos que a taxa minima de propagação.</translation>
    </message>
    <message>
        <source>This is the minimum transaction fee you pay on every transaction.</source>
        <translation>Esta é a taxa minima de transação que paga em cada transação.</translation>
    </message>
    <message>
        <source>This is the transaction fee you will pay if you send a transaction.</source>
        <translation>Esta é a taxa de transação que irá pagar se enviar uma transação.</translation>
    </message>
    <message>
        <source>Transaction amounts must not be negative</source>
        <translation>Os valores da transação não devem ser negativos</translation>
    </message>
    <message>
        <source>Transaction has too long of a mempool chain</source>
        <translation>A transação é muito grande de uma cadeia do banco de memória</translation>
    </message>
    <message>
        <source>Transaction must have at least one recipient</source>
        <translation>A transação dever pelo menos um destinatário</translation>
    </message>
    <message>
        <source>Unknown network specified in -onlynet: '%s'</source>
        <translation>Rede desconhecida especificada em -onlynet: '%s'</translation>
    </message>
    <message>
        <source>Insufficient funds</source>
        <translation>Fundos insuficientes</translation>
    </message>
    <message>
        <source>Cannot upgrade a non HD split wallet without upgrading to support pre split keypool. Please use -upgradewallet=169900 or -upgradewallet with no version specified.</source>
        <translation>Não é possível atualizar uma carteira dividida não-HD sem atualizar para ser compatível com a keypool antes da divisão. Use -upgradewallet=169900 ou -upgradewallet sem especificar nenhuma versão.</translation>
    </message>
    <message>
        <source>Fee estimation failed. Fallbackfee is disabled. Wait a few blocks or enable -fallbackfee.</source>
        <translation>Falha na estimativa de taxa. A taxa alternativa de recurso está desativada. Espere alguns blocos ou ative -fallbackfee.</translation>
    </message>
    <message>
        <source>Warning: Private keys detected in wallet {%s} with disabled private keys</source>
        <translation>Aviso: chaves privadas detetadas na carteira {%s} com chaves privadas desativadas</translation>
    </message>
    <message>
        <source>Cannot write to data directory '%s'; check permissions.</source>
        <translation>Não foi possível escrever na pasta de dados '%s': verifique as permissões.</translation>
    </message>
    <message>
        <source>Loading block index...</source>
        <translation>A carregar o índice de blocos...</translation>
    </message>
    <message>
        <source>Loading wallet...</source>
        <translation>A carregar a carteira...</translation>
    </message>
    <message>
        <source>Cannot downgrade wallet</source>
        <translation>Impossível mudar a carteira para uma versão anterior</translation>
    </message>
    <message>
        <source>Rescanning...</source>
        <translation>Reexaminando...</translation>
    </message>
    <message>
        <source>Done loading</source>
        <translation>Carregamento concluído</translation>
    </message>
</context>
</TS><|MERGE_RESOLUTION|>--- conflicted
+++ resolved
@@ -70,8 +70,8 @@
         <translation>Estes são os seus endereços Particl para enviar pagamentos. Verifique sempre o valor e o endereço de receção antes de enviar moedas.</translation>
     </message>
     <message>
-        <source>These are your Bitcoin addresses for receiving payments. Use the 'Create new receiving address' button in the receive tab to create new addresses.</source>
-        <translation>Estes são os endereços Bitcoin para receiver pagamentos. Use o botão "Criar novo endereço para receiver" para crier novo endereço.</translation>
+        <source>These are your Particl addresses for receiving payments. Use the 'Create new receiving address' button in the receive tab to create new addresses.</source>
+        <translation>Estes são os endereços Particl para receiver pagamentos. Use o botão "Criar novo endereço para receiver" para crier novo endereço.</translation>
     </message>
     <message>
         <source>&amp;Copy Address</source>
@@ -188,8 +188,8 @@
         <translation>Insira a password antiga e a nova para a carteira.</translation>
     </message>
     <message>
-        <source>Remember that encrypting your wallet cannot fully protect your bitcoins from being stolen by malware infecting your computer.</source>
-        <translation>Lembra se que encrostar a sua carteira não o pode defender na totalidade os seus bitcoins de serem roubados por um malware que possa infectar o seu computador.</translation>
+        <source>Remember that encrypting your wallet cannot fully protect your particl from being stolen by malware infecting your computer.</source>
+        <translation>Lembra se que encrostar a sua carteira não o pode defender na totalidade os seus particls de serem roubados por um malware que possa infectar o seu computador.</translation>
     </message>
     <message>
         <source>Wallet to be encrypted</source>
@@ -434,13 +434,6 @@
         <translation>Mostrar a lista de etiquetas e endereços de receção usados</translation>
     </message>
     <message>
-<<<<<<< HEAD
-        <source>Open a particl: URI or payment request</source>
-        <translation>Abrir URI particl: ou pedido de pagamento</translation>
-    </message>
-    <message>
-=======
->>>>>>> ff53433f
         <source>&amp;Command-line options</source>
         <translation>&amp;Opções da linha de &amp;comando</translation>
     </message>
@@ -505,8 +498,8 @@
         <translation>&amp;Endereços de receção</translation>
     </message>
     <message>
-        <source>Open a bitcoin: URI</source>
-        <translation>Abrir um bitcoin URI</translation>
+        <source>Open a particl: URI</source>
+        <translation>Abrir um particl URI</translation>
     </message>
     <message>
         <source>Open Wallet</source>
@@ -1084,8 +1077,8 @@
 <context>
     <name>OpenURIDialog</name>
     <message>
-        <source>Open bitcoin URI</source>
-        <translation>Abrir um bitcoin URI</translation>
+        <source>Open particl URI</source>
+        <translation>Abrir um particl URI</translation>
     </message>
     <message>
         <source>URI:</source>
@@ -2277,15 +2270,11 @@
         <translation>Lixo:</translation>
     </message>
     <message>
-<<<<<<< HEAD
-        <source>When there is less transaction volume than space in the blocks, miners as well as relaying nodes may enforce a minimum fee. Paying only this minimum fee is just fine, but be aware that this can result in a never confirming transaction once there is more demand for particl transactions than the network can process.</source>
-=======
         <source>Hide transaction fee settings</source>
         <translation>Esconder configurações de taxas de transação</translation>
     </message>
     <message>
-        <source>When there is less transaction volume than space in the blocks, miners as well as relaying nodes may enforce a minimum fee. Paying only this minimum fee is just fine, but be aware that this can result in a never confirming transaction once there is more demand for bitcoin transactions than the network can process.</source>
->>>>>>> ff53433f
+        <source>When there is less transaction volume than space in the blocks, miners as well as relaying nodes may enforce a minimum fee. Paying only this minimum fee is just fine, but be aware that this can result in a never confirming transaction once there is more demand for particl transactions than the network can process.</source>
         <translation>Quando o volume de transações é maior que o espaço nos blocos, os mineradores, bem como os nós de retransmissão, podem impor uma taxa mínima. Pagar apenas esta taxa mínima é muito bom, mas esteja ciente que isso pode resultar numa transação nunca confirmada, uma vez que há mais pedidos para transações do que a rede pode processar.</translation>
     </message>
     <message>
@@ -2357,8 +2346,8 @@
         <translation>Criar não assinado</translation>
     </message>
     <message>
-        <source>Creates a Partially Signed Bitcoin Transaction (PSBT) for use with e.g. an offline %1 wallet, or a PSBT-compatible hardware wallet.</source>
-        <translation>Cria uma transação de Bitcoin parcialmente assinada (PSBT)(sigla em inglês) para ser usada por exemplo com uma carteira %1 offline ou uma carteira de hardware compatível com PSBT.</translation>
+        <source>Creates a Partially Signed Particl Transaction (PSBT) for use with e.g. an offline %1 wallet, or a PSBT-compatible hardware wallet.</source>
+        <translation>Cria uma transação de Particl parcialmente assinada (PSBT)(sigla em inglês) para ser usada por exemplo com uma carteira %1 offline ou uma carteira de hardware compatível com PSBT.</translation>
     </message>
     <message>
         <source> from wallet '%1'</source>
@@ -2381,8 +2370,8 @@
         <translation>Tem a certeza que deseja enviar?</translation>
     </message>
     <message>
-        <source>Please, review your transaction proposal. This will produce a Partially Signed Bitcoin Transaction (PSBT) which you can copy and then sign with e.g. an offline %1 wallet, or a PSBT-compatible hardware wallet.</source>
-        <translation>Por favor, reveja sua proposta de transação. Isto irá produzir uma transação de Bitcoin parcialmente assinada (PSBT)(sigla em inglês) a qual você pode copiar e então assinar com por exemplo uma carteira %1 offiline ou uma carteira de hardware compatível com PSBT</translation>
+        <source>Please, review your transaction proposal. This will produce a Partially Signed Particl Transaction (PSBT) which you can copy and then sign with e.g. an offline %1 wallet, or a PSBT-compatible hardware wallet.</source>
+        <translation>Por favor, reveja sua proposta de transação. Isto irá produzir uma transação de Particl parcialmente assinada (PSBT)(sigla em inglês) a qual você pode copiar e então assinar com por exemplo uma carteira %1 offiline ou uma carteira de hardware compatível com PSBT</translation>
     </message>
     <message>
         <source>or</source>
@@ -2512,17 +2501,8 @@
         <translation>Escolha o endereço utilizado anteriormente</translation>
     </message>
     <message>
-<<<<<<< HEAD
-        <source>This is a normal payment.</source>
-        <translation>Este é um pagamento normal.</translation>
-    </message>
-    <message>
         <source>The Particl address to send the payment to</source>
         <translation>O endereço Particl para enviar o pagamento</translation>
-=======
-        <source>The Bitcoin address to send the payment to</source>
-        <translation>O endereço Bitcoin para enviar o pagamento</translation>
->>>>>>> ff53433f
     </message>
     <message>
         <source>Alt+A</source>
@@ -2541,17 +2521,12 @@
         <translation>Remover esta entrada</translation>
     </message>
     <message>
-<<<<<<< HEAD
+        <source>The amount to send in the selected unit</source>
+        <translation>A quantidade para enviar na unidade selecionada</translation>
+    </message>
+    <message>
         <source>The fee will be deducted from the amount being sent. The recipient will receive less particl than you enter in the amount field. If multiple recipients are selected, the fee is split equally.</source>
         <translation>A taxa será deduzida ao valor que está a ser enviado. O destinatário irá receber menos particls do que as que inseridas no campo do valor. Se estiverem selecionados múltiplos destinatários, a taxa será repartida equitativamente.</translation>
-=======
-        <source>The amount to send in the selected unit</source>
-        <translation>A quantidade para enviar na unidade selecionada</translation>
-    </message>
-    <message>
-        <source>The fee will be deducted from the amount being sent. The recipient will receive less bitcoins than you enter in the amount field. If multiple recipients are selected, the fee is split equally.</source>
-        <translation>A taxa será deduzida ao valor que está a ser enviado. O destinatário irá receber menos bitcoins do que as que inseridas no campo do valor. Se estiverem selecionados múltiplos destinatários, a taxa será repartida equitativamente.</translation>
->>>>>>> ff53433f
     </message>
     <message>
         <source>S&amp;ubtract fee from amount</source>
@@ -2676,21 +2651,16 @@
         <translation>O endereço Particl com que a mensagem foi designada</translation>
     </message>
     <message>
-<<<<<<< HEAD
+        <source>The signed message to verify</source>
+        <translation>A mensagem assinada para verificar</translation>
+    </message>
+    <message>
+        <source>The signature given when the message was signed</source>
+        <translation>A assinatura dada quando a mensagem foi assinada</translation>
+    </message>
+    <message>
         <source>Verify the message to ensure it was signed with the specified Particl address</source>
         <translation>Verifique a mensagem para assegurar que foi assinada com o endereço Particl especificado</translation>
-=======
-        <source>The signed message to verify</source>
-        <translation>A mensagem assinada para verificar</translation>
-    </message>
-    <message>
-        <source>The signature given when the message was signed</source>
-        <translation>A assinatura dada quando a mensagem foi assinada</translation>
-    </message>
-    <message>
-        <source>Verify the message to ensure it was signed with the specified Bitcoin address</source>
-        <translation>Verifique a mensagem para assegurar que foi assinada com o endereço Bitcoin especificado</translation>
->>>>>>> ff53433f
     </message>
     <message>
         <source>Verify &amp;Message</source>
