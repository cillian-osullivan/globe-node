--- conflicted
+++ resolved
@@ -2612,13 +2612,9 @@
     }
 
     BlockValidationState state;
-<<<<<<< HEAD
     state.m_peerman = this;
     state.nodeId = pfrom.GetId();
-    if (!m_chainman.ProcessNewBlockHeaders(headers, state, m_chainparams, &pindexLast)) {
-=======
     if (!m_chainman.ProcessNewBlockHeaders(headers, state, &pindexLast)) {
->>>>>>> b74a6dde
         if (state.IsInvalid()) {
             MaybePunishNodeForBlock(pfrom.GetId(), state, via_compact_block, "invalid header received");
             return;
@@ -2663,12 +2659,8 @@
             while (pindexWalk && !m_chainman.ActiveChain().Contains(pindexWalk) && vToFetch.size() <= MAX_BLOCKS_IN_TRANSIT_PER_PEER) {
                 if (!(pindexWalk->nStatus & BLOCK_HAVE_DATA) &&
                         !IsBlockRequested(pindexWalk->GetBlockHash()) &&
-<<<<<<< HEAD
-                         (!DeploymentActiveAt(*pindexWalk, m_chainparams.GetConsensus(), Consensus::DEPLOYMENT_SEGWIT) || State(pfrom.GetId())->fHaveWitness) &&
-                         !(pindexWalk->nFlags & BLOCK_DELAYED)) {
-=======
-                        (!DeploymentActiveAt(*pindexWalk, m_chainman, Consensus::DEPLOYMENT_SEGWIT) || State(pfrom.GetId())->fHaveWitness)) {
->>>>>>> b74a6dde
+                         (!DeploymentActiveAt(*pindexWalk, m_chainman, Consensus::DEPLOYMENT_SEGWIT) || State(pfrom.GetId())->fHaveWitness) &&
+                          !(pindexWalk->nFlags & BLOCK_DELAYED)) {
                     // We don't have this block, and it's not yet in flight.
                     vToFetch.push_back(pindexWalk);
                 }
@@ -3001,11 +2993,7 @@
 void PeerManagerImpl::ProcessBlock(CNode& node, const std::shared_ptr<const CBlock>& block, bool force_processing)
 {
     bool new_block{false};
-<<<<<<< HEAD
-    m_chainman.ProcessNewBlock(m_chainparams, block, force_processing, &new_block, node.GetId());
-=======
-    m_chainman.ProcessNewBlock(block, force_processing, &new_block);
->>>>>>> b74a6dde
+    m_chainman.ProcessNewBlock(block, force_processing, &new_block, node.GetId());
     if (new_block) {
         node.m_last_block_time = GetTime<std::chrono::seconds>();
     } else {
@@ -4004,13 +3992,9 @@
 
         const CBlockIndex *pindex = nullptr;
         BlockValidationState state;
-<<<<<<< HEAD
         state.m_peerman = this;
         state.nodeId = pfrom.GetId();
-        if (!m_chainman.ProcessNewBlockHeaders({cmpctblock.header}, state, m_chainparams, &pindex)) {
-=======
         if (!m_chainman.ProcessNewBlockHeaders({cmpctblock.header}, state, &pindex)) {
->>>>>>> b74a6dde
             if (state.IsInvalid()) {
                 MaybePunishNodeForBlock(pfrom.GetId(), state, /*via_compact_block=*/true, "invalid header via cmpctblock");
                 return;
