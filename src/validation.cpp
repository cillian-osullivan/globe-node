// Copyright (c) 2009-2010 Satoshi Nakamoto
// Copyright (c) 2009-2018 The Bitcoin Core developers
// Distributed under the MIT software license, see the accompanying
// file COPYING or http://www.opensource.org/licenses/mit-license.php.

#include <validation.h>

#include <arith_uint256.h>
#include <chain.h>
#include <chainparams.h>
#include <checkqueue.h>
#include <consensus/consensus.h>
#include <consensus/merkle.h>
#include <consensus/tx_check.h>
#include <consensus/tx_verify.h>
#include <consensus/validation.h>
#include <cuckoocache.h>
#include <flatfile.h>
#include <hash.h>
#include <index/txindex.h>
#include <policy/fees.h>
#include <policy/policy.h>
#include <policy/settings.h>
#include <pow.h>
#include <primitives/block.h>
#include <primitives/transaction.h>
#include <random.h>
#include <reverse_iterator.h>
#include <script/script.h>
#include <script/interpreter.h>
#include <script/sigcache.h>
#include <script/standard.h>
#include <shutdown.h>
#include <timedata.h>
#include <tinyformat.h>
#include <txdb.h>
#include <txmempool.h>
#include <ui_interface.h>
#include <uint256.h>
#include <undo.h>
#include <util/moneystr.h>
#include <util/rbf.h>
#include <util/strencodings.h>
#include <util/system.h>
#include <util/validation.h>
#include <validationinterface.h>
#include <warnings.h>
#include <smsg/smessage.h>
#include <pos/kernel.h>
#include <anon.h>
#include <rctindex.h>
#include <insight/insight.h>

#include <future>
#include <sstream>
#include <string>

#include <boost/algorithm/string/replace.hpp>
#include <boost/thread.hpp>

#if defined(NDEBUG)
# error "Particl cannot be compiled without assertions."
#endif

#define MICRO 0.000001
#define MILLI 0.001

bool CBlockIndexWorkComparator::operator()(const CBlockIndex *pa, const CBlockIndex *pb) const {
    // First sort by most total work, ...
    if (pa->nChainWork > pb->nChainWork) return false;
    if (pa->nChainWork < pb->nChainWork) return true;

    // ... then by earliest time received, ...
    if (pa->nSequenceId < pb->nSequenceId) return false;
    if (pa->nSequenceId > pb->nSequenceId) return true;

    // Use pointer address as tie breaker (should only happen with blocks
    // loaded from disk, as those all have id 0).
    if (pa < pb) return false;
    if (pa > pb) return true;

    // Identical blocks.
    return false;
}

static CChainState g_chainstate;

CChainState& ChainstateActive() { return g_chainstate; }

CChain& ChainActive() { return g_chainstate.m_chain; }

/**
 * Mutex to guard access to validation specific variables, such as reading
 * or changing the chainstate.
 *
 * This may also need to be locked when updating the transaction pool, e.g. on
 * AcceptToMemoryPool. See CTxMemPool::cs comment for details.
 *
 * The transaction pool has a separate lock to allow reading from it and the
 * chainstate at the same time.
 */
RecursiveMutex cs_main;

BlockMap& mapBlockIndex = ::ChainstateActive().mapBlockIndex;

std::map<uint256, StakeConflict> mapStakeConflict;
std::map<COutPoint, uint256> mapStakeSeen;
std::list<COutPoint> listStakeSeen;

CoinStakeCache coinStakeCache GUARDED_BY(cs_main);
std::set<CCmpPubKey> setConnectKi; // hacky workaround

CBlockIndex *pindexBestHeader = nullptr;
Mutex g_best_block_mutex;
std::condition_variable g_best_block_cv;
uint256 g_best_block;
int nScriptCheckThreads = 0;
std::atomic_bool fImporting(false);
std::atomic_bool fReindex(false);
std::atomic_bool fSkipRangeproof(false);
std::atomic_bool fBusyImporting(false);        // covers ActivateBestChain too
bool fAddressIndex = false;
bool fTimestampIndex = false;
bool fSpentIndex = false;
bool fHavePruned = false;
bool fPruneMode = false;
bool fRequireStandard = true;
bool fCheckBlockIndex = false;
bool fCheckpointsEnabled = DEFAULT_CHECKPOINTS_ENABLED;
size_t nCoinCacheUsage = 5000 * 300;
uint64_t nPruneTarget = 0;
int64_t nMaxTipAge = DEFAULT_MAX_TIP_AGE;
static bool fVerifyingDB = false;

uint256 hashAssumeValid;
arith_uint256 nMinimumChainWork;

CFeeRate minRelayTxFee = CFeeRate(DEFAULT_MIN_RELAY_TX_FEE);

CBlockPolicyEstimator feeEstimator;
CTxMemPool mempool(&feeEstimator);

/** Constant stuff for coinbase transactions we create: */
CScript COINBASE_FLAGS;

// Internal stuff
namespace {
    CBlockIndex *&pindexBestInvalid = ::ChainstateActive().pindexBestInvalid;

    /** All pairs A->B, where A (or one of its ancestors) misses transactions, but B has transactions.
     * Pruned nodes may have entries where B is missing data.
     */
    std::multimap<CBlockIndex*, CBlockIndex*>& mapBlocksUnlinked = ::ChainstateActive().mapBlocksUnlinked;

    CCriticalSection cs_LastBlockFile;
    std::vector<CBlockFileInfo> vinfoBlockFile;
    int nLastBlockFile = 0;
    /** Global flag to indicate we should check to see if there are
     *  block/undo files that should be deleted.  Set on startup
     *  or if we allocate more file space when we're in prune mode
     */
    bool fCheckForPruning = false;

    /** Dirty block index entries. */
    std::set<CBlockIndex*> setDirtyBlockIndex;

    /** Dirty block file entries. */
    std::set<int> setDirtyFileInfo;
} // anon namespace

int StakeConflict::Add(NodeId id)
{
    nLastUpdated = GetAdjustedTime();
    std::pair<std::map<NodeId, int>::iterator,bool> ret;
    ret = peerCount.insert(std::pair<NodeId, int>(id, 1));
    if (ret.second == false) // existing element
        ret.first->second++;

    return 0;
};

CBlockIndex* FindForkInGlobalIndex(const CChain& chain, const CBlockLocator& locator)
{
    AssertLockHeld(cs_main);

    // Find the latest block common to locator and chain - we expect that
    // locator.vHave is sorted descending by height.
    for (const uint256& hash : locator.vHave) {
        CBlockIndex* pindex = LookupBlockIndex(hash);
        if (pindex) {
            if (chain.Contains(pindex))
                return pindex;
            if (pindex->GetAncestor(chain.Height()) == chain.Tip()) {
                return chain.Tip();
            }
        }
    }
    return chain.Genesis();
}

std::unique_ptr<CCoinsViewDB> pcoinsdbview;
std::unique_ptr<CCoinsViewCache> pcoinsTip;
std::unique_ptr<CBlockTreeDB> pblocktree;

// See definition for documentation
static void FindFilesToPruneManual(std::set<int>& setFilesToPrune, int nManualPruneHeight);
static void FindFilesToPrune(std::set<int>& setFilesToPrune, uint64_t nPruneAfterHeight);
bool CheckInputs(const CTransaction& tx, CValidationState &state, const CCoinsViewCache &inputs, bool fScriptChecks, unsigned int flags, bool cacheSigStore, bool cacheFullScriptStore, PrecomputedTransactionData& txdata, std::vector<CScriptCheck> *pvChecks = nullptr, bool fAnonChecks = true);
static FILE* OpenUndoFile(const FlatFilePos &pos, bool fReadOnly = false);
static FlatFileSeq BlockFileSeq();
static FlatFileSeq UndoFileSeq();

bool CheckFinalTx(const CTransaction &tx, int flags)
{
    AssertLockHeld(cs_main);

    // By convention a negative value for flags indicates that the
    // current network-enforced consensus rules should be used. In
    // a future soft-fork scenario that would mean checking which
    // rules would be enforced for the next block and setting the
    // appropriate flags. At the present time no soft-forks are
    // scheduled, so no flags are set.
    flags = std::max(flags, 0);

    // CheckFinalTx() uses ::ChainActive().Height()+1 to evaluate
    // nLockTime because when IsFinalTx() is called within
    // CBlock::AcceptBlock(), the height of the block *being*
    // evaluated is what is used. Thus if we want to know if a
    // transaction can be part of the *next* block, we need to call
    // IsFinalTx() with one more than ::ChainActive().Height().
    const int nBlockHeight = ::ChainActive().Height() + 1;

    // BIP113 requires that time-locked transactions have nLockTime set to
    // less than the median time of the previous block they're contained in.
    // When the next block is created its previous block will be the current
    // chain tip, so we use that to calculate the median time passed to
    // IsFinalTx() if LOCKTIME_MEDIAN_TIME_PAST is set.
    const int64_t nBlockTime = (flags & LOCKTIME_MEDIAN_TIME_PAST)
                             ? ::ChainActive().Tip()->GetMedianTimePast()
                             : GetAdjustedTime();

    return IsFinalTx(tx, nBlockHeight, nBlockTime);
}


bool TestLockPointValidity(const LockPoints* lp)
{
    AssertLockHeld(cs_main);
    assert(lp);
    // If there are relative lock times then the maxInputBlock will be set
    // If there are no relative lock times, the LockPoints don't depend on the chain
    if (lp->maxInputBlock) {
        // Check whether ::ChainActive() is an extension of the block at which the LockPoints
        // calculation was valid.  If not LockPoints are no longer valid
        if (!::ChainActive().Contains(lp->maxInputBlock)) {
            return false;
        }
    }

    // LockPoints still valid
    return true;
}

bool CheckSequenceLocks(const CTxMemPool& pool, const CTransaction& tx, int flags, LockPoints* lp, bool useExistingLockPoints)
{
    AssertLockHeld(cs_main);
    AssertLockHeld(pool.cs);

    CBlockIndex* tip = ::ChainActive().Tip();
    assert(tip != nullptr);

    CBlockIndex index;
    index.pprev = tip;
    // CheckSequenceLocks() uses ::ChainActive().Height()+1 to evaluate
    // height based locks because when SequenceLocks() is called within
    // ConnectBlock(), the height of the block *being*
    // evaluated is what is used.
    // Thus if we want to know if a transaction can be part of the
    // *next* block, we need to use one more than ::ChainActive().Height()
    index.nHeight = tip->nHeight + 1;

    std::pair<int, int64_t> lockPair;
    if (useExistingLockPoints) {
        assert(lp);
        lockPair.first = lp->height;
        lockPair.second = lp->time;
    }
    else {
        // pcoinsTip contains the UTXO set for ::ChainActive().Tip()
        CCoinsViewMemPool viewMemPool(pcoinsTip.get(), pool);
        std::vector<int> prevheights;
        prevheights.resize(tx.vin.size());
        for (size_t txinIndex = 0; txinIndex < tx.vin.size(); txinIndex++) {
            const CTxIn& txin = tx.vin[txinIndex];

            if (txin.IsAnonInput())
            {
                prevheights[txinIndex] = tip->nHeight + 1;
                continue;
            };

            Coin coin;
            if (!viewMemPool.GetCoin(txin.prevout, coin)) {
                return error("%s: Missing input", __func__);
            }
            if (coin.nHeight == MEMPOOL_HEIGHT) {
                // Assume all mempool transaction confirm in the next block
                prevheights[txinIndex] = tip->nHeight + 1;
            } else {
                prevheights[txinIndex] = coin.nHeight;
            }
        }
        lockPair = CalculateSequenceLocks(tx, flags, &prevheights, index);
        if (lp) {
            lp->height = lockPair.first;
            lp->time = lockPair.second;
            // Also store the hash of the block with the highest height of
            // all the blocks which have sequence locked prevouts.
            // This hash needs to still be on the chain
            // for these LockPoint calculations to be valid
            // Note: It is impossible to correctly calculate a maxInputBlock
            // if any of the sequence locked inputs depend on unconfirmed txs,
            // except in the special case where the relative lock time/height
            // is 0, which is equivalent to no sequence lock. Since we assume
            // input height of tip+1 for mempool txs and test the resulting
            // lockPair from CalculateSequenceLocks against tip+1.  We know
            // EvaluateSequenceLocks will fail if there was a non-zero sequence
            // lock on a mempool input, so we can use the return value of
            // CheckSequenceLocks to indicate the LockPoints validity
            int maxInputHeight = 0;
            for (const int height : prevheights) {
                // Can ignore mempool inputs since we'll fail if they had non-zero locks
                if (height != tip->nHeight+1) {
                    maxInputHeight = std::max(maxInputHeight, height);
                }
            }
            lp->maxInputBlock = tip->GetAncestor(maxInputHeight);
        }
    }
    return EvaluateSequenceLocks(index, lockPair);
}

// Returns the script flags which should be checked for a given block
static unsigned int GetBlockScriptFlags(const CBlockIndex* pindex, const Consensus::Params& chainparams);


static void LimitMempoolSize(CTxMemPool& pool, size_t limit, unsigned long age) {
    int expired = pool.Expire(GetTime() - age);
    if (expired != 0) {
        LogPrint(BCLog::MEMPOOL, "Expired %i transactions from the memory pool\n", expired);
    }

    std::vector<COutPoint> vNoSpendsRemaining;
    pool.TrimToSize(limit, &vNoSpendsRemaining);
    for (const COutPoint& removed : vNoSpendsRemaining)
        pcoinsTip->Uncache(removed);
}

static bool IsCurrentForFeeEstimation() EXCLUSIVE_LOCKS_REQUIRED(cs_main)
{
    AssertLockHeld(cs_main);
    if (::ChainstateActive().IsInitialBlockDownload())
        return false;
    if (::ChainActive().Tip()->GetBlockTime() < (GetTime() - MAX_FEE_ESTIMATION_TIP_AGE))
        return false;
    if (::ChainActive().Height() < pindexBestHeader->nHeight - 1)
        return false;
    return true;
}

/* Make mempool consistent after a reorg, by re-adding or recursively erasing
 * disconnected block transactions from the mempool, and also removing any
 * other transactions from the mempool that are no longer valid given the new
 * tip/height.
 *
 * Note: we assume that disconnectpool only contains transactions that are NOT
 * confirmed in the current chain nor already in the mempool (otherwise,
 * in-mempool descendants of such transactions would be removed).
 *
 * Passing fAddToMempool=false will skip trying to add the transactions back,
 * and instead just erase from the mempool as needed.
 */

static void UpdateMempoolForReorg(DisconnectedBlockTransactions &disconnectpool, bool fAddToMempool) EXCLUSIVE_LOCKS_REQUIRED(cs_main)
{
    AssertLockHeld(cs_main);
    std::vector<uint256> vHashUpdate;
    // disconnectpool's insertion_order index sorts the entries from
    // oldest to newest, but the oldest entry will be the last tx from the
    // latest mined block that was disconnected.
    // Iterate disconnectpool in reverse, so that we add transactions
    // back to the mempool starting with the earliest transaction that had
    // been previously seen in a block.
    auto it = disconnectpool.queuedTx.get<insertion_order>().rbegin();
    while (it != disconnectpool.queuedTx.get<insertion_order>().rend()) {
        // ignore validation errors in resurrected transactions
        CValidationState stateDummy;
        if (!fAddToMempool || (*it)->IsCoinBase() ||
            !AcceptToMemoryPool(mempool, stateDummy, *it, nullptr /* pfMissingInputs */,
                                nullptr /* plTxnReplaced */, true /* bypass_limits */, 0 /* nAbsurdFee */)) {
            // If the transaction doesn't make it in to the mempool, remove any
            // transactions that depend on it (which would now be orphans).
            mempool.removeRecursive(**it, MemPoolRemovalReason::REORG);
        } else if (mempool.exists((*it)->GetHash())) {
            vHashUpdate.push_back((*it)->GetHash());
        }
        ++it;
    }
    disconnectpool.queuedTx.clear();
    // AcceptToMemoryPool/addUnchecked all assume that new mempool entries have
    // no in-mempool children, which is generally not true when adding
    // previously-confirmed transactions back to the mempool.
    // UpdateTransactionsFromBlock finds descendants of any transactions in
    // the disconnectpool that were added back and cleans up the mempool state.
    mempool.UpdateTransactionsFromBlock(vHashUpdate);

    // We also need to remove any now-immature transactions
    mempool.removeForReorg(pcoinsTip.get(), ::ChainActive().Tip()->nHeight + 1, STANDARD_LOCKTIME_VERIFY_FLAGS);
    // Re-limit mempool size, in case we added any transactions
    LimitMempoolSize(mempool, gArgs.GetArg("-maxmempool", DEFAULT_MAX_MEMPOOL_SIZE) * 1000000, gArgs.GetArg("-mempoolexpiry", DEFAULT_MEMPOOL_EXPIRY) * 60 * 60);
}

// Used to avoid mempool polluting consensus critical paths if CCoinsViewMempool
// were somehow broken and returning the wrong scriptPubKeys
static bool CheckInputsFromMempoolAndCache(const CTransaction& tx, CValidationState& state, const CCoinsViewCache& view, const CTxMemPool& pool,
                 unsigned int flags, bool cacheSigStore, PrecomputedTransactionData& txdata) EXCLUSIVE_LOCKS_REQUIRED(cs_main) {
    AssertLockHeld(cs_main);

    // pool.cs should be locked already, but go ahead and re-take the lock here
    // to enforce that mempool doesn't change between when we check the view
    // and when we actually call through to CheckInputs
    LOCK(pool.cs);

    assert(!tx.IsCoinBase());
    for (const CTxIn& txin : tx.vin) {
        if (txin.IsAnonInput())
            continue;
        const Coin& coin = view.AccessCoin(txin.prevout);

        // At this point we haven't actually checked if the coins are all
        // available (or shouldn't assume we have, since CheckInputs does).
        // So we just return failure if the inputs are not available here,
        // and then only have to check equivalence for available inputs.
        if (coin.IsSpent()) return false;

        const CTransactionRef& txFrom = pool.get(txin.prevout.hash);
        if (txFrom) {
            assert(txFrom->GetHash() == txin.prevout.hash);
            assert(txFrom->GetNumVOuts() > txin.prevout.n);
            if (txFrom->IsParticlVersion())
            {
                assert(coin.Matches(txFrom->vpout[txin.prevout.n].get()));
            } else
            {
                assert(txFrom->vout[txin.prevout.n] == coin.out);
            }
        } else {
            const Coin& coinFromDisk = pcoinsTip->AccessCoin(txin.prevout);
            assert(!coinFromDisk.IsSpent());
            assert(coinFromDisk.out == coin.out);
        }
    }

    return CheckInputs(tx, state, view, true, flags, cacheSigStore, true, txdata);
}

/**
 * @param[out] coins_to_uncache   Return any outpoints which were not previously present in the
 *                                coins cache, but were added as a result of validating the tx
 *                                for mempool acceptance. This allows the caller to optionally
 *                                remove the cache additions if the associated transaction ends
 *                                up being rejected by the mempool.
 */
static bool AcceptToMemoryPoolWorker(const CChainParams& chainparams, CTxMemPool& pool, CValidationState& state, const CTransactionRef& ptx,
                              bool* pfMissingInputs, int64_t nAcceptTime, std::list<CTransactionRef>* plTxnReplaced,
                              bool bypass_limits, const CAmount& nAbsurdFee, std::vector<COutPoint>& coins_to_uncache, bool test_accept, bool ignore_locks) EXCLUSIVE_LOCKS_REQUIRED(cs_main)
{
    const CTransaction& tx = *ptx;
    const uint256 hash = tx.GetHash();
    AssertLockHeld(cs_main);
    LOCK(pool.cs); // mempool "read lock" (held through GetMainSignals().TransactionAddedToMempool())
    if (pfMissingInputs) {
        *pfMissingInputs = false;
    }

    const Consensus::Params &consensus = Params().GetConsensus();
    state.fEnforceSmsgFees = nAcceptTime >= consensus.nPaidSmsgTime;
    state.fBulletproofsActive = nAcceptTime >= consensus.bulletproof_time;
    state.rct_active = nAcceptTime >= consensus.rct_time;

    if (!CheckTransaction(tx, state))
        return false; // state filled in by CheckTransaction

    // Coinbase is only valid in a block, not as a loose transaction
    if (tx.IsCoinBase())
        return state.Invalid(ValidationInvalidReason::CONSENSUS, false, REJECT_INVALID, "coinbase");

    // Coinstake is only valid in a block, not as a loose transaction
    if (tx.IsCoinStake())
        return state.Invalid(ValidationInvalidReason::CONSENSUS, false, REJECT_INVALID, "coinstake");

    // Rather not work on nonstandard transactions (unless -testnet/-regtest)
    std::string reason;
    if (fRequireStandard && !IsStandardTx(tx, reason, nAcceptTime))
        return state.Invalid(ValidationInvalidReason::TX_NOT_STANDARD, false, REJECT_NONSTANDARD, reason);

    // Do not work on transactions that are too small.
    // A transaction with 1 segwit input and 1 P2WPHK output has non-witness size of 82 bytes.
    // Transactions smaller than this are not relayed to reduce unnecessary malloc overhead.
    if (::GetSerializeSize(tx, PROTOCOL_VERSION | SERIALIZE_TRANSACTION_NO_WITNESS) < MIN_STANDARD_TX_NONWITNESS_SIZE)
        return state.Invalid(ValidationInvalidReason::TX_NOT_STANDARD, false, REJECT_NONSTANDARD, "tx-size-small");

    // Only accept nLockTime-using transactions that can be mined in the next
    // block; we don't want our mempool filled up with transactions that can't
    // be mined yet.
    if (!test_accept || !ignore_locks)
    if (!CheckFinalTx(tx, STANDARD_LOCKTIME_VERIFY_FLAGS))
        return state.Invalid(ValidationInvalidReason::TX_PREMATURE_SPEND, false, REJECT_NONSTANDARD, "non-final");

    // is it already in the memory pool?
    if (pool.exists(hash)) {
        return state.Invalid(ValidationInvalidReason::TX_CONFLICT, false, REJECT_DUPLICATE, "txn-already-in-mempool");
    }

    // Check for conflicts with in-memory transactions
    std::set<uint256> setConflicts;
    for (const CTxIn &txin : tx.vin)
    {
        if (txin.IsAnonInput()) {
            continue;
        }
        const CTransaction* ptxConflicting = pool.GetConflictTx(txin.prevout);
        if (ptxConflicting) {
            if (!setConflicts.count(ptxConflicting->GetHash()))
            {
                // Allow opt-out of transaction replacement by setting
                // nSequence > MAX_BIP125_RBF_SEQUENCE (SEQUENCE_FINAL-2) on all inputs.
                //
                // SEQUENCE_FINAL-1 is picked to still allow use of nLockTime by
                // non-replaceable transactions. All inputs rather than just one
                // is for the sake of multi-party protocols, where we don't
                // want a single party to be able to disable replacement.
                //
                // The opt-out ignores descendants as anyone relying on
                // first-seen mempool behavior should be checking all
                // unconfirmed ancestors anyway; doing otherwise is hopelessly
                // insecure.
                bool fReplacementOptOut = true;
                for (const CTxIn &_txin : ptxConflicting->vin)
                {
                    if (_txin.nSequence <= MAX_BIP125_RBF_SEQUENCE)
                    {
                        fReplacementOptOut = false;
                        break;
                    }
                }
                if (fReplacementOptOut) {
                    return state.Invalid(ValidationInvalidReason::TX_MEMPOOL_POLICY, false, REJECT_DUPLICATE, "txn-mempool-conflict");
                }

                setConflicts.insert(ptxConflicting->GetHash());
            }
        }
    }

    state.fHasAnonInput = false;
    {
        CCoinsView dummy;
        CCoinsViewCache view(&dummy);

        LockPoints lp;
        CCoinsViewMemPool viewMemPool(pcoinsTip.get(), pool);
        view.SetBackend(viewMemPool);

        // do all inputs exist?
        for (const CTxIn& txin : tx.vin)
        {
            if (txin.IsAnonInput()) {
                state.fHasAnonInput = true;
                continue;
            }

            if (!pcoinsTip->HaveCoinInCache(txin.prevout)) {
                coins_to_uncache.push_back(txin.prevout);
            }

            // Note: this call may add txin.prevout to the coins cache
            // (pcoinsTip.cacheCoins) by way of FetchCoin(). It should be removed
            // later (via coins_to_uncache) if this tx turns out to be invalid.
            if (!view.HaveCoin(txin.prevout)) {
                // Are inputs missing because we already have the tx?
                for (size_t out = 0; out < tx.GetNumVOuts(); out++) {
                    // Optimistically just do efficient check of cache for outputs
                    if (pcoinsTip->HaveCoinInCache(COutPoint(hash, out))) {
                        return state.Invalid(ValidationInvalidReason::TX_CONFLICT, false, REJECT_DUPLICATE, "txn-already-known");
                    }
                }
                // Otherwise assume this might be an orphan tx for which we just haven't seen parents yet
                if (pfMissingInputs) {
                    *pfMissingInputs = true;
                }
                return false; // fMissingInputs and !state.IsInvalid() is used to detect this condition, don't set state.Invalid()
            }
        };

        if (state.fHasAnonInput
             && (::ChainActive().Height() < GetNumBlocksOfPeers()-1)) {
            LogPrintf("%s: Ignoring anon transaction while chain syncs height %d - peers %d.\n",
                __func__, ::ChainActive().Height(), GetNumBlocksOfPeers());
            return false; // Might be missing inputs
        }

        if (!AllAnonOutputsUnknown(tx, state)) // set state.fHasAnonOutput
            return false; // Already in the blockchain, containing block could have been received before loose tx

        // Bring the best block into scope
        view.GetBestBlock();
        // we have all inputs cached now, so switch back to dummy, so we don't need to keep lock on mempool
        view.SetBackend(dummy);

        // Only accept BIP68 sequence locked transactions that can be mined in the next
        // block; we don't want our mempool filled up with transactions that can't
        // be mined yet.
        // Must keep pool.cs for this unless we change CheckSequenceLocks to take a
        // CoinsViewCache instead of create its own
        if (!test_accept || !ignore_locks)
        if (!CheckSequenceLocks(pool, tx, STANDARD_LOCKTIME_VERIFY_FLAGS, &lp))
            return state.Invalid(ValidationInvalidReason::TX_PREMATURE_SPEND, false, REJECT_NONSTANDARD, "non-BIP68-final");

        CAmount nFees = 0;
        if (!Consensus::CheckTxInputs(tx, state, view, GetSpendHeight(view), nFees)) {
            return error("%s: Consensus::CheckTxInputs: %s, %s", __func__, tx.GetHash().ToString(), FormatStateMessage(state));
        }

        // Check for non-standard pay-to-script-hash in inputs
        if (fRequireStandard && !AreInputsStandard(tx, view, nAcceptTime))
            return state.Invalid(ValidationInvalidReason::TX_NOT_STANDARD, false, REJECT_NONSTANDARD, "bad-txns-nonstandard-inputs");

        // Check for non-standard witness in P2WSH
        if (tx.HasWitness() && fRequireStandard && !IsWitnessStandard(tx, view))
            return state.Invalid(ValidationInvalidReason::TX_WITNESS_MUTATED, false, REJECT_NONSTANDARD, "bad-witness-nonstandard");

        int64_t nSigOpsCost = GetTransactionSigOpCost(tx, view, STANDARD_SCRIPT_VERIFY_FLAGS);

        // nModifiedFees includes any fee deltas from PrioritiseTransaction
        CAmount nModifiedFees = nFees;
        pool.ApplyDelta(hash, nModifiedFees);

        // Keep track of transactions that spend a coinbase, which we re-scan
        // during reorgs to ensure COINBASE_MATURITY is still met.
        bool fSpendsCoinbase = false;
        for (const CTxIn &txin : tx.vin)
        {
            if (txin.IsAnonInput())
                continue;
            const Coin &coin = view.AccessCoin(txin.prevout);
            if (coin.IsCoinBase()) {
                fSpendsCoinbase = true;
                break;
            }
        }

        CTxMemPoolEntry entry(ptx, nFees, nAcceptTime, ::ChainActive().Height(),
                              fSpendsCoinbase, nSigOpsCost, lp);
        unsigned int nSize = entry.GetTxSize();

        if (nSigOpsCost > MAX_STANDARD_TX_SIGOPS_COST)
            return state.Invalid(ValidationInvalidReason::TX_NOT_STANDARD, false, REJECT_NONSTANDARD, "bad-txns-too-many-sigops",
                strprintf("%d", nSigOpsCost));

        CAmount mempoolRejectFee = pool.GetMinFee(gArgs.GetArg("-maxmempool", DEFAULT_MAX_MEMPOOL_SIZE) * 1000000).GetFee(nSize);
        if (state.fHasAnonOutput)
            mempoolRejectFee *= ANON_FEE_MULTIPLIER;

        if (!bypass_limits && mempoolRejectFee > 0 && nModifiedFees < mempoolRejectFee) {
            return state.Invalid(ValidationInvalidReason::TX_MEMPOOL_POLICY, false, REJECT_INSUFFICIENTFEE, "mempool min fee not met", strprintf("%d < %d", nModifiedFees, mempoolRejectFee));
        }

        // No transactions are allowed below minRelayTxFee except from disconnected blocks
        if (!bypass_limits && nModifiedFees < ::minRelayTxFee.GetFee(nSize)) {
            return state.Invalid(ValidationInvalidReason::TX_MEMPOOL_POLICY, false, REJECT_INSUFFICIENTFEE, "min relay fee not met", strprintf("%d < %d", nModifiedFees, ::minRelayTxFee.GetFee(nSize)));
        }

        if (nAbsurdFee && nFees > nAbsurdFee)
            return state.Invalid(ValidationInvalidReason::TX_NOT_STANDARD, false,
                REJECT_HIGHFEE, "absurdly-high-fee",
                strprintf("%d > %d", nFees, nAbsurdFee));

        // Calculate in-mempool ancestors, up to a limit.
        CTxMemPool::setEntries setAncestors;
        size_t nLimitAncestors = gArgs.GetArg("-limitancestorcount", DEFAULT_ANCESTOR_LIMIT);
        size_t nLimitAncestorSize = gArgs.GetArg("-limitancestorsize", DEFAULT_ANCESTOR_SIZE_LIMIT)*1000;
        size_t nLimitDescendants = gArgs.GetArg("-limitdescendantcount", DEFAULT_DESCENDANT_LIMIT);
        size_t nLimitDescendantSize = gArgs.GetArg("-limitdescendantsize", DEFAULT_DESCENDANT_SIZE_LIMIT)*1000;
        std::string errString;
        if (!pool.CalculateMemPoolAncestors(entry, setAncestors, nLimitAncestors, nLimitAncestorSize, nLimitDescendants, nLimitDescendantSize, errString)) {
            return state.Invalid(ValidationInvalidReason::TX_MEMPOOL_POLICY, false, REJECT_NONSTANDARD, "too-long-mempool-chain", errString);
        }

        // A transaction that spends outputs that would be replaced by it is invalid. Now
        // that we have the set of all ancestors we can detect this
        // pathological case by making sure setConflicts and setAncestors don't
        // intersect.
        for (CTxMemPool::txiter ancestorIt : setAncestors)
        {
            const uint256 &hashAncestor = ancestorIt->GetTx().GetHash();
            if (setConflicts.count(hashAncestor))
            {
                return state.Invalid(ValidationInvalidReason::CONSENSUS, false, REJECT_INVALID, "bad-txns-spends-conflicting-tx",
                                 strprintf("%s spends conflicting transaction %s",
                                           hash.ToString(),
                                           hashAncestor.ToString()));
            }
        }

        // Check if it's economically rational to mine this transaction rather
        // than the ones it replaces.
        CAmount nConflictingFees = 0;
        size_t nConflictingSize = 0;
        uint64_t nConflictingCount = 0;
        CTxMemPool::setEntries allConflicting;

        // If we don't hold the lock allConflicting might be incomplete; the
        // subsequent RemoveStaged() and addUnchecked() calls don't guarantee
        // mempool consistency for us.
        const bool fReplacementTransaction = setConflicts.size();
        if (fReplacementTransaction)
        {
            CFeeRate newFeeRate(nModifiedFees, nSize);
            std::set<uint256> setConflictsParents;
            const int maxDescendantsToVisit = 100;
            const CTxMemPool::setEntries setIterConflicting = pool.GetIterSet(setConflicts);
            for (const auto& mi : setIterConflicting) {
                // Don't allow the replacement to reduce the feerate of the
                // mempool.
                //
                // We usually don't want to accept replacements with lower
                // feerates than what they replaced as that would lower the
                // feerate of the next block. Requiring that the feerate always
                // be increased is also an easy-to-reason about way to prevent
                // DoS attacks via replacements.
                //
                // We only consider the feerates of transactions being directly
                // replaced, not their indirect descendants. While that does
                // mean high feerate children are ignored when deciding whether
                // or not to replace, we do require the replacement to pay more
                // overall fees too, mitigating most cases.
                CFeeRate oldFeeRate(mi->GetModifiedFee(), mi->GetTxSize());
                if (newFeeRate <= oldFeeRate)
                {
                    return state.Invalid(ValidationInvalidReason::TX_MEMPOOL_POLICY, false, REJECT_INSUFFICIENTFEE, "insufficient fee",
                            strprintf("rejecting replacement %s; new feerate %s <= old feerate %s",
                                  hash.ToString(),
                                  newFeeRate.ToString(),
                                  oldFeeRate.ToString()));
                }

                for (const CTxIn &txin : mi->GetTx().vin)
                {
                    setConflictsParents.insert(txin.prevout.hash);
                }

                nConflictingCount += mi->GetCountWithDescendants();
            }
            // This potentially overestimates the number of actual descendants
            // but we just want to be conservative to avoid doing too much
            // work.
            if (nConflictingCount <= maxDescendantsToVisit) {
                // If not too many to replace, then calculate the set of
                // transactions that would have to be evicted
                for (CTxMemPool::txiter it : setIterConflicting) {
                    pool.CalculateDescendants(it, allConflicting);
                }
                for (CTxMemPool::txiter it : allConflicting) {
                    nConflictingFees += it->GetModifiedFee();
                    nConflictingSize += it->GetTxSize();
                }
            } else {
                return state.Invalid(ValidationInvalidReason::TX_MEMPOOL_POLICY, false, REJECT_NONSTANDARD, "too many potential replacements",
                        strprintf("rejecting replacement %s; too many potential replacements (%d > %d)\n",
                            hash.ToString(),
                            nConflictingCount,
                            maxDescendantsToVisit));
            }

            for (unsigned int j = 0; j < tx.vin.size(); j++)
            {
                if (tx.vin[j].IsAnonInput())
                    continue;
                // We don't want to accept replacements that require low
                // feerate junk to be mined first. Ideally we'd keep track of
                // the ancestor feerates and make the decision based on that,
                // but for now requiring all new inputs to be confirmed works.
                if (!setConflictsParents.count(tx.vin[j].prevout.hash))
                {
                    // Rather than check the UTXO set - potentially expensive -
                    // it's cheaper to just check if the new input refers to a
                    // tx that's in the mempool.
                    if (pool.exists(tx.vin[j].prevout.hash)) {
                        return state.Invalid(ValidationInvalidReason::TX_MEMPOOL_POLICY, false, REJECT_NONSTANDARD, "replacement-adds-unconfirmed",
                                         strprintf("replacement %s adds unconfirmed input, idx %d",
                                                  hash.ToString(), j));
                    }
                }
            }

            // The replacement must pay greater fees than the transactions it
            // replaces - if we did the bandwidth used by those conflicting
            // transactions would not be paid for.
            if (nModifiedFees < nConflictingFees)
            {
                return state.Invalid(ValidationInvalidReason::TX_MEMPOOL_POLICY, false, REJECT_INSUFFICIENTFEE, "insufficient fee",
                                 strprintf("rejecting replacement %s, less fees than conflicting txs; %s < %s",
                                          hash.ToString(), FormatMoney(nModifiedFees), FormatMoney(nConflictingFees)));
            }

            // Finally in addition to paying more fees than the conflicts the
            // new transaction must pay for its own bandwidth.
            CAmount nDeltaFees = nModifiedFees - nConflictingFees;
            if (nDeltaFees < ::incrementalRelayFee.GetFee(nSize))
            {
                return state.Invalid(ValidationInvalidReason::TX_MEMPOOL_POLICY, false, REJECT_INSUFFICIENTFEE, "insufficient fee",
                        strprintf("rejecting replacement %s, not enough additional fees to relay; %s < %s",
                              hash.ToString(),
                              FormatMoney(nDeltaFees),
                              FormatMoney(::incrementalRelayFee.GetFee(nSize))));
            }
        }

        constexpr unsigned int scriptVerifyFlags = STANDARD_SCRIPT_VERIFY_FLAGS;

        // Check against previous transactions
        // This is done last to help prevent CPU exhaustion denial-of-service attacks.
        PrecomputedTransactionData txdata(tx);

        if (!CheckInputs(tx, state, view, true, scriptVerifyFlags, true, false, txdata)) {
            // SCRIPT_VERIFY_CLEANSTACK requires SCRIPT_VERIFY_WITNESS, so we
            // need to turn both off, and compare against just turning off CLEANSTACK
            // to see if the failure is specifically due to witness validation.
            CValidationState stateDummy; // Want reported failures to be from first CheckInputs
            if (!tx.HasWitness() && CheckInputs(tx, stateDummy, view, true, scriptVerifyFlags & ~(SCRIPT_VERIFY_WITNESS | SCRIPT_VERIFY_CLEANSTACK), true, false, txdata) &&
                !CheckInputs(tx, stateDummy, view, true, scriptVerifyFlags & ~SCRIPT_VERIFY_CLEANSTACK, true, false, txdata)) {
                // Only the witness is missing, so the transaction itself may be fine.
                state.Invalid(ValidationInvalidReason::TX_WITNESS_MUTATED, false,
                        state.GetRejectCode(), state.GetRejectReason(), state.GetDebugMessage());
            }
            assert(IsTransactionReason(state.GetReason()));
            return false; // state filled in by CheckInputs
        }

        // Check again against the current block tip's script verification
        // flags to cache our script execution flags. This is, of course,
        // useless if the next block has different script flags from the
        // previous one, but because the cache tracks script flags for us it
        // will auto-invalidate and we'll just have a few blocks of extra
        // misses on soft-fork activation.
        //
        // This is also useful in case of bugs in the standard flags that cause
        // transactions to pass as valid when they're actually invalid. For
        // instance the STRICTENC flag was incorrectly allowing certain
        // CHECKSIG NOT scripts to pass, even though they were invalid.
        //
        // There is a similar check in CreateNewBlock() to prevent creating
        // invalid blocks (using TestBlockValidity), however allowing such
        // transactions into the mempool can be exploited as a DoS attack.
        unsigned int currentBlockScriptVerifyFlags = GetBlockScriptFlags(::ChainActive().Tip(), chainparams.GetConsensus());
        if (!CheckInputsFromMempoolAndCache(tx, state, view, pool, currentBlockScriptVerifyFlags, true, txdata)) {
            return error("%s: BUG! PLEASE REPORT THIS! CheckInputs failed against latest-block but not STANDARD flags %s, %s",
                    __func__, hash.ToString(), FormatStateMessage(state));
        }

        if (test_accept) {
            // Tx was accepted, but not added
            return true;
        }

        // Remove conflicting transactions from the mempool
        for (CTxMemPool::txiter it : allConflicting)
        {
            LogPrint(BCLog::MEMPOOL, "replacing tx %s with %s for %s %s additional fees, %d delta bytes\n",
                    it->GetTx().GetHash().ToString(),
                    hash.ToString(),
                    FormatMoney(nModifiedFees - nConflictingFees),
                    CURRENCY_UNIT.c_str(),
                    (int)nSize - (int)nConflictingSize);
            if (plTxnReplaced)
                plTxnReplaced->push_back(it->GetSharedTx());
        }
        pool.RemoveStaged(allConflicting, false, MemPoolRemovalReason::REPLACED);

        // This transaction should only count for fee estimation if:
        // - it isn't a BIP 125 replacement transaction (may not be widely supported)
        // - it's not being re-added during a reorg which bypasses typical mempool fee limits
        // - the node is not behind
        // - the transaction is not dependent on any other transactions in the mempool
        bool validForFeeEstimation = !fReplacementTransaction && !bypass_limits && IsCurrentForFeeEstimation() && pool.HasNoInputsOf(tx);

        // Store transaction in memory
        pool.addUnchecked(entry, setAncestors, validForFeeEstimation);

        // Add memory address index
        if (fAddressIndex) {
            pool.addAddressIndex(entry, view);
        }

        // Add memory spent index
        if (fSpentIndex) {
            pool.addSpentIndex(entry, view);
        }

        // trim mempool and check if tx was trimmed
        if (!bypass_limits) {
            LimitMempoolSize(pool, gArgs.GetArg("-maxmempool", DEFAULT_MAX_MEMPOOL_SIZE) * 1000000, gArgs.GetArg("-mempoolexpiry", DEFAULT_MEMPOOL_EXPIRY) * 60 * 60);
            if (!pool.exists(hash))
                return state.Invalid(ValidationInvalidReason::TX_MEMPOOL_POLICY, false, REJECT_INSUFFICIENTFEE, "mempool full");
        }
    }

    if (!AddKeyImagesToMempool(tx, pool)) {
        return state.Invalid(ValidationInvalidReason::CONSENSUS, error("%s: AddKeyImagesToMempool failed.", __func__), REJECT_MALFORMED, "bad-anonin-keyimages");
    }

    GetMainSignals().TransactionAddedToMempool(ptx);

    return true;
}

/** (try to) add transaction to memory pool with a specified acceptance time **/
static bool AcceptToMemoryPoolWithTime(const CChainParams& chainparams, CTxMemPool& pool, CValidationState &state, const CTransactionRef &tx,
                        bool* pfMissingInputs, int64_t nAcceptTime, std::list<CTransactionRef>* plTxnReplaced,
                        bool bypass_limits, const CAmount nAbsurdFee, bool test_accept, bool ignore_locks) EXCLUSIVE_LOCKS_REQUIRED(cs_main)
{
    std::vector<COutPoint> coins_to_uncache;
    bool res = AcceptToMemoryPoolWorker(chainparams, pool, state, tx, pfMissingInputs, nAcceptTime, plTxnReplaced, bypass_limits, nAbsurdFee, coins_to_uncache, test_accept, ignore_locks);
    if (!res) {
        // Remove coins that were not present in the coins cache before calling ATMPW;
        // this is to prevent memory DoS in case we receive a large number of
        // invalid transactions that attempt to overrun the in-memory coins cache
        // (`CCoinsViewCache::cacheCoins`).

        for (const COutPoint& hashTx : coins_to_uncache)
            pcoinsTip->Uncache(hashTx);
    }
    // After we've (potentially) uncached entries, ensure our coins cache is still within its size limits
    CValidationState stateDummy;
    ::ChainstateActive().FlushStateToDisk(chainparams, stateDummy, FlushStateMode::PERIODIC);
    return res;
}

bool AcceptToMemoryPool(CTxMemPool& pool, CValidationState &state, const CTransactionRef &tx,
                        bool* pfMissingInputs, std::list<CTransactionRef>* plTxnReplaced,
                        bool bypass_limits, const CAmount nAbsurdFee, bool test_accept, bool ignore_locks)
{
    const CChainParams& chainparams = Params();
    return AcceptToMemoryPoolWithTime(chainparams, pool, state, tx, pfMissingInputs, GetTime(), plTxnReplaced, bypass_limits, nAbsurdFee, test_accept, ignore_locks);
}

/**
 * Return transaction in txOut, and if it was found inside a block, its hash is placed in hashBlock.
 * If blockIndex is provided, the transaction is fetched from the corresponding block.
 */
bool GetTransaction(const uint256& hash, CTransactionRef& txOut, const Consensus::Params& consensusParams, uint256& hashBlock, const CBlockIndex* const block_index)
{
    LOCK(cs_main);

    if (!block_index) {
        CTransactionRef ptx = mempool.get(hash);
        if (ptx) {
            txOut = ptx;
            return true;
        }

        if (g_txindex) {
            return g_txindex->FindTx(hash, hashBlock, txOut);
        }
    } else {
        CBlock block;
        if (ReadBlockFromDisk(block, block_index, consensusParams)) {
            for (const auto& tx : block.vtx) {
                if (tx->GetHash() == hash) {
                    txOut = tx;
                    hashBlock = block_index->GetBlockHash();
                    return true;
                }
            }
        }
    }

    return false;
}


/** Retrieve a transaction and block header from disk
  * If blockIndex is provided, the transaction is fetched from the corresponding block.
  */
bool GetTransaction(const uint256 &hash, CTransactionRef &txOut, const Consensus::Params &consensusParams, CBlock &block, bool fAllowSlow, CBlockIndex* blockIndex)
{
    CBlockIndex *pindexSlow = blockIndex;

    LOCK(cs_main);

    if (g_txindex) {
        CBlockHeader header;
        if (g_txindex->FindTx(hash, header, txOut)) {
            block = CBlock(header);
            return true;
        }
        return false;
    }

    if (fAllowSlow) { // use coin database to locate block that contains transaction, and scan it
        const Coin& coin = AccessByTxid(*pcoinsTip, hash);
        if (!coin.IsSpent()) pindexSlow = ::ChainActive()[coin.nHeight];
    }

    if (pindexSlow) {
        // read and return entire block
        if (ReadBlockFromDisk(block, pindexSlow, consensusParams)) {
            for (const auto& tx : block.vtx) {
                if (tx->GetHash() == hash) {
                    txOut = tx;
                    return true;
                }
            }
        }
    }

    return false;
}


//////////////////////////////////////////////////////////////////////////////
//
// CBlock and CBlockIndex
//

static bool WriteBlockToDisk(const CBlock& block, FlatFilePos& pos, const CMessageHeader::MessageStartChars& messageStart)
{
    // Open history file to append
    CAutoFile fileout(OpenBlockFile(pos), SER_DISK, CLIENT_VERSION);
    if (fileout.IsNull())
        return error("WriteBlockToDisk: OpenBlockFile failed");

    // Write index header
    unsigned int nSize = GetSerializeSize(block, fileout.GetVersion());
    fileout << messageStart << nSize;

    // Write block
    long fileOutPos = ftell(fileout.Get());
    if (fileOutPos < 0)
        return error("WriteBlockToDisk: ftell failed");
    pos.nPos = (unsigned int)fileOutPos;
    fileout << block;

    return true;
}

bool ReadBlockFromDisk(CBlock& block, const FlatFilePos& pos, const Consensus::Params& consensusParams)
{
    block.SetNull();

    // Open history file to read
    CAutoFile filein(OpenBlockFile(pos, true), SER_DISK, CLIENT_VERSION);
    if (filein.IsNull())
        return error("ReadBlockFromDisk: OpenBlockFile failed for %s", pos.ToString());

    // Read block
    try {
        filein >> block;
    }
    catch (const std::exception& e) {
        return error("%s: Deserialize or I/O error - %s at %s", __func__, e.what(), pos.ToString());
    }

    // Check the header
    if (fParticlMode) {
        // only CheckProofOfWork for genesis blocks
        if (block.hashPrevBlock.IsNull()
            && !CheckProofOfWork(block.GetHash(), block.nBits, consensusParams, 0, Params().GetLastImportHeight())) {
            return error("ReadBlockFromDisk: Errors in block header at %s", pos.ToString());
        }
    } else {
        if (!CheckProofOfWork(block.GetHash(), block.nBits, consensusParams))
            return error("ReadBlockFromDisk: Errors in block header at %s", pos.ToString());
    }

    return true;
}

bool ReadBlockFromDisk(CBlock& block, const CBlockIndex* pindex, const Consensus::Params& consensusParams)
{
    FlatFilePos blockPos;
    {
        LOCK(cs_main);
        blockPos = pindex->GetBlockPos();
    }

    if (!ReadBlockFromDisk(block, blockPos, consensusParams))
        return false;
    if (block.GetHash() != pindex->GetBlockHash())
        return error("ReadBlockFromDisk(CBlock&, CBlockIndex*): GetHash() doesn't match index for %s at %s",
                pindex->ToString(), pindex->GetBlockPos().ToString());
    return true;
}

bool ReadTransactionFromDiskBlock(const CBlockIndex* pindex, int nIndex, CTransactionRef &txOut)
{
    FlatFilePos hpos;
    {
        LOCK(cs_main);
        hpos = pindex->GetBlockPos();
    }

    // Open history file to read
    CAutoFile filein(OpenBlockFile(hpos, true), SER_DISK, CLIENT_VERSION);
    if (filein.IsNull())
        return error("%s: OpenBlockFile failed for %s", __func__, hpos.ToString());

    CBlockHeader blockHeader;
    try {
        filein >> blockHeader;

        int nTxns = ReadCompactSize(filein);

        if (nTxns <= nIndex || nIndex < 0)
            return error("%s: Block %s, txn %d not in available range %d.", __func__, pindex->GetBlockPos().ToString(), nIndex, nTxns);

        for (int k = 0; k <= nIndex; ++k)
            filein >> txOut;
    } catch (const std::exception& e)
    {
        return error("%s: Deserialize or I/O error - %s at %s", __func__, e.what(), hpos.ToString());
    }

    if (blockHeader.GetHash() != pindex->GetBlockHash())
        return error("%s: Hash doesn't match index for %s at %s",
                __func__, pindex->ToString(), hpos.ToString());
    return true;
}

bool ReadRawBlockFromDisk(std::vector<uint8_t>& block, const FlatFilePos& pos, const CMessageHeader::MessageStartChars& message_start)
{
    FlatFilePos hpos = pos;
    hpos.nPos -= 8; // Seek back 8 bytes for meta header
    CAutoFile filein(OpenBlockFile(hpos, true), SER_DISK, CLIENT_VERSION);
    if (filein.IsNull()) {
        return error("%s: OpenBlockFile failed for %s", __func__, pos.ToString());
    }

    try {
        CMessageHeader::MessageStartChars blk_start;
        unsigned int blk_size;

        filein >> blk_start >> blk_size;

        if (memcmp(blk_start, message_start, CMessageHeader::MESSAGE_START_SIZE)) {
            return error("%s: Block magic mismatch for %s: %s versus expected %s", __func__, pos.ToString(),
                    HexStr(blk_start, blk_start + CMessageHeader::MESSAGE_START_SIZE),
                    HexStr(message_start, message_start + CMessageHeader::MESSAGE_START_SIZE));
        }

        if (blk_size > MAX_SIZE) {
            return error("%s: Block data is larger than maximum deserialization size for %s: %s versus %s", __func__, pos.ToString(),
                    blk_size, MAX_SIZE);
        }

        block.resize(blk_size); // Zeroing of memory is intentional here
        filein.read((char*)block.data(), blk_size);
    } catch(const std::exception& e) {
        return error("%s: Read from block file failed: %s for %s", __func__, e.what(), pos.ToString());
    }

    return true;
}

bool ReadRawBlockFromDisk(std::vector<uint8_t>& block, const CBlockIndex* pindex, const CMessageHeader::MessageStartChars& message_start)
{
    FlatFilePos block_pos;
    {
        LOCK(cs_main);
        block_pos = pindex->GetBlockPos();
    }

    return ReadRawBlockFromDisk(block, block_pos, message_start);
}

CAmount GetBlockSubsidy(int nHeight, const Consensus::Params& consensusParams)
{
    int halvings = nHeight / consensusParams.nSubsidyHalvingInterval;
    // Force block reward to zero when right shift is undefined.
    if (halvings >= 64)
        return 0;

    CAmount nSubsidy = 50 * COIN;
    // Subsidy is cut in half every 210,000 blocks which will occur approximately every 4 years.
    nSubsidy >>= halvings;
    return nSubsidy;
}

int GetNumPeers()
{
    //return g_connman->GetNodeCount(CConnman::CONNECTIONS_IN); // doesn't seem accurate
    return g_connman ? g_connman->GetNodeCount(CConnman::CONNECTIONS_ALL) : 0;
}

//! Returns last CBlockIndex* that is a checkpoint
static CBlockIndex* GetLastCheckpoint(const CCheckpointData& data) EXCLUSIVE_LOCKS_REQUIRED(cs_main)
{
    const MapCheckpoints& checkpoints = data.mapCheckpoints;

    for (const MapCheckpoints::value_type& i : reverse_iterate(checkpoints))
    {
        const uint256& hash = i.second;
        CBlockIndex* pindex = LookupBlockIndex(hash);
        if (pindex) {
            return pindex;
        }
    }
    return nullptr;
}

int GetNumBlocksOfPeers()
{
    int nPeerBlocks = g_connman ? g_connman->cPeerBlockCounts.median() : 0;
    CBlockIndex *pcheckpoint = GetLastCheckpoint(Params().Checkpoints());
    if (pcheckpoint) {
        if (nPeerBlocks < pcheckpoint->nHeight) {
            return std::numeric_limits<int>::max();
        }
    }
    return nPeerBlocks;
}

// Note that though this is marked const, we may end up modifying `m_cached_finished_ibd`, which
// is a performance-related implementation detail. This function must be marked
// `const` so that `CValidationInterface` clients (which are given a `const CChainState*`)
// can call it.
//
bool CChainState::IsInitialBlockDownload() const
{
    // Optimization: pre-test latch before taking the lock.
    if (m_cached_finished_ibd.load(std::memory_order_relaxed))
        return false;

    LOCK(cs_main);
    if (m_cached_finished_ibd.load(std::memory_order_relaxed))
        return false;
    if (fImporting || fReindex)
        return true;
    if (m_chain.Tip() == nullptr)
        return true;
    if (m_chain.Tip()->nChainWork < nMinimumChainWork)
        return true;
    if (m_chain.Tip()->nHeight > COINBASE_MATURITY
        && m_chain.Tip()->GetBlockTime() < (GetTime() - nMaxTipAge))
        return true;
    if (fParticlMode
        && (GetNumPeers() < 1
            || m_chain.Tip()->nHeight < GetNumBlocksOfPeers()-10))
        return true;

    LogPrintf("Leaving InitialBlockDownload (latching to false)\n");
    m_cached_finished_ibd.store(true, std::memory_order_relaxed);
    return false;
}

static CBlockIndex *pindexBestForkTip = nullptr, *pindexBestForkBase = nullptr;

static void AlertNotify(const std::string& strMessage)
{
    uiInterface.NotifyAlertChanged();
    std::string strCmd = gArgs.GetArg("-alertnotify", "");
    if (strCmd.empty()) return;

    // Alert text should be plain ascii coming from a trusted source, but to
    // be safe we first strip anything not in safeChars, then add single quotes around
    // the whole string before passing it to the shell:
    std::string singleQuote("'");
    std::string safeStatus = SanitizeString(strMessage);
    safeStatus = singleQuote+safeStatus+singleQuote;
    boost::replace_all(strCmd, "%s", safeStatus);

    std::thread t(runCommand, strCmd);
    t.detach(); // thread runs free
}

static void CheckForkWarningConditions() EXCLUSIVE_LOCKS_REQUIRED(cs_main)
{
    AssertLockHeld(cs_main);
    // Before we get past initial download, we cannot reliably alert about forks
    // (we assume we don't get stuck on a fork before finishing our initial sync)
    if (::ChainstateActive().IsInitialBlockDownload())
        return;

    // If our best fork is no longer within 72 blocks (+/- 12 hours if no one mines it)
    // of our head, drop it
    if (pindexBestForkTip && ::ChainActive().Height() - pindexBestForkTip->nHeight >= 72)
        pindexBestForkTip = nullptr;

    if (pindexBestForkTip || (pindexBestInvalid && pindexBestInvalid->nChainWork > ::ChainActive().Tip()->nChainWork + (GetBlockProof(*::ChainActive().Tip()) * 6)))
    {
        if (!GetfLargeWorkForkFound() && pindexBestForkBase)
        {
            std::string warning = std::string("'Warning: Large-work fork detected, forking after block ") +
                pindexBestForkBase->phashBlock->ToString() + std::string("'");
            AlertNotify(warning);
        }
        if (pindexBestForkTip && pindexBestForkBase)
        {
            LogPrintf("%s: Warning: Large valid fork found\n  forking the chain at height %d (%s)\n  lasting to height %d (%s).\nChain state database corruption likely.\n", __func__,
                   pindexBestForkBase->nHeight, pindexBestForkBase->phashBlock->ToString(),
                   pindexBestForkTip->nHeight, pindexBestForkTip->phashBlock->ToString());
            SetfLargeWorkForkFound(true);
        }
        else
        {
            LogPrintf("%s: Warning: Found invalid chain at least ~6 blocks longer than our best chain.\nChain state database corruption likely.\n", __func__);
            SetfLargeWorkInvalidChainFound(true);
        }
    }
    else
    {
        SetfLargeWorkForkFound(false);
        SetfLargeWorkInvalidChainFound(false);
    }
}

static void CheckForkWarningConditionsOnNewFork(CBlockIndex* pindexNewForkTip) EXCLUSIVE_LOCKS_REQUIRED(cs_main)
{
    AssertLockHeld(cs_main);
    // If we are on a fork that is sufficiently large, set a warning flag
    CBlockIndex* pfork = pindexNewForkTip;
    CBlockIndex* plonger = ::ChainActive().Tip();
    while (pfork && pfork != plonger)
    {
        while (plonger && plonger->nHeight > pfork->nHeight)
            plonger = plonger->pprev;
        if (pfork == plonger)
            break;
        pfork = pfork->pprev;
    }

    // We define a condition where we should warn the user about as a fork of at least 7 blocks
    // with a tip within 72 blocks (+/- 12 hours if no one mines it) of ours
    // We use 7 blocks rather arbitrarily as it represents just under 10% of sustained network
    // hash rate operating on the fork.
    // or a chain that is entirely longer than ours and invalid (note that this should be detected by both)
    // We define it this way because it allows us to only store the highest fork tip (+ base) which meets
    // the 7-block condition and from this always have the most-likely-to-cause-warning fork
    if (pfork && (!pindexBestForkTip || pindexNewForkTip->nHeight > pindexBestForkTip->nHeight) &&
            pindexNewForkTip->nChainWork - pfork->nChainWork > (GetBlockProof(*pfork) * 7) &&
            ::ChainActive().Height() - pindexNewForkTip->nHeight < 72)
    {
        pindexBestForkTip = pindexNewForkTip;
        pindexBestForkBase = pfork;
    }

    CheckForkWarningConditions();
}

void static InvalidChainFound(CBlockIndex* pindexNew) EXCLUSIVE_LOCKS_REQUIRED(cs_main)
{
    if (!pindexBestInvalid || pindexNew->nChainWork > pindexBestInvalid->nChainWork)
        pindexBestInvalid = pindexNew;

    LogPrintf("%s: invalid block=%s  height=%d  log2_work=%.8g  date=%s\n", __func__,
      pindexNew->GetBlockHash().ToString(), pindexNew->nHeight,
      log(pindexNew->nChainWork.getdouble())/log(2.0), FormatISO8601DateTime(pindexNew->GetBlockTime()));
    CBlockIndex *tip = ::ChainActive().Tip();
    assert (tip);
    LogPrintf("%s:  current best=%s  height=%d  log2_work=%.8g  date=%s\n", __func__,
      tip->GetBlockHash().ToString(), ::ChainActive().Height(), log(tip->nChainWork.getdouble())/log(2.0),
      FormatISO8601DateTime(tip->GetBlockTime()));
    CheckForkWarningConditions();
}

void CChainState::InvalidBlockFound(CBlockIndex *pindex, const CBlock &block, const CValidationState &state) {
    if (state.GetReason() != ValidationInvalidReason::BLOCK_MUTATED) {
        pindex->nStatus |= BLOCK_FAILED_VALID;
        m_failed_blocks.insert(pindex);
        setDirtyBlockIndex.insert(pindex);
        setBlockIndexCandidates.erase(pindex);
        InvalidChainFound(pindex);
    }
}

void UpdateCoins(const CTransaction& tx, CCoinsViewCache& inputs, CTxUndo &txundo, int nHeight)
{
    // mark inputs spent
    if (!tx.IsCoinBase()) {
        txundo.vprevout.reserve(tx.vin.size());
        for (const CTxIn &txin : tx.vin)
        {
            if (txin.IsAnonInput())
                continue;

            txundo.vprevout.emplace_back();
            bool is_spent = inputs.SpendCoin(txin.prevout, &txundo.vprevout.back());
            assert(is_spent);
        }
    }
    // add outputs
    AddCoins(inputs, tx, nHeight);
}

void UpdateCoins(const CTransaction& tx, CCoinsViewCache& inputs, int nHeight)
{
    CTxUndo txundo;
    UpdateCoins(tx, inputs, txundo, nHeight);
}

bool CScriptCheck::operator()() {
    const CScript &scriptSig = ptxTo->vin[nIn].scriptSig;
    const CScriptWitness *witness = &ptxTo->vin[nIn].scriptWitness;

    return VerifyScript(scriptSig, scriptPubKey, witness, nFlags, CachingTransactionSignatureChecker(ptxTo, nIn, vchAmount, cacheStore, *txdata), &error);
    //return VerifyScript(scriptSig, m_tx_out.scriptPubKey, witness, nFlags, CachingTransactionSignatureChecker(ptxTo, nIn, m_tx_out.nValue, cacheStore, *txdata), &error);
}

int GetSpendHeight(const CCoinsViewCache& inputs)
{
    LOCK(cs_main);

    const CBlockIndex* pindexPrev = LookupBlockIndex(inputs.GetBestBlock());

    if (!pindexPrev)
        return 0;

    return pindexPrev->nHeight + 1;
}

static CuckooCache::cache<uint256, SignatureCacheHasher> scriptExecutionCache;
static uint256 scriptExecutionCacheNonce(GetRandHash());

void InitScriptExecutionCache() {
    // nMaxCacheSize is unsigned. If -maxsigcachesize is set to zero,
    // setup_bytes creates the minimum possible cache (2 elements).
    size_t nMaxCacheSize = std::min(std::max((int64_t)0, gArgs.GetArg("-maxsigcachesize", DEFAULT_MAX_SIG_CACHE_SIZE) / 2), MAX_MAX_SIG_CACHE_SIZE) * ((size_t) 1 << 20);
    size_t nElems = scriptExecutionCache.setup_bytes(nMaxCacheSize);
    LogPrintf("Using %zu MiB out of %zu/2 requested for script execution cache, able to store %zu elements\n",
            (nElems*sizeof(uint256)) >>20, (nMaxCacheSize*2)>>20, nElems);
}

/**
 * Check whether all inputs of this transaction are valid (no double spends, scripts & sigs, amounts)
 * This does not modify the UTXO set.
 *
 * If pvChecks is not nullptr, script checks are pushed onto it instead of being performed inline. Any
 * script checks which are not necessary (eg due to script execution cache hits) are, obviously,
 * not pushed onto pvChecks/run.
 *
 * Setting cacheSigStore/cacheFullScriptStore to false will remove elements from the corresponding cache
 * which are matched. This is useful for checking blocks where we will likely never need the cache
 * entry again.
 *
 * Note that we may set state.reason to NOT_STANDARD for extra soft-fork flags in flags, block-checking
 * callers should probably reset it to CONSENSUS in such cases.
 *
 * Non-static (and re-declared) in src/test/txvalidationcache_tests.cpp
 */
bool CheckInputs(const CTransaction& tx, CValidationState &state, const CCoinsViewCache &inputs, bool fScriptChecks, unsigned int flags, bool cacheSigStore, bool cacheFullScriptStore, PrecomputedTransactionData& txdata, std::vector<CScriptCheck> *pvChecks, bool fAnonChecks) EXCLUSIVE_LOCKS_REQUIRED(cs_main)
{
    if (!tx.IsCoinBase())
    {
        if (pvChecks)
            pvChecks->reserve(tx.vin.size());

        // The first loop above does all the inexpensive checks.
        // Only if ALL inputs pass do we perform expensive ECDSA signature checks.
        // Helps prevent CPU exhaustion attacks.

        // Skip script verification when connecting blocks under the
        // assumevalid block. Assuming the assumevalid block is valid this
        // is safe because block merkle hashes are still computed and checked,
        // Of course, if an assumed valid block is invalid due to false scriptSigs
        // this optimization would allow an invalid chain to be accepted.
        if (fScriptChecks) {
            bool fHasAnonInput = false;
            // First check if script executions have been cached with the same
            // flags. Note that this assumes that the inputs provided are
            // correct (ie that the transaction hash which is in tx's prevouts
            // properly commits to the scriptPubKey in the inputs view of that
            // transaction).
            uint256 hashCacheEntry;
            // We only use the first 19 bytes of nonce to avoid a second SHA
            // round - giving us 19 + 32 + 4 = 55 bytes (+ 8 + 1 = 64)
            static_assert(55 - sizeof(flags) - 32 >= 128/8, "Want at least 128 bits of nonce for script execution cache");
            CSHA256().Write(scriptExecutionCacheNonce.begin(), 55 - sizeof(flags) - 32).Write(tx.GetWitnessHash().begin(), 32).Write((unsigned char*)&flags, sizeof(flags)).Finalize(hashCacheEntry.begin());
            AssertLockHeld(cs_main); //TODO: Remove this requirement by making CuckooCache not require external locks

            if (scriptExecutionCache.contains(hashCacheEntry, !cacheFullScriptStore)) {
                return true;
            }

            for (unsigned int i = 0; i < tx.vin.size(); i++) {
                if (tx.vin[i].IsAnonInput())
                {
                    fHasAnonInput = true;
                    continue;
                };

                const COutPoint &prevout = tx.vin[i].prevout;
                const Coin& coin = inputs.AccessCoin(prevout);
                assert(!coin.IsSpent());

                // We very carefully only pass in things to CScriptCheck which
                // are clearly committed to by tx' witness hash. This provides
                // a sanity check that our caching is not introducing consensus
                // failures through additional data in, eg, the coins being
                // spent being checked as a part of CScriptCheck.
                const CScript& scriptPubKey = coin.out.scriptPubKey;
                const CAmount amount = coin.out.nValue;

                std::vector<uint8_t> vchAmount;
                if (coin.nType == OUTPUT_STANDARD)
                {
                    vchAmount.resize(8);
                    memcpy(vchAmount.data(), &amount, sizeof(amount));
                } else
                if (coin.nType == OUTPUT_CT)
                {
                    vchAmount.resize(33);
                    memcpy(vchAmount.data(), coin.commitment.data, 33);
                };

                // Verify signature
                CScriptCheck check(scriptPubKey, vchAmount, tx, i, flags, cacheSigStore, &txdata);
                if (pvChecks) {
                    pvChecks->push_back(CScriptCheck());
                    check.swap(pvChecks->back());
                } else if (!check()) {
                    if (flags & STANDARD_NOT_MANDATORY_VERIFY_FLAGS) {
                        // Check whether the failure was caused by a
                        // non-mandatory script verification check, such as
                        // non-standard DER encodings or non-null dummy
                        // arguments; if so, ensure we return NOT_STANDARD
                        // instead of CONSENSUS to avoid downstream users
                        // splitting the network between upgraded and
                        // non-upgraded nodes by banning CONSENSUS-failing
                        // data providers.
                        CScriptCheck check2(scriptPubKey, vchAmount, tx, i,
                                flags & ~STANDARD_NOT_MANDATORY_VERIFY_FLAGS, cacheSigStore, &txdata);

                        if (check2())
                            return state.Invalid(ValidationInvalidReason::TX_NOT_STANDARD, false, REJECT_NONSTANDARD, strprintf("non-mandatory-script-verify-flag (%s)", ScriptErrorString(check.GetScriptError())));
                    }
                    // MANDATORY flag failures correspond to
                    // ValidationInvalidReason::CONSENSUS. Because CONSENSUS
                    // failures are the most serious case of validation
                    // failures, we may need to consider using
                    // RECENT_CONSENSUS_CHANGE for any script failure that
                    // could be due to non-upgraded nodes which we may want to
                    // support, to avoid splitting the network (but this
                    // depends on the details of how net_processing handles
                    // such errors).
                    return state.Invalid(ValidationInvalidReason::CONSENSUS, false, REJECT_INVALID, strprintf("mandatory-script-verify-flag-failed (%s)", ScriptErrorString(check.GetScriptError())));
                }
            }

            if (fHasAnonInput && fAnonChecks
                && !VerifyMLSAG(tx, state))
                    return false;

            if (cacheFullScriptStore && !pvChecks) {
                // We executed all of the provided scripts, and were told to
                // cache the result. Do so now.
                scriptExecutionCache.insert(hashCacheEntry);
            }
        }
    }

    return true;
}

static bool UndoWriteToDisk(const CBlockUndo& blockundo, FlatFilePos& pos, const uint256& hashBlock, const CMessageHeader::MessageStartChars& messageStart)
{
    // Open history file to append
    CAutoFile fileout(OpenUndoFile(pos), SER_DISK, CLIENT_VERSION);
    if (fileout.IsNull())
        return error("%s: OpenUndoFile failed", __func__);

    // Write index header
    unsigned int nSize = GetSerializeSize(blockundo, fileout.GetVersion());
    fileout << messageStart << nSize;

    // Write undo data
    long fileOutPos = ftell(fileout.Get());
    if (fileOutPos < 0)
        return error("%s: ftell failed", __func__);
    pos.nPos = (unsigned int)fileOutPos;
    fileout << blockundo;

    // calculate & write checksum
    CHashWriter hasher(SER_GETHASH, PROTOCOL_VERSION);
    hasher << hashBlock;
    hasher << blockundo;
    fileout << hasher.GetHash();

    return true;
}

bool UndoReadFromDisk(CBlockUndo& blockundo, const CBlockIndex* pindex)
{
    FlatFilePos pos = pindex->GetUndoPos();
    if (pos.IsNull()) {
        return error("%s: no undo data available", __func__);
    }

    // Open history file to read
    CAutoFile filein(OpenUndoFile(pos, true), SER_DISK, CLIENT_VERSION);
    if (filein.IsNull())
        return error("%s: OpenUndoFile failed", __func__);

    // Read block
    uint256 hashChecksum, nullHash;
    CHashVerifier<CAutoFile> verifier(&filein); // We need a CHashVerifier as reserializing may lose data
    try {
        verifier << (pindex->pprev ? pindex->pprev->GetBlockHash() : nullHash);
        verifier >> blockundo;
        filein >> hashChecksum;
    }
    catch (const std::exception& e) {
        return error("%s: Deserialize or I/O error - %s", __func__, e.what());
    }

    // Verify checksum
    if (hashChecksum != verifier.GetHash())
        return error("%s: Checksum mismatch", __func__);

    return true;
}

/** Abort with a message */
static bool AbortNode(const std::string& strMessage, const std::string& userMessage="")
{
    SetMiscWarning(strMessage);
    LogPrintf("*** %s\n", strMessage);
    uiInterface.ThreadSafeMessageBox(
        userMessage.empty() ? _("Error: A fatal internal error occurred, see debug.log for details") : userMessage,
        "", CClientUIInterface::MSG_ERROR);
    StartShutdown();
    return false;
}

static bool AbortNode(CValidationState& state, const std::string& strMessage, const std::string& userMessage="")
{
    AbortNode(strMessage, userMessage);
    return state.Error(strMessage);
}

/**
 * Restore the UTXO in a Coin at a given COutPoint
 * @param undo The Coin to be restored.
 * @param view The coins view to which to apply the changes.
 * @param out The out point that corresponds to the tx input.
 * @return A DisconnectResult as an int
 */
int ApplyTxInUndo(Coin&& undo, CCoinsViewCache& view, const COutPoint& out)
{
    bool fClean = true;

    if (view.HaveCoin(out)) fClean = false; // overwriting transaction output

    if (undo.nHeight == 0) {
        // Missing undo metadata (height and coinbase). Older versions included this
        // information only in undo records for the last spend of a transactions'
        // outputs. This implies that it must be present for some other output of the same tx.
        const Coin& alternate = AccessByTxid(view, out.hash);
        if (!alternate.IsSpent()) {
            undo.nHeight = alternate.nHeight;
            undo.fCoinBase = alternate.fCoinBase;
        } else {
            return DISCONNECT_FAILED; // adding output for transaction without known metadata
        }
    }
    // The potential_overwrite parameter to AddCoin is only allowed to be false if we know for
    // sure that the coin did not already exist in the cache. As we have queried for that above
    // using HaveCoin, we don't need to guess. When fClean is false, a coin already existed and
    // it is an overwrite.
    view.AddCoin(out, std::move(undo), !fClean);

    return fClean ? DISCONNECT_OK : DISCONNECT_UNCLEAN;
}

/** Undo the effects of this block (with given index) on the UTXO set represented by coins.
 *  When FAILED is returned, view is left in an indeterminate state. */
DisconnectResult CChainState::DisconnectBlock(const CBlock& block, const CBlockIndex* pindex, CCoinsViewCache& view)
{
    if (LogAcceptCategory(BCLog::HDWALLET))
        LogPrintf("%s: hash %s, height %d\n", __func__, block.GetHash().ToString(), pindex->nHeight);

    assert(pindex->GetBlockHash() == view.GetBestBlock());

    bool fClean = true;

    CBlockUndo blockUndo;
    if (!UndoReadFromDisk(blockUndo, pindex)) {
        error("DisconnectBlock(): failure reading undo data");
        return DISCONNECT_FAILED;
    }

    if (!fParticlMode) {
        if (blockUndo.vtxundo.size() + 1 != block.vtx.size()) {
            error("DisconnectBlock(): block and undo data inconsistent");
            return DISCONNECT_FAILED;
        }
    } else {
        if (blockUndo.vtxundo.size() != block.vtx.size()) {
            // Count non coinbase txns, this should only happen in early blocks.
            size_t nExpectTxns = 0;
            for (auto &tx : block.vtx) {
                if (!tx->IsCoinBase()) {
                    nExpectTxns++;
                }
            }

            if (blockUndo.vtxundo.size() != nExpectTxns) {
                error("DisconnectBlock(): block and undo data inconsistent");
                return DISCONNECT_FAILED;
            }
        }
    }

    int nVtxundo = blockUndo.vtxundo.size()-1;
    // undo transactions in reverse order
    for (int i = block.vtx.size() - 1; i >= 0; i--)
    {
        const CTransaction &tx = *(block.vtx[i]);
        uint256 hash = tx.GetHash();

        for (const auto &txin : tx.vin) {
            if (txin.IsAnonInput()) {
                uint32_t nInputs, nRingSize;
                txin.GetAnonInfo(nInputs, nRingSize);
                if (txin.scriptData.stack.size() != 1
                    || txin.scriptData.stack[0].size() != 33 * nInputs) {
                    error("%s: Bad scriptData stack, %s.", __func__, hash.ToString());
                    return DISCONNECT_FAILED;
                }

                const std::vector<uint8_t> &vKeyImages = txin.scriptData.stack[0];
                for (size_t k = 0; k < nInputs; ++k) {
                    const CCmpPubKey &ki = *((CCmpPubKey*)&vKeyImages[k*33]);

                    view.keyImages.push_back(std::make_pair(ki, hash));
                }
            }
        }

        bool is_coinbase = tx.IsCoinBase() || tx.IsCoinStake();

        for (size_t k = tx.vpout.size(); k-- > 0;) {
            const CTxOutBase *out = tx.vpout[k].get();

            if (out->IsType(OUTPUT_RINGCT)) {
                CTxOutRingCT *txout = (CTxOutRingCT*)out;

                if (view.nLastRCTOutput == 0) {
                    view.nLastRCTOutput = pindex->nAnonOutputs;
                    // Verify data matches
                    CAnonOutput ao;
                    if (!pblocktree->ReadRCTOutput(view.nLastRCTOutput, ao)) {
                        error("%s: RCT output missing, txn %s, %d, index %d.", __func__, hash.ToString(), k, view.nLastRCTOutput);
                        if (!view.fForceDisconnect) {
                            return DISCONNECT_FAILED;
                        }
                    } else
                    if (ao.pubkey != txout->pk) {
                        error("%s: RCT output mismatch, txn %s, %d, index %d.", __func__, hash.ToString(), k, view.nLastRCTOutput);
                        if (!view.fForceDisconnect) {
                            return DISCONNECT_FAILED;
                        }
                    }
                }

                view.anonOutputLinks[txout->pk] = view.nLastRCTOutput;
                view.nLastRCTOutput--;

                continue;
            }

            // Check that all outputs are available and match the outputs in the block itself
            // exactly.
            if (out->IsType(OUTPUT_STANDARD) || out->IsType(OUTPUT_CT)) {
                const CScript *pScript = out->GetPScriptPubKey();
                if (!pScript->IsUnspendable()) {
                    COutPoint op(hash, k);
                    Coin coin;

                    CTxOut txout(0, *pScript);

                    if (out->IsType(OUTPUT_STANDARD)) {
                        txout.nValue = out->GetValue();
                    }
                    bool is_spent = view.SpendCoin(op, &coin);
                    if (!is_spent || txout != coin.out || pindex->nHeight != coin.nHeight || is_coinbase != coin.fCoinBase) {
                        fClean = false; // transaction output mismatch
                    }
                }
            }

            if (!fAddressIndex
                || (!out->IsType(OUTPUT_STANDARD)
                && !out->IsType(OUTPUT_CT))) {
                continue;
            }

            const CScript *pScript;
            std::vector<unsigned char> hashBytes;
            int scriptType = 0;
            CAmount nValue;
            if (!ExtractIndexInfo(out, scriptType, hashBytes, nValue, pScript)
                || scriptType == 0) {
                continue;
            }
            // undo receiving activity
            view.addressIndex.push_back(std::make_pair(CAddressIndexKey(scriptType, uint256(hashBytes.data(), hashBytes.size()), pindex->nHeight, i, hash, k, false), nValue));
            // undo unspent index
            view.addressUnspentIndex.push_back(std::make_pair(CAddressUnspentKey(scriptType, uint256(hashBytes.data(), hashBytes.size()), hash, k), CAddressUnspentValue()));
        }


        if (fParticlMode) {
            // restore inputs
            if (!tx.IsCoinBase()) {
                if (nVtxundo < 0 || nVtxundo >= (int)blockUndo.vtxundo.size()) {
                    error("DisconnectBlock(): transaction undo data offset out of range.");
                    return DISCONNECT_FAILED;
                }

                size_t nExpectUndo = 0;
                for (const auto &txin : tx.vin)
                if (!txin.IsAnonInput()) {
                    nExpectUndo++;
                }

                CTxUndo &txundo = blockUndo.vtxundo[nVtxundo--];
                if (txundo.vprevout.size() != nExpectUndo) {
                    error("DisconnectBlock(): transaction and undo data inconsistent");
                    return DISCONNECT_FAILED;
                }

                for (unsigned int j = tx.vin.size(); j-- > 0;) {
                    if (tx.vin[j].IsAnonInput()) {
                        continue;
                    }

                    const COutPoint &out = tx.vin[j].prevout;
                    int res = ApplyTxInUndo(std::move(txundo.vprevout[j]), view, out);
                    if (res == DISCONNECT_FAILED) {
                        error("DisconnectBlock(): ApplyTxInUndo failed");
                        return DISCONNECT_FAILED;
                    }
                    fClean = fClean && res != DISCONNECT_UNCLEAN;

                    const CTxIn input = tx.vin[j];

                    if (fSpentIndex) { // undo and delete the spent index
                        view.spentIndex.push_back(std::make_pair(CSpentIndexKey(input.prevout.hash, input.prevout.n), CSpentIndexValue()));
                    }

                    if (fAddressIndex) {
                        const Coin &coin = view.AccessCoin(tx.vin[j].prevout);
                        const CScript *pScript = &coin.out.scriptPubKey;

                        CAmount nValue = coin.nType == OUTPUT_CT ? 0 : coin.out.nValue;
                        std::vector<uint8_t> hashBytes;
                        int scriptType = 0;
                        if (!ExtractIndexInfo(pScript, scriptType, hashBytes)
                            || scriptType == 0) {
                            continue;
                        }

                        // undo spending activity
                        view.addressIndex.push_back(std::make_pair(CAddressIndexKey(scriptType, uint256(hashBytes.data(), hashBytes.size()), pindex->nHeight, i, hash, j, true), nValue * -1));
                        // restore unspent index
                        view.addressUnspentIndex.push_back(std::make_pair(CAddressUnspentKey(scriptType, uint256(hashBytes.data(), hashBytes.size()), input.prevout.hash, input.prevout.n), CAddressUnspentValue(nValue, *pScript, coin.nHeight)));
                    }
                }
            }
        } else
        {
            // Check that all outputs are available and match the outputs in the block itself
            // exactly.
            for (size_t o = 0; o < tx.vout.size(); o++) {
                if (!tx.vout[o].scriptPubKey.IsUnspendable()) {
                    COutPoint out(hash, o);
                    Coin coin;
                    bool is_spent = view.SpendCoin(out, &coin);
                    if (!is_spent || tx.vout[o] != coin.out || pindex->nHeight != coin.nHeight || is_coinbase != coin.fCoinBase) {
                        fClean = false; // transaction output mismatch
                    }
                }
            }

            if (i > 0) { // not coinbases
                CTxUndo &txundo = blockUndo.vtxundo[i-1];
                if (txundo.vprevout.size() != tx.vin.size()) {
                    error("DisconnectBlock(): transaction and undo data inconsistent");
                    return DISCONNECT_FAILED;
                }
                for (unsigned int j = tx.vin.size(); j-- > 0;) {
                    const COutPoint &out = tx.vin[j].prevout;
                    int res = ApplyTxInUndo(std::move(txundo.vprevout[j]), view, out);
                    if (res == DISCONNECT_FAILED) return DISCONNECT_FAILED;
                    fClean = fClean && res != DISCONNECT_UNCLEAN;
                }
            }
            // At this point, all of txundo.vprevout should have been moved out.
        }
    }

    // move best block pointer to prevout block
    view.SetBestBlock(pindex->pprev->GetBlockHash(), pindex->pprev->nHeight);

    return fClean ? DISCONNECT_OK : DISCONNECT_UNCLEAN;
}

bool ConnectBlock(const CBlock& block, CValidationState& state, CBlockIndex* pindex,
    CCoinsViewCache& view, const CChainParams& chainparams, bool fJustCheck)
{
    return g_chainstate.ConnectBlock(block, state, pindex, view, chainparams, fJustCheck);
};

DisconnectResult DisconnectBlock(const CBlock& block, const CBlockIndex* pindex, CCoinsViewCache& view)
{
    return g_chainstate.DisconnectBlock(block, pindex, view);
};

void static FlushBlockFile(bool fFinalize = false)
{
    LOCK(cs_LastBlockFile);

    FlatFilePos block_pos_old(nLastBlockFile, vinfoBlockFile[nLastBlockFile].nSize);
    FlatFilePos undo_pos_old(nLastBlockFile, vinfoBlockFile[nLastBlockFile].nUndoSize);

    bool status = true;
    status &= BlockFileSeq().Flush(block_pos_old, fFinalize);
    status &= UndoFileSeq().Flush(undo_pos_old, fFinalize);
    if (!status) {
        AbortNode("Flushing block file to disk failed. This is likely the result of an I/O error.");
    }
}

static bool FindUndoPos(CValidationState &state, int nFile, FlatFilePos &pos, unsigned int nAddSize);

static bool WriteUndoDataForBlock(const CBlockUndo& blockundo, CValidationState& state, CBlockIndex* pindex, const CChainParams& chainparams)
{
    // Write undo information to disk
    if (pindex->GetUndoPos().IsNull()) {
        FlatFilePos _pos;
        if (!FindUndoPos(state, pindex->nFile, _pos, ::GetSerializeSize(blockundo, CLIENT_VERSION) + 40))
            return error("ConnectBlock(): FindUndoPos failed");

        uint256 nullHash;
        if (!UndoWriteToDisk(blockundo, _pos, pindex->pprev ? pindex->pprev->GetBlockHash() : nullHash, chainparams.MessageStart()))
            return AbortNode(state, "Failed to write undo data");

        // update nUndoPos in block index
        pindex->nUndoPos = _pos.nPos;
        pindex->nStatus |= BLOCK_HAVE_UNDO;
        setDirtyBlockIndex.insert(pindex);
    }

    return true;
}

static CCheckQueue<CScriptCheck> scriptcheckqueue(128);

void ThreadScriptCheck(int worker_num) {
    util::ThreadRename(strprintf("scriptch.%i", worker_num));
    scriptcheckqueue.Thread();
}

VersionBitsCache versionbitscache GUARDED_BY(cs_main);

int32_t ComputeBlockVersion(const CBlockIndex* pindexPrev, const Consensus::Params& params)
{
    LOCK(cs_main);
    int32_t nVersion = VERSIONBITS_TOP_BITS;

    for (int i = 0; i < (int)Consensus::MAX_VERSION_BITS_DEPLOYMENTS; i++) {
        ThresholdState state = VersionBitsState(pindexPrev, params, static_cast<Consensus::DeploymentPos>(i), versionbitscache);
        if (state == ThresholdState::LOCKED_IN || state == ThresholdState::STARTED) {
            nVersion |= VersionBitsMask(params, static_cast<Consensus::DeploymentPos>(i));
        }
    }

    return nVersion;
}

/**
 * Threshold condition checker that triggers when unknown versionbits are seen on the network.
 */
class WarningBitsConditionChecker : public AbstractThresholdConditionChecker
{
private:
    int bit;

public:
    explicit WarningBitsConditionChecker(int bitIn) : bit(bitIn) {}

    int64_t BeginTime(const Consensus::Params& params) const override { return 0; }
    int64_t EndTime(const Consensus::Params& params) const override { return std::numeric_limits<int64_t>::max(); }
    int Period(const Consensus::Params& params) const override { return params.nMinerConfirmationWindow; }
    int Threshold(const Consensus::Params& params) const override { return params.nRuleChangeActivationThreshold; }

    bool Condition(const CBlockIndex* pindex, const Consensus::Params& params) const override
    {
        return ((pindex->nVersion & VERSIONBITS_TOP_MASK) == VERSIONBITS_TOP_BITS) &&
               ((pindex->nVersion >> bit) & 1) != 0 &&
               ((ComputeBlockVersion(pindex->pprev, params) >> bit) & 1) == 0;
    }
};

static ThresholdConditionCache warningcache[VERSIONBITS_NUM_BITS] GUARDED_BY(cs_main);

// 0.13.0 was shipped with a segwit deployment defined for testnet, but not for
// mainnet. We no longer need to support disabling the segwit deployment
// except for testing purposes, due to limitations of the functional test
// environment. See test/functional/p2p-segwit.py.
static bool IsScriptWitnessEnabled(const Consensus::Params& params)
{
    return params.vDeployments[Consensus::DEPLOYMENT_SEGWIT].nTimeout != 0;
}

static unsigned int GetBlockScriptFlags(const CBlockIndex* pindex, const Consensus::Params& consensusparams) EXCLUSIVE_LOCKS_REQUIRED(cs_main) {
    AssertLockHeld(cs_main);

    if (fParticlMode) {
        unsigned int flags = SCRIPT_VERIFY_P2SH;
        flags |= SCRIPT_VERIFY_DERSIG;
        flags |= SCRIPT_VERIFY_CHECKLOCKTIMEVERIFY;
        flags |= SCRIPT_VERIFY_CHECKSEQUENCEVERIFY;
        flags |= SCRIPT_VERIFY_WITNESS;
        flags |= SCRIPT_VERIFY_NULLDUMMY;

        if (pindex->nTime < consensusparams.csp2shTime) {
            flags |= SCRIPT_VERIFY_NO_CSP2SH;
        }
        return flags;
    }

    unsigned int flags = SCRIPT_VERIFY_NONE;

    // BIP16 didn't become active until Apr 1 2012 (on mainnet, and
    // retroactively applied to testnet)
    // However, only one historical block violated the P2SH rules (on both
    // mainnet and testnet), so for simplicity, always leave P2SH
    // on except for the one violating block.
    if (consensusparams.BIP16Exception.IsNull() || // no bip16 exception on this chain
        pindex->phashBlock == nullptr || // this is a new candidate block, eg from TestBlockValidity()
        *pindex->phashBlock != consensusparams.BIP16Exception) // this block isn't the historical exception
    {
        flags |= SCRIPT_VERIFY_P2SH;
    }

    // Enforce WITNESS rules whenever P2SH is in effect (and the segwit
    // deployment is defined).
    if (flags & SCRIPT_VERIFY_P2SH && IsScriptWitnessEnabled(consensusparams)) {
        flags |= SCRIPT_VERIFY_WITNESS;
    }

    // Start enforcing the DERSIG (BIP66) rule
    if (pindex->nHeight >= consensusparams.BIP66Height) {
        flags |= SCRIPT_VERIFY_DERSIG;
    }

    // Start enforcing CHECKLOCKTIMEVERIFY (BIP65) rule
    if (pindex->nHeight >= consensusparams.BIP65Height) {
        flags |= SCRIPT_VERIFY_CHECKLOCKTIMEVERIFY;
    }

    // Start enforcing BIP68 (sequence locks) and BIP112 (CHECKSEQUENCEVERIFY) using versionbits logic.
    if (VersionBitsState(pindex->pprev, consensusparams, Consensus::DEPLOYMENT_CSV, versionbitscache) == ThresholdState::ACTIVE) {
        flags |= SCRIPT_VERIFY_CHECKSEQUENCEVERIFY;
    }

    if (IsNullDummyEnabled(pindex->pprev, consensusparams)) {
        flags |= SCRIPT_VERIFY_NULLDUMMY;
    }

    return flags;
}



static int64_t nTimeCheck = 0;
static int64_t nTimeForks = 0;
static int64_t nTimeVerify = 0;
static int64_t nTimeConnect = 0;
static int64_t nTimeIndex = 0;
static int64_t nTimeCallbacks = 0;
static int64_t nTimeTotal = 0;
static int64_t nBlocksTotal = 0;

/** Apply the effects of this block (with given index) on the UTXO set represented by coins.
 *  Validity checks that depend on the UTXO set are also done; ConnectBlock()
 *  can fail if those validity checks fail (among other reasons). */
bool CChainState::ConnectBlock(const CBlock& block, CValidationState& state, CBlockIndex* pindex,
                  CCoinsViewCache& view, const CChainParams& chainparams, bool fJustCheck)
{
    AssertLockHeld(cs_main);
    assert(pindex);
    assert(*pindex->phashBlock == block.GetHash());
    int64_t nTimeStart = GetTimeMicros();

    const Consensus::Params &consensus = Params().GetConsensus();
    state.fEnforceSmsgFees = block.nTime >= consensus.nPaidSmsgTime;
    state.fBulletproofsActive = block.nTime >= consensus.bulletproof_time;
    state.rct_active = block.nTime >= consensus.rct_time;

    // Check it again in case a previous version let a bad block in
    // NOTE: We don't currently (re-)invoke ContextualCheckBlock() or
    // ContextualCheckBlockHeader() here. This means that if we add a new
    // consensus rule that is enforced in one of those two functions, then we
    // may have let in a block that violates the rule prior to updating the
    // software, and we would NOT be enforcing the rule here. Fully solving
    // upgrade from one software version to the next after a consensus rule
    // change is potentially tricky and issue-specific (see RewindBlockIndex()
    // for one general approach that was used for BIP 141 deployment).
    // Also, currently the rule against blocks more than 2 hours in the future
    // is enforced in ContextualCheckBlockHeader(); we wouldn't want to
    // re-enforce that rule here (at least until we make it impossible for
    // GetAdjustedTime() to go backward).
    if (!CheckBlock(block, state, chainparams.GetConsensus(), !fJustCheck, !fJustCheck)) {
        if (state.GetReason() == ValidationInvalidReason::BLOCK_MUTATED) {
            // We don't write down blocks to disk if they may have been
            // corrupted, so this should be impossible unless we're having hardware
            // problems.
            return AbortNode(state, "Corrupt block found indicating potential hardware failure; shutting down");
        }
        return error("%s: Consensus::CheckBlock: %s", __func__, FormatStateMessage(state));
    }

    if (block.IsProofOfStake()) {
        pindex->bnStakeModifier = ComputeStakeModifierV2(pindex->pprev, pindex->prevoutStake.hash);
        setDirtyBlockIndex.insert(pindex);

        uint256 hashProof, targetProofOfStake;
        if (!CheckProofOfStake(state, pindex->pprev, *block.vtx[0], block.nTime, block.nBits, hashProof, targetProofOfStake)) {
            return error("%s: Check proof of stake failed.", __func__);
        }
    }

    // verify that the view's current state corresponds to the previous block
    uint256 hashPrevBlock = pindex->pprev == nullptr ? uint256() : pindex->pprev->GetBlockHash();
    assert(hashPrevBlock == view.GetBestBlock());

    uint256 blockHash = block.GetHash();
    bool fIsGenesisBlock = blockHash == chainparams.GetConsensus().hashGenesisBlock;
    // Special case for the genesis block, skipping connection of its transactions
    // (its coinbase is unspendable)
    if (!fParticlMode  // genesis coinbase is spendable when in Particl mode
        && fIsGenesisBlock) {
        if (!fJustCheck)
            view.SetBestBlock(pindex->GetBlockHash(), pindex->nHeight);
        return true;
    }

    nBlocksTotal++;

    bool fScriptChecks = true;
    if (!hashAssumeValid.IsNull()) {
        // We've been configured with the hash of a block which has been externally verified to have a valid history.
        // A suitable default value is included with the software and updated from time to time.  Because validity
        //  relative to a piece of software is an objective fact these defaults can be easily reviewed.
        // This setting doesn't force the selection of any particular chain but makes validating some faster by
        //  effectively caching the result of part of the verification.
        BlockMap::const_iterator  it = mapBlockIndex.find(hashAssumeValid);
        if (it != mapBlockIndex.end()) {
            if (it->second->GetAncestor(pindex->nHeight) == pindex &&
                pindexBestHeader->GetAncestor(pindex->nHeight) == pindex &&
                pindexBestHeader->nChainWork >= nMinimumChainWork) {
                // This block is a member of the assumed verified chain and an ancestor of the best header.
                // The equivalent time check discourages hash power from extorting the network via DOS attack
                //  into accepting an invalid block through telling users they must manually set assumevalid.
                //  Requiring a software change or burying the invalid block, regardless of the setting, makes
                //  it hard to hide the implication of the demand.  This also avoids having release candidates
                //  that are hardly doing any signature verification at all in testing without having to
                //  artificially set the default assumed verified block further back.
                // The test against nMinimumChainWork prevents the skipping when denied access to any chain at
                //  least as good as the expected chain.
                fScriptChecks = (GetBlockProofEquivalentTime(*pindexBestHeader, *pindex, *pindexBestHeader, chainparams.GetConsensus()) <= 60 * 60 * 24 * 7 * 2);
            }
        }
    }

    int64_t nTime1 = GetTimeMicros(); nTimeCheck += nTime1 - nTimeStart;
    LogPrint(BCLog::BENCH, "    - Sanity checks: %.2fms [%.2fs (%.2fms/blk)]\n", MILLI * (nTime1 - nTimeStart), nTimeCheck * MICRO, nTimeCheck * MILLI / nBlocksTotal);

    bool fEnforceBIP30 = true;
    if (!fParticlMode)
    {
        // Do not allow blocks that contain transactions which 'overwrite' older transactions,
        // unless those are already completely spent.
        // If such overwrites are allowed, coinbases and transactions depending upon those
        // can be duplicated to remove the ability to spend the first instance -- even after
        // being sent to another address.
        // See BIP30 and http://r6.ca/blog/20120206T005236Z.html for more information.
        // This logic is not necessary for memory pool transactions, as AcceptToMemoryPool
        // already refuses previously-known transaction ids entirely.
        // This rule was originally applied to all blocks with a timestamp after March 15, 2012, 0:00 UTC.
        // Now that the whole chain is irreversibly beyond that time it is applied to all blocks except the
        // two in the chain that violate it. This prevents exploiting the issue against nodes during their
        // initial block download.
        bool fEnforceBIP30 = !((pindex->nHeight==91842 && pindex->GetBlockHash() == uint256S("0x00000000000a4d0a398161ffc163c503763b1f4360639393e0e4c8e300e0caec")) ||
                               (pindex->nHeight==91880 && pindex->GetBlockHash() == uint256S("0x00000000000743f190a18c5577a3c2d2a1f610ae9601ac046a38084ccb7cd721")));

        // Once BIP34 activated it was not possible to create new duplicate coinbases and thus other than starting
        // with the 2 existing duplicate coinbase pairs, not possible to create overwriting txs.  But by the
        // time BIP34 activated, in each of the existing pairs the duplicate coinbase had overwritten the first
        // before the first had been spent.  Since those coinbases are sufficiently buried it's no longer possible to create further
        // duplicate transactions descending from the known pairs either.
        // If we're on the known chain at height greater than where BIP34 activated, we can save the db accesses needed for the BIP30 check.

        // BIP34 requires that a block at height X (block X) has its coinbase
        // scriptSig start with a CScriptNum of X (indicated height X).  The above
        // logic of no longer requiring BIP30 once BIP34 activates is flawed in the
        // case that there is a block X before the BIP34 height of 227,931 which has
        // an indicated height Y where Y is greater than X.  The coinbase for block
        // X would also be a valid coinbase for block Y, which could be a BIP30
        // violation.  An exhaustive search of all mainnet coinbases before the
        // BIP34 height which have an indicated height greater than the block height
        // reveals many occurrences. The 3 lowest indicated heights found are
        // 209,921, 490,897, and 1,983,702 and thus coinbases for blocks at these 3
        // heights would be the first opportunity for BIP30 to be violated.

        // There is no potential to create a duplicate coinbase at block 209,921
        // because this is still before the BIP34 height and so explicit BIP30
        // checking is still active.

        // The final case is block 176,684 which has an indicated height of
        // 490,897. Unfortunately, this issue was not discovered until about 2 weeks
        // before block 490,897 so there was not much opportunity to address this
        // case other than to carefully analyze it and determine it would not be a
        // problem. Block 490,897 was, in fact, mined with a different coinbase than
        // block 176,684, but it is important to note that even if it hadn't been or
        // is remined on an alternate fork with a duplicate coinbase, we would still
        // not run into a BIP30 violation.  This is because the coinbase for 176,684
        // is spent in block 185,956 in transaction
        // d4f7fbbf92f4a3014a230b2dc70b8058d02eb36ac06b4a0736d9d60eaa9e8781.  This
        // spending transaction can't be duplicated because it also spends coinbase
        // 0328dd85c331237f18e781d692c92de57649529bd5edf1d01036daea32ffde29.  This
        // coinbase has an indicated height of over 4.2 billion, and wouldn't be
        // duplicatable until that height, and it's currently impossible to create a
        // chain that long. Nevertheless we may wish to consider a future soft fork
        // which retroactively prevents block 490,897 from creating a duplicate
        // coinbase. The two historical BIP30 violations often provide a confusing
        // edge case when manipulating the UTXO and it would be simpler not to have
        // another edge case to deal with.

        // testnet3 has no blocks before the BIP34 height with indicated heights
        // post BIP34 before approximately height 486,000,000 and presumably will
        // be reset before it reaches block 1,983,702 and starts doing unnecessary
        // BIP30 checking again.
        assert(pindex->pprev);
        CBlockIndex *pindexBIP34height = pindex->pprev->GetAncestor(chainparams.GetConsensus().BIP34Height);
        //Only continue to enforce if we're below BIP34 activation height or the block hash at that height doesn't correspond.
        fEnforceBIP30 = fEnforceBIP30 && (!pindexBIP34height || !(pindexBIP34height->GetBlockHash() == chainparams.GetConsensus().BIP34Hash));
    };

    // The search reveals a great many blocks which have an indicated height
    // greater than 1,983,702, so we simply remove the optimization to skip
    // BIP30 checking for blocks at height 1,983,702 or higher.  Before we reach
    // that block in another 25 years or so, we should take advantage of a
    // future consensus change to do a new and improved version of BIP34 that
    // will actually prevent ever creating any duplicate coinbases in the
    // future.
    static constexpr int BIP34_IMPLIES_BIP30_LIMIT = 1983702;

    // TODO: Remove BIP30 checking from block height 1,983,702 on, once we have a
    // consensus change that ensures coinbases at those heights can not
    // duplicate earlier coinbases.
    if (fEnforceBIP30 || pindex->nHeight >= BIP34_IMPLIES_BIP30_LIMIT) {
        for (const auto& tx : block.vtx) {
            for (size_t o = 0; o < tx->GetNumVOuts(); o++) {
                if (view.HaveCoin(COutPoint(tx->GetHash(), o))) {
                    return state.Invalid(ValidationInvalidReason::CONSENSUS, error("ConnectBlock(): tried to overwrite transaction"),
                                     REJECT_INVALID, "bad-txns-BIP30");
                }
            }
        }
    }

    int nLockTimeFlags = 0;
    if (fParticlMode || VersionBitsState(pindex->pprev, consensus, Consensus::DEPLOYMENT_CSV, versionbitscache) == ThresholdState::ACTIVE) {
        nLockTimeFlags |= LOCKTIME_VERIFY_SEQUENCE;
    }

    // Get the script flags for this block
    unsigned int flags = GetBlockScriptFlags(pindex, chainparams.GetConsensus());

    int64_t nTime2 = GetTimeMicros(); nTimeForks += nTime2 - nTime1;
    LogPrint(BCLog::BENCH, "    - Fork checks: %.2fms [%.2fs (%.2fms/blk)]\n", MILLI * (nTime2 - nTime1), nTimeForks * MICRO, nTimeForks * MILLI / nBlocksTotal);

    CBlockUndo blockundo;

    CCheckQueueControl<CScriptCheck> control(fScriptChecks && nScriptCheckThreads ? &scriptcheckqueue : nullptr);

    std::vector<int> prevheights;
    CAmount nFees = 0;
    int nInputs = 0;
    int64_t nSigOpsCost = 0;
    int64_t nAnonIn = 0;
    int64_t nStakeReward = 0;

    blockundo.vtxundo.reserve(block.vtx.size() - (fParticlMode ? 0 : 1));

    std::vector<PrecomputedTransactionData> txdata;
    txdata.reserve(block.vtx.size()); // Required so that pointers to individual PrecomputedTransactionData don't get invalidated

    // NOTE: Be careful tracking coin created, block reward is based on nMoneySupply
    CAmount nMoneyCreated = 0;

    for (unsigned int i = 0; i < block.vtx.size(); i++)
    {
        const CTransaction &tx = *(block.vtx[i]);
        const uint256 txhash = tx.GetHash();
        nInputs += tx.vin.size();

        if (!tx.IsCoinBase())
        {
            CAmount txfee = 0;
            if (!Consensus::CheckTxInputs(tx, state, view, pindex->nHeight, txfee)) {
                control.Wait();
                if (!IsBlockReason(state.GetReason())) {
                    // CheckTxInputs may return MISSING_INPUTS or
                    // PREMATURE_SPEND but we can't return that, as it's not
                    // defined for a block, so we reset the reason flag to
                    // CONSENSUS here.
                    state.Invalid(ValidationInvalidReason::CONSENSUS, false,
                            state.GetRejectCode(), state.GetRejectReason(), state.GetDebugMessage());
                }
                return error("%s: Consensus::CheckTxInputs: %s, %s", __func__, tx.GetHash().ToString(), FormatStateMessage(state));
            }
            if (tx.IsCoinStake())
            {
                // Stake reward is passed back in txfee (nPlainValueOut - nPlainValueIn)
                nStakeReward += txfee;
                nMoneyCreated += nStakeReward;
            } else
            {
                nFees += txfee;
            }
            if (!MoneyRange(nFees)) {
                control.Wait();
                return state.Invalid(ValidationInvalidReason::CONSENSUS, error("%s: accumulated fee in the block out of range.", __func__),
                                 REJECT_INVALID, "bad-txns-accumulated-fee-outofrange");
            }

            // Check that transaction is BIP68 final
            // BIP68 lock checks (as opposed to nLockTime checks) must
            // be in ConnectBlock because they require the UTXO set

            prevheights.resize(tx.vin.size());
            for (size_t j = 0; j < tx.vin.size(); j++) {
                if (tx.vin[j].IsAnonInput())
                    prevheights[j] = 0;
                else
                    prevheights[j] = view.AccessCoin(tx.vin[j].prevout).nHeight;
            }

            if (!SequenceLocks(tx, nLockTimeFlags, &prevheights, *pindex)) {
                control.Wait();
                return state.Invalid(ValidationInvalidReason::CONSENSUS, error("%s: contains a non-BIP68-final transaction", __func__),
                                 REJECT_INVALID, "bad-txns-nonfinal");
            }

            if (tx.IsParticlVersion()
                && (fAddressIndex || fSpentIndex)) {
                // Update spent inputs for insight
                for (size_t j = 0; j < tx.vin.size(); j++) {
                    const CTxIn input = tx.vin[j];
                    if (input.IsAnonInput()) {
                        nAnonIn++;
                        continue;
                    }

                    const Coin &coin = view.AccessCoin(input.prevout);
                    const CScript *pScript = &coin.out.scriptPubKey;

                    CAmount nValue = coin.nType == OUTPUT_CT ? 0 : coin.out.nValue;
                    std::vector<uint8_t> hashBytes;
                    int scriptType = 0;

                    if (!ExtractIndexInfo(pScript, scriptType, hashBytes)
                        || scriptType == 0)
                        continue;

                    uint256 hashAddress;
                    if (scriptType > 0)
                        hashAddress = uint256(hashBytes.data(), hashBytes.size());

                    if (fAddressIndex && scriptType > 0) {
                        // record spending activity
                        view.addressIndex.push_back(std::make_pair(CAddressIndexKey(scriptType, hashAddress, pindex->nHeight, i, txhash, j, true), nValue * -1));
                        // remove address from unspent index
                        view.addressUnspentIndex.push_back(std::make_pair(CAddressUnspentKey(scriptType, hashAddress, input.prevout.hash, input.prevout.n), CAddressUnspentValue()));
                    }

                    if (fSpentIndex) {
                        CAmount nValue = coin.nType == OUTPUT_CT ? -1 : coin.out.nValue;
                        // add the spent index to determine the txid and input that spent an output
                        // and to find the amount and address from an input
                        view.spentIndex.push_back(std::make_pair(CSpentIndexKey(input.prevout.hash, input.prevout.n), CSpentIndexValue(txhash, j, pindex->nHeight, nValue, scriptType, hashAddress)));
                    }
                }
            }
        }

        // GetTransactionSigOpCost counts 3 types of sigops:
        // * legacy (always)
        // * p2sh (when P2SH enabled in flags and excludes coinbase)
        // * witness (when witness enabled in flags and excludes coinbase)
        nSigOpsCost += GetTransactionSigOpCost(tx, view, flags);
        if (nSigOpsCost > MAX_BLOCK_SIGOPS_COST) {
            control.Wait();
            return state.Invalid(ValidationInvalidReason::CONSENSUS, error("ConnectBlock(): too many sigops"),
                             REJECT_INVALID, "bad-blk-sigops");
        }
        txdata.emplace_back(tx);

        if (!tx.IsCoinBase())
        {
            std::vector<CScriptCheck> vChecks;
            bool fCacheResults = fJustCheck; /* Don't cache results if we're actually connecting blocks (still consult the cache, though) */
            if (!CheckInputs(tx, state, view, fScriptChecks, flags, fCacheResults, fCacheResults, txdata[i], nScriptCheckThreads ? &vChecks : nullptr)) {
                control.Wait();
                if (state.GetReason() == ValidationInvalidReason::TX_NOT_STANDARD) {
                    // CheckInputs may return NOT_STANDARD for extra flags we passed,
                    // but we can't return that, as it's not defined for a block, so
                    // we reset the reason flag to CONSENSUS here.
                    // In the event of a future soft-fork, we may need to
                    // consider whether rewriting to CONSENSUS or
                    // RECENT_CONSENSUS_CHANGE would be more appropriate.
                    state.Invalid(ValidationInvalidReason::CONSENSUS, false,
                              state.GetRejectCode(), state.GetRejectReason(), state.GetDebugMessage());
                }
                return error("ConnectBlock(): CheckInputs on %s failed with %s",
                    txhash.ToString(), FormatStateMessage(state));
            }
            control.Add(vChecks);

            blockundo.vtxundo.push_back(CTxUndo());
            UpdateCoins(tx, view, blockundo.vtxundo.back(), pindex->nHeight);
        } else
        {
            // tx is coinbase
            CTxUndo undoDummy;
            UpdateCoins(tx, view, undoDummy, pindex->nHeight);
            nMoneyCreated += tx.GetValueOut();
        }

        if (view.nLastRCTOutput == 0) {
            view.nLastRCTOutput = pindex->pprev ? pindex->pprev->nAnonOutputs : 0;
        }
        // Index rct outputs and keyimages
        if (state.fHasAnonOutput || state.fHasAnonInput) {
            COutPoint op(txhash, 0);
            for (const auto &txin : tx.vin) {
                if (txin.IsAnonInput()) {
                    uint32_t nAnonInputs, nRingSize;
                    txin.GetAnonInfo(nAnonInputs, nRingSize);
                    if (txin.scriptData.stack.size() != 1
                        || txin.scriptData.stack[0].size() != 33 * nAnonInputs) {
                        control.Wait();
                        return error("%s: Bad scriptData stack, %s.", __func__, txhash.ToString());
                    }

                    const std::vector<uint8_t> &vKeyImages = txin.scriptData.stack[0];
                    for (size_t k = 0; k < nAnonInputs; ++k) {
                        const CCmpPubKey &ki = *((CCmpPubKey*)&vKeyImages[k*33]);

                        view.keyImages.push_back(std::make_pair(ki, txhash));
                    }
                }
            }

            for (unsigned int k = 0; k < tx.vpout.size(); k++) {
                if (!tx.vpout[k]->IsType(OUTPUT_RINGCT)) {
                    continue;
                }

                CTxOutRingCT *txout = (CTxOutRingCT*)tx.vpout[k].get();

                int64_t nTestExists;
                if (!fVerifyingDB && pblocktree->ReadRCTOutputLink(txout->pk, nTestExists)) {
                    control.Wait();

                    if (nTestExists > pindex->pprev->nAnonOutputs) {
                        // The anon index can diverge from the chain index if shutdown does not complete
                        LogPrintf("%s: Duplicate anon-output %s, index %d, above last index %d.\n", __func__, HexStr(txout->pk.begin(), txout->pk.end()), nTestExists, pindex->pprev->nAnonOutputs);
                        LogPrintf("Attempting to repair anon index.\n");
                        std::set<CCmpPubKey> setKi; // unused
                        RollBackRCTIndex(pindex->pprev->nAnonOutputs, nTestExists, setKi);
                        return false;
                    }

                    return error("%s: Duplicate anon-output (db) %s, index %d.", __func__, HexStr(txout->pk.begin(), txout->pk.end()), nTestExists);
                }
                if (!fVerifyingDB && view.ReadRCTOutputLink(txout->pk, nTestExists)) {
                    control.Wait();
                    return error("%s: Duplicate anon-output (view) %s, index %d.", __func__, HexStr(txout->pk.begin(), txout->pk.end()), nTestExists);
                }

                op.n = k;
                view.nLastRCTOutput++;
                CAnonOutput ao(txout->pk, txout->commitment, op, pindex->nHeight, 0);

                view.anonOutputLinks[txout->pk] = view.nLastRCTOutput;
                view.anonOutputs.push_back(std::make_pair(view.nLastRCTOutput, ao));
            }
        }

        if (fAddressIndex) {
            // Update outputs for insight
            for (unsigned int k = 0; k < tx.vpout.size(); k++) {
                const CTxOutBase *out = tx.vpout[k].get();

                if (!out->IsType(OUTPUT_STANDARD)
                    && !out->IsType(OUTPUT_CT)) {
                    continue;
                }

                const CScript *pScript;
                std::vector<unsigned char> hashBytes;
                int scriptType = 0;
                CAmount nValue;
                if (!ExtractIndexInfo(out, scriptType, hashBytes, nValue, pScript)
                    || scriptType == 0) {
                    continue;
                }

                // Record receiving activity
                view.addressIndex.push_back(std::make_pair(CAddressIndexKey(scriptType, uint256(hashBytes.data(), hashBytes.size()), pindex->nHeight, i, txhash, k, false), nValue));
                // Record unspent output
                view.addressUnspentIndex.push_back(std::make_pair(CAddressUnspentKey(scriptType, uint256(hashBytes.data(), hashBytes.size()), txhash, k), CAddressUnspentValue(nValue, *pScript, pindex->nHeight)));
            }
        }
    }

    int64_t nTime3 = GetTimeMicros(); nTimeConnect += nTime3 - nTime2;
    LogPrint(BCLog::BENCH, "      - Connect %u transactions: %.2fms (%.3fms/tx, %.3fms/txin) [%.2fs (%.2fms/blk)]\n", (unsigned)block.vtx.size(), MILLI * (nTime3 - nTime2), MILLI * (nTime3 - nTime2) / block.vtx.size(), nInputs <= 1 ? 0 : MILLI * (nTime3 - nTime2) / (nInputs-1), nTimeConnect * MICRO, nTimeConnect * MILLI / nBlocksTotal);

    if (!control.Wait())
        return state.Invalid(ValidationInvalidReason::CONSENSUS, error("%s: CheckQueue failed", __func__), REJECT_INVALID, "block-validation-failed");

    if (fParticlMode) {
        if (block.IsProofOfStake()) { // Only the genesis block isn't proof of stake
            CTransactionRef txCoinstake = block.vtx[0];
            CTransactionRef txPrevCoinstake = nullptr;
            const DevFundSettings *pDevFundSettings = chainparams.GetDevFundSettings(block.nTime);
            const CAmount nCalculatedStakeReward = Params().GetProofOfStakeReward(pindex->pprev, nFees); // stake_test

            if (block.nTime >= consensus.smsg_fee_time) {
                CAmount smsg_fee_new, smsg_fee_prev;
                if (pindex->pprev->nHeight > 0 // Skip genesis block (POW)
                    && pindex->pprev->nTime >= consensus.smsg_fee_time) {
                    if (!coinStakeCache.GetCoinStake(pindex->pprev->GetBlockHash(), txPrevCoinstake)
                        || !txPrevCoinstake->GetSmsgFeeRate(smsg_fee_prev)) {
                        return state.Invalid(ValidationInvalidReason::CONSENSUS, error("%s: Failed to get previous smsg fee.", __func__), REJECT_INVALID, "bad-cs-smsg-fee-prev");
                    }
                } else {
                    smsg_fee_prev = consensus.smsg_fee_msg_per_day_per_k;
                }

                if (!txCoinstake->GetSmsgFeeRate(smsg_fee_new)) {
                    return state.Invalid(ValidationInvalidReason::CONSENSUS, error("%s: Failed to get smsg fee.", __func__), REJECT_INVALID, "bad-cs-smsg-fee");
                }
                if (smsg_fee_new < 1) {
                    return state.Invalid(ValidationInvalidReason::CONSENSUS, error("%s: Smsg fee < 1.", __func__), REJECT_INVALID, "bad-cs-smsg-fee");
                }
                int64_t delta = std::abs(smsg_fee_new - smsg_fee_prev);
                int64_t max_delta = chainparams.GetMaxSmsgFeeRateDelta(smsg_fee_prev);
                if (delta > max_delta) {
                    return state.Invalid(ValidationInvalidReason::CONSENSUS, error("%s: Bad smsg-fee (delta=%d, max_delta=%d)", __func__, delta, max_delta), REJECT_INVALID, "bad-cs-smsg-fee");
                }
            }

            if (block.nTime >= consensus.smsg_difficulty_time) {
                uint32_t smsg_difficulty_new, smsg_difficulty_prev;
                if (pindex->pprev->nHeight > 0 // Skip genesis block (POW)
                    && pindex->pprev->nTime >= consensus.smsg_difficulty_time) {
                    if (!coinStakeCache.GetCoinStake(pindex->pprev->GetBlockHash(), txPrevCoinstake)
                        || !txPrevCoinstake->GetSmsgDifficulty(smsg_difficulty_prev)) {
                        return state.Invalid(ValidationInvalidReason::CONSENSUS, error("%s: Failed to get previous smsg difficulty.", __func__), REJECT_INVALID, "bad-cs-smsg-diff-prev");
                    }
                } else {
                    smsg_difficulty_prev = consensus.smsg_min_difficulty;
                }

                if (!txCoinstake->GetSmsgDifficulty(smsg_difficulty_new)) {
                    return state.Invalid(ValidationInvalidReason::CONSENSUS, error("%s: Failed to get smsg difficulty.", __func__), REJECT_INVALID, "bad-cs-smsg-diff");
                }
                if (smsg_difficulty_new < 1 || smsg_difficulty_new > consensus.smsg_min_difficulty) {
                    return state.Invalid(ValidationInvalidReason::CONSENSUS, error("%s: Smsg difficulty out of range.", __func__), REJECT_INVALID, "bad-cs-smsg-diff");
                }
                int delta = int(smsg_difficulty_prev) - int(smsg_difficulty_new);
                if (abs(delta) > int(consensus.smsg_difficulty_max_delta)) {
                    return state.Invalid(ValidationInvalidReason::CONSENSUS, error("%s: Smsg difficulty change out of range.", __func__), REJECT_INVALID, "bad-cs-smsg-diff");
                }
            }

            if (!pDevFundSettings || pDevFundSettings->nMinDevStakePercent <= 0) {
                if (nStakeReward < 0 || nStakeReward > nCalculatedStakeReward) {
                    return state.Invalid(ValidationInvalidReason::CONSENSUS, error("%s: Coinstake pays too much(actual=%d vs calculated=%d)", __func__, nStakeReward, nCalculatedStakeReward), REJECT_INVALID, "bad-cs-amount");
                }
            } else {
                assert(pDevFundSettings->nMinDevStakePercent <= 100);

                CAmount nDevBfwd = 0, nDevCfwdCheck = 0;
                CAmount nMinDevPart = (nCalculatedStakeReward * pDevFundSettings->nMinDevStakePercent) / 100;
                CAmount nMaxHolderPart = nCalculatedStakeReward - nMinDevPart;
                if (nMinDevPart < 0 || nMaxHolderPart < 0) {
                    return state.Invalid(ValidationInvalidReason::CONSENSUS, error("%s: Bad coinstake split amount (foundation=%d vs reward=%d)", __func__, nMinDevPart, nMaxHolderPart), REJECT_INVALID, "bad-cs-amount");
                }

                if (pindex->pprev->nHeight > 0) { // Genesis block is pow
                    if (!txPrevCoinstake
                        && !coinStakeCache.GetCoinStake(pindex->pprev->GetBlockHash(), txPrevCoinstake)) {
                        return state.Invalid(ValidationInvalidReason::CONSENSUS, error("%s: Failed to get previous coinstake.", __func__), REJECT_INVALID, "bad-cs-prev");
                    }

                    assert(txPrevCoinstake->IsCoinStake()); // Sanity check
                    if (!txPrevCoinstake->GetDevFundCfwd(nDevBfwd)) {
                        nDevBfwd = 0;
                    }
                }

                if (pindex->nHeight % pDevFundSettings->nDevOutputPeriod == 0) {
                    // Fund output must exist and match cfwd, cfwd data output must be unset
                    // nStakeReward must == nDevBfwd + nCalculatedStakeReward

                    if (nStakeReward != nDevBfwd + nCalculatedStakeReward) {
                        return state.Invalid(ValidationInvalidReason::CONSENSUS, error("%s: Bad stake-reward (actual=%d vs expected=%d)", __func__, nStakeReward, nDevBfwd + nCalculatedStakeReward), REJECT_INVALID, "bad-cs-amount");
                    }

                    CTxDestination dfDest = CBitcoinAddress(pDevFundSettings->sDevFundAddresses).Get();
                    if (dfDest.type() == typeid(CNoDestination)) {
                        return error("%s: Failed to get foundation fund destination: %s.", __func__, pDevFundSettings->sDevFundAddresses);
                    }
                    CScript devFundScriptPubKey = GetScriptForDestination(dfDest);

                    // Output 1 must be to the dev fund
                    const CTxOutStandard *outputDF = txCoinstake->vpout[1]->GetStandardOutput();
                    if (!outputDF) {
                        return state.Invalid(ValidationInvalidReason::CONSENSUS, error("%s: Bad foundation fund output.", __func__), REJECT_INVALID, "bad-cs");
                    }
                    if (outputDF->scriptPubKey != devFundScriptPubKey) {
                        return state.Invalid(ValidationInvalidReason::CONSENSUS, error("%s: Bad foundation fund output script.", __func__), REJECT_INVALID, "bad-cs");
                    }
                    if (outputDF->nValue < nDevBfwd + nMinDevPart) { // Max value is clamped already
                        return state.Invalid(ValidationInvalidReason::CONSENSUS, error("%s: Bad foundation-reward (actual=%d vs minfundpart=%d)", __func__, nStakeReward, nDevBfwd + nMinDevPart), REJECT_INVALID, "bad-cs-fund-amount");
                    }
                    if (txCoinstake->GetDevFundCfwd(nDevCfwdCheck)) {
                        return state.Invalid(ValidationInvalidReason::CONSENSUS, error("%s: Coinstake foundation cfwd must be unset.", __func__), REJECT_INVALID, "bad-cs-cfwd");
                    }
                } else {
                    // Ensure cfwd data output is correct and nStakeReward is <= nHolderPart
                    // cfwd must == nDevBfwd + (nCalculatedStakeReward - nStakeReward) // Allowing users to set a higher split

                    if (nStakeReward < 0 || nStakeReward > nMaxHolderPart) {
                        return state.Invalid(ValidationInvalidReason::CONSENSUS, error("%s: Bad stake-reward (actual=%d vs maxholderpart=%d)", __func__, nStakeReward, nMaxHolderPart), REJECT_INVALID, "bad-cs-amount");
                    }
                    CAmount nDevCfwd = nDevBfwd + nCalculatedStakeReward - nStakeReward;
                    if (!txCoinstake->GetDevFundCfwd(nDevCfwdCheck)
                        || nDevCfwdCheck != nDevCfwd) {
                        return state.Invalid(ValidationInvalidReason::CONSENSUS, error("%s: Coinstake foundation fund carried forward mismatch (actual=%d vs expected=%d)", __func__, nDevCfwdCheck, nDevCfwd), REJECT_INVALID, "bad-cs-cfwd");
                    }
                }

                coinStakeCache.InsertCoinStake(blockHash, txCoinstake);
            }
        } else {
            if (block.GetHash() != chainparams.GenesisBlock().GetHash()) {
                return state.Invalid(ValidationInvalidReason::CONSENSUS, error("%s: Block isn't coinstake or genesis.", __func__), REJECT_INVALID, "bad-cs");
            }
        }
    } else {
        CAmount blockReward = nFees + GetBlockSubsidy(pindex->nHeight, chainparams.GetConsensus());
        if (block.vtx[0]->GetValueOut() > blockReward)
            return state.Invalid(ValidationInvalidReason::CONSENSUS,
                             error("ConnectBlock(): coinbase pays too much (actual=%d vs limit=%d)",
                                   block.vtx[0]->GetValueOut(), blockReward),
                                   REJECT_INVALID, "bad-cb-amount");
    }

    int64_t nTime4 = GetTimeMicros(); nTimeVerify += nTime4 - nTime2;
    LogPrint(BCLog::BENCH, "    - Verify %u txins: %.2fms (%.3fms/txin) [%.2fs (%.2fms/blk)]\n", nInputs - 1, MILLI * (nTime4 - nTime2), nInputs <= 1 ? 0 : MILLI * (nTime4 - nTime2) / (nInputs-1), nTimeVerify * MICRO, nTimeVerify * MILLI / nBlocksTotal);

    if (fJustCheck)
        return true;

    pindex->nMoneySupply = (pindex->pprev ? pindex->pprev->nMoneySupply : 0) + nMoneyCreated;
    pindex->nAnonOutputs = view.nLastRCTOutput;
    setDirtyBlockIndex.insert(pindex); // pindex has changed, must save to disk

    if ((!fIsGenesisBlock || fParticlMode)
     && !WriteUndoDataForBlock(blockundo, state, pindex, chainparams))
        return false;

    if (!pindex->IsValid(BLOCK_VALID_SCRIPTS)) {
        pindex->RaiseValidity(BLOCK_VALID_SCRIPTS);
        setDirtyBlockIndex.insert(pindex);
    }


    if (fTimestampIndex) {
        unsigned int logicalTS = pindex->nTime;
        unsigned int prevLogicalTS = 0;

        // Retrieve logical timestamp of the previous block
        if (pindex->pprev) {
            if (!pblocktree->ReadTimestampBlockIndex(pindex->pprev->GetBlockHash(), prevLogicalTS)) {
                LogPrintf("%s: Failed to read previous block's logical timestamp\n", __func__);
            }
        }

        if (logicalTS <= prevLogicalTS) {
            logicalTS = prevLogicalTS + 1;
            LogPrintf("%s: Previous logical timestamp is newer Actual[%d] prevLogical[%d] Logical[%d]\n", __func__, pindex->nTime, prevLogicalTS, logicalTS);
        }

        if (!pblocktree->WriteTimestampIndex(CTimestampIndexKey(logicalTS, pindex->GetBlockHash()))) {
            return AbortNode(state, "Failed to write timestamp index");
        }

        if (!pblocktree->WriteTimestampBlockIndex(CTimestampBlockIndexKey(pindex->GetBlockHash()), CTimestampBlockIndexValue(logicalTS))) {
            return AbortNode(state, "Failed to write blockhash index");
        }
    }

    assert(pindex->phashBlock);
    // add this block to the view's block chain
    view.SetBestBlock(pindex->GetBlockHash(), pindex->nHeight);

    int64_t nTime5 = GetTimeMicros(); nTimeIndex += nTime5 - nTime4;
    LogPrint(BCLog::BENCH, "    - Index writing: %.2fms [%.2fs (%.2fms/blk)]\n", MILLI * (nTime5 - nTime4), nTimeIndex * MICRO, nTimeIndex * MILLI / nBlocksTotal);

    int64_t nTime6 = GetTimeMicros(); nTimeCallbacks += nTime6 - nTime5;
    LogPrint(BCLog::BENCH, "    - Callbacks: %.2fms [%.2fs (%.2fms/blk)]\n", MILLI * (nTime6 - nTime5), nTimeCallbacks * MICRO, nTimeCallbacks * MILLI / nBlocksTotal);

    return true;
}

bool CChainState::FlushStateToDisk(
    const CChainParams& chainparams,
    CValidationState &state,
    FlushStateMode mode,
    int nManualPruneHeight)
{
    int64_t nMempoolUsage = mempool.DynamicMemoryUsage();
    LOCK(cs_main);
    static int64_t nLastWrite = 0;
    static int64_t nLastFlush = 0;
    std::set<int> setFilesToPrune;
    bool full_flush_completed = false;
    try {
    {
        bool fFlushForPrune = false;
        bool fDoFullFlush = false;
        LOCK(cs_LastBlockFile);
        if (fPruneMode && (fCheckForPruning || nManualPruneHeight > 0) && !fReindex) {
            if (nManualPruneHeight > 0) {
                FindFilesToPruneManual(setFilesToPrune, nManualPruneHeight);
            } else {
                FindFilesToPrune(setFilesToPrune, chainparams.PruneAfterHeight());
                fCheckForPruning = false;
            }
            if (!setFilesToPrune.empty()) {
                fFlushForPrune = true;
                if (!fHavePruned) {
                    pblocktree->WriteFlag("prunedblockfiles", true);
                    fHavePruned = true;
                }
            }
        }
        int64_t nNow = GetTimeMicros();
        // Avoid writing/flushing immediately after startup.
        if (nLastWrite == 0) {
            nLastWrite = nNow;
        }
        if (nLastFlush == 0) {
            nLastFlush = nNow;
        }
        int64_t nMempoolSizeMax = gArgs.GetArg("-maxmempool", DEFAULT_MAX_MEMPOOL_SIZE) * 1000000;
        int64_t cacheSize = pcoinsTip->DynamicMemoryUsage();
        int64_t nTotalSpace = nCoinCacheUsage + std::max<int64_t>(nMempoolSizeMax - nMempoolUsage, 0);
        // The cache is large and we're within 10% and 10 MiB of the limit, but we have time now (not in the middle of a block processing).
        bool fCacheLarge = mode == FlushStateMode::PERIODIC && cacheSize > std::max((9 * nTotalSpace) / 10, nTotalSpace - MAX_BLOCK_COINSDB_USAGE * 1024 * 1024);
        // The cache is over the limit, we have to write now.
        bool fCacheCritical = mode == FlushStateMode::IF_NEEDED && cacheSize > nTotalSpace;
        // It's been a while since we wrote the block index to disk. Do this frequently, so we don't need to redownload after a crash.
        bool fPeriodicWrite = mode == FlushStateMode::PERIODIC && nNow > nLastWrite + (int64_t)DATABASE_WRITE_INTERVAL * 1000000;
        // It's been very long since we flushed the cache. Do this infrequently, to optimize cache usage.
        bool fPeriodicFlush = mode == FlushStateMode::PERIODIC && nNow > nLastFlush + (int64_t)DATABASE_FLUSH_INTERVAL * 1000000;
        // Combine all conditions that result in a full cache flush.
        fDoFullFlush = (mode == FlushStateMode::ALWAYS) || fCacheLarge || fCacheCritical || fPeriodicFlush || fFlushForPrune;
        // Write blocks and block index to disk.
        if (fDoFullFlush || fPeriodicWrite) {
            // Depend on nMinDiskSpace to ensure we can write block index
            if (!CheckDiskSpace(GetBlocksDir())) {
                return AbortNode(state, "Disk space is low!", _("Error: Disk space is low!"));
            }
            // First make sure all block and undo data is flushed to disk.
            FlushBlockFile();
            // Then update all block file information (which may refer to block and undo files).
            {
                std::vector<std::pair<int, const CBlockFileInfo*> > vFiles;
                vFiles.reserve(setDirtyFileInfo.size());
                for (std::set<int>::iterator it = setDirtyFileInfo.begin(); it != setDirtyFileInfo.end(); ) {
                    vFiles.push_back(std::make_pair(*it, &vinfoBlockFile[*it]));
                    setDirtyFileInfo.erase(it++);
                }
                std::vector<const CBlockIndex*> vBlocks;
                vBlocks.reserve(setDirtyBlockIndex.size());
                for (std::set<CBlockIndex*>::iterator it = setDirtyBlockIndex.begin(); it != setDirtyBlockIndex.end(); ) {
                    if ((*it)->nFlags & BLOCK_ACCEPTED) {
                        vBlocks.push_back(*it);
                    }
                    setDirtyBlockIndex.erase(it++);
                }
                if (!pblocktree->WriteBatchSync(vFiles, nLastBlockFile, vBlocks)) {
                    return AbortNode(state, "Failed to write to block index database");
                }
            }
            // Finally remove any pruned files
            if (fFlushForPrune)
                UnlinkPrunedFiles(setFilesToPrune);
            nLastWrite = nNow;
        }
        // Flush best chain related state. This can only be done if the blocks / block index write was also done.
        if (fDoFullFlush && !pcoinsTip->GetBestBlock().IsNull()) {
            // Typical Coin structures on disk are around 48 bytes in size.
            // Pushing a new one to the database can cause it to be written
            // twice (once in the log, and once in the tables). This is already
            // an overestimation, as most will delete an existing entry or
            // overwrite one. Still, use a conservative safety factor of 2.
            if (!CheckDiskSpace(GetDataDir(), 48 * 2 * 2 * pcoinsTip->GetCacheSize())) {
                return AbortNode(state, "Disk space is low!", _("Error: Disk space is low!"));
            }
            // Flush the chainstate (which may refer to block index entries).
            if (!pcoinsTip->Flush())
                return AbortNode(state, "Failed to write to coin database");
            nLastFlush = nNow;
            full_flush_completed = true;
        }
    }
    if (full_flush_completed) {
        // Update best block in wallet (so we can detect restored wallets).
        GetMainSignals().ChainStateFlushed(m_chain.GetLocator());
    }
    } catch (const std::runtime_error& e) {
        return AbortNode(state, std::string("System error while flushing: ") + e.what());
    }
    return true;
}

void CChainState::ForceFlushStateToDisk() {
    CValidationState state;
    const CChainParams& chainparams = Params();
    if (!this->FlushStateToDisk(chainparams, state, FlushStateMode::ALWAYS)) {
        LogPrintf("%s: failed to flush state (%s)\n", __func__, FormatStateMessage(state));
    }
}

void CChainState::PruneAndFlush() {
    CValidationState state;
    fCheckForPruning = true;
    const CChainParams& chainparams = Params();

    if (!this->FlushStateToDisk(chainparams, state, FlushStateMode::NONE)) {
        LogPrintf("%s: failed to flush state (%s)\n", __func__, FormatStateMessage(state));
    }
}

static void DoWarning(const std::string& strWarning)
{
    static bool fWarned = false;
    SetMiscWarning(strWarning);
    if (!fWarned) {
        AlertNotify(strWarning);
        fWarned = true;
    }
}

bool FlushView(CCoinsViewCache *view, CValidationState& state, bool fDisconnecting)
{
    if (!view->Flush())
        return false;

    if (fAddressIndex) {
        if (fDisconnecting) {
            if (!pblocktree->EraseAddressIndex(view->addressIndex)) {
                return AbortNode(state, "Failed to delete address index");
            }
        } else {
            if (!pblocktree->WriteAddressIndex(view->addressIndex)) {
                return AbortNode(state, "Failed to write address index");
            }
        }

        if (!pblocktree->UpdateAddressUnspentIndex(view->addressUnspentIndex)) {
            return AbortNode(state, "Failed to write address unspent index");
        }
    }

    if (fSpentIndex) {
        if (!pblocktree->UpdateSpentIndex(view->spentIndex)) {
            return AbortNode(state, "Failed to write transaction index");
        }
    }

    view->addressIndex.clear();
    view->addressUnspentIndex.clear();
    view->spentIndex.clear();

    if (fDisconnecting) {
        for (auto &it : view->keyImages) {
            if (!pblocktree->EraseRCTKeyImage(it.first)) {
                return error("%s: EraseRCTKeyImage failed, txn %s.", __func__, it.second.ToString());
            }
        }

        if (view->anonOutputLinks.size() > 0) {
            for (auto &it : view->anonOutputLinks) {
                if (!pblocktree->EraseRCTOutput(it.second)) {
                    return error("%s: EraseRCTOutput failed.", __func__);
                }

                if (!pblocktree->EraseRCTOutputLink(it.first)) {
                    return error("%s: EraseRCTOutput failed.", __func__);
                }
            }
        }
    } else {
        CDBBatch batch(*pblocktree);

        for (auto &it : view->keyImages) {
            batch.Write(std::make_pair(DB_RCTKEYIMAGE, it.first), it.second);
        }

        for (auto &it : view->anonOutputs) {
            batch.Write(std::make_pair(DB_RCTOUTPUT, it.first), it.second);
        }

        for (auto &it : view->anonOutputLinks) {
            batch.Write(std::make_pair(DB_RCTOUTPUT_LINK, it.first), it.second);
        }

        if (!pblocktree->WriteBatch(batch)) {
            return error("%s: Write RCT outputs failed.", __func__);
        }
    }

    view->nLastRCTOutput = 0;
    view->anonOutputs.clear();
    view->anonOutputLinks.clear();
    view->keyImages.clear();

    return true;
};

/** Private helper function that concatenates warning messages. */
static void AppendWarning(std::string& res, const std::string& warn)
{
    if (!res.empty()) res += ", ";
    res += warn;
}

/** Check warning conditions and do some notifications on new chain tip set. */
void UpdateTip(const CBlockIndex *pindexNew, const CChainParams& chainParams) {
    // New best block
    mempool.AddTransactionsUpdated(1);

    {
        LOCK(g_best_block_mutex);
        g_best_block = pindexNew->GetBlockHash();
        g_best_block_cv.notify_all();
    }

    std::string warningMessages;
    if (!::ChainstateActive().IsInitialBlockDownload())
    {
        int nUpgraded = 0;
        const CBlockIndex* pindex = pindexNew;
        for (int bit = 0; bit < VERSIONBITS_NUM_BITS; bit++) {
            WarningBitsConditionChecker checker(bit);
            ThresholdState state = checker.GetStateFor(pindex, chainParams.GetConsensus(), warningcache[bit]);
            if (state == ThresholdState::ACTIVE || state == ThresholdState::LOCKED_IN) {
                const std::string strWarning = strprintf(_("Warning: unknown new rules activated (versionbit %i)"), bit);
                if (state == ThresholdState::ACTIVE) {
                    DoWarning(strWarning);
                } else {
                    AppendWarning(warningMessages, strWarning);
                }
            }
        }
        // Check the version of the last 100 blocks to see if we need to upgrade:
        for (int i = 0; i < 100 && pindex != nullptr; i++)
        {
            if (fParticlMode)
            {
                if (pindex->nVersion > PARTICL_BLOCK_VERSION)
                    ++nUpgraded;
            } else
            {
                int32_t nExpectedVersion = ComputeBlockVersion(pindex->pprev, chainParams.GetConsensus());
                if (pindex->nVersion > VERSIONBITS_LAST_OLD_BLOCK_VERSION && (pindex->nVersion & ~nExpectedVersion) != 0)
                    ++nUpgraded;
            }
            pindex = pindex->pprev;
        }
        if (nUpgraded > 0)
            AppendWarning(warningMessages, strprintf(_("%d of last 100 blocks have unexpected version"), nUpgraded));
    }
    LogPrintf("%s: new best=%s height=%d version=0x%08x log2_work=%.8g tx=%lu date='%s' progress=%f cache=%.1fMiB(%utxo)", __func__, /* Continued */
      pindexNew->GetBlockHash().ToString(), pindexNew->nHeight, pindexNew->nVersion,
      log(pindexNew->nChainWork.getdouble())/log(2.0), (unsigned long)pindexNew->nChainTx,
      FormatISO8601DateTime(pindexNew->GetBlockTime()),
      GuessVerificationProgress(chainParams.TxData(), pindexNew), pcoinsTip->DynamicMemoryUsage() * (1.0 / (1<<20)), pcoinsTip->GetCacheSize());
    if (!warningMessages.empty())
        LogPrintf(" warning='%s'", warningMessages); /* Continued */
    LogPrintf("\n");

}

/** Disconnect m_chain's tip.
  * After calling, the mempool will be in an inconsistent state, with
  * transactions from disconnected blocks being added to disconnectpool.  You
  * should make the mempool consistent again by calling UpdateMempoolForReorg.
  * with cs_main held.
  *
  * If disconnectpool is nullptr, then no disconnected transactions are added to
  * disconnectpool (note that the caller is responsible for mempool consistency
  * in any case).
  */
bool CChainState::DisconnectTip(CValidationState& state, const CChainParams& chainparams, DisconnectedBlockTransactions *disconnectpool)
{
    CBlockIndex *pindexDelete = m_chain.Tip();
    assert(pindexDelete);
    // Read block from disk.
    std::shared_ptr<CBlock> pblock = std::make_shared<CBlock>();
    CBlock& block = *pblock;
    if (!ReadBlockFromDisk(block, pindexDelete, chainparams.GetConsensus()))
        return AbortNode(state, "Failed to read block");
    // Apply the block atomically to the chain state.
    int64_t nStart = GetTimeMicros();
    {
        CCoinsViewCache view(pcoinsTip.get());
        assert(view.GetBestBlock() == pindexDelete->GetBlockHash());
        if (DisconnectBlock(block, pindexDelete, view) != DISCONNECT_OK)
            return error("DisconnectTip(): DisconnectBlock %s failed", pindexDelete->GetBlockHash().ToString());
        bool flushed = FlushView(&view, state, true);
        assert(flushed);
    }
    LogPrint(BCLog::BENCH, "- Disconnect block: %.2fms\n", (GetTimeMicros() - nStart) * MILLI);
    // Write the chain state to disk, if necessary.
    if (!FlushStateToDisk(chainparams, state, FlushStateMode::IF_NEEDED))
        return false;

    if (disconnectpool) {
        // Save transactions to re-add to mempool at end of reorg
        for (auto it = block.vtx.rbegin(); it != block.vtx.rend(); ++it) {
            disconnectpool->addTransaction(*it);
        }
        while (disconnectpool->DynamicMemoryUsage() > MAX_DISCONNECTED_TX_POOL_SIZE * 1000) {
            // Drop the earliest entry, and remove its children from the mempool.
            auto it = disconnectpool->queuedTx.get<insertion_order>().begin();
            mempool.removeRecursive(**it, MemPoolRemovalReason::REORG);
            disconnectpool->removeEntry(it);
        }
    }

    m_chain.SetTip(pindexDelete->pprev);

    UpdateTip(pindexDelete->pprev, chainparams);
    // Let wallets know transactions went from 1-confirmed to
    // 0-confirmed or conflicted:
    GetMainSignals().BlockDisconnected(pblock);
    return true;
}

static int64_t nTimeReadFromDisk = 0;
static int64_t nTimeConnectTotal = 0;
static int64_t nTimeFlush = 0;
static int64_t nTimeChainState = 0;
static int64_t nTimePostConnect = 0;

struct PerBlockConnectTrace {
    CBlockIndex* pindex = nullptr;
    std::shared_ptr<const CBlock> pblock;
    std::shared_ptr<std::vector<CTransactionRef>> conflictedTxs;
    PerBlockConnectTrace() : conflictedTxs(std::make_shared<std::vector<CTransactionRef>>()) {}
};
/**
 * Used to track blocks whose transactions were applied to the UTXO state as a
 * part of a single ActivateBestChainStep call.
 *
 * This class also tracks transactions that are removed from the mempool as
 * conflicts (per block) and can be used to pass all those transactions
 * through SyncTransaction.
 *
 * This class assumes (and asserts) that the conflicted transactions for a given
 * block are added via mempool callbacks prior to the BlockConnected() associated
 * with those transactions. If any transactions are marked conflicted, it is
 * assumed that an associated block will always be added.
 *
 * This class is single-use, once you call GetBlocksConnected() you have to throw
 * it away and make a new one.
 */
class ConnectTrace {
private:
    std::vector<PerBlockConnectTrace> blocksConnected;
    CTxMemPool &pool;
    boost::signals2::scoped_connection m_connNotifyEntryRemoved;

public:
    explicit ConnectTrace(CTxMemPool &_pool) : blocksConnected(1), pool(_pool) {
        m_connNotifyEntryRemoved = pool.NotifyEntryRemoved.connect(std::bind(&ConnectTrace::NotifyEntryRemoved, this, std::placeholders::_1, std::placeholders::_2));
    }

    void BlockConnected(CBlockIndex* pindex, std::shared_ptr<const CBlock> pblock) {
        assert(!blocksConnected.back().pindex);
        assert(pindex);
        assert(pblock);
        blocksConnected.back().pindex = pindex;
        blocksConnected.back().pblock = std::move(pblock);
        blocksConnected.emplace_back();
    }

    std::vector<PerBlockConnectTrace>& GetBlocksConnected() {
        // We always keep one extra block at the end of our list because
        // blocks are added after all the conflicted transactions have
        // been filled in. Thus, the last entry should always be an empty
        // one waiting for the transactions from the next block. We pop
        // the last entry here to make sure the list we return is sane.
        assert(!blocksConnected.back().pindex);
        assert(blocksConnected.back().conflictedTxs->empty());
        blocksConnected.pop_back();
        return blocksConnected;
    }

    void NotifyEntryRemoved(CTransactionRef txRemoved, MemPoolRemovalReason reason) {
        assert(!blocksConnected.back().pindex);
        if (reason == MemPoolRemovalReason::CONFLICT) {
            blocksConnected.back().conflictedTxs->emplace_back(std::move(txRemoved));
        }
    }
};

/**
 * Connect a new block to m_chain. pblock is either nullptr or a pointer to a CBlock
 * corresponding to pindexNew, to bypass loading it again from disk.
 *
 * The block is added to connectTrace if connection succeeds.
 */
bool CChainState::ConnectTip(CValidationState& state, const CChainParams& chainparams, CBlockIndex* pindexNew, const std::shared_ptr<const CBlock>& pblock, ConnectTrace& connectTrace, DisconnectedBlockTransactions &disconnectpool)
{
    assert(pindexNew->pprev == m_chain.Tip());
    // Read block from disk.
    int64_t nTime1 = GetTimeMicros();
    std::shared_ptr<const CBlock> pthisBlock;
    if (!pblock) {
        std::shared_ptr<CBlock> pblockNew = std::make_shared<CBlock>();
        if (!ReadBlockFromDisk(*pblockNew, pindexNew, chainparams.GetConsensus()))
            return AbortNode(state, "Failed to read block");
        pthisBlock = pblockNew;
    } else {
        pthisBlock = pblock;
    }
    const CBlock& blockConnecting = *pthisBlock;
    // Apply the block atomically to the chain state.
    int64_t nTime2 = GetTimeMicros(); nTimeReadFromDisk += nTime2 - nTime1;
    int64_t nTime3;

    LogPrint(BCLog::BENCH, "  - Load block from disk: %.2fms [%.2fs]\n", (nTime2 - nTime1) * MILLI, nTimeReadFromDisk * MICRO);
    setConnectKi.clear();
    {

        CCoinsViewCache view(pcoinsTip.get());
        bool rv = ConnectBlock(blockConnecting, state, pindexNew, view, chainparams);
        if (pindexNew->nFlags & BLOCK_FAILED_DUPLICATE_STAKE)
            state.nFlags |= BLOCK_FAILED_DUPLICATE_STAKE;
        GetMainSignals().BlockChecked(blockConnecting, state);
        if (!rv) {
            if (state.IsInvalid())
                InvalidBlockFound(pindexNew, blockConnecting, state);
            return error("%s: ConnectBlock %s failed, %s", __func__, pindexNew->GetBlockHash().ToString(), FormatStateMessage(state));
        }
        nTime3 = GetTimeMicros(); nTimeConnectTotal += nTime3 - nTime2;
        LogPrint(BCLog::BENCH, "  - Connect total: %.2fms [%.2fs (%.2fms/blk)]\n", (nTime3 - nTime2) * MILLI, nTimeConnectTotal * MICRO, nTimeConnectTotal * MILLI / nBlocksTotal);
        bool flushed = FlushView(&view, state, false);
        assert(flushed);
    }
    int64_t nTime4 = GetTimeMicros(); nTimeFlush += nTime4 - nTime3;
    LogPrint(BCLog::BENCH, "  - Flush: %.2fms [%.2fs (%.2fms/blk)]\n", (nTime4 - nTime3) * MILLI, nTimeFlush * MICRO, nTimeFlush * MILLI / nBlocksTotal);
    // Write the chain state to disk, if necessary.
    if (!FlushStateToDisk(chainparams, state, FlushStateMode::IF_NEEDED))
    {
        //RollBackRCTIndex(nLastValidRCTOutput, setConnectKi);
        return false;
    }
    int64_t nTime5 = GetTimeMicros(); nTimeChainState += nTime5 - nTime4;
    LogPrint(BCLog::BENCH, "  - Writing chainstate: %.2fms [%.2fs (%.2fms/blk)]\n", (nTime5 - nTime4) * MILLI, nTimeChainState * MICRO, nTimeChainState * MILLI / nBlocksTotal);
    // Remove conflicting transactions from the mempool.;
    mempool.removeForBlock(blockConnecting.vtx, pindexNew->nHeight);
    disconnectpool.removeForBlock(blockConnecting.vtx);
    // Update m_chain & related variables.
    m_chain.SetTip(pindexNew);
    UpdateTip(pindexNew, chainparams);

    int64_t nTime6 = GetTimeMicros(); nTimePostConnect += nTime6 - nTime5; nTimeTotal += nTime6 - nTime1;
    LogPrint(BCLog::BENCH, "  - Connect postprocess: %.2fms [%.2fs (%.2fms/blk)]\n", (nTime6 - nTime5) * MILLI, nTimePostConnect * MICRO, nTimePostConnect * MILLI / nBlocksTotal);
    LogPrint(BCLog::BENCH, "- Connect block: %.2fms [%.2fs (%.2fms/blk)]\n", (nTime6 - nTime1) * MILLI, nTimeTotal * MICRO, nTimeTotal * MILLI / nBlocksTotal);

    connectTrace.BlockConnected(pindexNew, std::move(pthisBlock));
    return true;
}

/**
 * Return the tip of the chain with the most work in it, that isn't
 * known to be invalid (it's however far from certain to be valid).
 */
CBlockIndex* CChainState::FindMostWorkChain() {
    do {
        CBlockIndex *pindexNew = nullptr;

        // Find the best candidate header.
        {
            std::set<CBlockIndex*, CBlockIndexWorkComparator>::reverse_iterator it = setBlockIndexCandidates.rbegin();
            if (it == setBlockIndexCandidates.rend())
                return nullptr;
            pindexNew = *it;
        }

        // Check whether all blocks on the path between the currently active chain and the candidate are valid.
        // Just going until the active chain is an optimization, as we know all blocks in it are valid already.
        CBlockIndex *pindexTest = pindexNew;
        bool fInvalidAncestor = false;
        while (pindexTest && !m_chain.Contains(pindexTest)) {
            assert(pindexTest->HaveTxsDownloaded() || pindexTest->nHeight == 0);

            // Pruned nodes may have entries in setBlockIndexCandidates for
            // which block files have been deleted.  Remove those as candidates
            // for the most work chain if we come across them; we can't switch
            // to a chain unless we have all the non-active-chain parent blocks.
            bool fFailedChain = pindexTest->nStatus & BLOCK_FAILED_MASK;
            bool fMissingData = !(pindexTest->nStatus & BLOCK_HAVE_DATA);

            if (fFailedChain || fMissingData) {
                // Candidate chain is not usable (either invalid or missing data)
                if (fFailedChain && (pindexBestInvalid == nullptr || pindexNew->nChainWork > pindexBestInvalid->nChainWork))
                    pindexBestInvalid = pindexNew;
                CBlockIndex *pindexFailed = pindexNew;
                // Remove the entire chain from the set.
                while (pindexTest != pindexFailed) {
                    if (fFailedChain) {

                        if (pindexTest->nFlags & BLOCK_FAILED_DUPLICATE_STAKE)
                            pindexFailed->nFlags |= BLOCK_FAILED_DUPLICATE_STAKE;

                        pindexFailed->nStatus |= BLOCK_FAILED_CHILD;
                    } else if (fMissingData) {
                        // If we're missing data, then add back to mapBlocksUnlinked,
                        // so that if the block arrives in the future we can try adding
                        // to setBlockIndexCandidates again.
                        mapBlocksUnlinked.insert(std::make_pair(pindexFailed->pprev, pindexFailed));
                    }
                    setBlockIndexCandidates.erase(pindexFailed);
                    pindexFailed = pindexFailed->pprev;
                }
                setBlockIndexCandidates.erase(pindexTest);
                fInvalidAncestor = true;
                break;
            }
            pindexTest = pindexTest->pprev;
        }
        if (!fInvalidAncestor)
            return pindexNew;
    } while(true);
}

/** Delete all entries in setBlockIndexCandidates that are worse than the current tip. */
void CChainState::PruneBlockIndexCandidates() {
    // Note that we can't delete the current block itself, as we may need to return to it later in case a
    // reorganization to a better block fails.
    std::set<CBlockIndex*, CBlockIndexWorkComparator>::iterator it = setBlockIndexCandidates.begin();
    while (it != setBlockIndexCandidates.end() && setBlockIndexCandidates.value_comp()(*it, m_chain.Tip())) {
        setBlockIndexCandidates.erase(it++);
    }
    // Either the current tip or a successor of it we're working towards is left in setBlockIndexCandidates.
    assert(!setBlockIndexCandidates.empty());
}

/**
 * Try to make some progress towards making pindexMostWork the active block.
 * pblock is either nullptr or a pointer to a CBlock corresponding to pindexMostWork.
 */
bool CChainState::ActivateBestChainStep(CValidationState& state, const CChainParams& chainparams, CBlockIndex* pindexMostWork, const std::shared_ptr<const CBlock>& pblock, bool& fInvalidFound, ConnectTrace& connectTrace)
{
    AssertLockHeld(cs_main);

    const CBlockIndex *pindexOldTip = m_chain.Tip();
    const CBlockIndex *pindexFork = m_chain.FindFork(pindexMostWork);

    // Disconnect active blocks which are no longer in the best chain.
    bool fBlocksDisconnected = false;
    DisconnectedBlockTransactions disconnectpool;
    while (m_chain.Tip() && m_chain.Tip() != pindexFork) {
        if (!DisconnectTip(state, chainparams, &disconnectpool)) {
            // This is likely a fatal error, but keep the mempool consistent,
            // just in case. Only remove from the mempool in this case.
            UpdateMempoolForReorg(disconnectpool, false);
            return false;
        }
        fBlocksDisconnected = true;
    }

    // Build list of new blocks to connect.
    std::vector<CBlockIndex*> vpindexToConnect;
    bool fContinue = true;
    int nHeight = pindexFork ? pindexFork->nHeight : -1;
    while (fContinue && nHeight != pindexMostWork->nHeight) {
        // Don't iterate the entire list of potential improvements toward the best tip, as we likely only need
        // a few blocks along the way.
        int nTargetHeight = std::min(nHeight + 32, pindexMostWork->nHeight);
        vpindexToConnect.clear();
        vpindexToConnect.reserve(nTargetHeight - nHeight);
        CBlockIndex *pindexIter = pindexMostWork->GetAncestor(nTargetHeight);
        while (pindexIter && pindexIter->nHeight != nHeight) {
            vpindexToConnect.push_back(pindexIter);
            pindexIter = pindexIter->pprev;
        }
        nHeight = nTargetHeight;

        // Connect new blocks.
        for (CBlockIndex *pindexConnect : reverse_iterate(vpindexToConnect)) {
            if (!ConnectTip(state, chainparams, pindexConnect, pindexConnect == pindexMostWork ? pblock : std::shared_ptr<const CBlock>(), connectTrace, disconnectpool)) {
                if (state.IsInvalid()) {
                    // The block violates a consensus rule.
                    if (state.GetReason() != ValidationInvalidReason::BLOCK_MUTATED) {
                        InvalidChainFound(vpindexToConnect.front());
                    }
                    state = CValidationState();
                    fInvalidFound = true;
                    fContinue = false;
                    break;
                } else {
                    // A system error occurred (disk space, database error, ...).
                    // Make the mempool consistent with the current tip, just in case
                    // any observers try to use it before shutdown.
                    UpdateMempoolForReorg(disconnectpool, false);
                    return false;
                }
            } else {
                PruneBlockIndexCandidates();
                if (!pindexOldTip || m_chain.Tip()->nChainWork > pindexOldTip->nChainWork) {
                    // We're in a better position than we were. Return temporarily to release the lock.
                    fContinue = false;
                    break;
                }
            }
        }
    }

    if (fBlocksDisconnected) {
        // If any blocks were disconnected, disconnectpool may be non empty.  Add
        // any disconnected transactions back to the mempool.
        UpdateMempoolForReorg(disconnectpool, true);
    }
    mempool.check(pcoinsTip.get());


    // Callbacks/notifications for a new best chain.
    if (fInvalidFound)
        CheckForkWarningConditionsOnNewFork(vpindexToConnect.back());
    else
        CheckForkWarningConditions();

    return true;
}

static void NotifyHeaderTip() LOCKS_EXCLUDED(cs_main) {
    bool fNotify = false;
    bool fInitialBlockDownload = false;
    static CBlockIndex* pindexHeaderOld = nullptr;
    CBlockIndex* pindexHeader = nullptr;
    {
        LOCK(cs_main);
        pindexHeader = pindexBestHeader;

        if (pindexHeader != pindexHeaderOld) {
            fNotify = true;
            fInitialBlockDownload = ::ChainstateActive().IsInitialBlockDownload();
            pindexHeaderOld = pindexHeader;
        }
    }
    // Send block tip changed notifications without cs_main
    if (fNotify) {
        uiInterface.NotifyHeaderTip(fInitialBlockDownload, pindexHeader);
    }
}

void CheckDelayedBlocks(const CChainParams& chainparams, const uint256 &block_hash) LOCKS_EXCLUDED(cs_main);

static void LimitValidationInterfaceQueue() LOCKS_EXCLUDED(cs_main) {
    AssertLockNotHeld(cs_main);

    if (GetMainSignals().CallbacksPending() > 10) {
        SyncWithValidationInterfaceQueue();
    }
}

/**
 * Make the best chain active, in multiple steps. The result is either failure
 * or an activated best chain. pblock is either nullptr or a pointer to a block
 * that is already loaded (to avoid loading it again from disk).
 *
 * ActivateBestChain is split into steps (see ActivateBestChainStep) so that
 * we avoid holding cs_main for an extended period of time; the length of this
 * call may be quite long during reindexing or a substantial reorg.
 */
bool CChainState::ActivateBestChain(CValidationState &state, const CChainParams& chainparams, std::shared_ptr<const CBlock> pblock) {
    // Note that while we're often called here from ProcessNewBlock, this is
    // far from a guarantee. Things in the P2P/RPC will often end up calling
    // us in the middle of ProcessNewBlock - do not assume pblock is set
    // sanely for performance or correctness!
    AssertLockNotHeld(cs_main);

    // ABC maintains a fair degree of expensive-to-calculate internal state
    // because this function periodically releases cs_main so that it does not lock up other threads for too long
    // during large connects - and to allow for e.g. the callback queue to drain
    // we use m_cs_chainstate to enforce mutual exclusion so that only one caller may execute this function at a time
    LOCK(m_cs_chainstate);

    CBlockIndex *pindexMostWork = nullptr;
    CBlockIndex *pindexNewTip = nullptr;
    int nStopAtHeight = gArgs.GetArg("-stopatheight", DEFAULT_STOPATHEIGHT);
    do {
        boost::this_thread::interruption_point();

        // Block until the validation queue drains. This should largely
        // never happen in normal operation, however may happen during
        // reindex, causing memory blowup if we run too far ahead.
        // Note that if a validationinterface callback ends up calling
        // ActivateBestChain this may lead to a deadlock! We should
        // probably have a DEBUG_LOCKORDER test for this in the future.
        LimitValidationInterfaceQueue();

        std::vector<uint256> connected_blocks;
        {
            LOCK(cs_main);
            CBlockIndex* starting_tip = m_chain.Tip();
            bool blocks_connected = false;
            do {
                // We absolutely may not unlock cs_main until we've made forward progress
                // (with the exception of shutdown due to hardware issues, low disk space, etc).
                ConnectTrace connectTrace(mempool); // Destructed before cs_main is unlocked

                if (pindexMostWork == nullptr) {
                    pindexMostWork = FindMostWorkChain();
                }

                // Whether we have anything to do at all.
                if (pindexMostWork == nullptr || pindexMostWork == m_chain.Tip()) {
                    break;
                }

                bool fInvalidFound = false;
                std::shared_ptr<const CBlock> nullBlockPtr;
                if (!ActivateBestChainStep(state, chainparams, pindexMostWork, pblock && pblock->GetHash() == pindexMostWork->GetBlockHash() ? pblock : nullBlockPtr, fInvalidFound, connectTrace))
                    return false;
                blocks_connected = true;

                if (fInvalidFound) {
                    // Wipe cache, we may need another branch now.
                    pindexMostWork = nullptr;
                }
                pindexNewTip = m_chain.Tip();

                for (const PerBlockConnectTrace& trace : connectTrace.GetBlocksConnected()) {
                    assert(trace.pblock && trace.pindex);
                    connected_blocks.push_back(trace.pblock->GetHash());
                    GetMainSignals().BlockConnected(trace.pblock, trace.pindex, trace.conflictedTxs);
                }
            } while (!m_chain.Tip() || (starting_tip && CBlockIndexWorkComparator()(m_chain.Tip(), starting_tip)));
            if (!blocks_connected) return true;

            const CBlockIndex* pindexFork = m_chain.FindFork(starting_tip);
            bool fInitialDownload = IsInitialBlockDownload();

            // Notify external listeners about the new tip.
            // Enqueue while holding cs_main to ensure that UpdatedBlockTip is called in the order in which blocks are connected
            if (pindexFork != pindexNewTip) {
                // Notify ValidationInterface subscribers
                GetMainSignals().UpdatedBlockTip(pindexNewTip, pindexFork, fInitialDownload);

                // Always notify the UI if a new block tip was connected
                uiInterface.NotifyBlockTip(fInitialDownload, pindexNewTip);
            }
        }
        // When we reach this point, we switched to a new tip (stored in pindexNewTip).

        for (const auto& block_hash : connected_blocks) {
            CheckDelayedBlocks(chainparams, block_hash);
        }

        if (nStopAtHeight && pindexNewTip && pindexNewTip->nHeight >= nStopAtHeight) StartShutdown();

        // We check shutdown only after giving ActivateBestChainStep a chance to run once so that we
        // never shutdown before connecting the genesis block during LoadChainTip(). Previously this
        // caused an assert() failure during shutdown in such cases as the UTXO DB flushing checks
        // that the best block hash is non-null.
        if (ShutdownRequested())
            break;
    } while (pindexNewTip != pindexMostWork);
    CheckBlockIndex(chainparams.GetConsensus());


    // Write changes periodically to disk, after relay.
    if (!FlushStateToDisk(chainparams, state, FlushStateMode::PERIODIC)) {
        return false;
    }
    return true;
}

bool ActivateBestChain(CValidationState &state, const CChainParams& chainparams, std::shared_ptr<const CBlock> pblock) {
    return ::ChainstateActive().ActivateBestChain(state, chainparams, std::move(pblock));
}

bool CChainState::PreciousBlock(CValidationState& state, const CChainParams& params, CBlockIndex *pindex)
{
    {
        LOCK(cs_main);
        if (pindex->nChainWork < m_chain.Tip()->nChainWork) {
            // Nothing to do, this block is not at the tip.
            return true;
        }
        if (m_chain.Tip()->nChainWork > nLastPreciousChainwork) {
            // The chain has been extended since the last call, reset the counter.
            nBlockReverseSequenceId = -1;
        }
        nLastPreciousChainwork = m_chain.Tip()->nChainWork;
        setBlockIndexCandidates.erase(pindex);
        pindex->nSequenceId = nBlockReverseSequenceId;
        if (nBlockReverseSequenceId > std::numeric_limits<int32_t>::min()) {
            // We can't keep reducing the counter if somebody really wants to
            // call preciousblock 2**31-1 times on the same set of tips...
            nBlockReverseSequenceId--;
        }
        if (pindex->IsValid(BLOCK_VALID_TRANSACTIONS) && pindex->HaveTxsDownloaded()) {
            setBlockIndexCandidates.insert(pindex);
            PruneBlockIndexCandidates();
        }
    }

    return ActivateBestChain(state, params, std::shared_ptr<const CBlock>());
}
bool PreciousBlock(CValidationState& state, const CChainParams& params, CBlockIndex *pindex) {
    return ::ChainstateActive().PreciousBlock(state, params, pindex);
}

bool CChainState::InvalidateBlock(CValidationState& state, const CChainParams& chainparams, CBlockIndex *pindex)
{
    CBlockIndex* to_mark_failed = pindex;
    bool pindex_was_in_chain = false;
    int disconnected = 0;

    // Disconnect (descendants of) pindex, and mark them invalid.
    while (true) {
        if (ShutdownRequested()) break;

        // Make sure the queue of validation callbacks doesn't grow unboundedly.
        LimitValidationInterfaceQueue();

        LOCK(cs_main);
        if (!m_chain.Contains(pindex)) break;
        pindex_was_in_chain = true;
        CBlockIndex *invalid_walk_tip = m_chain.Tip();

        // ActivateBestChain considers blocks already in m_chain
        // unconditionally valid already, so force disconnect away from it.
        DisconnectedBlockTransactions disconnectpool;
        bool ret = DisconnectTip(state, chainparams, &disconnectpool);
        // DisconnectTip will add transactions to disconnectpool.
        // Adjust the mempool to be consistent with the new tip, adding
        // transactions back to the mempool if disconnecting was successful,
        // and we're not doing a very deep invalidation (in which case
        // keeping the mempool up to date is probably futile anyway).
        UpdateMempoolForReorg(disconnectpool, /* fAddToMempool = */ (++disconnected <= 10) && ret);
        if (!ret) return false;
        assert(invalid_walk_tip->pprev == m_chain.Tip());

        // We immediately mark the disconnected blocks as invalid.
        // This prevents a case where pruned nodes may fail to invalidateblock
        // and be left unable to start as they have no tip candidates (as there
        // are no blocks that meet the "have data and are not invalid per
        // nStatus" criteria for inclusion in setBlockIndexCandidates).
        invalid_walk_tip->nStatus |= BLOCK_FAILED_VALID;
        setDirtyBlockIndex.insert(invalid_walk_tip);
        setBlockIndexCandidates.erase(invalid_walk_tip);
        setBlockIndexCandidates.insert(invalid_walk_tip->pprev);
        if (invalid_walk_tip->pprev == to_mark_failed && (to_mark_failed->nStatus & BLOCK_FAILED_VALID)) {
            // We only want to mark the last disconnected block as BLOCK_FAILED_VALID; its children
            // need to be BLOCK_FAILED_CHILD instead.
            to_mark_failed->nStatus = (to_mark_failed->nStatus ^ BLOCK_FAILED_VALID) | BLOCK_FAILED_CHILD;
            setDirtyBlockIndex.insert(to_mark_failed);
        }

        // Track the last disconnected block, so we can correct its BLOCK_FAILED_CHILD status in future
        // iterations, or, if it's the last one, call InvalidChainFound on it.
        to_mark_failed = invalid_walk_tip;
    }

    {
        LOCK(cs_main);
        if (m_chain.Contains(to_mark_failed)) {
            // If the to-be-marked invalid block is in the active chain, something is interfering and we can't proceed.
            return false;
        }

        // Mark pindex (or the last disconnected block) as invalid, even when it never was in the main chain
        to_mark_failed->nStatus |= BLOCK_FAILED_VALID;
        setDirtyBlockIndex.insert(to_mark_failed);
        setBlockIndexCandidates.erase(to_mark_failed);
        m_failed_blocks.insert(to_mark_failed);

        // The resulting new best tip may not be in setBlockIndexCandidates anymore, so
        // add it again.
        BlockMap::iterator it = mapBlockIndex.begin();
        while (it != mapBlockIndex.end()) {
            if (it->second->IsValid(BLOCK_VALID_TRANSACTIONS) && it->second->HaveTxsDownloaded() && !setBlockIndexCandidates.value_comp()(it->second, m_chain.Tip())) {
                setBlockIndexCandidates.insert(it->second);
            }
            it++;
        }

        InvalidChainFound(to_mark_failed);
    }

    // Only notify about a new block tip if the active chain was modified.
    if (pindex_was_in_chain) {
        uiInterface.NotifyBlockTip(IsInitialBlockDownload(), to_mark_failed->pprev);
    }
    return true;
}

bool InvalidateBlock(CValidationState& state, const CChainParams& chainparams, CBlockIndex *pindex) {
    return ::ChainstateActive().InvalidateBlock(state, chainparams, pindex);
}

void CChainState::ResetBlockFailureFlags(CBlockIndex *pindex) {
    AssertLockHeld(cs_main);

    int nHeight = pindex->nHeight;

    // Remove the invalidity flag from this block and all its descendants.
    BlockMap::iterator it = mapBlockIndex.begin();
    while (it != mapBlockIndex.end()) {
        if (!it->second->IsValid() && it->second->GetAncestor(nHeight) == pindex) {
            it->second->nStatus &= ~BLOCK_FAILED_MASK;
            it->second->nFlags &= ~(BLOCK_FAILED_DUPLICATE_STAKE | BLOCK_STAKE_KERNEL_SPENT);
            setDirtyBlockIndex.insert(it->second);
            if (it->second->IsValid(BLOCK_VALID_TRANSACTIONS) && it->second->HaveTxsDownloaded() && setBlockIndexCandidates.value_comp()(m_chain.Tip(), it->second)) {
                setBlockIndexCandidates.insert(it->second);
            }
            if (it->second == pindexBestInvalid) {
                // Reset invalid block marker if it was pointing to one of those.
                pindexBestInvalid = nullptr;
            }
            m_failed_blocks.erase(it->second);
        }
        it++;
    }

    // Remove the invalidity flag from all ancestors too.
    while (pindex != nullptr) {
        if (pindex->nStatus & BLOCK_FAILED_MASK) {
            pindex->nStatus &= ~BLOCK_FAILED_MASK;
            setDirtyBlockIndex.insert(pindex);
            m_failed_blocks.erase(pindex);
        }
        pindex = pindex->pprev;
    }
}

void ResetBlockFailureFlags(CBlockIndex *pindex) {
    return ::ChainstateActive().ResetBlockFailureFlags(pindex);
}

CBlockIndex* CChainState::AddToBlockIndex(const CBlockHeader& block)
{
    AssertLockHeld(cs_main);

    // Check for duplicate
    uint256 hash = block.GetHash();
    BlockMap::iterator it = mapBlockIndex.find(hash);
    if (it != mapBlockIndex.end())
        return it->second;

    // Construct new block index object
    CBlockIndex* pindexNew = new CBlockIndex(block);
    // We assign the sequence id to blocks only when the full data is available,
    // to avoid miners withholding blocks but broadcasting headers, to get a
    // competitive advantage.
    pindexNew->nSequenceId = 0;
    BlockMap::iterator mi = mapBlockIndex.insert(std::make_pair(hash, pindexNew)).first;
    pindexNew->phashBlock = &((*mi).first);
    BlockMap::iterator miPrev = mapBlockIndex.find(block.hashPrevBlock);
    if (miPrev != mapBlockIndex.end())
    {
        pindexNew->pprev = (*miPrev).second;
        pindexNew->nHeight = pindexNew->pprev->nHeight + 1;
        pindexNew->BuildSkip();
    }
    pindexNew->nTimeMax = (pindexNew->pprev ? std::max(pindexNew->pprev->nTimeMax, pindexNew->nTime) : pindexNew->nTime);
    pindexNew->nChainWork = (pindexNew->pprev ? pindexNew->pprev->nChainWork : 0) + GetBlockProof(*pindexNew);

    pindexNew->RaiseValidity(BLOCK_VALID_TREE);
    if (pindexBestHeader == nullptr || pindexBestHeader->nChainWork < pindexNew->nChainWork)
        pindexBestHeader = pindexNew;

    setDirtyBlockIndex.insert(pindexNew);

    return pindexNew;
}

/** Mark a block as having its data received and checked (up to BLOCK_VALID_TRANSACTIONS). */
void CChainState::ReceivedBlockTransactions(const CBlock& block, CBlockIndex* pindexNew, const FlatFilePos& pos, const Consensus::Params& consensusParams)
{
    pindexNew->nTx = block.vtx.size();
    pindexNew->nChainTx = 0;
    pindexNew->nFile = pos.nFile;
    pindexNew->nDataPos = pos.nPos;
    pindexNew->nUndoPos = 0;
    pindexNew->nStatus |= BLOCK_HAVE_DATA;
    if (IsWitnessEnabled(pindexNew->pprev, consensusParams)) {
        pindexNew->nStatus |= BLOCK_OPT_WITNESS;
    }
    pindexNew->RaiseValidity(BLOCK_VALID_TRANSACTIONS);
    setDirtyBlockIndex.insert(pindexNew);

    if (pindexNew->pprev == nullptr || pindexNew->pprev->HaveTxsDownloaded()) {
        // If pindexNew is the genesis block or all parents are BLOCK_VALID_TRANSACTIONS.
        std::deque<CBlockIndex*> queue;
        queue.push_back(pindexNew);

        // Recursively process any descendant blocks that now may be eligible to be connected.
        while (!queue.empty()) {
            CBlockIndex *pindex = queue.front();
            queue.pop_front();
            pindex->nChainTx = (pindex->pprev ? pindex->pprev->nChainTx : 0) + pindex->nTx;
            {
                LOCK(cs_nBlockSequenceId);
                pindex->nSequenceId = nBlockSequenceId++;
            }
            if (m_chain.Tip() == nullptr || !setBlockIndexCandidates.value_comp()(pindex, m_chain.Tip())) {
                setBlockIndexCandidates.insert(pindex);
            }
            std::pair<std::multimap<CBlockIndex*, CBlockIndex*>::iterator, std::multimap<CBlockIndex*, CBlockIndex*>::iterator> range = mapBlocksUnlinked.equal_range(pindex);
            while (range.first != range.second) {
                std::multimap<CBlockIndex*, CBlockIndex*>::iterator it = range.first;
                queue.push_back(it->second);
                range.first++;
                mapBlocksUnlinked.erase(it);
            }
        }
    } else {
        if (pindexNew->pprev && pindexNew->pprev->IsValid(BLOCK_VALID_TREE)) {
            mapBlocksUnlinked.insert(std::make_pair(pindexNew->pprev, pindexNew));
        }
    }
}

static bool FindBlockPos(FlatFilePos &pos, unsigned int nAddSize, unsigned int nHeight, uint64_t nTime, bool fKnown = false)
{
    LOCK(cs_LastBlockFile);

    unsigned int nFile = fKnown ? pos.nFile : nLastBlockFile;
    if (vinfoBlockFile.size() <= nFile) {
        vinfoBlockFile.resize(nFile + 1);
    }

    if (!fKnown) {
        while (vinfoBlockFile[nFile].nSize + nAddSize >= MAX_BLOCKFILE_SIZE) {
            nFile++;
            if (vinfoBlockFile.size() <= nFile) {
                vinfoBlockFile.resize(nFile + 1);
            }
        }
        pos.nFile = nFile;
        pos.nPos = vinfoBlockFile[nFile].nSize;
    }

    if ((int)nFile != nLastBlockFile) {
        if (!fKnown) {
            LogPrintf("Leaving block file %i: %s\n", nLastBlockFile, vinfoBlockFile[nLastBlockFile].ToString());
        }
        FlushBlockFile(!fKnown);
        nLastBlockFile = nFile;
    }

    vinfoBlockFile[nFile].AddBlock(nHeight, nTime);
    if (fKnown)
        vinfoBlockFile[nFile].nSize = std::max(pos.nPos + nAddSize, vinfoBlockFile[nFile].nSize);
    else
        vinfoBlockFile[nFile].nSize += nAddSize;

    if (!fKnown) {
        bool out_of_space;
        size_t bytes_allocated = BlockFileSeq().Allocate(pos, nAddSize, out_of_space);
        if (out_of_space) {
            return AbortNode("Disk space is low!", _("Error: Disk space is low!"));
        }
        if (bytes_allocated != 0 && fPruneMode) {
            fCheckForPruning = true;
        }
    }

    setDirtyFileInfo.insert(nFile);
    return true;
}

static bool FindUndoPos(CValidationState &state, int nFile, FlatFilePos &pos, unsigned int nAddSize)
{
    pos.nFile = nFile;

    LOCK(cs_LastBlockFile);

    pos.nPos = vinfoBlockFile[nFile].nUndoSize;
    vinfoBlockFile[nFile].nUndoSize += nAddSize;
    setDirtyFileInfo.insert(nFile);

    bool out_of_space;
    size_t bytes_allocated = UndoFileSeq().Allocate(pos, nAddSize, out_of_space);
    if (out_of_space) {
        return AbortNode(state, "Disk space is low!", _("Error: Disk space is low!"));
    }
    if (bytes_allocated != 0 && fPruneMode) {
        fCheckForPruning = true;
    }

    return true;
}

static bool CheckBlockHeader(const CBlockHeader& block, CValidationState& state, const Consensus::Params& consensusParams, bool fCheckPOW = true)
{
    if (fParticlMode
        && !block.IsParticlVersion())
        return state.Invalid(ValidationInvalidReason::CONSENSUS, false, REJECT_INVALID, "block-version", "bad block version");

    // Check timestamp
    if (fParticlMode
        && !block.hashPrevBlock.IsNull() // allow genesis block to be created in the future
        && block.GetBlockTime() > FutureDrift(GetAdjustedTime()))
        return state.Invalid(ValidationInvalidReason::CONSENSUS, false, REJECT_INVALID, "block-timestamp", "block timestamp too far in the future");

    // Check proof of work matches claimed amount
    if (!fParticlMode
        && fCheckPOW && !CheckProofOfWork(block.GetHash(), block.nBits, consensusParams))
        return state.Invalid(ValidationInvalidReason::BLOCK_INVALID_HEADER, false, REJECT_INVALID, "high-hash", "proof of work failed");

    return true;
}


bool CheckBlockSignature(const CBlock &block)
{
    if (!block.IsProofOfStake())
        return block.vchBlockSig.empty();
    if (block.vchBlockSig.empty())
        return false;
    if (block.vtx[0]->vin.size() < 1)
        return false;

    const auto &txin = block.vtx[0]->vin[0];
    if (txin.scriptWitness.stack.size() != 2)
        return false;

    if (txin.scriptWitness.stack[1].size() != 33)
        return false;

    CPubKey pubKey(txin.scriptWitness.stack[1]);
    return pubKey.Verify(block.GetHash(), block.vchBlockSig);
};

bool AddToMapStakeSeen(const COutPoint &kernel, const uint256 &blockHash)
{
    // Overwrites existing values

    std::pair<std::map<COutPoint, uint256>::iterator,bool> ret;
    ret = mapStakeSeen.insert(std::pair<COutPoint, uint256>(kernel, blockHash));
    if (ret.second == false) { // existing element
        ret.first->second = blockHash;
    } else {
        listStakeSeen.push_back(kernel);
    }

    return true;
};

bool CheckStakeUnused(const COutPoint &kernel)
{
    std::map<COutPoint, uint256>::const_iterator mi = mapStakeSeen.find(kernel);
    return (mi == mapStakeSeen.end());
}

bool CheckStakeUnique(const CBlock &block, bool fUpdate)
{
    LOCK(cs_main);

    uint256 blockHash = block.GetHash();
    const COutPoint &kernel = block.vtx[0]->vin[0].prevout;

    std::map<COutPoint, uint256>::const_iterator mi = mapStakeSeen.find(kernel);
    if (mi != mapStakeSeen.end()) {
        if (mi->second == blockHash) {
            return true;
        }
        return error("%s: Stake kernel for %s first seen on %s.", __func__, blockHash.ToString(), mi->second.ToString());
    }

    if (!fUpdate) {
        return true;
    }

    while (listStakeSeen.size() > MAX_STAKE_SEEN_SIZE) {
        const COutPoint &oldest = listStakeSeen.front();
        if (1 != mapStakeSeen.erase(oldest)) {
            LogPrintf("%s: Warning: mapStakeSeen did not erase %s %n\n", __func__, oldest.hash.ToString(), oldest.n);
        }
        listStakeSeen.pop_front();
    }

    return AddToMapStakeSeen(kernel, blockHash);
};

bool CheckBlock(const CBlock& block, CValidationState& state, const Consensus::Params& consensusParams, bool fCheckPOW, bool fCheckMerkleRoot)
{
    // These are checks that are independent of context.

    if (block.fChecked)
        return true;

    // Check that the header is valid (particularly PoW).  This is mostly
    // redundant with the call in AcceptBlockHeader.
    if (!CheckBlockHeader(block, state, consensusParams, fCheckPOW))
        return false;

    state.fEnforceSmsgFees = block.nTime >= consensusParams.nPaidSmsgTime;
    state.fBulletproofsActive = block.nTime >= consensusParams.bulletproof_time;
    state.rct_active = block.nTime >= consensusParams.rct_time;

    // Check the merkle root.
    if (fCheckMerkleRoot) {
        bool mutated;

        uint256 hashMerkleRoot2 = BlockMerkleRoot(block, &mutated);

        if (block.hashMerkleRoot != hashMerkleRoot2)
            return state.Invalid(ValidationInvalidReason::BLOCK_MUTATED, false, REJECT_INVALID, "bad-txnmrklroot", "hashMerkleRoot mismatch");

        // Check for merkle tree malleability (CVE-2012-2459): repeating sequences
        // of transactions in a block without affecting the merkle root of a block,
        // while still invalidating it.
        if (mutated)
            return state.Invalid(ValidationInvalidReason::BLOCK_MUTATED, false, REJECT_INVALID, "bad-txns-duplicate", "duplicate transaction");
    }

    // All potential-corruption validation must be done before we do any
    // transaction validation, as otherwise we may mark the header as invalid
    // because we receive the wrong transactions for it.
    // Note that witness malleability is checked in ContextualCheckBlock, so no
    // checks that use witness data may be performed here.

    // Size limits
    if (block.vtx.empty() || block.vtx.size() * WITNESS_SCALE_FACTOR > MAX_BLOCK_WEIGHT || ::GetSerializeSize(block, PROTOCOL_VERSION | SERIALIZE_TRANSACTION_NO_WITNESS) * WITNESS_SCALE_FACTOR > MAX_BLOCK_WEIGHT)
        return state.Invalid(ValidationInvalidReason::CONSENSUS, false, REJECT_INVALID, "bad-blk-length", "size limits failed");

    if (fParticlMode) {
        if (!::ChainstateActive().IsInitialBlockDownload()
            && block.vtx[0]->IsCoinStake()
            && !CheckStakeUnique(block)) {
            //state.DoS(10, false, REJECT_INVALID, "bad-cs-duplicate", false, "duplicate coinstake");

            state.nFlags |= BLOCK_FAILED_DUPLICATE_STAKE;

            /*
            // TODO: ask peers which stake kernel they have
            if (chainActive.Tip()->nHeight < GetNumBlocksOfPeers() - 8) // peers have significantly longer chain, this node must've got the wrong stake 1st
            {
                LogPrint(BCLog::POS, "%s: Ignoring CheckStakeUnique for block %s, chain height behind peers.\n", __func__, block.GetHash().ToString());
                const COutPoint &kernel = block.vtx[0]->vin[0].prevout;
                mapStakeSeen[kernel] = block.GetHash();
            } else
                return state.DoS(20, false, REJECT_INVALID, "bad-cs-duplicate", false, "duplicate coinstake");
            */
        }

        // First transaction must be coinbase (genesis only) or coinstake
        // 2nd txn may be coinbase in early blocks: check further in ContextualCheckBlock
        if (!(block.vtx[0]->IsCoinBase() || block.vtx[0]->IsCoinStake())) { // only genesis can be coinbase, check in ContextualCheckBlock
            return state.Invalid(ValidationInvalidReason::CONSENSUS, false, REJECT_INVALID, "bad-cb-missing", "first tx is not coinbase");
        }

        // 2nd txn may never be coinstake, remaining txns must not be coinbase/stake
        for (size_t i = 1; i < block.vtx.size(); i++) {
            if ((i > 1 && block.vtx[i]->IsCoinBase()) || block.vtx[i]->IsCoinStake()) {
                return state.Invalid(ValidationInvalidReason::CONSENSUS, false, REJECT_INVALID, "bad-cb-multiple", "more than one coinbase or coinstake");
            }
        }

        if (!CheckBlockSignature(block)) {
            return state.Invalid(ValidationInvalidReason::CONSENSUS, false, REJECT_INVALID, "bad-block-signature", "bad block signature");
        }
    } else {
        // First transaction must be coinbase, the rest must not be
        if (block.vtx.empty() || !block.vtx[0]->IsCoinBase())
            return state.Invalid(ValidationInvalidReason::CONSENSUS, false, REJECT_INVALID, "bad-cb-missing", "first tx is not coinbase");
        for (unsigned int i = 1; i < block.vtx.size(); i++)
        if (block.vtx[i]->IsCoinBase())
            return state.Invalid(ValidationInvalidReason::CONSENSUS, false, REJECT_INVALID, "bad-cb-multiple", "more than one coinbase");
    }

    // Check transactions
    for (const auto& tx : block.vtx)
        if (!CheckTransaction(*tx, state, true)) // Check for duplicate inputs, TODO: UpdateCoins should return a bool, db/coinsview txn should be undone
            return state.Invalid(state.GetReason(), false, state.GetRejectCode(), state.GetRejectReason(),
                                 strprintf("Transaction check failed (tx hash %s) %s", tx->GetHash().ToString(), state.GetDebugMessage()));

    unsigned int nSigOps = 0;
    for (const auto& tx : block.vtx)
    {
        nSigOps += GetLegacySigOpCount(*tx);
    }
    if (nSigOps * WITNESS_SCALE_FACTOR > MAX_BLOCK_SIGOPS_COST)
        return state.Invalid(ValidationInvalidReason::CONSENSUS, false, REJECT_INVALID, "bad-blk-sigops", "out-of-bounds SigOpCount");

    if (fCheckPOW && fCheckMerkleRoot)
        block.fChecked = true;

    return true;
}

bool IsWitnessEnabled(const CBlockIndex* pindexPrev, const Consensus::Params& params)
{
    if (fParticlMode) return true;

    LOCK(cs_main);
    return (VersionBitsState(pindexPrev, params, Consensus::DEPLOYMENT_SEGWIT, versionbitscache) == ThresholdState::ACTIVE);
}

bool IsNullDummyEnabled(const CBlockIndex* pindexPrev, const Consensus::Params& params)
{
    LOCK(cs_main);
    return (VersionBitsState(pindexPrev, params, Consensus::DEPLOYMENT_SEGWIT, versionbitscache) == ThresholdState::ACTIVE);
}

// Compute at which vout of the block's coinbase transaction the witness
// commitment occurs, or -1 if not found.
static int GetWitnessCommitmentIndex(const CBlock& block)
{
    int commitpos = -1;
    if (!block.vtx.empty()) {
        for (size_t o = 0; o < block.vtx[0]->vout.size(); o++) {
            if (block.vtx[0]->vout[o].scriptPubKey.size() >= 38 && block.vtx[0]->vout[o].scriptPubKey[0] == OP_RETURN && block.vtx[0]->vout[o].scriptPubKey[1] == 0x24 && block.vtx[0]->vout[o].scriptPubKey[2] == 0xaa && block.vtx[0]->vout[o].scriptPubKey[3] == 0x21 && block.vtx[0]->vout[o].scriptPubKey[4] == 0xa9 && block.vtx[0]->vout[o].scriptPubKey[5] == 0xed) {
                commitpos = o;
            }
        }
    }
    return commitpos;
}

void UpdateUncommittedBlockStructures(CBlock& block, const CBlockIndex* pindexPrev, const Consensus::Params& consensusParams)
{
    int commitpos = GetWitnessCommitmentIndex(block);
    static const std::vector<unsigned char> nonce(32, 0x00);
    if (commitpos != -1 && IsWitnessEnabled(pindexPrev, consensusParams) && !block.vtx[0]->HasWitness()) {
        CMutableTransaction tx(*block.vtx[0]);
        tx.vin[0].scriptWitness.stack.resize(1);
        tx.vin[0].scriptWitness.stack[0] = nonce;
        block.vtx[0] = MakeTransactionRef(std::move(tx));
    }
}

std::vector<unsigned char> GenerateCoinbaseCommitment(CBlock& block, const CBlockIndex* pindexPrev, const Consensus::Params& consensusParams)
{
    std::vector<unsigned char> commitment;
    if (fParticlMode)
        return commitment;

    int commitpos = GetWitnessCommitmentIndex(block);
    std::vector<unsigned char> ret(32, 0x00);
    if (consensusParams.vDeployments[Consensus::DEPLOYMENT_SEGWIT].nTimeout != 0) {
        if (commitpos == -1) {
            uint256 witnessroot = BlockWitnessMerkleRoot(block, nullptr);
            CHash256().Write(witnessroot.begin(), 32).Write(ret.data(), 32).Finalize(witnessroot.begin());
            CTxOut out;
            out.nValue = 0;
            out.scriptPubKey.resize(38);
            out.scriptPubKey[0] = OP_RETURN;
            out.scriptPubKey[1] = 0x24;
            out.scriptPubKey[2] = 0xaa;
            out.scriptPubKey[3] = 0x21;
            out.scriptPubKey[4] = 0xa9;
            out.scriptPubKey[5] = 0xed;
            memcpy(&out.scriptPubKey[6], witnessroot.begin(), 32);
            commitment = std::vector<unsigned char>(out.scriptPubKey.begin(), out.scriptPubKey.end());
            CMutableTransaction tx(*block.vtx[0]);
            tx.vout.push_back(out);
            block.vtx[0] = MakeTransactionRef(std::move(tx));
        }
    }
    UpdateUncommittedBlockStructures(block, pindexPrev, consensusParams);
    return commitment;
}

unsigned int GetNextTargetRequired(const CBlockIndex *pindexLast)
{
    const Consensus::Params &consensus = Params().GetConsensus();

    arith_uint256 bnProofOfWorkLimit;
    unsigned int nProofOfWorkLimit;
    int nHeight = pindexLast ? pindexLast->nHeight+1 : 0;

    if (nHeight < (int)Params().GetLastImportHeight()) {
        if (nHeight == 0) {
            return arith_uint256("00ffffffffffffffffffffffffffffffffffffffffffffffffffffffffffffff").GetCompact();
        }
        int nLastImportHeight = (int) Params().GetLastImportHeight();
        arith_uint256 nMaxProofOfWorkLimit = arith_uint256("000000000008ffffffffffffffffffffffffffffffffffffffffffffffffffff");
        arith_uint256 nMinProofOfWorkLimit = UintToArith256(consensus.powLimit);
        arith_uint256 nStep = (nMaxProofOfWorkLimit - nMinProofOfWorkLimit) / nLastImportHeight;

        bnProofOfWorkLimit = nMaxProofOfWorkLimit - (nStep * nHeight);
        nProofOfWorkLimit = bnProofOfWorkLimit.GetCompact();
    } else {
        bnProofOfWorkLimit = UintToArith256(consensus.powLimit);
        nProofOfWorkLimit = bnProofOfWorkLimit.GetCompact();
    }

    if (pindexLast == nullptr)
        return nProofOfWorkLimit; // Genesis block

    const CBlockIndex* pindexPrev = pindexLast;
    if (pindexPrev->pprev == nullptr)
        return nProofOfWorkLimit; // first block
    const CBlockIndex *pindexPrevPrev = pindexPrev->pprev;
    if (pindexPrevPrev->pprev == nullptr)
        return nProofOfWorkLimit; // second block

    int64_t nTargetSpacing = Params().GetTargetSpacing();
    int64_t nTargetTimespan = Params().GetTargetTimespan();
    int64_t nActualSpacing = pindexPrev->GetBlockTime() - pindexPrevPrev->GetBlockTime();

    if (nActualSpacing > nTargetSpacing * 10)
        nActualSpacing = nTargetSpacing * 10;

    // pos: target change every block
    // pos: retarget with exponential moving toward target spacing
    arith_uint256 bnNew;
    bnNew.SetCompact(pindexLast->nBits);

    int64_t nInterval = nTargetTimespan / nTargetSpacing;
    bnNew *= ((nInterval - 1) * nTargetSpacing + nActualSpacing + nActualSpacing);
    bnNew /= ((nInterval + 1) * nTargetSpacing);

    if (bnNew <= 0 || bnNew > bnProofOfWorkLimit)
        return nProofOfWorkLimit;

    return bnNew.GetCompact();
}

/** Context-dependent validity checks.
 *  By "context", we mean only the previous block headers, but not the UTXO
 *  set; UTXO-related validity checks are done in ConnectBlock().
 *  NOTE: This function is not currently invoked by ConnectBlock(), so we
 *  should consider upgrade issues if we change which consensus rules are
 *  enforced in this function (eg by adding a new consensus rule). See comment
 *  in ConnectBlock().
 *  Note that -reindex-chainstate skips the validation that happens here!
 */
static bool ContextualCheckBlockHeader(const CBlockHeader& block, CValidationState& state, const CChainParams& params, const CBlockIndex* pindexPrev, int64_t nAdjustedTime) EXCLUSIVE_LOCKS_REQUIRED(cs_main)
{
    const int nHeight = pindexPrev == nullptr ? 0 : pindexPrev->nHeight + 1;
    const Consensus::Params& consensusParams = params.GetConsensus();

    if (fParticlMode && pindexPrev) {
        // Check proof-of-stake
        if (block.nBits != GetNextTargetRequired(pindexPrev))
            return state.Invalid(ValidationInvalidReason::BLOCK_INVALID_HEADER, false, REJECT_INVALID, "bad-diffbits-pos", "incorrect proof of stake");
    } else {
        // Check proof of work
        if (block.nBits != GetNextWorkRequired(pindexPrev, &block, consensusParams))
            return state.Invalid(ValidationInvalidReason::BLOCK_INVALID_HEADER, false, REJECT_INVALID, "bad-diffbits", "incorrect proof of work");
    }

    // Check against checkpoints
    if (fCheckpointsEnabled) {
        // Don't accept any forks from the main chain prior to last checkpoint.
        // GetLastCheckpoint finds the last checkpoint in MapCheckpoints that's in our
        // MapBlockIndex.
        CBlockIndex* pcheckpoint = GetLastCheckpoint(params.Checkpoints());
        if (pcheckpoint && nHeight < pcheckpoint->nHeight)
            return state.Invalid(ValidationInvalidReason::BLOCK_CHECKPOINT, error("%s: forked chain older than last checkpoint (height %d)", __func__, nHeight), REJECT_CHECKPOINT, "bad-fork-prior-to-checkpoint");
    }

    // Check timestamp against prev
    if (block.GetBlockTime() <= pindexPrev->GetMedianTimePast())
        return state.Invalid(ValidationInvalidReason::BLOCK_INVALID_HEADER, false, REJECT_INVALID, "time-too-old", "block's timestamp is too early");

    // Check timestamp
    if (nHeight > 0
        && block.GetBlockTime() > nAdjustedTime + MAX_FUTURE_BLOCK_TIME)
        return state.Invalid(ValidationInvalidReason::BLOCK_TIME_FUTURE, false, REJECT_INVALID, "time-too-new", "block timestamp too far in the future");

    // Reject outdated version blocks when 95% (75% on testnet) of the network has upgraded:
    // check for version 2, 3 and 4 upgrades
    if((block.nVersion < 2 && nHeight >= consensusParams.BIP34Height) ||
       (block.nVersion < 3 && nHeight >= consensusParams.BIP66Height) ||
       (block.nVersion < 4 && nHeight >= consensusParams.BIP65Height))
            return state.Invalid(ValidationInvalidReason::BLOCK_INVALID_HEADER, false, REJECT_OBSOLETE, strprintf("bad-version(0x%08x)", block.nVersion),
                                 strprintf("rejected nVersion=0x%08x block", block.nVersion));

    return true;
}

/** NOTE: This function is not currently invoked by ConnectBlock(), so we
 *  should consider upgrade issues if we change which consensus rules are
 *  enforced in this function (eg by adding a new consensus rule). See comment
 *  in ConnectBlock().
 *  Note that -reindex-chainstate skips the validation that happens here!
 */
static bool ContextualCheckBlock(const CBlock& block, CValidationState& state, const Consensus::Params& consensusParams, const CBlockIndex* pindexPrev, bool accept_block=false) EXCLUSIVE_LOCKS_REQUIRED(cs_main)
{
    const int nHeight = pindexPrev == nullptr ? 0 : pindexPrev->nHeight + 1;
    const int64_t nPrevTime = pindexPrev ? pindexPrev->nTime : 0;

    // Start enforcing BIP113 (Median Time Past) using versionbits logic.
    int nLockTimeFlags = 0;
    if (fParticlMode) {
        nLockTimeFlags |= LOCKTIME_MEDIAN_TIME_PAST;
    } else {
        if (VersionBitsState(pindexPrev, consensusParams, Consensus::DEPLOYMENT_CSV, versionbitscache) == ThresholdState::ACTIVE) {
            assert(pindexPrev != nullptr);
            nLockTimeFlags |= LOCKTIME_MEDIAN_TIME_PAST;
        }
    }

    int64_t nLockTimeCutoff = (nLockTimeFlags & LOCKTIME_MEDIAN_TIME_PAST)
                              ? (pindexPrev ? pindexPrev->GetMedianTimePast() : block.GetBlockTime())
                              : block.GetBlockTime();

    // Check that all transactions are finalized
    for (const auto& tx : block.vtx) {
        if (!IsFinalTx(*tx, nHeight, nLockTimeCutoff)) {
            return state.Invalid(ValidationInvalidReason::CONSENSUS, false, REJECT_INVALID, "bad-txns-nonfinal", "non-final transaction");
        }
    }

    if (fParticlMode) {
        // Enforce rule that the coinbase/coinstake ends with serialized block height
        // genesis block scriptSig size will be different

        if (block.IsProofOfStake()) {
            // Limit the number of outputs in a coinstake txn to 6: 1 data + 1 foundation + 4 user
            if (nPrevTime >= consensusParams.OpIsCoinstakeTime) {
                if (block.vtx[0]->vpout.size() > 6) {
                    return state.Invalid(ValidationInvalidReason::CONSENSUS, false, REJECT_INVALID, "bad-cs-outputs", "Too many outputs in coinstake");
                }
            }

            // coinstake output 0 must be data output of blockheight
            int i;
            if (!block.vtx[0]->GetCoinStakeHeight(i)) {
                return state.Invalid(ValidationInvalidReason::CONSENSUS, false, REJECT_INVALID, "bad-cs-malformed", "coinstake txn is malformed");
            }

            if (i != nHeight) {
                return state.Invalid(ValidationInvalidReason::CONSENSUS, false, REJECT_INVALID, "bad-cs-height", "block height mismatch in coinstake");
            }

            std::vector<uint8_t> &vData = ((CTxOutData*)block.vtx[0]->vpout[0].get())->vData;
            if (vData.size() > 8 && vData[4] == DO_VOTE) {
                uint32_t voteToken;
                memcpy(&voteToken, &vData[5], 4);

                LogPrint(BCLog::HDWALLET, _("Block %d casts vote for option %u of proposal %u.\n").c_str(),
                    nHeight, voteToken >> 16, voteToken & 0xFFFF);
            }

            // check witness merkleroot, TODO: should witnessmerkleroot be hashed?
            bool malleated = false;
            uint256 hashWitness = BlockWitnessMerkleRoot(block, &malleated);

            if (hashWitness != block.hashWitnessMerkleRoot) {
                return state.Invalid(ValidationInvalidReason::BLOCK_MUTATED, false, REJECT_INVALID, "bad-witness-merkle-match", strprintf("%s : witness merkle commitment mismatch", __func__));
            }

            if (!CheckCoinStakeTimestamp(nHeight, block.GetBlockTime())) {
                return state.Invalid(ValidationInvalidReason::DOS_50, false, REJECT_INVALID, "bad-coinstake-time", strprintf("%s: coinstake timestamp violation nTimeBlock=%d", __func__, block.GetBlockTime()));
            }

            // Check timestamp against prev
            if (block.GetBlockTime() <= pindexPrev->GetPastTimeLimit() || FutureDrift(block.GetBlockTime()) < pindexPrev->GetBlockTime()) {
                return state.Invalid(ValidationInvalidReason::DOS_50, false, REJECT_INVALID, "bad-block-time", strprintf("%s: block's timestamp is too early", __func__));
            }

            uint256 hashProof, targetProofOfStake;

            // Blocks are connected at end of import / reindex
            // CheckProofOfStake is run again during connectblock
            if (!::ChainstateActive().IsInitialBlockDownload() // checks (!fImporting && !fReindex)
                && (!accept_block || ::ChainActive().Height() > (int)Params().GetStakeMinConfirmations())
                && !CheckProofOfStake(state, pindexPrev, *block.vtx[0], block.nTime, block.nBits, hashProof, targetProofOfStake)) {
                return error("ContextualCheckBlock(): check proof-of-stake failed for block %s\n", block.GetHash().ToString());
            }
        } else {
            bool fCheckPOW = true; // TODO: pass properly
            if (fCheckPOW && !CheckProofOfWork(block.GetHash(), block.nBits, consensusParams, nHeight, Params().GetLastImportHeight()))
                return state.Invalid(ValidationInvalidReason::BLOCK_INVALID_HEADER, false, REJECT_INVALID, "high-hash", "proof of work failed");

            // Enforce rule that the coinbase/ ends with serialized block height
            // genesis block scriptSig size will be different
            CScript expect = CScript() << OP_RETURN << nHeight;
            const CScript &scriptSig = block.vtx[0]->vin[0].scriptSig;
            if (scriptSig.size() < expect.size() ||
                !std::equal(expect.begin()
                    , expect.end(), scriptSig.begin() + scriptSig.size()-expect.size())) {
                return state.Invalid(ValidationInvalidReason::CONSENSUS, false, REJECT_INVALID, "bad-cb-height", "block height mismatch in coinbase");
            }
        }

        if (nHeight > 0 && !block.vtx[0]->IsCoinStake()) { // only genesis block can start with coinbase
            return state.Invalid(ValidationInvalidReason::CONSENSUS, false, REJECT_INVALID, "bad-cs-missing", "first tx is not coinstake");
        }

        if (nHeight > 0 // skip genesis
            && Params().GetLastImportHeight() >= (uint32_t)nHeight) {
            // 2nd txn must be coinbase
            if (block.vtx.size() < 2 || !block.vtx[1]->IsCoinBase()) {
                return state.Invalid(ValidationInvalidReason::CONSENSUS, false, REJECT_INVALID, "bad-cb", "Second txn of import block must be coinbase");
            }

            // Check hash of genesis import txn matches expected hash.
            uint256 txnHash = block.vtx[1]->GetHash();
            if (!Params().CheckImportCoinbase(nHeight, txnHash)) {
                return state.Invalid(ValidationInvalidReason::CONSENSUS, false, REJECT_INVALID, "bad-cb", "Incorrect outputs hash.");
            }
        } else {
            // 2nd txn can't be coinbase if block height > GetLastImportHeight
            if (block.vtx.size() > 1 && block.vtx[1]->IsCoinBase()) {
                return state.Invalid(ValidationInvalidReason::CONSENSUS, false, REJECT_INVALID, "bad-cb-multiple", "unexpected coinbase");
            }
        }
    } else {
        if (nHeight >= consensusParams.BIP34Height)
        {
            CScript expect = CScript() << nHeight;
            if (block.vtx[0]->vin[0].scriptSig.size() < expect.size() ||
                !std::equal(expect.begin(), expect.end(), block.vtx[0]->vin[0].scriptSig.begin())) {
                return state.Invalid(ValidationInvalidReason::CONSENSUS, false, REJECT_INVALID, "bad-cb-height", "block height mismatch in coinbase");
            }
        }

        // Validation for witness commitments.
        // * We compute the witness hash (which is the hash including witnesses) of all the block's transactions, except the
        //   coinbase (where 0x0000....0000 is used instead).
        // * The coinbase scriptWitness is a stack of a single 32-byte vector, containing a witness reserved value (unconstrained).
        // * We build a merkle tree with all those witness hashes as leaves (similar to the hashMerkleRoot in the block header).
        // * There must be at least one output whose scriptPubKey is a single 36-byte push, the first 4 bytes of which are
        //   {0xaa, 0x21, 0xa9, 0xed}, and the following 32 bytes are SHA256^2(witness root, witness reserved value). In case there are
        //   multiple, the last one is used.
        bool fHaveWitness = false;
        if (VersionBitsState(pindexPrev, consensusParams, Consensus::DEPLOYMENT_SEGWIT, versionbitscache) == ThresholdState::ACTIVE) {
            int commitpos = GetWitnessCommitmentIndex(block);
            if (commitpos != -1) {
                bool malleated = false;
                uint256 hashWitness = BlockWitnessMerkleRoot(block, &malleated);
                // The malleation check is ignored; as the transaction tree itself
                // already does not permit it, it is impossible to trigger in the
                // witness tree.
                if (block.vtx[0]->vin[0].scriptWitness.stack.size() != 1 || block.vtx[0]->vin[0].scriptWitness.stack[0].size() != 32) {
                    return state.Invalid(ValidationInvalidReason::BLOCK_MUTATED, false, REJECT_INVALID, "bad-witness-nonce-size", strprintf("%s : invalid witness reserved value size", __func__));
                }
                CHash256().Write(hashWitness.begin(), 32).Write(&block.vtx[0]->vin[0].scriptWitness.stack[0][0], 32).Finalize(hashWitness.begin());
                if (memcmp(hashWitness.begin(), &block.vtx[0]->vout[commitpos].scriptPubKey[6], 32)) {
                    return state.Invalid(ValidationInvalidReason::BLOCK_MUTATED, false, REJECT_INVALID, "bad-witness-merkle-match", strprintf("%s : witness merkle commitment mismatch", __func__));
                }
                fHaveWitness = true;
            }
        }

        // No witness data is allowed in blocks that don't commit to witness data, as this would otherwise leave room for spam
        if (!fHaveWitness) {
          for (const auto& tx : block.vtx) {
                if (tx->HasWitness()) {
                    return state.Invalid(ValidationInvalidReason::BLOCK_MUTATED, false, REJECT_INVALID, "unexpected-witness", strprintf("%s : unexpected witness data found", __func__));
                }
            }
        }
    };

    // After the coinbase witness reserved value and commitment are verified,
    // we can check if the block weight passes (before we've checked the
    // coinbase witness, it would be possible for the weight to be too
    // large by filling up the coinbase witness, which doesn't change
    // the block hash, so we couldn't mark the block as permanently
    // failed).
    if (GetBlockWeight(block) > MAX_BLOCK_WEIGHT) {
        return state.Invalid(ValidationInvalidReason::CONSENSUS, false, REJECT_INVALID, "bad-blk-weight", strprintf("%s : weight limit failed", __func__));
    }

    return true;
}

bool ProcessDuplicateStakeHeader(CBlockIndex *pindex, NodeId nodeId) EXCLUSIVE_LOCKS_REQUIRED(cs_main)
{
    if (!pindex) {
        return false;
    }

    uint256 hash = pindex->GetBlockHash();

    bool fMakeValid = false;
    if (nodeId == -1) {
        LogPrintf("%s: Duplicate stake block %s was received in a group, marking valid.\n",
            __func__, hash.ToString());

        fMakeValid = true;
    }

    if (nodeId > -1) {
        std::pair<std::map<uint256, StakeConflict>::iterator,bool> ret;
        ret = mapStakeConflict.insert(std::pair<uint256, StakeConflict>(hash, StakeConflict()));
        StakeConflict &sc = ret.first->second;
        sc.Add(nodeId);

        if ((int)sc.peerCount.size() > std::min(GetNumPeers() / 2, 4)) {
            LogPrintf("%s: More than half the connected peers are building on block %s," /* Continued */
                "  marked as duplicate stake, assuming this node has the duplicate.\n", __func__, hash.ToString());

            fMakeValid = true;
        }
    }

    if (fMakeValid) {
        pindex->nFlags &= (~BLOCK_FAILED_DUPLICATE_STAKE);
        pindex->nStatus |= BLOCK_VALID_HEADER;
        pindex->nStatus &= (~BLOCK_FAILED_VALID);
        setDirtyBlockIndex.insert(pindex);

        //if (pindex->nStatus & BLOCK_FAILED_CHILD)
        //{
            CBlockIndex *pindexPrev = pindex->pprev;
            while (pindexPrev) {
                if (pindexPrev->nStatus & BLOCK_VALID_MASK) {
                    break;
                }

                if (pindexPrev->nFlags & BLOCK_FAILED_DUPLICATE_STAKE) {
                    pindexPrev->nFlags &= (~BLOCK_FAILED_DUPLICATE_STAKE);
                    pindexPrev->nStatus |= BLOCK_VALID_HEADER;
                    pindexPrev->nStatus &= (~BLOCK_FAILED_VALID);
                    setDirtyBlockIndex.insert(pindexPrev);

                    if (!pindexPrev->prevoutStake.IsNull()) {
                        uint256 prevhash = pindexPrev->GetBlockHash();
                        AddToMapStakeSeen(pindexPrev->prevoutStake, prevhash);
                    }

                    pindexPrev->nStatus &= (~BLOCK_FAILED_CHILD);
                }

                pindexPrev = pindexPrev->pprev;
            }

            pindex->nStatus &= (~BLOCK_FAILED_CHILD);
        //};

        if (!pindex->prevoutStake.IsNull()) {
            AddToMapStakeSeen(pindex->prevoutStake, hash);
        }
        return true;
    }

    return false;
}

size_t MAX_DELAYED_BLOCKS = 64;
int64_t MAX_DELAY_BLOCK_SECONDS = 180;

class DelayedBlock
{
public:
    DelayedBlock(const std::shared_ptr<const CBlock>& pblock, int node_id) : m_pblock(pblock), m_node_id(node_id) {
        m_time = GetTime();
    }
    int64_t m_time;
    std::shared_ptr<const CBlock> m_pblock;
    int m_node_id;
};
std::list<DelayedBlock> list_delayed_blocks;

extern void Misbehaving(NodeId nodeid, int howmuch, const std::string& message="") EXCLUSIVE_LOCKS_REQUIRED(cs_main);
extern bool AddNodeHeader(NodeId node_id, const uint256 &hash) EXCLUSIVE_LOCKS_REQUIRED(cs_main);
extern void RemoveNodeHeader(const uint256 &hash) EXCLUSIVE_LOCKS_REQUIRED(cs_main);
extern void RemoveNonReceivedHeaderFromNodes(BlockMap::iterator mi) EXCLUSIVE_LOCKS_REQUIRED(cs_main);
extern bool IncDuplicateHeaders(NodeId node_id) EXCLUSIVE_LOCKS_REQUIRED(cs_main);

void EraseDelayedBlock(std::list<DelayedBlock>::iterator p) EXCLUSIVE_LOCKS_REQUIRED(cs_main)
{
    if (p->m_node_id > -1) {
        Misbehaving(p->m_node_id, 25, "Delayed block");
    }

    auto it = mapBlockIndex.find(p->m_pblock->GetHash());
    if (it != mapBlockIndex.end()) {
        it->second->nFlags &= ~BLOCK_DELAYED;
        setDirtyBlockIndex.insert(it->second);
    }
}

extern NodeId GetBlockSource(uint256 hash) EXCLUSIVE_LOCKS_REQUIRED(cs_main);
bool DelayBlock(const std::shared_ptr<const CBlock>& pblock, CValidationState& state) EXCLUSIVE_LOCKS_REQUIRED(cs_main)
{
    NodeId nodeId = GetBlockSource(pblock->GetHash());
    LogPrintf("Warning: %s - Previous stake modifier is null for block %s from peer %d.\n", __func__, pblock->GetHash().ToString(), nodeId);
    while (list_delayed_blocks.size() >= MAX_DELAYED_BLOCKS) {
        LogPrint(BCLog::NET, "Removing Delayed block %s, too many delayed.\n", pblock->GetHash().ToString());
        EraseDelayedBlock(list_delayed_blocks.begin());
        list_delayed_blocks.erase(list_delayed_blocks.begin());
    }
    assert(list_delayed_blocks.size() < MAX_DELAYED_BLOCKS);
    state.nFlags |= BLOCK_DELAYED; // Mark to prevent further processing
    list_delayed_blocks.emplace_back(pblock, nodeId);
    return true;
}

void CheckDelayedBlocks(const CChainParams& chainparams, const uint256 &block_hash) LOCKS_EXCLUDED(cs_main)
{
    if (list_delayed_blocks.empty()) {
        return;
    }

    int64_t now = GetTime();
    std::vector<std::shared_ptr<const CBlock> > process_blocks;
    {
        LOCK(cs_main);
        std::list<DelayedBlock>::iterator p = list_delayed_blocks.begin();
        while (p != list_delayed_blocks.end()) {
            if (p->m_pblock->hashPrevBlock == block_hash) {
                process_blocks.push_back(p->m_pblock);
                p = list_delayed_blocks.erase(p);
                continue;
            }
            if (p->m_time + MAX_DELAY_BLOCK_SECONDS < now) {
                LogPrint(BCLog::NET, "Removing delayed block %s, timed out.\n", p->m_pblock->GetHash().ToString());
                EraseDelayedBlock(p);
                p = list_delayed_blocks.erase(p);
                continue;
            }
            ++p;
        }
    }

    for (auto &p : process_blocks) {
        LogPrint(BCLog::NET, "Processing delayed block %s prev %s.\n", p->GetHash().ToString(), block_hash.ToString());
        ProcessNewBlock(chainparams, p, false, nullptr); // Should update DoS if necessary, finding block through mapBlockSource
    }
}

bool RemoveUnreceivedHeader(const uint256 &hash) EXCLUSIVE_LOCKS_REQUIRED(cs_main)
{
    BlockMap::iterator mi = mapBlockIndex.find(hash);
    if (mi != mapBlockIndex.end() && (mi->second->nFlags & BLOCK_ACCEPTED)) {
        return false;
    }
    if (mi == mapBlockIndex.end()) {
        return true; // was already removed, peer misbehaving
    }

    // Remove entire chain
    std::vector<BlockMap::iterator> remove_headers;
    std::vector<BlockMap::iterator> last_round[2];

    size_t n = 0;
    last_round[n].push_back(mi);
    remove_headers.push_back(mi);
    while (last_round[n].size()) {
        last_round[!n].clear();

        for (BlockMap::iterator& check_header : last_round[n]) {
            BlockMap::iterator it = mapBlockIndex.begin();
            while (it != mapBlockIndex.end()) {
                if (it->second->pprev == check_header->second) {
                    if ((it->second->nFlags & BLOCK_ACCEPTED)) {
                        LogPrintf("Can't remove header %s, descendant block %s accepted.\n", hash.ToString(), it->second->GetBlockHash().ToString());
                        return true; // Can't remove any blocks, peer misbehaving for not sending
                    }
                    last_round[!n].push_back(it);
                    remove_headers.push_back(it);
                }
                it++;
            }
        }
        n = !n;
    }

    LogPrintf("Removing %d loose headers from %s.\n", remove_headers.size(), hash.ToString());

    for (auto &entry : remove_headers) {
        LogPrintf("Removing loose header %s.\n", entry->second->GetBlockHash().ToString());
        setDirtyBlockIndex.erase(entry->second);

        if (pindexBestHeader == entry->second) {
            pindexBestHeader = ::ChainActive().Tip();
        }
        if (pindexBestInvalid == entry->second) {
            pindexBestInvalid = nullptr;
        }
        RemoveNonReceivedHeaderFromNodes(entry);
        delete entry->second;
        mapBlockIndex.erase(entry);
    }

    return true;
}

size_t CountDelayedBlocks() EXCLUSIVE_LOCKS_REQUIRED(cs_main)
{
    return list_delayed_blocks.size();
}

CoinStakeCache smsgFeeCoinstakeCache;
int64_t GetSmsgFeeRate(const CBlockIndex *pindex, bool reduce_height) EXCLUSIVE_LOCKS_REQUIRED(cs_main)
{
    const Consensus::Params &consensusParams = Params().GetConsensus();

    if ((pindex && pindex->nTime < consensusParams.smsg_fee_time)
        || (!pindex && GetTime() < consensusParams.smsg_fee_time)) {
        return consensusParams.smsg_fee_msg_per_day_per_k;
    }

    int chain_height = pindex ? pindex->nHeight : ::ChainActive().Height();
    if (reduce_height) { // Grace period, push back to previous period
        chain_height -= 10;
    }
    int fee_height = (chain_height / consensusParams.smsg_fee_period) * consensusParams.smsg_fee_period;

    CBlockIndex *fee_block = ::ChainActive()[fee_height];
    if (!fee_block || fee_block->nTime < consensusParams.smsg_fee_time) {
        return consensusParams.smsg_fee_msg_per_day_per_k;
    }

    int64_t smsg_fee_rate;
    CTransactionRef coinstake = nullptr;
    if (!smsgFeeCoinstakeCache.GetCoinStake(fee_block->GetBlockHash(), coinstake)
        || !coinstake->GetSmsgFeeRate(smsg_fee_rate)) {
        return consensusParams.smsg_fee_msg_per_day_per_k;
    }

    return smsg_fee_rate;
};

CoinStakeCache smsgDifficultyCoinstakeCache(180);
uint32_t GetSmsgDifficulty(uint64_t time, bool verify) EXCLUSIVE_LOCKS_REQUIRED(cs_main)
{
    const Consensus::Params &consensusParams = Params().GetConsensus();

    CBlockIndex *pindex = ::ChainActive().Tip();
    for (size_t k = 0; k < 180; ++k) {
        if (!pindex) {
            break;
        }
        if (time >= pindex->nTime) {
            uint32_t smsg_difficulty;
            CTransactionRef coinstake = nullptr;
            if (smsgDifficultyCoinstakeCache.GetCoinStake(pindex->GetBlockHash(), coinstake)
                && coinstake->GetSmsgDifficulty(smsg_difficulty)) {

                if (verify && smsg_difficulty != consensusParams.smsg_min_difficulty) {
                    return smsg_difficulty + consensusParams.smsg_difficulty_max_delta;
                }
                return smsg_difficulty - consensusParams.smsg_difficulty_max_delta;
            }
        }
        pindex = pindex->pprev;
    }

    return consensusParams.smsg_min_difficulty - consensusParams.smsg_difficulty_max_delta;
};

bool CChainState::AcceptBlockHeader(const CBlockHeader& block, CValidationState& state, const CChainParams& chainparams, CBlockIndex** ppindex)
{
    AssertLockHeld(cs_main);
    // Check for duplicate
    uint256 hash = block.GetHash();
    BlockMap::iterator miSelf = mapBlockIndex.find(hash);
    CBlockIndex *pindex = nullptr;
    if (hash != chainparams.GetConsensus().hashGenesisBlock) {
        if (miSelf != mapBlockIndex.end()) {
            // Block header is already known.
            if (fParticlMode && !IsInitialBlockDownload() && state.nodeId >= 0
                && !IncDuplicateHeaders(state.nodeId)) {
                return state.Invalid(ValidationInvalidReason::DOS_5, error("%s: DoS limits, too many duplicates", __func__), REJECT_INVALID, "dos-limits");
            }

            pindex = miSelf->second;
            if (ppindex)
                *ppindex = pindex;

            if (pindex->nStatus & BLOCK_FAILED_MASK)
                return state.Invalid(ValidationInvalidReason::CACHED_INVALID, error("%s: block %s is marked invalid", __func__, hash.ToString()), 0, "duplicate");
            return true;
        }

        if (!CheckBlockHeader(block, state, chainparams.GetConsensus()))
            return error("%s: Consensus::CheckBlockHeader: %s, %s", __func__, hash.ToString(), FormatStateMessage(state));

        // Get prev block index
        CBlockIndex* pindexPrev = nullptr;
        BlockMap::iterator mi = mapBlockIndex.find(block.hashPrevBlock);
        if (mi == mapBlockIndex.end())
            return state.Invalid(ValidationInvalidReason::BLOCK_MISSING_PREV, error("%s: prev block not found", __func__), 0, "prev-blk-not-found");
        pindexPrev = (*mi).second;

        if (pindexPrev->nStatus & BLOCK_FAILED_MASK)
            return state.Invalid(ValidationInvalidReason::BLOCK_INVALID_PREV, error("%s: prev block invalid", __func__), REJECT_INVALID, "bad-prevblk");
        if (!ContextualCheckBlockHeader(block, state, chainparams, pindexPrev, GetAdjustedTime()))
            return error("%s: Consensus::ContextualCheckBlockHeader: %s, %s", __func__, hash.ToString(), FormatStateMessage(state));

        /* Determine if this block descends from any block which has been found
         * invalid (m_failed_blocks), then mark pindexPrev and any blocks between
         * them as failed. For example:
         *
         *                D3
         *              /
         *      B2 - C2
         *    /         \
         *  A             D2 - E2 - F2
         *    \
         *      B1 - C1 - D1 - E1
         *
         * In the case that we attempted to reorg from E1 to F2, only to find
         * C2 to be invalid, we would mark D2, E2, and F2 as BLOCK_FAILED_CHILD
         * but NOT D3 (it was not in any of our candidate sets at the time).
         *
         * In any case D3 will also be marked as BLOCK_FAILED_CHILD at restart
         * in LoadBlockIndex.
         */
        if (!pindexPrev->IsValid(BLOCK_VALID_SCRIPTS)) {
            // The above does not mean "invalid": it checks if the previous block
            // hasn't been validated up to BLOCK_VALID_SCRIPTS. This is a performance
            // optimization, in the common case of adding a new block to the tip,
            // we don't need to iterate over the failed blocks list.
            for (const CBlockIndex* failedit : m_failed_blocks) {
                if (pindexPrev->GetAncestor(failedit->nHeight) == failedit) {
                    //assert(failedit->nStatus & BLOCK_FAILED_VALID);
                    CBlockIndex* invalid_walk = pindexPrev;
                    if (failedit->nStatus & BLOCK_FAILED_VALID)
                    while (invalid_walk != failedit) {
                        invalid_walk->nStatus |= BLOCK_FAILED_CHILD;
                        setDirtyBlockIndex.insert(invalid_walk);
                        invalid_walk = invalid_walk->pprev;
                    }
                    return state.Invalid(ValidationInvalidReason::BLOCK_INVALID_PREV, error("%s: prev block invalid", __func__), REJECT_INVALID, "bad-prevblk");
                }
            }
        }
    }
    if (pindex == nullptr) {
        bool force_accept = true;
        if (fParticlMode && !IsInitialBlockDownload() && state.nodeId >= 0) {
            if (!AddNodeHeader(state.nodeId, hash)) {
                return state.Invalid(ValidationInvalidReason::DOS_20, error("%s: DoS limits", __func__), REJECT_INVALID, "dos-limits");
            }
            force_accept = false;
        }
        pindex = AddToBlockIndex(block);
        if (force_accept) {
            pindex->nFlags |= BLOCK_ACCEPTED;
        }
    }

    if (ppindex)
        *ppindex = pindex;

    CheckBlockIndex(chainparams.GetConsensus());

    return true;
}

// Exposed wrapper for AcceptBlockHeader
bool ProcessNewBlockHeaders(const std::vector<CBlockHeader>& headers, CValidationState& state, const CChainParams& chainparams, const CBlockIndex** ppindex, CBlockHeader *first_invalid)
{
    if (first_invalid != nullptr) first_invalid->SetNull();
    {
        LOCK(cs_main);
        for (const CBlockHeader& header : headers) {
            CBlockIndex *pindex = nullptr; // Use a temp pindex instead of ppindex to avoid a const_cast
            if (!::ChainstateActive().AcceptBlockHeader(header, state, chainparams, &pindex)) {
                if (first_invalid) *first_invalid = header;
                return false;
            }
            if (ppindex) {
                *ppindex = pindex;
            }
        }
    }
    NotifyHeaderTip();
    return true;
}

/** Store block on disk. If dbp is non-nullptr, the file is known to already reside on disk */
static FlatFilePos SaveBlockToDisk(const CBlock& block, int nHeight, const CChainParams& chainparams, const FlatFilePos* dbp) {
    unsigned int nBlockSize = ::GetSerializeSize(block, CLIENT_VERSION);
    FlatFilePos blockPos;
    if (dbp != nullptr)
        blockPos = *dbp;
    if (!FindBlockPos(blockPos, nBlockSize+8, nHeight, block.GetBlockTime(), dbp != nullptr)) {
        error("%s: FindBlockPos failed", __func__);
        return FlatFilePos();
    }
    if (dbp == nullptr) {
        if (!WriteBlockToDisk(block, blockPos, chainparams.MessageStart())) {
            AbortNode("Failed to write block");
            return FlatFilePos();
        }
    }
    return blockPos;
}

/** Store block on disk. If dbp is non-nullptr, the file is known to already reside on disk */
bool CChainState::AcceptBlock(const std::shared_ptr<const CBlock>& pblock, CValidationState& state, const CChainParams& chainparams, CBlockIndex** ppindex, bool fRequested, const FlatFilePos* dbp, bool* fNewBlock)
{
    const CBlock& block = *pblock;

    if (fNewBlock) *fNewBlock = false;
    AssertLockHeld(cs_main);

    CBlockIndex *pindexDummy = nullptr;
    CBlockIndex *&pindex = ppindex ? *ppindex : pindexDummy;

    if (!AcceptBlockHeader(block, state, chainparams, &pindex))
        return false;

    // Try to process all requested blocks that we don't have, but only
    // process an unrequested block if it's new and has enough work to
    // advance our tip, and isn't too many blocks ahead.
    bool fAlreadyHave = pindex->nStatus & BLOCK_HAVE_DATA;
    bool fHasMoreOrSameWork = (m_chain.Tip() ? pindex->nChainWork >= m_chain.Tip()->nChainWork : true);
    // Blocks that are too out-of-order needlessly limit the effectiveness of
    // pruning, because pruning will not delete block files that contain any
    // blocks which are too close in height to the tip.  Apply this test
    // regardless of whether pruning is enabled; it should generally be safe to
    // not process unrequested blocks.
    bool fTooFarAhead = (pindex->nHeight > int(m_chain.Height() + MIN_BLOCKS_TO_KEEP));

    // TODO: Decouple this function from the block download logic by removing fRequested
    // This requires some new chain data structure to efficiently look up if a
    // block is in a chain leading to a candidate for best tip, despite not
    // being such a candidate itself.

    // TODO: deal better with return value and error conditions for duplicate
    // and unrequested blocks.
    if (fAlreadyHave) return true;
    if (!fRequested) {  // If we didn't ask for it:
        if (pindex->nTx != 0) return true;    // This is a previously-processed block that was pruned
        if (!fHasMoreOrSameWork) return true; // Don't process less-work chains
        if (fTooFarAhead) return true;        // Block height is too high

        // Protect against DoS attacks from low-work chains.
        // If our tip is behind, a peer could try to send us
        // low-work blocks on a fake chain that we would never
        // request; don't process these.
        if (pindex->nChainWork < nMinimumChainWork) return true;
    }

    if (!CheckBlock(block, state, chainparams.GetConsensus())) {
        return error("%s: %s", __func__, FormatStateMessage(state));
    }

    if (block.IsProofOfStake()) {
        pindex->SetProofOfStake();
        pindex->prevoutStake = pblock->vtx[0]->vin[0].prevout;
        if (!pindex->pprev
            || (pindex->pprev->bnStakeModifier.IsNull()
                && pindex->pprev->GetBlockHash() != chainparams.GetConsensus().hashGenesisBlock)) {
            // Block received out of order
            if (fParticlMode && !IsInitialBlockDownload()) {
                if (pindex->nFlags & BLOCK_DELAYED) {
                    // Block is already delayed
                    state.nFlags |= BLOCK_DELAYED;
                    return true;
                }
                pindex->nFlags |= BLOCK_DELAYED;
                return DelayBlock(pblock, state);
            }
        } else {
            pindex->bnStakeModifier = ComputeStakeModifierV2(pindex->pprev, pindex->prevoutStake.hash);
        }
        pindex->nFlags &= ~BLOCK_DELAYED;
        setDirtyBlockIndex.insert(pindex);
    }

    if (!ContextualCheckBlock(block, state, chainparams.GetConsensus(), pindex->pprev, true)) {
        assert(IsBlockReason(state.GetReason()));
        if (state.IsInvalid() && state.GetReason() != ValidationInvalidReason::BLOCK_MUTATED) {
            pindex->nStatus |= BLOCK_FAILED_VALID;
            setDirtyBlockIndex.insert(pindex);
        }
        return error("%s: %s", __func__, FormatStateMessage(state));
    }

    if (state.nFlags & BLOCK_STAKE_KERNEL_SPENT && !(state.nFlags & BLOCK_FAILED_DUPLICATE_STAKE)) {
        if (state.nodeId > -1) {
            Misbehaving(state.nodeId, 20, "Spent kernel");
        }
    }

    RemoveNodeHeader(pindex->GetBlockHash());
    pindex->nFlags |= BLOCK_ACCEPTED;
    setDirtyBlockIndex.insert(pindex);

    // Header is valid/has work, merkle tree and segwit merkle tree are good...RELAY NOW
    // (but if it does not build on our best tip, let the SendMessages loop relay it)
    if (!IsInitialBlockDownload() && m_chain.Tip() == pindex->pprev) {
        if (!(state.nFlags & BLOCK_FAILED_DUPLICATE_STAKE))
            GetMainSignals().NewPoWValidBlock(pindex, pblock);
    }

    // Write block to history file
    if (fNewBlock) *fNewBlock = true;
    try {
        FlatFilePos blockPos = SaveBlockToDisk(block, pindex->nHeight, chainparams, dbp);
        if (blockPos.IsNull()) {
            state.Error(strprintf("%s: Failed to find position to write new block to disk", __func__));
            return false;
        }
        ReceivedBlockTransactions(block, pindex, blockPos, chainparams.GetConsensus());
    } catch (const std::runtime_error& e) {
        return AbortNode(state, std::string("System error: ") + e.what());
    }

    FlushStateToDisk(chainparams, state, FlushStateMode::NONE);

    CheckBlockIndex(chainparams.GetConsensus());

    return true;
}

extern bool IncomingBlockChecked(const CBlock &block, CValidationState &state);
bool ProcessNewBlock(const CChainParams& chainparams, const std::shared_ptr<const CBlock> pblock, bool fForceProcessing, bool *fNewBlock, NodeId node_id)
{
    AssertLockNotHeld(cs_main);

    CBlockIndex *pindex = nullptr;
    {
        /*
        uint256 hash = pblock->GetHash();
        // Limited duplicity on stake: prevents block flood attack
        // Duplicate stake allowed only when there is orphan child block
        if (!fReindex && !fImporting && pblock->IsProofOfStake() && setStakeSeen.count(pblock->GetProofOfStake()) && !mapOrphanBlocksByPrev.count(hash))
            return error("%s: Duplicate proof-of-stake (%s, %d) for block %s", pblock->GetProofOfStake().first.ToString(), pblock->GetProofOfStake().second, hash.ToString());
        */

        if (fNewBlock) *fNewBlock = false;
        CValidationState state;
        if (node_id > 0) {
            state.nodeId = node_id;
        }

        // CheckBlock() does not support multi-threaded block validation because CBlock::fChecked can cause data race.
        // Therefore, the following critical section must include the CheckBlock() call as well.
        LOCK(cs_main);

        // Ensure that CheckBlock() passes before calling AcceptBlock, as
        // belt-and-suspenders.
        bool ret = CheckBlock(*pblock, state, chainparams.GetConsensus());
        if (ret) {
            // Store to disk
            ret = ::ChainstateActive().AcceptBlock(pblock, state, chainparams, &pindex, fForceProcessing, nullptr, fNewBlock);
        }
        if (state.nFlags & BLOCK_DELAYED) {
            return true;
        }
        if (!ret) {
            if (fParticlMode) {
                // Mark block as invalid to prevent re-requesting from peer.
                // Block will have been added to the block index in AcceptBlockHeader
                CBlockIndex *pindex = g_chainstate.AddToBlockIndex(*pblock);
                g_chainstate.InvalidBlockFound(pindex, *pblock, state);

                IncomingBlockChecked(*pblock, state);
            }
            GetMainSignals().BlockChecked(*pblock, state);
            return error("%s: AcceptBlock FAILED (%s)", __func__, FormatStateMessage(state));
        }

        if (pindex && state.nFlags & BLOCK_FAILED_DUPLICATE_STAKE) {
            pindex->nFlags |= BLOCK_FAILED_DUPLICATE_STAKE;
            setDirtyBlockIndex.insert(pindex);
            LogPrint(BCLog::POS, "%s Marking duplicate stake: %s.\n", __func__, pindex->GetBlockHash().ToString());
            //GetMainSignals().BlockChecked(*pblock, state);
            IncomingBlockChecked(*pblock, state);
        }
    }

    NotifyHeaderTip();

    CValidationState state; // Only used to report errors, not invalidity - ignore it
    if (!::ChainstateActive().ActivateBestChain(state, chainparams, pblock))
        return error("%s: ActivateBestChain failed (%s)", __func__, FormatStateMessage(state));

    if (smsg::fSecMsgEnabled && gArgs.GetBoolArg("-smsgscanincoming", false)) {
        smsgModule.ScanBlock(*pblock);
    }

    {
        assert(pindex);
        // Check here for blocks not connected to the chain, TODO: move to a timer.
        CheckDelayedBlocks(chainparams, pindex->GetBlockHash());
    }

    return true;
}

bool TestBlockValidity(CValidationState& state, const CChainParams& chainparams, const CBlock& block, CBlockIndex* pindexPrev, bool fCheckPOW, bool fCheckMerkleRoot)
{
    AssertLockHeld(cs_main);
    assert(pindexPrev && pindexPrev == ::ChainActive().Tip());
    CCoinsViewCache viewNew(pcoinsTip.get());
    uint256 block_hash(block.GetHash());
    CBlockIndex indexDummy(block);
    indexDummy.pprev = pindexPrev;
    indexDummy.nHeight = pindexPrev->nHeight + 1;
    indexDummy.phashBlock = &block_hash;

    // NOTE: CheckBlockHeader is called by CheckBlock
    if (!ContextualCheckBlockHeader(block, state, chainparams, pindexPrev, GetAdjustedTime()))
        return error("%s: Consensus::ContextualCheckBlockHeader: %s", __func__, FormatStateMessage(state));
    if (!CheckBlock(block, state, chainparams.GetConsensus(), fCheckPOW, fCheckMerkleRoot))
        return error("%s: Consensus::CheckBlock: %s", __func__, FormatStateMessage(state));
    if (!ContextualCheckBlock(block, state, chainparams.GetConsensus(), pindexPrev))
        return error("%s: Consensus::ContextualCheckBlock: %s", __func__, FormatStateMessage(state));
    if (!::ChainstateActive().ConnectBlock(block, state, &indexDummy, viewNew, chainparams, true))
        return false;
    assert(state.IsValid());

    return true;
}

/**
 * BLOCK PRUNING CODE
 */

/* Calculate the amount of disk space the block & undo files currently use */
uint64_t CalculateCurrentUsage()
{
    LOCK(cs_LastBlockFile);

    uint64_t retval = 0;
    for (const CBlockFileInfo &file : vinfoBlockFile) {
        retval += file.nSize + file.nUndoSize;
    }
    return retval;
}

/* Prune a block file (modify associated database entries)*/
void PruneOneBlockFile(const int fileNumber)
{
    LOCK(cs_LastBlockFile);

    for (const auto& entry : mapBlockIndex) {
        CBlockIndex* pindex = entry.second;
        if (pindex->nFile == fileNumber) {
            pindex->nStatus &= ~BLOCK_HAVE_DATA;
            pindex->nStatus &= ~BLOCK_HAVE_UNDO;
            pindex->nFile = 0;
            pindex->nDataPos = 0;
            pindex->nUndoPos = 0;
            setDirtyBlockIndex.insert(pindex);

            // Prune from mapBlocksUnlinked -- any block we prune would have
            // to be downloaded again in order to consider its chain, at which
            // point it would be considered as a candidate for
            // mapBlocksUnlinked or setBlockIndexCandidates.
            std::pair<std::multimap<CBlockIndex*, CBlockIndex*>::iterator, std::multimap<CBlockIndex*, CBlockIndex*>::iterator> range = mapBlocksUnlinked.equal_range(pindex->pprev);
            while (range.first != range.second) {
                std::multimap<CBlockIndex *, CBlockIndex *>::iterator _it = range.first;
                range.first++;
                if (_it->second == pindex) {
                    mapBlocksUnlinked.erase(_it);
                }
            }
        }
    }

    vinfoBlockFile[fileNumber].SetNull();
    setDirtyFileInfo.insert(fileNumber);
}


void UnlinkPrunedFiles(const std::set<int>& setFilesToPrune)
{
    for (std::set<int>::iterator it = setFilesToPrune.begin(); it != setFilesToPrune.end(); ++it) {
        FlatFilePos pos(*it, 0);
        fs::remove(BlockFileSeq().FileName(pos));
        fs::remove(UndoFileSeq().FileName(pos));
        LogPrintf("Prune: %s deleted blk/rev (%05u)\n", __func__, *it);
    }
}

/* Calculate the block/rev files to delete based on height specified by user with RPC command pruneblockchain */
static void FindFilesToPruneManual(std::set<int>& setFilesToPrune, int nManualPruneHeight)
{
    assert(fPruneMode && nManualPruneHeight > 0);

    LOCK2(cs_main, cs_LastBlockFile);
    if (::ChainActive().Tip() == nullptr)
        return;

    // last block to prune is the lesser of (user-specified height, MIN_BLOCKS_TO_KEEP from the tip)
    unsigned int nLastBlockWeCanPrune = std::min((unsigned)nManualPruneHeight, ::ChainActive().Tip()->nHeight - MIN_BLOCKS_TO_KEEP);
    int count=0;
    for (int fileNumber = 0; fileNumber < nLastBlockFile; fileNumber++) {
        if (vinfoBlockFile[fileNumber].nSize == 0 || vinfoBlockFile[fileNumber].nHeightLast > nLastBlockWeCanPrune)
            continue;
        PruneOneBlockFile(fileNumber);
        setFilesToPrune.insert(fileNumber);
        count++;
    }
    LogPrintf("Prune (Manual): prune_height=%d removed %d blk/rev pairs\n", nLastBlockWeCanPrune, count);
}

/* This function is called from the RPC code for pruneblockchain */
void PruneBlockFilesManual(int nManualPruneHeight)
{
    CValidationState state;
    const CChainParams& chainparams = Params();
    if (!::ChainstateActive().FlushStateToDisk(
            chainparams, state, FlushStateMode::NONE, nManualPruneHeight)) {
        LogPrintf("%s: failed to flush state (%s)\n", __func__, FormatStateMessage(state));
    }
}

/**
 * Prune block and undo files (blk???.dat and undo???.dat) so that the disk space used is less than a user-defined target.
 * The user sets the target (in MB) on the command line or in config file.  This will be run on startup and whenever new
 * space is allocated in a block or undo file, staying below the target. Changing back to unpruned requires a reindex
 * (which in this case means the blockchain must be re-downloaded.)
 *
 * Pruning functions are called from FlushStateToDisk when the global fCheckForPruning flag has been set.
 * Block and undo files are deleted in lock-step (when blk00003.dat is deleted, so is rev00003.dat.)
 * Pruning cannot take place until the longest chain is at least a certain length (100000 on mainnet, 1000 on testnet, 1000 on regtest).
 * Pruning will never delete a block within a defined distance (currently 288) from the active chain's tip.
 * The block index is updated by unsetting HAVE_DATA and HAVE_UNDO for any blocks that were stored in the deleted files.
 * A db flag records the fact that at least some block files have been pruned.
 *
 * @param[out]   setFilesToPrune   The set of file indices that can be unlinked will be returned
 */
static void FindFilesToPrune(std::set<int>& setFilesToPrune, uint64_t nPruneAfterHeight)
{
    LOCK2(cs_main, cs_LastBlockFile);
    if (::ChainActive().Tip() == nullptr || nPruneTarget == 0) {
        return;
    }
    if ((uint64_t)::ChainActive().Tip()->nHeight <= nPruneAfterHeight) {
        return;
    }

    unsigned int nLastBlockWeCanPrune = ::ChainActive().Tip()->nHeight - MIN_BLOCKS_TO_KEEP;
    uint64_t nCurrentUsage = CalculateCurrentUsage();
    // We don't check to prune until after we've allocated new space for files
    // So we should leave a buffer under our target to account for another allocation
    // before the next pruning.
    uint64_t nBuffer = BLOCKFILE_CHUNK_SIZE + UNDOFILE_CHUNK_SIZE;
    uint64_t nBytesToPrune;
    int count=0;

    if (nCurrentUsage + nBuffer >= nPruneTarget) {
        // On a prune event, the chainstate DB is flushed.
        // To avoid excessive prune events negating the benefit of high dbcache
        // values, we should not prune too rapidly.
        // So when pruning in IBD, increase the buffer a bit to avoid a re-prune too soon.
        if (::ChainstateActive().IsInitialBlockDownload()) {
            // Since this is only relevant during IBD, we use a fixed 10%
            nBuffer += nPruneTarget / 10;
        }

        for (int fileNumber = 0; fileNumber < nLastBlockFile; fileNumber++) {
            nBytesToPrune = vinfoBlockFile[fileNumber].nSize + vinfoBlockFile[fileNumber].nUndoSize;

            if (vinfoBlockFile[fileNumber].nSize == 0)
                continue;

            if (nCurrentUsage + nBuffer < nPruneTarget)  // are we below our target?
                break;

            // don't prune files that could have a block within MIN_BLOCKS_TO_KEEP of the main chain's tip but keep scanning
            if (vinfoBlockFile[fileNumber].nHeightLast > nLastBlockWeCanPrune)
                continue;

            PruneOneBlockFile(fileNumber);
            // Queue up the files for removal
            setFilesToPrune.insert(fileNumber);
            nCurrentUsage -= nBytesToPrune;
            count++;
        }
    }

    LogPrint(BCLog::PRUNE, "Prune: target=%dMiB actual=%dMiB diff=%dMiB max_prune_height=%d removed %d blk/rev pairs\n",
           nPruneTarget/1024/1024, nCurrentUsage/1024/1024,
           ((int64_t)nPruneTarget - (int64_t)nCurrentUsage)/1024/1024,
           nLastBlockWeCanPrune, count);
}

static FlatFileSeq BlockFileSeq()
{
    return FlatFileSeq(GetBlocksDir(), "blk", BLOCKFILE_CHUNK_SIZE);
}

static FlatFileSeq UndoFileSeq()
{
    return FlatFileSeq(GetBlocksDir(), "rev", UNDOFILE_CHUNK_SIZE);
}

FILE* OpenBlockFile(const FlatFilePos &pos, bool fReadOnly) {
    return BlockFileSeq().Open(pos, fReadOnly);
}

/** Open an undo file (rev?????.dat) */
static FILE* OpenUndoFile(const FlatFilePos &pos, bool fReadOnly) {
    return UndoFileSeq().Open(pos, fReadOnly);
}

fs::path GetBlockPosFilename(const FlatFilePos &pos)
{
    return BlockFileSeq().FileName(pos);
}

CBlockIndex * CChainState::InsertBlockIndex(const uint256& hash)
{
    AssertLockHeld(cs_main);

    if (hash.IsNull())
        return nullptr;

    // Return existing
    BlockMap::iterator mi = mapBlockIndex.find(hash);
    if (mi != mapBlockIndex.end())
        return (*mi).second;

    // Create new
    CBlockIndex* pindexNew = new CBlockIndex();
    mi = mapBlockIndex.insert(std::make_pair(hash, pindexNew)).first;
    pindexNew->phashBlock = &((*mi).first);

    return pindexNew;
}

bool CChainState::LoadBlockIndex(const Consensus::Params& consensus_params, CBlockTreeDB& blocktree)
{
    if (!blocktree.LoadBlockIndexGuts(consensus_params, [this](const uint256& hash) EXCLUSIVE_LOCKS_REQUIRED(cs_main) { return this->InsertBlockIndex(hash); }))
        return false;

    // Calculate nChainWork
    std::vector<std::pair<int, CBlockIndex*> > vSortedByHeight;
    vSortedByHeight.reserve(mapBlockIndex.size());
    for (const std::pair<const uint256, CBlockIndex*>& item : mapBlockIndex)
    {
        CBlockIndex* pindex = item.second;
        vSortedByHeight.push_back(std::make_pair(pindex->nHeight, pindex));
    }
    sort(vSortedByHeight.begin(), vSortedByHeight.end());
    for (const std::pair<int, CBlockIndex*>& item : vSortedByHeight)
    {
        if (ShutdownRequested()) return false;
        CBlockIndex* pindex = item.second;
        pindex->nChainWork = (pindex->pprev ? pindex->pprev->nChainWork : 0) + GetBlockProof(*pindex);
        pindex->nTimeMax = (pindex->pprev ? std::max(pindex->pprev->nTimeMax, pindex->nTime) : pindex->nTime);
        // We can link the chain of blocks for which we've received transactions at some point.
        // Pruned nodes may have deleted the block.
        if (pindex->nTx > 0) {
            if (pindex->pprev) {
                if (pindex->pprev->HaveTxsDownloaded()) {
                    pindex->nChainTx = pindex->pprev->nChainTx + pindex->nTx;
                } else {
                    pindex->nChainTx = 0;
                    mapBlocksUnlinked.insert(std::make_pair(pindex->pprev, pindex));
                }
            } else {
                pindex->nChainTx = pindex->nTx;
            }
        }
        if (!(pindex->nStatus & BLOCK_FAILED_MASK) && pindex->pprev && (pindex->pprev->nStatus & BLOCK_FAILED_MASK)) {
            pindex->nStatus |= BLOCK_FAILED_CHILD;
            setDirtyBlockIndex.insert(pindex);
        }
        if (pindex->IsValid(BLOCK_VALID_TRANSACTIONS) && (pindex->HaveTxsDownloaded() || pindex->pprev == nullptr))
            setBlockIndexCandidates.insert(pindex);
        if (pindex->nStatus & BLOCK_FAILED_MASK && (!pindexBestInvalid || pindex->nChainWork > pindexBestInvalid->nChainWork))
            pindexBestInvalid = pindex;
        if (pindex->pprev)
            pindex->BuildSkip();
        if (pindex->IsValid(BLOCK_VALID_TREE) && (pindexBestHeader == nullptr || CBlockIndexWorkComparator()(pindexBestHeader, pindex)))
            pindexBestHeader = pindex;
    }

    return true;
}

bool static LoadBlockIndexDB(const CChainParams& chainparams) EXCLUSIVE_LOCKS_REQUIRED(cs_main)
{
    if (!::ChainstateActive().LoadBlockIndex(chainparams.GetConsensus(), *pblocktree))
        return false;

    // Load block file info
    pblocktree->ReadLastBlockFile(nLastBlockFile);
    vinfoBlockFile.resize(nLastBlockFile + 1);
    LogPrintf("%s: last block file = %i\n", __func__, nLastBlockFile);
    for (int nFile = 0; nFile <= nLastBlockFile; nFile++) {
        pblocktree->ReadBlockFileInfo(nFile, vinfoBlockFile[nFile]);
    }
    LogPrintf("%s: last block file info: %s\n", __func__, vinfoBlockFile[nLastBlockFile].ToString());
    for (int nFile = nLastBlockFile + 1; true; nFile++) {
        CBlockFileInfo info;
        if (pblocktree->ReadBlockFileInfo(nFile, info)) {
            vinfoBlockFile.push_back(info);
        } else {
            break;
        }
    }

    // Check presence of blk files
    LogPrintf("Checking all blk files are present...\n");
    std::set<int> setBlkDataFiles;
    for (const std::pair<const uint256, CBlockIndex*>& item : mapBlockIndex)
    {
        CBlockIndex* pindex = item.second;
        if (pindex->nStatus & BLOCK_HAVE_DATA) {
            setBlkDataFiles.insert(pindex->nFile);
        }
    }
    for (std::set<int>::iterator it = setBlkDataFiles.begin(); it != setBlkDataFiles.end(); it++)
    {
        FlatFilePos pos(*it, 0);
        if (CAutoFile(OpenBlockFile(pos, true), SER_DISK, CLIENT_VERSION).IsNull()) {
            return false;
        }
    }

    // Check whether we have ever pruned block & undo files
    pblocktree->ReadFlag("prunedblockfiles", fHavePruned);
    if (fHavePruned)
        LogPrintf("LoadBlockIndexDB(): Block files have previously been pruned\n");

    // Check whether we need to continue reindexing
    bool fReindexing = false;
    pblocktree->ReadReindexing(fReindexing);
    if(fReindexing) fReindex = true;

    // Check whether we have an address index
    pblocktree->ReadFlag("addressindex", fAddressIndex);
    LogPrintf("%s: address index %s\n", __func__, fAddressIndex ? "enabled" : "disabled");

    // Check whether we have a timestamp index
    pblocktree->ReadFlag("timestampindex", fTimestampIndex);
    LogPrintf("%s: timestamp index %s\n", __func__, fTimestampIndex ? "enabled" : "disabled");

    // Check whether we have a spent index
    pblocktree->ReadFlag("spentindex", fSpentIndex);
    LogPrintf("%s: spent index %s\n", __func__, fSpentIndex ? "enabled" : "disabled");

    return true;
}

bool LoadChainTip(const CChainParams& chainparams)
{
    AssertLockHeld(cs_main);
    assert(!pcoinsTip->GetBestBlock().IsNull()); // Never called when the coins view is empty

    if (::ChainActive().Tip() && ::ChainActive().Tip()->GetBlockHash() == pcoinsTip->GetBestBlock()) return true;

    // Load pointer to end of best chain
    CBlockIndex* pindex = LookupBlockIndex(pcoinsTip->GetBestBlock());
    if (!pindex) {
        return false;
    }
    ::ChainActive().SetTip(pindex);

    ::ChainstateActive().PruneBlockIndexCandidates();

    LogPrintf("Loaded best chain: hashBestChain=%s height=%d date=%s progress=%f\n",
        ::ChainActive().Tip()->GetBlockHash().ToString(), ::ChainActive().Height(),
        FormatISO8601DateTime(::ChainActive().Tip()->GetBlockTime()),
        GuessVerificationProgress(chainparams.TxData(), ::ChainActive().Tip()));
    return true;
}

CVerifyDB::CVerifyDB()
{
    uiInterface.ShowProgress(_("Verifying blocks..."), 0, false);
}

CVerifyDB::~CVerifyDB()
{
    uiInterface.ShowProgress("", 100, false);
}

bool CVerifyDB::VerifyDB(const CChainParams& chainparams, CCoinsView *coinsview, int nCheckLevel, int nCheckDepth)
{
    LOCK(cs_main);
    if (::ChainActive().Tip() == nullptr || ::ChainActive().Tip()->pprev == nullptr)
        return true;

    fVerifyingDB = true;

    // Verify blocks in the best chain
    if (nCheckDepth <= 0 || nCheckDepth > ::ChainActive().Height())
        nCheckDepth = ::ChainActive().Height();
    nCheckLevel = std::max(0, std::min(4, nCheckLevel));
    LogPrintf("Verifying last %i blocks at level %i\n", nCheckDepth, nCheckLevel);
    CCoinsViewCache coins(coinsview);
    CBlockIndex* pindex;
    CBlockIndex* pindexFailure = nullptr;
    int nGoodTransactions = 0;
    CValidationState state;
    int reportDone = 0;
    LogPrintf("[0%%]..."); /* Continued */
    for (pindex = ::ChainActive().Tip(); pindex && pindex->pprev; pindex = pindex->pprev) {
        boost::this_thread::interruption_point();
        const int percentageDone = std::max(1, std::min(99, (int)(((double)(::ChainActive().Height() - pindex->nHeight)) / (double)nCheckDepth * (nCheckLevel >= 4 ? 50 : 100))));
        if (reportDone < percentageDone/10) {
            // report every 10% step
            LogPrintf("[%d%%]...", percentageDone); /* Continued */
            reportDone = percentageDone/10;
        }
        uiInterface.ShowProgress(_("Verifying blocks..."), percentageDone, false);
        if (pindex->nHeight <= ::ChainActive().Height()-nCheckDepth)
            break;
        if (fPruneMode && !(pindex->nStatus & BLOCK_HAVE_DATA)) {
            // If pruning, only go back as far as we have data.
            LogPrintf("VerifyDB(): block verification stopping at height %d (pruning, no data)\n", pindex->nHeight);
            break;
        }
        CBlock block;
        // check level 0: read from disk
        if (!ReadBlockFromDisk(block, pindex, chainparams.GetConsensus()))
            return error("VerifyDB(): *** ReadBlockFromDisk failed at %d, hash=%s", pindex->nHeight, pindex->GetBlockHash().ToString());
        // check level 1: verify block validity
        if (nCheckLevel >= 1 && !CheckBlock(block, state, chainparams.GetConsensus()))
            return error("%s: *** found bad block at %d, hash=%s (%s)\n", __func__,
                         pindex->nHeight, pindex->GetBlockHash().ToString(), FormatStateMessage(state));
        // check level 2: verify undo validity
        if (nCheckLevel >= 2 && pindex) {
            CBlockUndo undo;
            if (!pindex->GetUndoPos().IsNull()) {
                if (!UndoReadFromDisk(undo, pindex)) {
                    return error("VerifyDB(): *** found bad undo data at %d, hash=%s\n", pindex->nHeight, pindex->GetBlockHash().ToString());
                }
            }
        }
        // check level 3: check for inconsistencies during memory-only disconnect of tip blocks
        if (nCheckLevel >= 3 && (coins.DynamicMemoryUsage() + pcoinsTip->DynamicMemoryUsage()) <= nCoinCacheUsage) {
            assert(coins.GetBestBlock() == pindex->GetBlockHash());
            DisconnectResult res = ::ChainstateActive().DisconnectBlock(block, pindex, coins);
            if (res == DISCONNECT_FAILED) {
                return error("VerifyDB(): *** irrecoverable inconsistency in block data at %d, hash=%s", pindex->nHeight, pindex->GetBlockHash().ToString());
            }
            if (res == DISCONNECT_UNCLEAN) {
                nGoodTransactions = 0;
                pindexFailure = pindex;
            } else {
                nGoodTransactions += block.vtx.size();
            }
        }
        if (ShutdownRequested())
            return true;
    }
    if (pindexFailure)
        return error("VerifyDB(): *** coin database inconsistencies found (last %i blocks, %i good transactions before that)\n", ::ChainActive().Height() - pindexFailure->nHeight + 1, nGoodTransactions);

    // store block count as we move pindex at check level >= 4
    int block_count = ::ChainActive().Height() - pindex->nHeight;

    // check level 4: try reconnecting blocks
    if (nCheckLevel >= 4) {
        while (pindex != ::ChainActive().Tip()) {
            boost::this_thread::interruption_point();
            const int percentageDone = std::max(1, std::min(99, 100 - (int)(((double)(::ChainActive().Height() - pindex->nHeight)) / (double)nCheckDepth * 50)));
            if (reportDone < percentageDone/10) {
                // report every 10% step
                LogPrintf("[%d%%]...", percentageDone); /* Continued */
                reportDone = percentageDone/10;
            }
            uiInterface.ShowProgress(_("Verifying blocks..."), percentageDone, false);
            pindex = ::ChainActive().Next(pindex);
            CBlock block;
            if (!ReadBlockFromDisk(block, pindex, chainparams.GetConsensus()))
                return error("VerifyDB(): *** ReadBlockFromDisk failed at %d, hash=%s", pindex->nHeight, pindex->GetBlockHash().ToString());
            if (!::ChainstateActive().ConnectBlock(block, state, pindex, coins, chainparams))
                return error("VerifyDB(): *** found unconnectable block at %d, hash=%s (%s)", pindex->nHeight, pindex->GetBlockHash().ToString(), FormatStateMessage(state));
        }
    }

    LogPrintf("[DONE].\n");
    LogPrintf("No coin database inconsistencies in last %i blocks (%i transactions)\n", block_count, nGoodTransactions);
    fVerifyingDB = false;

    return true;
}

/** Apply the effects of a block on the utxo cache, ignoring that it may already have been applied. */
bool CChainState::RollforwardBlock(const CBlockIndex* pindex, CCoinsViewCache& inputs, const CChainParams& params)
{
    // TODO: merge with ConnectBlock
    CBlock block;
    if (!ReadBlockFromDisk(block, pindex, params.GetConsensus())) {
        return error("ReplayBlock(): ReadBlockFromDisk failed at %d, hash=%s", pindex->nHeight, pindex->GetBlockHash().ToString());
    }

    for (const CTransactionRef& tx : block.vtx) {
        if (!tx->IsCoinBase()) {
            for (const CTxIn &txin : tx->vin) {
                inputs.SpendCoin(txin.prevout);
            }
        }
        // Pass check = true as every addition may be an overwrite.
        AddCoins(inputs, *tx, pindex->nHeight, true);
    }
    return true;
}

bool CChainState::ReplayBlocks(const CChainParams& params, CCoinsView* view)
{
    LOCK(cs_main);

    CCoinsViewCache cache(view);

    std::vector<uint256> hashHeads = view->GetHeadBlocks();
    if (hashHeads.empty()) return true; // We're already in a consistent state.
    if (hashHeads.size() != 2) return error("ReplayBlocks(): unknown inconsistent state");

    uiInterface.ShowProgress(_("Replaying blocks..."), 0, false);
    LogPrintf("Replaying blocks\n");

    const CBlockIndex* pindexOld = nullptr;  // Old tip during the interrupted flush.
    const CBlockIndex* pindexNew;            // New tip during the interrupted flush.
    const CBlockIndex* pindexFork = nullptr; // Latest block common to both the old and the new tip.

    if (mapBlockIndex.count(hashHeads[0]) == 0) {
        return error("ReplayBlocks(): reorganization to unknown block requested");
    }
    pindexNew = mapBlockIndex[hashHeads[0]];

    if (!hashHeads[1].IsNull()) { // The old tip is allowed to be 0, indicating it's the first flush.
        if (mapBlockIndex.count(hashHeads[1]) == 0) {
            return error("ReplayBlocks(): reorganization from unknown block requested");
        }
        pindexOld = mapBlockIndex[hashHeads[1]];
        pindexFork = LastCommonAncestor(pindexOld, pindexNew);
        assert(pindexFork != nullptr);
    }

    // Rollback along the old branch.
    while (pindexOld != pindexFork) {
        if (pindexOld->nHeight > 0) { // Never disconnect the genesis block.
            CBlock block;
            if (!ReadBlockFromDisk(block, pindexOld, params.GetConsensus())) {
                return error("RollbackBlock(): ReadBlockFromDisk() failed at %d, hash=%s", pindexOld->nHeight, pindexOld->GetBlockHash().ToString());
            }
            LogPrintf("Rolling back %s (%i)\n", pindexOld->GetBlockHash().ToString(), pindexOld->nHeight);
            DisconnectResult res = DisconnectBlock(block, pindexOld, cache);
            if (res == DISCONNECT_FAILED) {
                return error("RollbackBlock(): DisconnectBlock failed at %d, hash=%s", pindexOld->nHeight, pindexOld->GetBlockHash().ToString());
            }
            // If DISCONNECT_UNCLEAN is returned, it means a non-existing UTXO was deleted, or an existing UTXO was
            // overwritten. It corresponds to cases where the block-to-be-disconnect never had all its operations
            // applied to the UTXO set. However, as both writing a UTXO and deleting a UTXO are idempotent operations,
            // the result is still a version of the UTXO set with the effects of that block undone.
        }
        pindexOld = pindexOld->pprev;
    }

    // Roll forward from the forking point to the new tip.
    int nForkHeight = pindexFork ? pindexFork->nHeight : 0;
    for (int nHeight = nForkHeight + 1; nHeight <= pindexNew->nHeight; ++nHeight) {
        const CBlockIndex* pindex = pindexNew->GetAncestor(nHeight);
        LogPrintf("Rolling forward %s (%i)\n", pindex->GetBlockHash().ToString(), nHeight);
        uiInterface.ShowProgress(_("Replaying blocks..."), (int) ((nHeight - nForkHeight) * 100.0 / (pindexNew->nHeight - nForkHeight)) , false);
        if (!RollforwardBlock(pindex, cache, params)) return false;
    }

    cache.SetBestBlock(pindexNew->GetBlockHash(), pindexNew->nHeight);
    cache.Flush();
    uiInterface.ShowProgress("", 100, false);
    return true;
}

bool ReplayBlocks(const CChainParams& params, CCoinsView* view) {
    return ::ChainstateActive().ReplayBlocks(params, view);
}

//! Helper for CChainState::RewindBlockIndex
void CChainState::EraseBlockData(CBlockIndex* index)
{
    AssertLockHeld(cs_main);
    assert(!m_chain.Contains(index)); // Make sure this block isn't active

    // Reduce validity
    index->nStatus = std::min<unsigned int>(index->nStatus & BLOCK_VALID_MASK, BLOCK_VALID_TREE) | (index->nStatus & ~BLOCK_VALID_MASK);
    // Remove have-data flags.
    index->nStatus &= ~(BLOCK_HAVE_DATA | BLOCK_HAVE_UNDO);
    // Remove storage location.
    index->nFile = 0;
    index->nDataPos = 0;
    index->nUndoPos = 0;
    // Remove various other things
    index->nTx = 0;
    index->nChainTx = 0;
    index->nSequenceId = 0;
    // Make sure it gets written.
    setDirtyBlockIndex.insert(index);
    // Update indexes
    setBlockIndexCandidates.erase(index);
    std::pair<std::multimap<CBlockIndex*, CBlockIndex*>::iterator, std::multimap<CBlockIndex*, CBlockIndex*>::iterator> ret = mapBlocksUnlinked.equal_range(index->pprev);
    while (ret.first != ret.second) {
        if (ret.first->second == index) {
            mapBlocksUnlinked.erase(ret.first++);
        } else {
            ++ret.first;
        }
    }
    // Mark parent as eligible for main chain again
    if (index->pprev && index->pprev->IsValid(BLOCK_VALID_TRANSACTIONS) && index->pprev->HaveTxsDownloaded()) {
        setBlockIndexCandidates.insert(index->pprev);
    }
}

bool CChainState::RewindBlockIndex(const CChainParams& params)
{
    // Note that during -reindex-chainstate we are called with an empty m_chain!

    // First erase all post-segwit blocks without witness not in the main chain,
    // as this can we done without costly DisconnectTip calls. Active
    // blocks will be dealt with below (releasing cs_main in between).
    {
        LOCK(cs_main);
        for (const auto& entry : mapBlockIndex) {
            if (IsWitnessEnabled(entry.second->pprev, params.GetConsensus()) && !(entry.second->nStatus & BLOCK_OPT_WITNESS) && !m_chain.Contains(entry.second)) {
                EraseBlockData(entry.second);
            }
        }
    }

    // Find what height we need to reorganize to.
    CBlockIndex *tip;
    int nHeight = 1;
    {
        LOCK(cs_main);
        while (nHeight <= m_chain.Height()) {
            // Although SCRIPT_VERIFY_WITNESS is now generally enforced on all
            // blocks in ConnectBlock, we don't need to go back and
            // re-download/re-verify blocks from before segwit actually activated.
            if (IsWitnessEnabled(m_chain[nHeight - 1], params.GetConsensus()) && !(m_chain[nHeight]->nStatus & BLOCK_OPT_WITNESS)) {
                break;
            }
            nHeight++;
        }

        tip = m_chain.Tip();
    }
    // nHeight is now the height of the first insufficiently-validated block, or tipheight + 1

    CValidationState state;
    // Loop until the tip is below nHeight, or we reach a pruned block.
    while (!ShutdownRequested()) {
        {
            LOCK(cs_main);
            // Make sure nothing changed from under us (this won't happen because RewindBlockIndex runs before importing/network are active)
            assert(tip == m_chain.Tip());
            if (tip == nullptr || tip->nHeight < nHeight) break;
            if (fPruneMode && !(tip->nStatus & BLOCK_HAVE_DATA)) {
                // If pruning, don't try rewinding past the HAVE_DATA point;
                // since older blocks can't be served anyway, there's
                // no need to walk further, and trying to DisconnectTip()
                // will fail (and require a needless reindex/redownload
                // of the blockchain).
                break;
            }

            // Disconnect block
            if (!DisconnectTip(state, params, nullptr)) {
                return error("RewindBlockIndex: unable to disconnect block at height %i (%s)", tip->nHeight, FormatStateMessage(state));
            }

            // Reduce validity flag and have-data flags.
            // We do this after actual disconnecting, otherwise we'll end up writing the lack of data
            // to disk before writing the chainstate, resulting in a failure to continue if interrupted.
            // Note: If we encounter an insufficiently validated block that
            // is on m_chain, it must be because we are a pruning node, and
            // this block or some successor doesn't HAVE_DATA, so we were unable to
            // rewind all the way.  Blocks remaining on m_chain at this point
            // must not have their validity reduced.
            EraseBlockData(tip);

            tip = tip->pprev;
        }
        // Make sure the queue of validation callbacks doesn't grow unboundedly.
        LimitValidationInterfaceQueue();

        // Occasionally flush state to disk.
        if (!FlushStateToDisk(params, state, FlushStateMode::PERIODIC)) {
            LogPrintf("RewindBlockIndex: unable to flush state to disk (%s)\n", FormatStateMessage(state));
            return false;
        }
    }

    {
        LOCK(cs_main);
        if (m_chain.Tip() != nullptr) {
            // We can't prune block index candidates based on our tip if we have
            // no tip due to m_chain being empty!
            PruneBlockIndexCandidates();

            CheckBlockIndex(params.GetConsensus());
        }
    }

    return true;
}

bool RewindBlockIndex(const CChainParams& params) {
    if (!::ChainstateActive().RewindBlockIndex(params)) {
        return false;
    }

    LOCK(cs_main);
    if (::ChainActive().Tip() != nullptr) {
        // FlushStateToDisk can possibly read ::ChainActive(). Be conservative
        // and skip it here, we're about to -reindex-chainstate anyway, so
        // it'll get called a bunch real soon.
        CValidationState state;
        if (!::ChainstateActive().FlushStateToDisk(params, state, FlushStateMode::ALWAYS)) {
            LogPrintf("RewindBlockIndex: unable to flush state to disk (%s)\n", FormatStateMessage(state));
            return false;
        }
    }

    return true;
}

void CChainState::UnloadBlockIndex() {
    nBlockSequenceId = 1;
    m_failed_blocks.clear();
    setBlockIndexCandidates.clear();
}

// May NOT be used after any connections are up as much
// of the peer-processing logic assumes a consistent
// block index state
void UnloadBlockIndex()
{
    LOCK(cs_main);
    ::ChainActive().SetTip(nullptr);
    pindexBestInvalid = nullptr;
    pindexBestHeader = nullptr;
    mempool.clear();
    mapBlocksUnlinked.clear();
    vinfoBlockFile.clear();
    nLastBlockFile = 0;
    setDirtyBlockIndex.clear();
    setDirtyFileInfo.clear();
    versionbitscache.Clear();
    for (int b = 0; b < VERSIONBITS_NUM_BITS; b++) {
        warningcache[b].clear();
    }

    for (const BlockMap::value_type& entry : mapBlockIndex) {
        delete entry.second;
    }
    mapBlockIndex.clear();
    fHavePruned = false;

    ::ChainstateActive().UnloadBlockIndex();
}

bool TryAutoReindex()
{
    // Force reindex to update version
    bool nV1 = false;
    if (!pblocktree->ReadFlag("v1", nV1) || !nV1) {
        LogPrintf("%s: v1 Marker not detected, attempting reindex.\n", __func__);
        return true;
    }
    return false;
};

bool LoadBlockIndex(const CChainParams& chainparams)
{
    // Load block index from databases
    bool needs_init = fReindex;

    if (!fReindex) {
        bool ret = LoadBlockIndexDB(chainparams);
        if (!ret) return false;
        needs_init = mapBlockIndex.empty();
    }

    if (needs_init) {
        // Everything here is for *new* reindex/DBs. Thus, though
        // LoadBlockIndexDB may have set fReindex if we shut down
        // mid-reindex previously, we don't check fReindex and
        // instead only check it prior to LoadBlockIndexDB to set
        // needs_init.

        LogPrintf("Initializing databases...\n");
        pblocktree->WriteFlag("v1", true);

        // Use the provided setting for -addressindex in the new database
        fAddressIndex = gArgs.GetBoolArg("-addressindex", DEFAULT_ADDRESSINDEX);
        pblocktree->WriteFlag("addressindex", fAddressIndex);
        LogPrintf("%s: address index %s\n", __func__, fAddressIndex ? "enabled" : "disabled");

        // Use the provided setting for -timestampindex in the new database
        fTimestampIndex = gArgs.GetBoolArg("-timestampindex", DEFAULT_TIMESTAMPINDEX);
        pblocktree->WriteFlag("timestampindex", fTimestampIndex);
        LogPrintf("%s: timestamp index %s\n", __func__, fTimestampIndex ? "enabled" : "disabled");

        // Use the provided setting for -spentindex in the new database
        fSpentIndex = gArgs.GetBoolArg("-spentindex", DEFAULT_SPENTINDEX);
        pblocktree->WriteFlag("spentindex", fSpentIndex);
        LogPrintf("%s: spent index %s\n", __func__, fSpentIndex ? "enabled" : "disabled");
    }
    return true;
}

bool CChainState::LoadGenesisBlock(const CChainParams& chainparams)
{
    LOCK(cs_main);

    // Check whether we're already initialized by checking for genesis in
    // mapBlockIndex. Note that we can't use m_chain here, since it is
    // set based on the coins db, not the block index db, which is the only
    // thing loaded at this point.
    if (mapBlockIndex.count(chainparams.GenesisBlock().GetHash()))
        return true;

    try {
        const CBlock& block = chainparams.GenesisBlock();
        FlatFilePos blockPos = SaveBlockToDisk(block, 0, chainparams, nullptr);
        if (blockPos.IsNull())
            return error("%s: writing genesis block to disk failed", __func__);
        CBlockIndex *pindex = AddToBlockIndex(block);
        pindex->nFlags |= BLOCK_ACCEPTED;
        ReceivedBlockTransactions(block, pindex, blockPos, chainparams.GetConsensus());
    } catch (const std::runtime_error& e) {
        return error("%s: failed to write genesis block: %s", __func__, e.what());
    }

    return true;
}

bool LoadGenesisBlock(const CChainParams& chainparams)
{
    return ::ChainstateActive().LoadGenesisBlock(chainparams);
}

bool LoadExternalBlockFile(const CChainParams& chainparams, FILE* fileIn, FlatFilePos *dbp)
{
    // Map of disk positions for blocks with unknown parent (only used for reindex)
    static std::multimap<uint256, FlatFilePos> mapBlocksUnknownParent;
    int64_t nStart = GetTimeMillis();

    fAddressIndex = gArgs.GetBoolArg("-addressindex", DEFAULT_ADDRESSINDEX);
    fTimestampIndex = gArgs.GetBoolArg("-timestampindex", DEFAULT_TIMESTAMPINDEX);
    fSpentIndex = gArgs.GetBoolArg("-spentindex", DEFAULT_SPENTINDEX);

    int nLoaded = 0;
    try {
        // This takes over fileIn and calls fclose() on it in the CBufferedFile destructor
        CBufferedFile blkdat(fileIn, 2*MAX_BLOCK_SERIALIZED_SIZE, MAX_BLOCK_SERIALIZED_SIZE+8, SER_DISK, CLIENT_VERSION);
        uint64_t nRewind = blkdat.GetPos();
        while (!blkdat.eof()) {
            boost::this_thread::interruption_point();

            blkdat.SetPos(nRewind);
            nRewind++; // start one byte further next time, in case of failure
            blkdat.SetLimit(); // remove former limit
            unsigned int nSize = 0;
            try {
                // locate a header
                unsigned char buf[CMessageHeader::MESSAGE_START_SIZE];
                blkdat.FindByte(chainparams.MessageStart()[0]);
                nRewind = blkdat.GetPos()+1;
                blkdat >> buf;
                if (memcmp(buf, chainparams.MessageStart(), CMessageHeader::MESSAGE_START_SIZE))
                    continue;
                // read size
                blkdat >> nSize;
                if (nSize < 80 || nSize > MAX_BLOCK_SERIALIZED_SIZE)
                    continue;
            } catch (const std::exception&) {
                // no valid block header found; don't complain
                break;
            }
            try {
                // read block
                uint64_t nBlockPos = blkdat.GetPos();
                if (dbp)
                    dbp->nPos = nBlockPos;
                blkdat.SetLimit(nBlockPos + nSize);
                blkdat.SetPos(nBlockPos);
                std::shared_ptr<CBlock> pblock = std::make_shared<CBlock>();
                CBlock& block = *pblock;
                blkdat >> block;
                nRewind = blkdat.GetPos();

                uint256 hash = block.GetHash();
                {
                    LOCK(cs_main);
                    // detect out of order blocks, and store them for later
                    if (hash != chainparams.GetConsensus().hashGenesisBlock && !LookupBlockIndex(block.hashPrevBlock)) {
                        LogPrint(BCLog::REINDEX, "%s: Out of order block %s, parent %s not known\n", __func__, hash.ToString(),
                                block.hashPrevBlock.ToString());
                        if (dbp)
                            mapBlocksUnknownParent.insert(std::make_pair(block.hashPrevBlock, *dbp));
                        continue;
                    }

                    // process in case the block isn't known yet
                    CBlockIndex* pindex = LookupBlockIndex(hash);
                    if (!pindex || (pindex->nStatus & BLOCK_HAVE_DATA) == 0) {
                      CValidationState state;
                      if (::ChainstateActive().AcceptBlock(pblock, state, chainparams, nullptr, true, dbp, nullptr)) {
                          nLoaded++;
                      }
                      if (state.IsError()) {
                          break;
                      }
                    } else if (hash != chainparams.GetConsensus().hashGenesisBlock && pindex->nHeight % 1000 == 0) {
                      LogPrint(BCLog::REINDEX, "Block Import: already had block %s at height %d\n", hash.ToString(), pindex->nHeight);
                    }
                }

                // Activate the genesis block so normal node progress can continue
                if (hash == chainparams.GetConsensus().hashGenesisBlock) {
                    CValidationState state;
                    if (!ActivateBestChain(state, chainparams)) {
                        break;
                    }
                }

                NotifyHeaderTip();

                // Recursively process earlier encountered successors of this block
                std::deque<uint256> queue;
                queue.push_back(hash);
                while (!queue.empty()) {
                    uint256 head = queue.front();
                    queue.pop_front();
                    std::pair<std::multimap<uint256, FlatFilePos>::iterator, std::multimap<uint256, FlatFilePos>::iterator> range = mapBlocksUnknownParent.equal_range(head);
                    while (range.first != range.second) {
                        std::multimap<uint256, FlatFilePos>::iterator it = range.first;
                        std::shared_ptr<CBlock> pblockrecursive = std::make_shared<CBlock>();
                        if (ReadBlockFromDisk(*pblockrecursive, it->second, chainparams.GetConsensus()))
                        {
                            LogPrint(BCLog::REINDEX, "%s: Processing out of order child %s of %s\n", __func__, pblockrecursive->GetHash().ToString(),
                                    head.ToString());
                            LOCK(cs_main);
                            CValidationState dummy;
                            if (::ChainstateActive().AcceptBlock(pblockrecursive, dummy, chainparams, nullptr, true, &it->second, nullptr))
                            {
                                nLoaded++;
                                queue.push_back(pblockrecursive->GetHash());
                            }
                        }
                        range.first++;
                        mapBlocksUnknownParent.erase(it);
                        NotifyHeaderTip();
                    }
                }
            } catch (const std::exception& e) {
                LogPrintf("%s: Deserialize or I/O error - %s\n", __func__, e.what());
            }
        }
    } catch (const std::runtime_error& e) {
        AbortNode(std::string("System error: ") + e.what());
    }
    if (nLoaded > 0)
        LogPrintf("Loaded %i blocks from external file in %dms\n", nLoaded, GetTimeMillis() - nStart);
    return nLoaded > 0;
}

void CChainState::CheckBlockIndex(const Consensus::Params& consensusParams)
{
    if (!fCheckBlockIndex) {
        return;
    }

    LOCK(cs_main);

    // During a reindex, we read the genesis block and call CheckBlockIndex before ActivateBestChain,
    // so we have the genesis block in mapBlockIndex but no active chain.  (A few of the tests when
    // iterating the block tree require that m_chain has been initialized.)
    if (m_chain.Height() < 0) {
        assert(mapBlockIndex.size() <= 1);
        return;
    }

    // Build forward-pointing map of the entire block tree.
    std::multimap<CBlockIndex*,CBlockIndex*> forward;
    for (const std::pair<const uint256, CBlockIndex*>& entry : mapBlockIndex) {
        forward.insert(std::make_pair(entry.second->pprev, entry.second));
    }

    assert(forward.size() == mapBlockIndex.size());

    std::pair<std::multimap<CBlockIndex*,CBlockIndex*>::iterator,std::multimap<CBlockIndex*,CBlockIndex*>::iterator> rangeGenesis = forward.equal_range(nullptr);
    CBlockIndex *pindex = rangeGenesis.first->second;
    rangeGenesis.first++;
    assert(rangeGenesis.first == rangeGenesis.second); // There is only one index entry with parent nullptr.

    // Iterate over the entire block tree, using depth-first search.
    // Along the way, remember whether there are blocks on the path from genesis
    // block being explored which are the first to have certain properties.
    size_t nNodes = 0;
    int nHeight = 0;
    CBlockIndex* pindexFirstInvalid = nullptr; // Oldest ancestor of pindex which is invalid.
    CBlockIndex* pindexFirstMissing = nullptr; // Oldest ancestor of pindex which does not have BLOCK_HAVE_DATA.
    CBlockIndex* pindexFirstNeverProcessed = nullptr; // Oldest ancestor of pindex for which nTx == 0.
    CBlockIndex* pindexFirstNotTreeValid = nullptr; // Oldest ancestor of pindex which does not have BLOCK_VALID_TREE (regardless of being valid or not).
    CBlockIndex* pindexFirstNotTransactionsValid = nullptr; // Oldest ancestor of pindex which does not have BLOCK_VALID_TRANSACTIONS (regardless of being valid or not).
    CBlockIndex* pindexFirstNotChainValid = nullptr; // Oldest ancestor of pindex which does not have BLOCK_VALID_CHAIN (regardless of being valid or not).
    CBlockIndex* pindexFirstNotScriptsValid = nullptr; // Oldest ancestor of pindex which does not have BLOCK_VALID_SCRIPTS (regardless of being valid or not).
    while (pindex != nullptr) {
        nNodes++;
        if (pindexFirstInvalid == nullptr && pindex->nStatus & BLOCK_FAILED_VALID) pindexFirstInvalid = pindex;
        if (pindexFirstMissing == nullptr && !(pindex->nStatus & BLOCK_HAVE_DATA)) pindexFirstMissing = pindex;
        if (pindexFirstNeverProcessed == nullptr && pindex->nTx == 0) pindexFirstNeverProcessed = pindex;
        if (pindex->pprev != nullptr && pindexFirstNotTreeValid == nullptr && (pindex->nStatus & BLOCK_VALID_MASK) < BLOCK_VALID_TREE) pindexFirstNotTreeValid = pindex;
        if (pindex->pprev != nullptr && pindexFirstNotTransactionsValid == nullptr && (pindex->nStatus & BLOCK_VALID_MASK) < BLOCK_VALID_TRANSACTIONS) pindexFirstNotTransactionsValid = pindex;
        if (pindex->pprev != nullptr && pindexFirstNotChainValid == nullptr && (pindex->nStatus & BLOCK_VALID_MASK) < BLOCK_VALID_CHAIN) pindexFirstNotChainValid = pindex;
        if (pindex->pprev != nullptr && pindexFirstNotScriptsValid == nullptr && (pindex->nStatus & BLOCK_VALID_MASK) < BLOCK_VALID_SCRIPTS) pindexFirstNotScriptsValid = pindex;

        // Begin: actual consistency checks.
        if (pindex->pprev == nullptr) {
            // Genesis block checks.
            assert(pindex->GetBlockHash() == consensusParams.hashGenesisBlock); // Genesis block's hash must match.
            assert(pindex == m_chain.Genesis()); // The current active chain's genesis block must be this block.
        }
        if (!pindex->HaveTxsDownloaded()) assert(pindex->nSequenceId <= 0); // nSequenceId can't be set positive for blocks that aren't linked (negative is used for preciousblock)
        // VALID_TRANSACTIONS is equivalent to nTx > 0 for all nodes (whether or not pruning has occurred).
        // HAVE_DATA is only equivalent to nTx > 0 (or VALID_TRANSACTIONS) if no pruning has occurred.
        if (!fHavePruned) {
            // If we've never pruned, then HAVE_DATA should be equivalent to nTx > 0
            assert(!(pindex->nStatus & BLOCK_HAVE_DATA) == (pindex->nTx == 0));
            assert(pindexFirstMissing == pindexFirstNeverProcessed);
        } else {
            // If we have pruned, then we can only say that HAVE_DATA implies nTx > 0
            if (pindex->nStatus & BLOCK_HAVE_DATA) assert(pindex->nTx > 0);
        }
        if (pindex->nStatus & BLOCK_HAVE_UNDO) assert(pindex->nStatus & BLOCK_HAVE_DATA);
        assert(((pindex->nStatus & BLOCK_VALID_MASK) >= BLOCK_VALID_TRANSACTIONS) == (pindex->nTx > 0)); // This is pruning-independent.
        // All parents having had data (at some point) is equivalent to all parents being VALID_TRANSACTIONS, which is equivalent to HaveTxsDownloaded().
        assert((pindexFirstNeverProcessed == nullptr) == pindex->HaveTxsDownloaded());
        assert((pindexFirstNotTransactionsValid == nullptr) == pindex->HaveTxsDownloaded());
        assert(pindex->nHeight == nHeight); // nHeight must be consistent.
        assert(pindex->pprev == nullptr || pindex->nChainWork >= pindex->pprev->nChainWork); // For every block except the genesis block, the chainwork must be larger than the parent's.
        assert(nHeight < 2 || (pindex->pskip && (pindex->pskip->nHeight < nHeight))); // The pskip pointer must point back for all but the first 2 blocks.
        assert(pindexFirstNotTreeValid == nullptr); // All mapBlockIndex entries must at least be TREE valid
        if ((pindex->nStatus & BLOCK_VALID_MASK) >= BLOCK_VALID_TREE) assert(pindexFirstNotTreeValid == nullptr); // TREE valid implies all parents are TREE valid
        if ((pindex->nStatus & BLOCK_VALID_MASK) >= BLOCK_VALID_CHAIN) assert(pindexFirstNotChainValid == nullptr); // CHAIN valid implies all parents are CHAIN valid
        if ((pindex->nStatus & BLOCK_VALID_MASK) >= BLOCK_VALID_SCRIPTS) assert(pindexFirstNotScriptsValid == nullptr); // SCRIPTS valid implies all parents are SCRIPTS valid
        if (pindexFirstInvalid == nullptr) {
            // Checks for not-invalid blocks.
            assert((pindex->nStatus & BLOCK_FAILED_MASK) == 0); // The failed mask cannot be set for blocks without invalid parents.
        }
        if (!CBlockIndexWorkComparator()(pindex, m_chain.Tip()) && pindexFirstNeverProcessed == nullptr) {
            if (pindexFirstInvalid == nullptr) {
                // If this block sorts at least as good as the current tip and
                // is valid and we have all data for its parents, it must be in
                // setBlockIndexCandidates.  m_chain.Tip() must also be there
                // even if some data has been pruned.
                if (pindexFirstMissing == nullptr || pindex == m_chain.Tip()) {
                    assert(setBlockIndexCandidates.count(pindex));
                }
                // If some parent is missing, then it could be that this block was in
                // setBlockIndexCandidates but had to be removed because of the missing data.
                // In this case it must be in mapBlocksUnlinked -- see test below.
            }
        } else { // If this block sorts worse than the current tip or some ancestor's block has never been seen, it cannot be in setBlockIndexCandidates.
            assert(setBlockIndexCandidates.count(pindex) == 0);
        }
        // Check whether this block is in mapBlocksUnlinked.
        std::pair<std::multimap<CBlockIndex*,CBlockIndex*>::iterator,std::multimap<CBlockIndex*,CBlockIndex*>::iterator> rangeUnlinked = mapBlocksUnlinked.equal_range(pindex->pprev);
        bool foundInUnlinked = false;
        while (rangeUnlinked.first != rangeUnlinked.second) {
            assert(rangeUnlinked.first->first == pindex->pprev);
            if (rangeUnlinked.first->second == pindex) {
                foundInUnlinked = true;
                break;
            }
            rangeUnlinked.first++;
        }
        if (pindex->pprev && (pindex->nStatus & BLOCK_HAVE_DATA) && pindexFirstNeverProcessed != nullptr && pindexFirstInvalid == nullptr) {
            // If this block has block data available, some parent was never received, and has no invalid parents, it must be in mapBlocksUnlinked.
            assert(foundInUnlinked);
        }
        if (!(pindex->nStatus & BLOCK_HAVE_DATA)) assert(!foundInUnlinked); // Can't be in mapBlocksUnlinked if we don't HAVE_DATA
        if (pindexFirstMissing == nullptr) assert(!foundInUnlinked); // We aren't missing data for any parent -- cannot be in mapBlocksUnlinked.
        if (pindex->pprev && (pindex->nStatus & BLOCK_HAVE_DATA) && pindexFirstNeverProcessed == nullptr && pindexFirstMissing != nullptr) {
            // We HAVE_DATA for this block, have received data for all parents at some point, but we're currently missing data for some parent.
            assert(fHavePruned); // We must have pruned.
            // This block may have entered mapBlocksUnlinked if:
            //  - it has a descendant that at some point had more work than the
            //    tip, and
            //  - we tried switching to that descendant but were missing
            //    data for some intermediate block between m_chain and the
            //    tip.
            // So if this block is itself better than m_chain.Tip() and it wasn't in
            // setBlockIndexCandidates, then it must be in mapBlocksUnlinked.
            if (!CBlockIndexWorkComparator()(pindex, m_chain.Tip()) && setBlockIndexCandidates.count(pindex) == 0) {
                if (pindexFirstInvalid == nullptr) {
                    assert(foundInUnlinked);
                }
            }
        }
        // assert(pindex->GetBlockHash() == pindex->GetBlockHeader().GetHash()); // Perhaps too slow
        // End: actual consistency checks.

        // Try descending into the first subnode.
        std::pair<std::multimap<CBlockIndex*,CBlockIndex*>::iterator,std::multimap<CBlockIndex*,CBlockIndex*>::iterator> range = forward.equal_range(pindex);
        if (range.first != range.second) {
            // A subnode was found.
            pindex = range.first->second;
            nHeight++;
            continue;
        }
        // This is a leaf node.
        // Move upwards until we reach a node of which we have not yet visited the last child.
        while (pindex) {
            // We are going to either move to a parent or a sibling of pindex.
            // If pindex was the first with a certain property, unset the corresponding variable.
            if (pindex == pindexFirstInvalid) pindexFirstInvalid = nullptr;
            if (pindex == pindexFirstMissing) pindexFirstMissing = nullptr;
            if (pindex == pindexFirstNeverProcessed) pindexFirstNeverProcessed = nullptr;
            if (pindex == pindexFirstNotTreeValid) pindexFirstNotTreeValid = nullptr;
            if (pindex == pindexFirstNotTransactionsValid) pindexFirstNotTransactionsValid = nullptr;
            if (pindex == pindexFirstNotChainValid) pindexFirstNotChainValid = nullptr;
            if (pindex == pindexFirstNotScriptsValid) pindexFirstNotScriptsValid = nullptr;
            // Find our parent.
            CBlockIndex* pindexPar = pindex->pprev;
            // Find which child we just visited.
            std::pair<std::multimap<CBlockIndex*,CBlockIndex*>::iterator,std::multimap<CBlockIndex*,CBlockIndex*>::iterator> rangePar = forward.equal_range(pindexPar);
            while (rangePar.first->second != pindex) {
                assert(rangePar.first != rangePar.second); // Our parent must have at least the node we're coming from as child.
                rangePar.first++;
            }
            // Proceed to the next one.
            rangePar.first++;
            if (rangePar.first != rangePar.second) {
                // Move to the sibling.
                pindex = rangePar.first->second;
                break;
            } else {
                // Move up further.
                pindex = pindexPar;
                nHeight--;
                continue;
            }
        }
    }

    // Check that we actually traversed the entire map.
    assert(nNodes == forward.size());
}

std::string CBlockFileInfo::ToString() const
{
    return strprintf("CBlockFileInfo(blocks=%u, size=%u, heights=%u...%u, time=%s...%s)", nBlocks, nSize, nHeightFirst, nHeightLast, FormatISO8601Date(nTimeFirst), FormatISO8601Date(nTimeLast));
}

CBlockFileInfo* GetBlockFileInfo(size_t n)
{
    LOCK(cs_LastBlockFile);

    return &vinfoBlockFile.at(n);
}

ThresholdState VersionBitsTipState(const Consensus::Params& params, Consensus::DeploymentPos pos)
{
    LOCK(cs_main);
    return VersionBitsState(::ChainActive().Tip(), params, pos, versionbitscache);
}

BIP9Stats VersionBitsTipStatistics(const Consensus::Params& params, Consensus::DeploymentPos pos)
{
    LOCK(cs_main);
    return VersionBitsStatistics(::ChainActive().Tip(), params, pos);
}

int VersionBitsTipStateSinceHeight(const Consensus::Params& params, Consensus::DeploymentPos pos)
{
    LOCK(cs_main);
    return VersionBitsStateSinceHeight(::ChainActive().Tip(), params, pos, versionbitscache);
}

static const uint64_t MEMPOOL_DUMP_VERSION = 1;

bool LoadMempool(CTxMemPool& pool)
{
    const CChainParams& chainparams = Params();
    int64_t nExpiryTimeout = gArgs.GetArg("-mempoolexpiry", DEFAULT_MEMPOOL_EXPIRY) * 60 * 60;
    FILE* filestr = fsbridge::fopen(GetDataDir() / "mempool.dat", "rb");
    CAutoFile file(filestr, SER_DISK, CLIENT_VERSION);
    if (file.IsNull()) {
        LogPrintf("Failed to open mempool file from disk. Continuing anyway.\n");
        return false;
    }

    int64_t count = 0;
    int64_t expired = 0;
    int64_t failed = 0;
    int64_t already_there = 0;
    int64_t nNow = GetTime();

    try {
        uint64_t version;
        file >> version;
        if (version != MEMPOOL_DUMP_VERSION) {
            return false;
        }
        uint64_t num;
        file >> num;
        while (num--) {
            CTransactionRef tx;
            int64_t nTime;
            int64_t nFeeDelta;
            file >> tx;
            file >> nTime;
            file >> nFeeDelta;

            CAmount amountdelta = nFeeDelta;
            if (amountdelta) {
                pool.PrioritiseTransaction(tx->GetHash(), amountdelta);
            }
            CValidationState state;
            if (nTime + nExpiryTimeout > nNow) {
                LOCK(cs_main);
                AcceptToMemoryPoolWithTime(chainparams, pool, state, tx, nullptr /* pfMissingInputs */, nTime,
                                           nullptr /* plTxnReplaced */, false /* bypass_limits */, 0 /* nAbsurdFee */,
                                           false /* test_accept */, false /* ignore_locks */);
                if (state.IsValid()) {
                    ++count;
                } else {
                    // mempool may contain the transaction already, e.g. from
                    // wallet(s) having loaded it while we were processing
                    // mempool transactions; consider these as valid, instead of
                    // failed, but mark them as 'already there'
                    if (pool.exists(tx->GetHash())) {
                        ++already_there;
                    } else {
                        ++failed;
                    }
                }
            } else {
                ++expired;
            }
            if (ShutdownRequested())
                return false;
        }
        std::map<uint256, CAmount> mapDeltas;
        file >> mapDeltas;

        for (const auto& i : mapDeltas) {
            pool.PrioritiseTransaction(i.first, i.second);
        }
    } catch (const std::exception& e) {
        LogPrintf("Failed to deserialize mempool data on disk: %s. Continuing anyway.\n", e.what());
        return false;
    }

    LogPrintf("Imported mempool transactions from disk: %i succeeded, %i failed, %i expired, %i already there\n", count, failed, expired, already_there);
    return true;
}

bool DumpMempool(const CTxMemPool& pool)
{
    int64_t start = GetTimeMicros();

    std::map<uint256, CAmount> mapDeltas;
    std::vector<TxMempoolInfo> vinfo;

    static Mutex dump_mutex;
    LOCK(dump_mutex);

    {
        LOCK(pool.cs);
        for (const auto &i : pool.mapDeltas) {
            mapDeltas[i.first] = i.second;
        }
        vinfo = pool.infoAll();
    }

    int64_t mid = GetTimeMicros();

    try {
        FILE* filestr = fsbridge::fopen(GetDataDir() / "mempool.dat.new", "wb");
        if (!filestr) {
            return false;
        }

        CAutoFile file(filestr, SER_DISK, CLIENT_VERSION);

        uint64_t version = MEMPOOL_DUMP_VERSION;
        file << version;

        file << (uint64_t)vinfo.size();
        for (const auto& i : vinfo) {
            file << *(i.tx);
            file << (int64_t)i.nTime;
            file << (int64_t)i.nFeeDelta;
            mapDeltas.erase(i.tx->GetHash());
        }
        file << mapDeltas;
        if (!FileCommit(file.Get()))
            throw std::runtime_error("FileCommit failed");
        file.fclose();
        RenameOver(GetDataDir() / "mempool.dat.new", GetDataDir() / "mempool.dat");
        int64_t last = GetTimeMicros();
        LogPrintf("Dumped mempool: %gs to copy, %gs to dump\n", (mid-start)*MICRO, (last-mid)*MICRO);
    } catch (const std::exception& e) {
        LogPrintf("Failed to dump mempool: %s. Continuing anyway.\n", e.what());
        return false;
    }
    return true;
}

//! Guess how far we are in the verification process at the given block index
//! require cs_main if pindex has not been validated yet (because nChainTx might be unset)
double GuessVerificationProgress(const ChainTxData& data, const CBlockIndex *pindex) {
    if (pindex == nullptr)
        return 0.0;

    int64_t nNow = time(nullptr);

    double fTxTotal;

    if (pindex->nChainTx <= data.nTxCount) {
        fTxTotal = data.nTxCount + (nNow - data.nTime) * data.dTxRate;
    } else {
        fTxTotal = pindex->nChainTx + (nNow - pindex->GetBlockTime()) * data.dTxRate;
    }

    return pindex->nChainTx / fTxTotal;
}

class CMainCleanup
{
public:
    CMainCleanup() {}
    ~CMainCleanup() {
        // block headers
        BlockMap::iterator it1 = mapBlockIndex.begin();
        for (; it1 != mapBlockIndex.end(); it1++)
            delete (*it1).second;
        mapBlockIndex.clear();
    }
<<<<<<< HEAD
} instance_of_cmaincleanup;


bool CoinStakeCache::GetCoinStake(const uint256 &blockHash, CTransactionRef &tx)
{
    for (const auto &i : lData) {
        if (blockHash != i.first) {
            continue;
        }
        tx = i.second;
        return true;
    }

    BlockMap::iterator mi = mapBlockIndex.find(blockHash);
    if (mi == mapBlockIndex.end()) {
        return false;
    }

    CBlockIndex *pindex = mi->second;
    if (ReadTransactionFromDiskBlock(pindex, 0, tx)) {
        return InsertCoinStake(blockHash, tx);
    }

    return false;
};

bool CoinStakeCache::InsertCoinStake(const uint256 &blockHash, const CTransactionRef &tx)
{
    lData.emplace_front(blockHash, tx);

    while (lData.size() > nMaxSize) {
        lData.pop_back();
    }

    return true;
};
=======
};
static CMainCleanup instance_of_cmaincleanup;
>>>>>>> 44d81723
<|MERGE_RESOLUTION|>--- conflicted
+++ resolved
@@ -6371,8 +6371,8 @@
             delete (*it1).second;
         mapBlockIndex.clear();
     }
-<<<<<<< HEAD
-} instance_of_cmaincleanup;
+};
+static CMainCleanup instance_of_cmaincleanup;
 
 
 bool CoinStakeCache::GetCoinStake(const uint256 &blockHash, CTransactionRef &tx)
@@ -6396,7 +6396,7 @@
     }
 
     return false;
-};
+}
 
 bool CoinStakeCache::InsertCoinStake(const uint256 &blockHash, const CTransactionRef &tx)
 {
@@ -6407,8 +6407,4 @@
     }
 
     return true;
-};
-=======
-};
-static CMainCleanup instance_of_cmaincleanup;
->>>>>>> 44d81723
+}
