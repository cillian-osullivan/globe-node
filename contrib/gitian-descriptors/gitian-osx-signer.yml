---
name: "particl-dmg-signer"
distro: "ubuntu"
suites:
- "bionic"
architectures:
- "amd64"
packages:
- "faketime"
- "xorriso"
- "python3-pip"
remotes:
- "url": "https://github.com/particl/particl-detached-sigs.git"
  "dir": "signature"
- "url": "https://github.com/achow101/signapple.git"
  "dir": "signapple"
  "commit": "c7e73aa27a7615ac9506559173f787e2906b25eb"
files:
- "particl-osx-unsigned.tar.gz"
script: |
  set -e -o pipefail

  WRAP_DIR=$HOME/wrapped
  mkdir -p ${WRAP_DIR}
  export PATH="$PWD":$PATH
  FAKETIME_PROGS="dmg xorrisofs"

  # Create global faketime wrappers
  for prog in ${FAKETIME_PROGS}; do
    echo '#!/usr/bin/env bash' > ${WRAP_DIR}/${prog}
    echo "REAL=\`which -a ${prog} | grep -v ${WRAP_DIR}/${prog} | head -1\`" >> ${WRAP_DIR}/${prog}
    echo "export LD_PRELOAD='/usr/\$LIB/faketime/libfaketime.so.1'" >> ${WRAP_DIR}/${prog}
    echo "export FAKETIME=\"${REFERENCE_DATETIME}\"" >> ${WRAP_DIR}/${prog}
    echo "\$REAL \$@" >> $WRAP_DIR/${prog}
    chmod +x ${WRAP_DIR}/${prog}
  done

<<<<<<< HEAD
  UNSIGNED=particl-osx-unsigned.tar.gz
  SIGNED=particl-osx-signed.dmg
=======
  # Install signapple
  cd signapple
  python3 -m pip install -U pip setuptools
  python3 -m pip install .
  export PATH="$HOME/.local/bin":$PATH
  cd ..

  UNSIGNED_TARBALL=bitcoin-osx-unsigned.tar.gz
  UNSIGNED_APP=dist/Bitcoin-Qt.app
  SIGNED=bitcoin-osx-signed.dmg
>>>>>>> 43f3ada2

  tar -xf ${UNSIGNED_TARBALL}
  OSX_VOLNAME="$(cat osx_volname)"
  ./detached-sig-apply.sh ${UNSIGNED_APP} signature/osx/dist
  ${WRAP_DIR}/xorrisofs -D -l -V "${OSX_VOLNAME}" -no-pad -r -dir-mode 0755 -o uncompressed.dmg signed-app
  ${WRAP_DIR}/dmg dmg uncompressed.dmg ${OUTDIR}/${SIGNED}<|MERGE_RESOLUTION|>--- conflicted
+++ resolved
@@ -35,10 +35,6 @@
     chmod +x ${WRAP_DIR}/${prog}
   done
 
-<<<<<<< HEAD
-  UNSIGNED=particl-osx-unsigned.tar.gz
-  SIGNED=particl-osx-signed.dmg
-=======
   # Install signapple
   cd signapple
   python3 -m pip install -U pip setuptools
@@ -46,10 +42,9 @@
   export PATH="$HOME/.local/bin":$PATH
   cd ..
 
-  UNSIGNED_TARBALL=bitcoin-osx-unsigned.tar.gz
-  UNSIGNED_APP=dist/Bitcoin-Qt.app
-  SIGNED=bitcoin-osx-signed.dmg
->>>>>>> 43f3ada2
+  UNSIGNED_TARBALL=particl-osx-unsigned.tar.gz
+  UNSIGNED_APP=dist/Particl-Qt.app
+  SIGNED=particl-osx-signed.dmg
 
   tar -xf ${UNSIGNED_TARBALL}
   OSX_VOLNAME="$(cat osx_volname)"
