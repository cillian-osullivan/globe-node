// Copyright (c) 2009-2010 Satoshi Nakamoto
// Copyright (c) 2009-2020 The Bitcoin Core developers
// Distributed under the MIT software license, see the accompanying
// file COPYING or http://www.opensource.org/licenses/mit-license.php.

#ifndef BITCOIN_WALLET_WALLET_H
#define BITCOIN_WALLET_WALLET_H

#include <amount.h>
#include <interfaces/chain.h>
#include <interfaces/handler.h>
#include <outputtype.h>
#include <policy/feerate.h>
#include <psbt.h>
#include <tinyformat.h>
#include <util/message.h>
#include <util/strencodings.h>
#include <util/string.h>
#include <util/system.h>
#include <util/ui_change_type.h>
#include <validationinterface.h>
#include <wallet/coinselection.h>
#include <wallet/crypter.h>
#include <wallet/scriptpubkeyman.h>
#include <wallet/transaction.h>
#include <wallet/walletdb.h>
#include <wallet/walletutil.h>
#include <key/extkey.h>
#include <key/stealth.h>

#include <algorithm>
#include <atomic>
#include <map>
#include <memory>
#include <optional>
#include <set>
#include <stdexcept>
#include <stdint.h>
#include <string>
#include <utility>
#include <vector>

#include <boost/signals2/signal.hpp>

struct WalletContext;

using LoadWalletFn = std::function<void(std::unique_ptr<interfaces::Wallet> wallet)>;

struct bilingual_str;

//! Explicitly unload and delete the wallet.
//! Blocks the current thread after signaling the unload intent so that all
//! wallet clients release the wallet.
//! Note that, when blocking is not required, the wallet is implicitly unloaded
//! by the shared pointer deleter.
void UnloadWallet(std::shared_ptr<CWallet>&& wallet);

bool AddWallet(WalletContext& context, const std::shared_ptr<CWallet>& wallet);
bool RemoveWallet(WalletContext& context, const std::shared_ptr<CWallet>& wallet, std::optional<bool> load_on_start, std::vector<bilingual_str>& warnings);
bool RemoveWallet(WalletContext& context, const std::shared_ptr<CWallet>& wallet, std::optional<bool> load_on_start);
std::vector<std::shared_ptr<CWallet>> GetWallets(WalletContext& context);
std::shared_ptr<CWallet> GetWallet(WalletContext& context, const std::string& name);
std::shared_ptr<CWallet> LoadWallet(WalletContext& context, const std::string& name, std::optional<bool> load_on_start, const DatabaseOptions& options, DatabaseStatus& status, bilingual_str& error, std::vector<bilingual_str>& warnings);
std::shared_ptr<CWallet> CreateWallet(WalletContext& context, const std::string& name, std::optional<bool> load_on_start, DatabaseOptions& options, DatabaseStatus& status, bilingual_str& error, std::vector<bilingual_str>& warnings);
std::unique_ptr<interfaces::Handler> HandleLoadWallet(WalletContext& context, LoadWalletFn load_wallet);
std::unique_ptr<WalletDatabase> MakeWalletDatabase(const std::string& name, const DatabaseOptions& options, DatabaseStatus& status, bilingual_str& error);

extern boost::signals2::signal<void (const std::shared_ptr<CWallet>& wallet)> NotifyWalletAdded;

//! -paytxfee default
constexpr CAmount DEFAULT_PAY_TX_FEE = 0;
//! -fallbackfee default
static const CAmount DEFAULT_FALLBACK_FEE = 0;
//! -discardfee default
static const CAmount DEFAULT_DISCARD_FEE = 10000;
//! -mintxfee default
static const CAmount DEFAULT_TRANSACTION_MINFEE = 200000;
static const CAmount DEFAULT_TRANSACTION_MINFEE_BTC = 1000;
//! -consolidatefeerate default
static const CAmount DEFAULT_CONSOLIDATE_FEERATE{10000}; // 10 sat/vbyte
/**
 * maximum fee increase allowed to do partial spend avoidance, even for nodes with this feature disabled by default
 *
 * A value of -1 disables this feature completely.
 * A value of 0 (current default) means to attempt to do partial spend avoidance, and use its results if the fees remain *unchanged*
 * A value > 0 means to do partial spend avoidance if the fee difference against a regular coin selection instance is in the range [0..value].
 */
static const CAmount DEFAULT_MAX_AVOIDPARTIALSPEND_FEE = 0;
//! discourage APS fee higher than this amount
constexpr CAmount HIGH_APS_FEE{COIN / 1000};
//! minimum recommended increment for BIP 125 replacement txs
static const CAmount WALLET_INCREMENTAL_RELAY_FEE = 5000;
//! Default for -spendzeroconfchange
static const bool DEFAULT_SPEND_ZEROCONF_CHANGE = true;
//! Default for -walletrejectlongchains
static const bool DEFAULT_WALLET_REJECT_LONG_CHAINS = false;
//! -txconfirmtarget default
static const unsigned int DEFAULT_TX_CONFIRM_TARGET = 6;
//! -walletrbf default
static const bool DEFAULT_WALLET_RBF = false;
static const bool DEFAULT_WALLETBROADCAST = true;
static const bool DEFAULT_DISABLE_WALLET = false;
//! -maxtxfee default
constexpr CAmount DEFAULT_TRANSACTION_MAXFEE{COIN / 2};
constexpr CAmount DEFAULT_TRANSACTION_MAXFEE_BTC{COIN / 10};
//! Discourage users to set fees higher than this amount (in satoshis) per kB
constexpr CAmount HIGH_TX_FEE_PER_KB{COIN / 100};
//! -maxtxfee will warn if called with a higher fee than this amount (in satoshis)
constexpr CAmount HIGH_MAX_TX_FEE{100 * HIGH_TX_FEE_PER_KB};
//! Pre-calculated constants for input size estimation in *virtual size*
static constexpr size_t DUMMY_NESTED_P2WPKH_INPUT_SIZE = 91;

class CCoinControl;
class COutput;
class CScript;
class CWalletTx;
class CTransactionRecord;
struct FeeCalculation;
enum class FeeEstimateMode;
class ReserveDestination;

//! Default for -addresstype
constexpr OutputType DEFAULT_ADDRESS_TYPE{OutputType::BECH32};

static constexpr uint64_t KNOWN_WALLET_FLAGS =
        WALLET_FLAG_AVOID_REUSE
    |   WALLET_FLAG_BLANK_WALLET
    |   WALLET_FLAG_KEY_ORIGIN_METADATA
    |   WALLET_FLAG_LAST_HARDENED_XPUB_CACHED
    |   WALLET_FLAG_DISABLE_PRIVATE_KEYS
    |   WALLET_FLAG_DESCRIPTORS
    |   WALLET_FLAG_EXTERNAL_SIGNER;

static constexpr uint64_t MUTABLE_WALLET_FLAGS =
        WALLET_FLAG_AVOID_REUSE;

static const std::map<std::string,WalletFlags> WALLET_FLAG_MAP{
    {"avoid_reuse", WALLET_FLAG_AVOID_REUSE},
    {"blank", WALLET_FLAG_BLANK_WALLET},
    {"key_origin_metadata", WALLET_FLAG_KEY_ORIGIN_METADATA},
    {"last_hardened_xpub_cached", WALLET_FLAG_LAST_HARDENED_XPUB_CACHED},
    {"disable_private_keys", WALLET_FLAG_DISABLE_PRIVATE_KEYS},
    {"descriptor_wallet", WALLET_FLAG_DESCRIPTORS},
    {"external_signer", WALLET_FLAG_EXTERNAL_SIGNER}
};

extern const std::map<uint64_t,std::string> WALLET_FLAG_CAVEATS;

/** A wrapper to reserve an address from a wallet
 *
 * ReserveDestination is used to reserve an address.
 * It is currently only used inside of CreateTransaction.
 *
 * Instantiating a ReserveDestination does not reserve an address. To do so,
 * GetReservedDestination() needs to be called on the object. Once an address has been
 * reserved, call KeepDestination() on the ReserveDestination object to make sure it is not
 * returned. Call ReturnDestination() to return the address so it can be re-used (for
 * example, if the address was used in a new transaction
 * and that transaction was not completed and needed to be aborted).
 *
 * If an address is reserved and KeepDestination() is not called, then the address will be
 * returned when the ReserveDestination goes out of scope.
 */
class ReserveDestination
{
protected:
    //! The wallet to reserve from
    const CWallet* const pwallet;
    //! The ScriptPubKeyMan to reserve from. Based on type when GetReservedDestination is called
    ScriptPubKeyMan* m_spk_man{nullptr};
    OutputType const type;
    //! The index of the address's key in the keypool
    int64_t nIndex{-1};
    //! The destination
    CTxDestination address;
    //! Whether this is from the internal (change output) keypool
    bool fInternal{false};

public:
    //! Construct a ReserveDestination object. This does NOT reserve an address yet
    explicit ReserveDestination(CWallet* pwallet, OutputType type)
      : pwallet(pwallet)
      , type(type) { }

    ReserveDestination(const ReserveDestination&) = delete;
    ReserveDestination& operator=(const ReserveDestination&) = delete;

    //! Destructor. If a key has been reserved and not KeepKey'ed, it will be returned to the keypool
    ~ReserveDestination()
    {
        ReturnDestination();
    }

    //! Reserve an address
    bool GetReservedDestination(CTxDestination& pubkey, bool internal, bilingual_str& error);
    //! Return reserved address
    void ReturnDestination();
    //! Keep the address. Do not return it's key to the keypool when this object goes out of scope
    void KeepDestination();
};

/** Address book data */
class CAddressBookData
{
private:
    mutable bool m_change{true};
    std::string m_label;
public:
    std::string purpose;
    bool fBech32;
    CAddressBookData() : purpose("unknown"), fBech32(false) {}

    std::vector<uint32_t> vPath; // Index to m is stored in first entry

    mutable uint8_t nOwned = 0; // 0 unknown, 1 yes, 2 no

    SERIALIZE_METHODS(CAddressBookData, obj)
    {
        READWRITE(obj.m_label);
        READWRITE(obj.purpose);
        READWRITE(obj.vPath);
        READWRITE(obj.destdata);

        try { READWRITE(obj.fBech32); } catch(std::exception &e) {
            // old format
        }
        if (ser_action.ForRead()) {
            if (!obj.m_label.empty()) {
                obj.m_change = false;
            }
        }
    }

    typedef std::map<std::string, std::string> StringMap;
    StringMap destdata;

    bool IsChange() const { return m_change; }
    const std::string& GetLabel() const { return m_label; }
    void SetLabel(const std::string& label) {
        m_change = false;
        m_label = label;
    }
    void SetLabel(const std::string& label, const std::string& strPurpose, const std::vector<uint32_t> &_vPath, bool _fBech32) {
        m_change = false;
        m_label = label;
        if (!strPurpose.empty()) {
            purpose = strPurpose;
        }
        vPath = _vPath;
        fBech32 = _fBech32;
    }
    void Set(const CAddressBookData& data) {
        m_label = data.GetLabel();
        purpose = data.purpose;
        if (m_label.empty() && data.purpose == "unknown") {
            m_change = true;
        } else {
            m_change = false;
        }
        vPath = data.vPath;
        fBech32 = data.fBech32;
        destdata = data.destdata;
    }
};

struct CRecipient
{
    CScript scriptPubKey;
    CAmount nAmount;
    bool fSubtractFeeFromAmount;
};

class WalletRescanReserver; //forward declarations for ScanForWalletTransactions/RescanFromTime
/**
 * A CWallet maintains a set of transactions and balances, and provides the ability to create new transactions.
 */
class CWallet : public WalletStorage, public interfaces::Chain::Notifications
{
friend class CHDWallet;
friend class CWalletTx;
private:
    CKeyingMaterial vMasterKey GUARDED_BY(cs_wallet);

    virtual bool Unlock(const CKeyingMaterial& vMasterKeyIn, bool accept_no_keys = false);

    std::atomic<bool> fAbortRescan{false};
    std::atomic<bool> fScanningWallet{false}; // controlled by WalletRescanReserver
    std::atomic<int64_t> m_scanning_start{0};
    std::atomic<double> m_scanning_progress{0};
    friend class WalletRescanReserver;

    //! the current wallet version: clients below this version are not able to load the wallet
    int nWalletVersion GUARDED_BY(cs_wallet){FEATURE_BASE};

    /** The next scheduled rebroadcast of wallet transactions. */
    int64_t nNextResend = 0;
    /** Whether this wallet will submit newly created transactions to the node's mempool and
     * prompt rebroadcasts (see ResendWalletTransactions()). */
    bool fBroadcastTransactions = false;
    // Local time that the tip block was received. Used to schedule wallet rebroadcasts.
    std::atomic<int64_t> m_best_block_time {0};

    /**
     * Used to keep track of spent outpoints, and
     * detect and report conflicts (double-spends or
     * mutated transactions where the mutant gets mined).
     */
    typedef std::multimap<COutPoint, uint256> TxSpends;
    TxSpends mapTxSpends GUARDED_BY(cs_wallet);
    void AddToSpends(const COutPoint& outpoint, const uint256& wtxid) EXCLUSIVE_LOCKS_REQUIRED(cs_wallet);
    virtual void AddToSpends(const uint256& wtxid) EXCLUSIVE_LOCKS_REQUIRED(cs_wallet);

    /**
     * Add a transaction to the wallet, or update it.  pIndex and posInBlock should
     * be set when the transaction was known to be included in a block.  When
     * pIndex == nullptr, then wallet state is not updated in AddToWallet, but
     * notifications happen and cached balances are marked dirty.
     *
     * If fUpdate is true, existing transactions will be updated.
     * TODO: One exception to this is that the abandoned state is cleared under the
     * assumption that any further notification of a transaction that was considered
     * abandoned is an indication that it is not safe to be considered abandoned.
     * Abandoned state should probably be more carefully tracked via different
     * posInBlock signals or by checking mempool presence when necessary.
     */
    virtual bool AddToWalletIfInvolvingMe(const CTransactionRef& tx, CWalletTx::Confirmation confirm, bool fUpdate) EXCLUSIVE_LOCKS_REQUIRED(cs_wallet);

    /** Mark a transaction (and its in-wallet descendants) as conflicting with a particular block. */
    virtual void MarkConflicted(const uint256& hashBlock, int conflicting_height, const uint256& hashTx);

    /** Mark a transaction's inputs dirty, thus forcing the outputs to be recomputed */
    void MarkInputsDirty(const CTransactionRef& tx) EXCLUSIVE_LOCKS_REQUIRED(cs_wallet);

    virtual void SyncMetaData(std::pair<TxSpends::iterator, TxSpends::iterator>) EXCLUSIVE_LOCKS_REQUIRED(cs_wallet);

    /* Used by TransactionAddedToMemorypool/BlockConnected/Disconnected/ScanForWalletTransactions.
     * Should be called with non-zero block_hash and posInBlock if this is for a transaction that is included in a block. */
    void SyncTransaction(const CTransactionRef& tx, CWalletTx::Confirmation confirm, bool update_tx = true) EXCLUSIVE_LOCKS_REQUIRED(cs_wallet);

    /** WalletFlags set on this wallet. */
    std::atomic<uint64_t> m_wallet_flags{0};

    bool SetAddressBookWithDB(WalletBatch& batch, const CTxDestination& address, const std::string& strName, const std::string& strPurpose, bool fBech32=false);

    //! Unsets a wallet flag and saves it to disk
    void UnsetWalletFlagWithDB(WalletBatch& batch, uint64_t flag);

    //! Unset the blank wallet flag and saves it to disk
    void UnsetBlankWalletFlag(WalletBatch& batch) override;

    /** Interface for accessing chain state. */
    interfaces::Chain* m_chain;

    /** Wallet name: relative directory name or "" for default wallet. */
    std::string m_name;

    /** Internal database handle. */
    std::unique_ptr<WalletDatabase> const m_database;

    /**
     * The following is used to keep track of how far behind the wallet is
     * from the chain sync, and to allow clients to block on us being caught up.
     *
     * Processed hash is a pointer on node's tip and doesn't imply that the wallet
     * has scanned sequentially all blocks up to this one.
     */
    uint256 m_last_block_processed GUARDED_BY(cs_wallet);

    /** Height of last block processed is used by wallet to know depth of transactions
     * without relying on Chain interface beyond asynchronous updates. For safety, we
     * initialize it to -1. Height is a pointer on node's tip and doesn't imply
     * that the wallet has scanned sequentially all blocks up to this one.
     */
    int m_last_block_processed_height GUARDED_BY(cs_wallet) = -1;

    std::map<OutputType, ScriptPubKeyMan*> m_external_spk_managers;
    std::map<OutputType, ScriptPubKeyMan*> m_internal_spk_managers;

    // Indexed by a unique identifier produced by each ScriptPubKeyMan using
    // ScriptPubKeyMan::GetID. In many cases it will be the hash of an internal structure
    std::map<uint256, std::unique_ptr<ScriptPubKeyMan>> m_spk_managers;

    /**
     * Catch wallet up to current chain, scanning new blocks, updating the best
     * block locator and m_last_block_processed, and registering for
     * notifications about new blocks and transactions.
     */
    static bool AttachChain(const std::shared_ptr<CWallet>& wallet, interfaces::Chain& chain, bilingual_str& error, std::vector<bilingual_str>& warnings);

public:
    bool IsParticlWallet() const override { return false; };
    /**
     * Main wallet lock.
     * This lock protects all the fields added by CWallet.
     */
    mutable RecursiveMutex cs_wallet;

    WalletDatabase& GetDatabase() const override
    {
        assert(static_cast<bool>(m_database));
        return *m_database;
    }

<<<<<<< HEAD
    /**
     * Select a set of coins such that nValueRet >= nTargetValue and at least
     * all coins from coin_control are selected; never select unconfirmed coins if they are not ours
     * param@[out]  setCoinsRet         Populated with inputs including pre-selected inputs from
     *                                  coin_control and Coin Selection if successful.
     * param@[out]  nValueRet           Total value of selected coins including pre-selected ones
     *                                  from coin_control and Coin Selection if successful.
     */
    virtual bool SelectCoins(const std::vector<COutput>& vAvailableCoins, const CAmount& nTargetValue, std::set<CInputCoin>& setCoinsRet, CAmount& nValueRet,
                    const CCoinControl& coin_control, CoinSelectionParams& coin_selection_params) const EXCLUSIVE_LOCKS_REQUIRED(cs_wallet);

=======
>>>>>>> 5fabde6f
    /** Get a name for this wallet for logging/debugging purposes.
     */
    const std::string& GetName() const { return m_name; }

    typedef std::map<unsigned int, CMasterKey> MasterKeyMap;
    MasterKeyMap mapMasterKeys;
    unsigned int nMasterKeyMaxID = 0;

    /** Construct wallet with specified name and database implementation. */
    CWallet(interfaces::Chain* chain, const std::string& name, std::unique_ptr<WalletDatabase> database)
        : m_chain(chain),
          m_name(name),
          m_database(std::move(database))
    {
        if (!fParticlMode) {
            m_min_fee = CFeeRate(DEFAULT_TRANSACTION_MINFEE_BTC);
            m_default_max_tx_fee = DEFAULT_TRANSACTION_MAXFEE_BTC;
        }
    }

    virtual ~CWallet()
    {
        // Should not have slots connected at this point.
        assert(NotifyUnload.empty());
    }

    virtual bool IsCrypted() const;
    virtual bool IsLocked() const override;
    virtual bool Lock();

    /** Interface to assert chain access */
    bool HaveChain() const { return m_chain ? true : false; }

    /** Map from txid to CWalletTx for all transactions this wallet is
     * interested in, including received and sent transactions. */
    std::map<uint256, CWalletTx> mapWallet GUARDED_BY(cs_wallet);

    typedef std::multimap<int64_t, CWalletTx*> TxItems;
    TxItems wtxOrdered;

    int64_t nOrderPosNext GUARDED_BY(cs_wallet) = 0;
    uint64_t nAccountingEntryNumber = 0;

    std::map<CTxDestination, CAddressBookData> m_address_book GUARDED_BY(cs_wallet);
    const CAddressBookData* FindAddressBookEntry(const CTxDestination&, bool allow_change = false) const EXCLUSIVE_LOCKS_REQUIRED(cs_wallet);

    /** Set of Coins owned by this wallet that we won't try to spend from. A
     * Coin may be locked if it has already been used to fund a transaction
     * that hasn't confirmed yet. We wouldn't consider the Coin spent already,
     * but also shouldn't try to use it again. */
    std::set<COutPoint> setLockedCoins GUARDED_BY(cs_wallet);

    /** Registered interfaces::Chain::Notifications handler. */
    std::unique_ptr<interfaces::Handler> m_chain_notifications_handler;

    /** Interface for accessing chain state. */
    interfaces::Chain& chain() const { assert(m_chain); return *m_chain; }

<<<<<<< HEAD
    virtual const CWalletTx* GetWalletTx(const uint256& hash) const EXCLUSIVE_LOCKS_REQUIRED(cs_wallet);
    bool IsTrusted(const CWalletTx& wtx, std::set<uint256>& trusted_parents) const EXCLUSIVE_LOCKS_REQUIRED(cs_wallet);

    //! check whether we support the named feature
    bool CanSupportFeature(enum WalletFeature wf) const override EXCLUSIVE_LOCKS_REQUIRED(cs_wallet) { AssertLockHeld(cs_wallet); return IsFeatureSupported(nWalletVersion, wf); }

    /**
     * populate vCoins with vector of available COutputs.
     */
    virtual void AvailableCoins(std::vector<COutput>& vCoins, const CCoinControl* coinControl = nullptr, const CAmount& nMinimumAmount = 1, const CAmount& nMaximumAmount = MAX_MONEY, const CAmount& nMinimumSumAmount = MAX_MONEY, const uint64_t nMaximumCount = 0) const EXCLUSIVE_LOCKS_REQUIRED(cs_wallet);
=======
    const CWalletTx* GetWalletTx(const uint256& hash) const EXCLUSIVE_LOCKS_REQUIRED(cs_wallet);

    // TODO: Remove "NO_THREAD_SAFETY_ANALYSIS" and replace it with the correct
    // annotation "EXCLUSIVE_LOCKS_REQUIRED(pwallet->cs_wallet)". The annotation
    // "NO_THREAD_SAFETY_ANALYSIS" was temporarily added to avoid having to
    // resolve the issue of member access into incomplete type CWallet. Note
    // that we still have the runtime check "AssertLockHeld(pwallet->cs_wallet)"
    // in place.
    std::set<uint256> GetTxConflicts(const CWalletTx& wtx) const NO_THREAD_SAFETY_ANALYSIS;
>>>>>>> 5fabde6f

    /**
     * Return depth of transaction in blockchain:
     * <0  : conflicts with a transaction this deep in the blockchain
     *  0  : in memory pool, waiting to be included in a block
     * >=1 : this many blocks deep in the main chain
     */
<<<<<<< HEAD
    virtual std::map<CTxDestination, std::vector<COutput>> ListCoins() const EXCLUSIVE_LOCKS_REQUIRED(cs_wallet);
=======
    // TODO: Remove "NO_THREAD_SAFETY_ANALYSIS" and replace it with the correct
    // annotation "EXCLUSIVE_LOCKS_REQUIRED(pwallet->cs_wallet)". The annotation
    // "NO_THREAD_SAFETY_ANALYSIS" was temporarily added to avoid having to
    // resolve the issue of member access into incomplete type CWallet. Note
    // that we still have the runtime check "AssertLockHeld(pwallet->cs_wallet)"
    // in place.
    int GetTxDepthInMainChain(const CWalletTx& wtx) const NO_THREAD_SAFETY_ANALYSIS;
    bool IsTxInMainChain(const CWalletTx& wtx) const { return GetTxDepthInMainChain(wtx) > 0; }
>>>>>>> 5fabde6f

    /**
     * @return number of blocks to maturity for this transaction:
     *  0 : is not a coinbase transaction, or is a mature coinbase transaction
     * >0 : is a coinbase transaction which matures in this many blocks
     */
    int GetTxBlocksToMaturity(const CWalletTx& wtx) const;
    bool IsTxImmatureCoinBase(const CWalletTx& wtx) const;

    //! check whether we support the named feature
    bool CanSupportFeature(enum WalletFeature wf) const override EXCLUSIVE_LOCKS_REQUIRED(cs_wallet) { AssertLockHeld(cs_wallet); return IsFeatureSupported(nWalletVersion, wf); }

    virtual bool IsSpent(const uint256& hash, unsigned int n) const EXCLUSIVE_LOCKS_REQUIRED(cs_wallet);

    // Whether this or any known UTXO with the same single key has been spent.
    virtual bool IsSpentKey(const uint256& hash, unsigned int n) const EXCLUSIVE_LOCKS_REQUIRED(cs_wallet);
    virtual void SetSpentKeyState(WalletBatch& batch, const uint256& hash, unsigned int n, bool used, std::set<CTxDestination>& tx_destinations) EXCLUSIVE_LOCKS_REQUIRED(cs_wallet);

    /** Display address on an external signer. Returns false if external signer support is not compiled */
    bool DisplayAddress(const CTxDestination& dest) EXCLUSIVE_LOCKS_REQUIRED(cs_wallet);

    bool IsLockedCoin(uint256 hash, unsigned int n) const EXCLUSIVE_LOCKS_REQUIRED(cs_wallet);
    void LockCoin(const COutPoint& output, bool fPermanent=false) EXCLUSIVE_LOCKS_REQUIRED(cs_wallet);
    void UnlockCoin(const COutPoint& output) EXCLUSIVE_LOCKS_REQUIRED(cs_wallet);
    void UnlockAllCoins() EXCLUSIVE_LOCKS_REQUIRED(cs_wallet);
    void ListLockedCoins(std::vector<COutPoint>& vOutpts) const EXCLUSIVE_LOCKS_REQUIRED(cs_wallet);

    /*
     * Rescan abort properties
     */
    void AbortRescan() { fAbortRescan = true; }
    bool IsAbortingRescan() const { return fAbortRescan; }
    bool IsScanning() const { return fScanningWallet; }
    int64_t ScanningDuration() const { return fScanningWallet ? GetTimeMillis() - m_scanning_start : 0; }
    double ScanningProgress() const { return fScanningWallet ? (double) m_scanning_progress : 0; }

    //! Upgrade stored CKeyMetadata objects to store key origin info as KeyOriginInfo
    void UpgradeKeyMetadata() EXCLUSIVE_LOCKS_REQUIRED(cs_wallet);

    //! Upgrade DescriptorCaches
    void UpgradeDescriptorCache() EXCLUSIVE_LOCKS_REQUIRED(cs_wallet);

    bool LoadMinVersion(int nVersion) EXCLUSIVE_LOCKS_REQUIRED(cs_wallet) { AssertLockHeld(cs_wallet); nWalletVersion = nVersion; return true; }

    //! Adds a destination data tuple to the store, without saving it to disk
    void LoadDestData(const CTxDestination& dest, const std::string& key, const std::string& value) EXCLUSIVE_LOCKS_REQUIRED(cs_wallet);

    //! Holds a timestamp at which point the wallet is scheduled (externally) to be relocked. Caller must arrange for actual relocking to occur via Lock().
    int64_t nRelockTime GUARDED_BY(cs_wallet){0};

    // Used to prevent concurrent calls to walletpassphrase RPC.
    Mutex m_unlock_mutex;
    virtual int ExtKeyUnlock(const CKeyingMaterial &vMKey) {return 0;};
    virtual bool Unlock(const SecureString& strWalletPassphrase, bool accept_no_keys = false);
    bool ChangeWalletPassphrase(const SecureString& strOldWalletPassphrase, const SecureString& strNewWalletPassphrase);
    virtual bool EncryptWallet(const SecureString& strWalletPassphrase);

    void GetKeyBirthTimes(std::map<CKeyID, int64_t> &mapKeyBirth) const EXCLUSIVE_LOCKS_REQUIRED(cs_wallet);
    unsigned int ComputeTimeSmart(const CWalletTx& wtx) const;

    /**
     * Increment the next transaction order id
     * @return next transaction order id
     */
    int64_t IncOrderPosNext(WalletBatch *batch = nullptr) EXCLUSIVE_LOCKS_REQUIRED(cs_wallet);
    DBErrors ReorderTransactions();

    //! For ParticlWallet, clear cached balances from wallet called at new block and adding new transaction
    virtual void ClearCachedBalances() {};
    void MarkDirty();

    //! Callback for updating transaction metadata in mapWallet.
    //!
    //! @param wtx - reference to mapWallet transaction to update
    //! @param new_tx - true if wtx is newly inserted, false if it previously existed
    //!
    //! @return true if wtx is changed and needs to be saved to disk, otherwise false
    using UpdateWalletTxFn = std::function<bool(CWalletTx& wtx, bool new_tx)>;

    CWalletTx* AddToWallet(CTransactionRef tx, const CWalletTx::Confirmation& confirm, const UpdateWalletTxFn& update_wtx=nullptr, bool fFlushOnClose=true);
    virtual bool LoadToWallet(const uint256& hash, const UpdateWalletTxFn& fill_wtx) EXCLUSIVE_LOCKS_REQUIRED(cs_wallet);
    void transactionAddedToMempool(const CTransactionRef& tx, uint64_t mempool_sequence) override;
    void blockConnected(const CBlock& block, int height) override;
    void blockDisconnected(const CBlock& block, int height) override;
    void updatedBlockTip() override;
    int64_t RescanFromTime(int64_t startTime, const WalletRescanReserver& reserver, bool update);

    struct ScanResult {
        enum { SUCCESS, FAILURE, USER_ABORT } status = SUCCESS;

        //! Hash and height of most recent block that was successfully scanned.
        //! Unset if no blocks were scanned due to read errors or the chain
        //! being empty.
        uint256 last_scanned_block;
        std::optional<int> last_scanned_height;

        //! Height of the most recent block that could not be scanned due to
        //! read errors or pruning. Will be set if status is FAILURE, unset if
        //! status is SUCCESS, and may or may not be set if status is
        //! USER_ABORT.
        uint256 last_failed_block;
    };
    virtual ScanResult ScanForWalletTransactions(const uint256& start_block, int start_height, std::optional<int> max_height, const WalletRescanReserver& reserver, bool fUpdate);
    void transactionRemovedFromMempool(const CTransactionRef& tx, MemPoolRemovalReason reason, uint64_t mempool_sequence) override;
    void ReacceptWalletTransactions() EXCLUSIVE_LOCKS_REQUIRED(cs_wallet);
<<<<<<< HEAD
    std::vector<uint256> ResendWalletTransactionsBefore(int64_t nTime);
    virtual void ResendWalletTransactions();
    struct Balance {
        CAmount m_mine_trusted{0};           //!< Trusted, at depth=GetBalance.min_depth or more
        CAmount m_mine_untrusted_pending{0}; //!< Untrusted, but in mempool (pending)
        CAmount m_mine_immature{0};          //!< Immature coinbases in the main chain
        CAmount m_watchonly_trusted{0};
        CAmount m_watchonly_untrusted_pending{0};
        CAmount m_watchonly_immature{0};
    };
    virtual Balance GetBalance(int min_depth = 0, bool avoid_reuse = true) const;
    virtual CAmount GetAvailableBalance(const CCoinControl* coinControl = nullptr) const;

    OutputType TransactionChangeType(const std::optional<OutputType>& change_type, const std::vector<CRecipient>& vecSend) const;

    /**
     * Insert additional inputs into the transaction by
     * calling CreateTransaction();
     */
    virtual bool FundTransaction(CMutableTransaction& tx, CAmount& nFeeRet, int& nChangePosInOut, bilingual_str& error, bool lockUnspents, const std::set<int>& setSubtractFeeFromOutputs, CCoinControl);
=======
    void ResendWalletTransactions();

    OutputType TransactionChangeType(const std::optional<OutputType>& change_type, const std::vector<CRecipient>& vecSend) const;

>>>>>>> 5fabde6f
    /** Fetch the inputs and sign with SIGHASH_ALL. */
    virtual bool SignTransaction(CMutableTransaction& tx) const EXCLUSIVE_LOCKS_REQUIRED(cs_wallet);
    /** Sign the tx given the input coins and sighash. */
    bool SignTransaction(CMutableTransaction& tx, const std::map<COutPoint, Coin>& coins, int sighash, std::map<int, bilingual_str>& input_errors) const;
    SigningResult SignMessage(const std::string& message, const PKHash& pkhash, std::string& str_sig) const;
    SigningResult SignMessage(const std::string& message, const CKeyID256 &keyID256, std::string& str_sig) const;

    /**
     * Fills out a PSBT with information from the wallet. Fills in UTXOs if we have
     * them. Tries to sign if sign=true. Sets `complete` if the PSBT is now complete
     * (i.e. has all required signatures or signature-parts, and is ready to
     * finalize.) Sets `error` and returns false if something goes wrong.
     *
     * @param[in]  psbtx PartiallySignedTransaction to fill in
     * @param[out] complete indicates whether the PSBT is now complete
     * @param[in]  sighash_type the sighash type to use when signing (if PSBT does not specify)
     * @param[in]  sign whether to sign or not
     * @param[in]  bip32derivs whether to fill in bip32 derivation information if available
     * return error
     */
    TransactionError FillPSBT(PartiallySignedTransaction& psbtx,
                  bool& complete,
                  int sighash_type = 1 /* SIGHASH_ALL */,
                  bool sign = true,
                  bool bip32derivs = true,
                  size_t* n_signed = nullptr) const;

    /**
<<<<<<< HEAD
     * Create a new transaction paying the recipients with a set of coins
     * selected by SelectCoins(); Also create the change output, when needed
     * @note passing nChangePosInOut as -1 will result in setting a random position
     */
    virtual bool CreateTransaction(const std::vector<CRecipient>& vecSend, CTransactionRef& tx, CAmount& nFeeRet, int& nChangePosInOut,
                           bilingual_str& error, const CCoinControl& coin_control, FeeCalculation& fee_calc_out, bool sign = true);
    /**
=======
>>>>>>> 5fabde6f
     * Submit the transaction to the node's mempool and then relay to peers.
     * Should be called after CreateTransaction unless you want to abort
     * broadcasting the transaction.
     *
     * @param[in] tx The transaction to be broadcast.
     * @param[in] mapValue key-values to be set on the transaction.
     * @param[in] orderForm BIP 70 / BIP 21 order form details to be set on the transaction.
     */
    virtual void CommitTransaction(CTransactionRef tx, mapValue_t mapValue, std::vector<std::pair<std::string, std::string>> orderForm);

    /** Pass this transaction to node for mempool insertion and relay to peers if flag set to true */
    bool SubmitTxMemoryPoolAndRelay(const CWalletTx& wtx, std::string& err_string, bool relay) const;

    bool DummySignTx(CMutableTransaction &txNew, const std::set<CTxOut> &txouts, bool use_max_sig = false) const
    {
        std::vector<CTxOut> v_txouts(txouts.size());
        std::copy(txouts.begin(), txouts.end(), v_txouts.begin());
        return DummySignTx(txNew, v_txouts, use_max_sig);
    }
    bool DummySignTx(CMutableTransaction &txNew, const std::vector<CTxOut> &txouts, bool use_max_sig = false) const;
    virtual bool DummySignInput(CTxIn &tx_in, const CTxOut &txout, bool use_max_sig = false) const;

    bool ImportScripts(const std::set<CScript> scripts, int64_t timestamp) EXCLUSIVE_LOCKS_REQUIRED(cs_wallet);
    bool ImportPrivKeys(const std::map<CKeyID, CKey>& privkey_map, const int64_t timestamp) EXCLUSIVE_LOCKS_REQUIRED(cs_wallet);
    bool ImportPubKeys(const std::vector<CKeyID>& ordered_pubkeys, const std::map<CKeyID, CPubKey>& pubkey_map, const std::map<CKeyID, std::pair<CPubKey, KeyOriginInfo>>& key_origins, const bool add_keypool, const bool internal, const int64_t timestamp) EXCLUSIVE_LOCKS_REQUIRED(cs_wallet);
    bool ImportScriptPubKeys(const std::string& label, const std::set<CScript>& script_pub_keys, const bool have_solving_data, const bool apply_label, const int64_t timestamp) EXCLUSIVE_LOCKS_REQUIRED(cs_wallet);

    CFeeRate m_pay_tx_fee{DEFAULT_PAY_TX_FEE};
    unsigned int m_confirm_target{DEFAULT_TX_CONFIRM_TARGET};
    /** Allow Coin Selection to pick unconfirmed UTXOs that were sent from our own wallet if it
     * cannot fund the transaction otherwise. */
    bool m_spend_zero_conf_change{DEFAULT_SPEND_ZEROCONF_CHANGE};
    bool m_signal_rbf{DEFAULT_WALLET_RBF};
    bool m_allow_fallback_fee{true}; //!< will be false if -fallbackfee=0
    CFeeRate m_min_fee{DEFAULT_TRANSACTION_MINFEE}; //!< Override with -mintxfee
    /**
     * If fee estimation does not have enough data to provide estimates, use this fee instead.
     * Has no effect if not using fee estimation
     * Override with -fallbackfee
     */
    CFeeRate m_fallback_fee{DEFAULT_FALLBACK_FEE};

     /** If the cost to spend a change output at this feerate is greater than the value of the
      * output itself, just drop it to fees. */
    CFeeRate m_discard_rate{DEFAULT_DISCARD_FEE};

    /** When the actual feerate is less than the consolidate feerate, we will tend to make transactions which
     * consolidate inputs. When the actual feerate is greater than the consolidate feerate, we will tend to make
     * transactions which have the lowest fees.
     */
    CFeeRate m_consolidate_feerate{DEFAULT_CONSOLIDATE_FEERATE};

    /** The maximum fee amount we're willing to pay to prioritize partial spend avoidance. */
    CAmount m_max_aps_fee{DEFAULT_MAX_AVOIDPARTIALSPEND_FEE}; //!< note: this is absolute fee, not fee rate
    OutputType m_default_address_type{DEFAULT_ADDRESS_TYPE};
    /**
     * Default output type for change outputs. When unset, automatically choose type
     * based on address type setting and the types other of non-change outputs
     * (see -changetype option documentation and implementation in
     * CWallet::TransactionChangeType for details).
     */
    std::optional<OutputType> m_default_change_type{};
    /** Absolute maximum transaction fee (in satoshis) used by default for the wallet */
    CAmount m_default_max_tx_fee{DEFAULT_TRANSACTION_MAXFEE};

    size_t KeypoolCountExternalKeys() const EXCLUSIVE_LOCKS_REQUIRED(cs_wallet);
    bool TopUpKeyPool(unsigned int kpSize = 0);

    int64_t GetOldestKeyPoolTime() const;

<<<<<<< HEAD
    virtual std::set<std::set<CTxDestination>> GetAddressGroupings() const EXCLUSIVE_LOCKS_REQUIRED(cs_wallet);
    virtual std::map<CTxDestination, CAmount> GetAddressBalances() const;

    std::set<CTxDestination> GetLabelAddresses(const std::string& label) const;
=======
    std::set<CTxDestination> GetLabelAddresses(const std::string& label) const EXCLUSIVE_LOCKS_REQUIRED(cs_wallet);
>>>>>>> 5fabde6f

    /**
     * Marks all outputs in each one of the destinations dirty, so their cache is
     * reset and does not return outdated information.
     */
    void MarkDestinationsDirty(const std::set<CTxDestination>& destinations) EXCLUSIVE_LOCKS_REQUIRED(cs_wallet);

    bool GetNewDestination(const OutputType type, const std::string label, CTxDestination& dest, bilingual_str& error);
    bool GetNewChangeDestination(const OutputType type, CTxDestination& dest, bilingual_str& error);

    isminetype IsMine(const CKeyID &address) const override EXCLUSIVE_LOCKS_REQUIRED(cs_wallet);
    isminetype IsMine(const CTxDestination& dest) const EXCLUSIVE_LOCKS_REQUIRED(cs_wallet);
    isminetype IsMine(const CScript& script) const EXCLUSIVE_LOCKS_REQUIRED(cs_wallet);
<<<<<<< HEAD
    virtual isminetype IsMine(const CTxIn& txin) const EXCLUSIVE_LOCKS_REQUIRED(cs_wallet);
=======
>>>>>>> 5fabde6f
    /**
     * Returns amount of debit if the input matches the
     * filter, otherwise returns 0
     */
    virtual CAmount GetDebit(const CTxIn& txin, const isminefilter& filter) const;

    isminetype IsMine(const CTxOut& txout) const EXCLUSIVE_LOCKS_REQUIRED(cs_wallet);
<<<<<<< HEAD
    CAmount GetCredit(const CTxOut& txout, const isminefilter& filter) const;

    virtual isminetype IsMine(const CTxOutBase *txout) const EXCLUSIVE_LOCKS_REQUIRED(cs_wallet) { assert(false); return ISMINE_NO; };
    virtual CAmount GetCredit(const CTxOutBase *txout, const isminefilter &filter) const EXCLUSIVE_LOCKS_REQUIRED(cs_wallet) { return 0; };

    virtual bool IsChange(const CTxOutBase *txout) const { assert(false); return false; };
    bool IsChange(const CTxOut& txout) const EXCLUSIVE_LOCKS_REQUIRED(cs_wallet);
    bool IsChange(const CScript& script) const EXCLUSIVE_LOCKS_REQUIRED(cs_wallet);
    CAmount GetChange(const CTxOut& txout) const EXCLUSIVE_LOCKS_REQUIRED(cs_wallet);
    virtual bool IsMine(const CTransaction& tx) const EXCLUSIVE_LOCKS_REQUIRED(cs_wallet);
    /** should probably be renamed to IsRelevantToMe */
    virtual bool IsFromMe(const CTransaction& tx) const;
    virtual CAmount GetDebit(const CTransaction& tx, const isminefilter& filter) const;
    /** Returns whether all of the inputs match the filter */
    virtual bool IsAllFromMe(const CTransaction& tx, const isminefilter& filter) const;
    virtual CAmount GetCredit(const CTransaction& tx, const isminefilter& filter) const;
    CAmount GetChange(const CTransaction& tx) const;
=======
    bool IsMine(const CTransaction& tx) const EXCLUSIVE_LOCKS_REQUIRED(cs_wallet);
    /** should probably be renamed to IsRelevantToMe */
    bool IsFromMe(const CTransaction& tx) const;
    CAmount GetDebit(const CTransaction& tx, const isminefilter& filter) const;
>>>>>>> 5fabde6f
    void chainStateFlushed(const CBlockLocator& loc) override;

    DBErrors virtual LoadWallet();
    DBErrors ZapSelectTx(std::vector<uint256>& vHashIn, std::vector<uint256>& vHashOut) EXCLUSIVE_LOCKS_REQUIRED(cs_wallet);

    virtual bool SetAddressBook(const CTxDestination& address, const std::string& strName, const std::string& purpose, bool fBech32=false);

    virtual bool DelAddressBook(const CTxDestination& address);

    bool IsAddressUsed(const CTxDestination& dest) const EXCLUSIVE_LOCKS_REQUIRED(cs_wallet);
    bool SetAddressUsed(WalletBatch& batch, const CTxDestination& dest, bool used) EXCLUSIVE_LOCKS_REQUIRED(cs_wallet);

    std::vector<std::string> GetAddressReceiveRequests() const EXCLUSIVE_LOCKS_REQUIRED(cs_wallet);
    bool SetAddressReceiveRequest(WalletBatch& batch, const CTxDestination& dest, const std::string& id, const std::string& value) EXCLUSIVE_LOCKS_REQUIRED(cs_wallet);

    unsigned int GetKeyPoolSize() const EXCLUSIVE_LOCKS_REQUIRED(cs_wallet);

    //! signify that a particular wallet feature is now used.
    void SetMinVersion(enum WalletFeature, WalletBatch* batch_in = nullptr) override;

    //! get the current wallet format (the oldest client version guaranteed to understand this wallet)
    int GetVersion() const { LOCK(cs_wallet); return nWalletVersion; }

    //! Get wallet transactions that conflict with given transaction (spend same outputs)
    std::set<uint256> GetConflicts(const uint256& txid) const EXCLUSIVE_LOCKS_REQUIRED(cs_wallet);

    //! Check if a given transaction has any of its outputs spent by another transaction in the wallet
    bool HasWalletSpend(const uint256& txid) const EXCLUSIVE_LOCKS_REQUIRED(cs_wallet);

    //! Flush wallet (bitdb flush)
    void Flush();

    //! Close wallet database
    void Close();

    /** Wallet is about to be unloaded */
    boost::signals2::signal<void ()> NotifyUnload;

    /**
     * Address book entry changed.
     * @note called without lock cs_wallet held.
     */
    boost::signals2::signal<void (const CTxDestination &address,
                                  const std::string &label, bool isMine,
                                  const std::string &purpose, const std::string &path,
                                  ChangeType status)>
        NotifyAddressBookChanged;

    /**
     * Wallet transaction added, removed or updated.
     * @note called with lock cs_wallet held.
     */
    boost::signals2::signal<void(const uint256& hashTx, ChangeType status)> NotifyTransactionChanged;

    /** Show progress e.g. for rescan */
    boost::signals2::signal<void (const std::string &title, int nProgress)> ShowProgress;

    /** Watch-only address added */
    boost::signals2::signal<void (bool fHaveWatchOnly)> NotifyWatchonlyChanged;

    /** Keypool has new keys */
    boost::signals2::signal<void ()> NotifyCanGetAddressesChanged;

    /**
     * Wallet status (encrypted, locked) changed.
     * Note: Called without locks held.
     */
    boost::signals2::signal<void (CWallet* wallet)> NotifyStatusChanged;

    /** Inquire whether this wallet broadcasts transactions. */
    bool GetBroadcastTransactions() const { return fBroadcastTransactions; }
    /** Set whether this wallet broadcasts transactions. */
    void SetBroadcastTransactions(bool broadcast) { fBroadcastTransactions = broadcast; }

    /** Return whether transaction can be abandoned */
    bool TransactionCanBeAbandoned(const uint256& hashTx) const;

    /* Mark a transaction (and it in-wallet descendants) as abandoned so its inputs may be respent. */
    virtual bool AbandonTransaction(const uint256& hashTx);

    /** Mark a transaction as replaced by another transaction (e.g., BIP 125). */
    bool MarkReplaced(const uint256& originalHash, const uint256& newHash);

    /* Initializes the wallet, returns a new CWallet instance or a null pointer in case of an error */
    static std::shared_ptr<CWallet> Create(WalletContext& context, const std::string& name, std::unique_ptr<WalletDatabase> database, uint64_t wallet_creation_flags, bilingual_str& error, std::vector<bilingual_str>& warnings);

    /**
     * Wallet post-init setup
     * Gives the wallet a chance to register repetitive tasks and complete post-init tasks
     */
    void postInitProcess();

    bool BackupWallet(const std::string& strDest) const;

    /* Returns true if HD is enabled */
    virtual bool IsInitialised() const { return !m_spk_managers.empty(); };

    /* Returns true if HD is enabled */
    virtual bool IsHDEnabled() const;


    /* Returns true if the wallet can give out new addresses. This means it has keys in the keypool or can generate new keys */
    virtual bool CanGetAddresses(bool internal = false) const;

    /**
     * Blocks until the wallet state is up-to-date to /at least/ the current
     * chain at the time this function is entered
     * Obviously holding cs_main/cs_wallet when going into this call may cause
     * deadlock
     */
    void BlockUntilSyncedToCurrentChain() const LOCKS_EXCLUDED(::cs_main) EXCLUSIVE_LOCKS_REQUIRED(!cs_wallet);

    /** set a single wallet flag */
    void SetWalletFlag(uint64_t flags);

    /** Unsets a single wallet flag */
    void UnsetWalletFlag(uint64_t flag);

    /** check if a certain wallet flag is set */
    bool IsWalletFlagSet(uint64_t flag) const override;

    /** overwrite all flags by the given uint64_t
       returns false if unknown, non-tolerable flags are present */
    bool AddWalletFlags(uint64_t flags);
    /** Loads the flags into the wallet. (used by LoadWallet) */
    bool LoadWalletFlags(uint64_t flags);

    /** Determine if we are a legacy wallet */
    bool IsLegacy() const;

    /** Returns a bracketed wallet name for displaying in logs, will return [default wallet] if the wallet has no name */
    const std::string GetDisplayName() const override {
        std::string wallet_name = GetName().length() == 0 ? "default wallet" : GetName();
        return strprintf("[%s]", wallet_name);
    };

    /** Prepends the wallet name in logging output to ease debugging in multi-wallet use cases */
    template<typename... Params>
    void WalletLogPrintf(std::string fmt, Params... parameters) const {
        LogPrintf(("%s " + fmt).c_str(), GetDisplayName(), parameters...);
    };

    /** Upgrade the wallet */
    bool UpgradeWallet(int version, bilingual_str& error);

    //! Returns all unique ScriptPubKeyMans in m_internal_spk_managers and m_external_spk_managers
    std::set<ScriptPubKeyMan*> GetActiveScriptPubKeyMans() const;

    //! Returns all unique ScriptPubKeyMans
    std::set<ScriptPubKeyMan*> GetAllScriptPubKeyMans() const;

    //! Get the ScriptPubKeyMan for the given OutputType and internal/external chain.
    ScriptPubKeyMan* GetScriptPubKeyMan(const OutputType& type, bool internal) const;

    //! Get the ScriptPubKeyMan for a script
    ScriptPubKeyMan* GetScriptPubKeyMan(const CScript& script) const;
    //! Get the ScriptPubKeyMan by id
    ScriptPubKeyMan* GetScriptPubKeyMan(const uint256& id) const;

    //! Get all of the ScriptPubKeyMans for a script given additional information in sigdata (populated by e.g. a psbt)
    std::set<ScriptPubKeyMan*> GetScriptPubKeyMans(const CScript& script, SignatureData& sigdata) const;

    //! Get the SigningProvider for a script
    std::unique_ptr<SigningProvider> GetSolvingProvider(const CScript& script) const;
    std::unique_ptr<SigningProvider> GetSolvingProvider(const CScript& script, SignatureData& sigdata) const;

    //! Get the LegacyScriptPubKeyMan which is used for all types, internal, and external.
    LegacyScriptPubKeyMan* GetLegacyScriptPubKeyMan() const;
    LegacyScriptPubKeyMan* GetOrCreateLegacyScriptPubKeyMan();

    //! Make a LegacyScriptPubKeyMan and set it for all types, internal, and external.
    void SetupLegacyScriptPubKeyMan();

    const CKeyingMaterial& GetEncryptionKey() const override;
    bool HasEncryptionKeys() const override;

    /** Get last block processed height */
    int GetLastBlockHeight() const EXCLUSIVE_LOCKS_REQUIRED(cs_wallet)
    {
        AssertLockHeld(cs_wallet);
        assert(m_last_block_processed_height >= 0);
        return m_last_block_processed_height;
    };
    uint256 GetLastBlockHash() const EXCLUSIVE_LOCKS_REQUIRED(cs_wallet)
    {
        AssertLockHeld(cs_wallet);
        assert(m_last_block_processed_height >= 0);
        return m_last_block_processed;
    }
    /** Set last block processed height, currently only use in unit test */
    void SetLastBlockProcessed(int block_height, uint256 block_hash) EXCLUSIVE_LOCKS_REQUIRED(cs_wallet)
    {
        AssertLockHeld(cs_wallet);
        m_last_block_processed_height = block_height;
        m_last_block_processed = block_hash;
    };

    //! Connect the signals from ScriptPubKeyMans to the signals in CWallet
    void ConnectScriptPubKeyManNotifiers();

    //! Instantiate a descriptor ScriptPubKeyMan from the WalletDescriptor and load it
    void LoadDescriptorScriptPubKeyMan(uint256 id, WalletDescriptor& desc);

    //! Adds the active ScriptPubKeyMan for the specified type and internal. Writes it to the wallet file
    //! @param[in] id The unique id for the ScriptPubKeyMan
    //! @param[in] type The OutputType this ScriptPubKeyMan provides addresses for
    //! @param[in] internal Whether this ScriptPubKeyMan provides change addresses
    void AddActiveScriptPubKeyMan(uint256 id, OutputType type, bool internal);

    //! Loads an active ScriptPubKeyMan for the specified type and internal. (used by LoadWallet)
    //! @param[in] id The unique id for the ScriptPubKeyMan
    //! @param[in] type The OutputType this ScriptPubKeyMan provides addresses for
    //! @param[in] internal Whether this ScriptPubKeyMan provides change addresses
    void LoadActiveScriptPubKeyMan(uint256 id, OutputType type, bool internal);

    //! Remove specified ScriptPubKeyMan from set of active SPK managers. Writes the change to the wallet file.
    //! @param[in] id The unique id for the ScriptPubKeyMan
    //! @param[in] type The OutputType this ScriptPubKeyMan provides addresses for
    //! @param[in] internal Whether this ScriptPubKeyMan provides change addresses
    void DeactivateScriptPubKeyMan(uint256 id, OutputType type, bool internal);

    //! Create new DescriptorScriptPubKeyMans and add them to the wallet
    void SetupDescriptorScriptPubKeyMans() EXCLUSIVE_LOCKS_REQUIRED(cs_wallet);

    //! Return the DescriptorScriptPubKeyMan for a WalletDescriptor if it is already in the wallet
    DescriptorScriptPubKeyMan* GetDescriptorScriptPubKeyMan(const WalletDescriptor& desc) const;

    //! Add a descriptor to the wallet, return a ScriptPubKeyMan & associated output type
<<<<<<< HEAD
    ScriptPubKeyMan* AddWalletDescriptor(WalletDescriptor& desc, const FlatSigningProvider& signing_provider, const std::string& label, bool internal);

    //! Particl
    bool HaveKey(const CKeyID &address) const override { return false; };
    bool GetKey(const CKeyID &address, CKey &keyOut) const override { return false; };
    bool GetPubKey(const CKeyID &address, CPubKey &pkOut) const override { return false; };
    bool GetKeyFromPool(CPubKey &key, bool internal = false) override { return false; };

    virtual bool ShouldRescan() { return true; };
=======
    ScriptPubKeyMan* AddWalletDescriptor(WalletDescriptor& desc, const FlatSigningProvider& signing_provider, const std::string& label, bool internal) EXCLUSIVE_LOCKS_REQUIRED(cs_wallet);
>>>>>>> 5fabde6f
};

/**
 * Called periodically by the schedule thread. Prompts individual wallets to resend
 * their transactions. Actual rebroadcast schedule is managed by the wallets themselves.
 */
void MaybeResendWalletTxs(WalletContext& context);

/** RAII object to check and reserve a wallet rescan */
class WalletRescanReserver
{
private:
    CWallet& m_wallet;
    bool m_could_reserve;
public:
    explicit WalletRescanReserver(CWallet& w) : m_wallet(w), m_could_reserve(false) {}

    bool reserve()
    {
        assert(!m_could_reserve);
        if (m_wallet.fScanningWallet.exchange(true)) {
            return false;
        }
        m_wallet.m_scanning_start = GetTimeMillis();
        m_wallet.m_scanning_progress = 0;
        m_could_reserve = true;
        return true;
    }

    bool isReserved() const
    {
        return (m_could_reserve && m_wallet.fScanningWallet);
    }

    ~WalletRescanReserver()
    {
        if (m_could_reserve) {
            m_wallet.fScanningWallet = false;
        }
    }
};

//! Add wallet name to persistent configuration so it will be loaded on startup.
bool AddWalletSetting(interfaces::Chain& chain, const std::string& wallet_name);

//! Remove wallet name from persistent configuration so it will not be loaded on startup.
bool RemoveWalletSetting(interfaces::Chain& chain, const std::string& wallet_name);

/**
 * Refresh mempool status so the wallet is in an internally consistent state and
 * immediately knows the transaction's status: Whether it can be considered
 * trusted and is eligible to be abandoned ...
 */
void RefreshMempoolStatus(CWalletTx& tx, interfaces::Chain& chain);

#endif // BITCOIN_WALLET_WALLET_H<|MERGE_RESOLUTION|>--- conflicted
+++ resolved
@@ -401,20 +401,6 @@
         return *m_database;
     }
 
-<<<<<<< HEAD
-    /**
-     * Select a set of coins such that nValueRet >= nTargetValue and at least
-     * all coins from coin_control are selected; never select unconfirmed coins if they are not ours
-     * param@[out]  setCoinsRet         Populated with inputs including pre-selected inputs from
-     *                                  coin_control and Coin Selection if successful.
-     * param@[out]  nValueRet           Total value of selected coins including pre-selected ones
-     *                                  from coin_control and Coin Selection if successful.
-     */
-    virtual bool SelectCoins(const std::vector<COutput>& vAvailableCoins, const CAmount& nTargetValue, std::set<CInputCoin>& setCoinsRet, CAmount& nValueRet,
-                    const CCoinControl& coin_control, CoinSelectionParams& coin_selection_params) const EXCLUSIVE_LOCKS_REQUIRED(cs_wallet);
-
-=======
->>>>>>> 5fabde6f
     /** Get a name for this wallet for logging/debugging purposes.
      */
     const std::string& GetName() const { return m_name; }
@@ -473,19 +459,7 @@
     /** Interface for accessing chain state. */
     interfaces::Chain& chain() const { assert(m_chain); return *m_chain; }
 
-<<<<<<< HEAD
     virtual const CWalletTx* GetWalletTx(const uint256& hash) const EXCLUSIVE_LOCKS_REQUIRED(cs_wallet);
-    bool IsTrusted(const CWalletTx& wtx, std::set<uint256>& trusted_parents) const EXCLUSIVE_LOCKS_REQUIRED(cs_wallet);
-
-    //! check whether we support the named feature
-    bool CanSupportFeature(enum WalletFeature wf) const override EXCLUSIVE_LOCKS_REQUIRED(cs_wallet) { AssertLockHeld(cs_wallet); return IsFeatureSupported(nWalletVersion, wf); }
-
-    /**
-     * populate vCoins with vector of available COutputs.
-     */
-    virtual void AvailableCoins(std::vector<COutput>& vCoins, const CCoinControl* coinControl = nullptr, const CAmount& nMinimumAmount = 1, const CAmount& nMaximumAmount = MAX_MONEY, const CAmount& nMinimumSumAmount = MAX_MONEY, const uint64_t nMaximumCount = 0) const EXCLUSIVE_LOCKS_REQUIRED(cs_wallet);
-=======
-    const CWalletTx* GetWalletTx(const uint256& hash) const EXCLUSIVE_LOCKS_REQUIRED(cs_wallet);
 
     // TODO: Remove "NO_THREAD_SAFETY_ANALYSIS" and replace it with the correct
     // annotation "EXCLUSIVE_LOCKS_REQUIRED(pwallet->cs_wallet)". The annotation
@@ -494,7 +468,6 @@
     // that we still have the runtime check "AssertLockHeld(pwallet->cs_wallet)"
     // in place.
     std::set<uint256> GetTxConflicts(const CWalletTx& wtx) const NO_THREAD_SAFETY_ANALYSIS;
->>>>>>> 5fabde6f
 
     /**
      * Return depth of transaction in blockchain:
@@ -502,9 +475,6 @@
      *  0  : in memory pool, waiting to be included in a block
      * >=1 : this many blocks deep in the main chain
      */
-<<<<<<< HEAD
-    virtual std::map<CTxDestination, std::vector<COutput>> ListCoins() const EXCLUSIVE_LOCKS_REQUIRED(cs_wallet);
-=======
     // TODO: Remove "NO_THREAD_SAFETY_ANALYSIS" and replace it with the correct
     // annotation "EXCLUSIVE_LOCKS_REQUIRED(pwallet->cs_wallet)". The annotation
     // "NO_THREAD_SAFETY_ANALYSIS" was temporarily added to avoid having to
@@ -513,7 +483,6 @@
     // in place.
     int GetTxDepthInMainChain(const CWalletTx& wtx) const NO_THREAD_SAFETY_ANALYSIS;
     bool IsTxInMainChain(const CWalletTx& wtx) const { return GetTxDepthInMainChain(wtx) > 0; }
->>>>>>> 5fabde6f
 
     /**
      * @return number of blocks to maturity for this transaction:
@@ -619,33 +588,10 @@
     virtual ScanResult ScanForWalletTransactions(const uint256& start_block, int start_height, std::optional<int> max_height, const WalletRescanReserver& reserver, bool fUpdate);
     void transactionRemovedFromMempool(const CTransactionRef& tx, MemPoolRemovalReason reason, uint64_t mempool_sequence) override;
     void ReacceptWalletTransactions() EXCLUSIVE_LOCKS_REQUIRED(cs_wallet);
-<<<<<<< HEAD
-    std::vector<uint256> ResendWalletTransactionsBefore(int64_t nTime);
     virtual void ResendWalletTransactions();
-    struct Balance {
-        CAmount m_mine_trusted{0};           //!< Trusted, at depth=GetBalance.min_depth or more
-        CAmount m_mine_untrusted_pending{0}; //!< Untrusted, but in mempool (pending)
-        CAmount m_mine_immature{0};          //!< Immature coinbases in the main chain
-        CAmount m_watchonly_trusted{0};
-        CAmount m_watchonly_untrusted_pending{0};
-        CAmount m_watchonly_immature{0};
-    };
-    virtual Balance GetBalance(int min_depth = 0, bool avoid_reuse = true) const;
-    virtual CAmount GetAvailableBalance(const CCoinControl* coinControl = nullptr) const;
 
     OutputType TransactionChangeType(const std::optional<OutputType>& change_type, const std::vector<CRecipient>& vecSend) const;
 
-    /**
-     * Insert additional inputs into the transaction by
-     * calling CreateTransaction();
-     */
-    virtual bool FundTransaction(CMutableTransaction& tx, CAmount& nFeeRet, int& nChangePosInOut, bilingual_str& error, bool lockUnspents, const std::set<int>& setSubtractFeeFromOutputs, CCoinControl);
-=======
-    void ResendWalletTransactions();
-
-    OutputType TransactionChangeType(const std::optional<OutputType>& change_type, const std::vector<CRecipient>& vecSend) const;
-
->>>>>>> 5fabde6f
     /** Fetch the inputs and sign with SIGHASH_ALL. */
     virtual bool SignTransaction(CMutableTransaction& tx) const EXCLUSIVE_LOCKS_REQUIRED(cs_wallet);
     /** Sign the tx given the input coins and sighash. */
@@ -674,16 +620,6 @@
                   size_t* n_signed = nullptr) const;
 
     /**
-<<<<<<< HEAD
-     * Create a new transaction paying the recipients with a set of coins
-     * selected by SelectCoins(); Also create the change output, when needed
-     * @note passing nChangePosInOut as -1 will result in setting a random position
-     */
-    virtual bool CreateTransaction(const std::vector<CRecipient>& vecSend, CTransactionRef& tx, CAmount& nFeeRet, int& nChangePosInOut,
-                           bilingual_str& error, const CCoinControl& coin_control, FeeCalculation& fee_calc_out, bool sign = true);
-    /**
-=======
->>>>>>> 5fabde6f
      * Submit the transaction to the node's mempool and then relay to peers.
      * Should be called after CreateTransaction unless you want to abort
      * broadcasting the transaction.
@@ -695,7 +631,7 @@
     virtual void CommitTransaction(CTransactionRef tx, mapValue_t mapValue, std::vector<std::pair<std::string, std::string>> orderForm);
 
     /** Pass this transaction to node for mempool insertion and relay to peers if flag set to true */
-    bool SubmitTxMemoryPoolAndRelay(const CWalletTx& wtx, std::string& err_string, bool relay) const;
+    bool SubmitTxMemoryPoolAndRelay(const CWalletTx& wtx, std::string& err_string, bool relay, CAmount override_max_fee=-1) const;
 
     bool DummySignTx(CMutableTransaction &txNew, const std::set<CTxOut> &txouts, bool use_max_sig = false) const
     {
@@ -754,14 +690,7 @@
 
     int64_t GetOldestKeyPoolTime() const;
 
-<<<<<<< HEAD
-    virtual std::set<std::set<CTxDestination>> GetAddressGroupings() const EXCLUSIVE_LOCKS_REQUIRED(cs_wallet);
-    virtual std::map<CTxDestination, CAmount> GetAddressBalances() const;
-
-    std::set<CTxDestination> GetLabelAddresses(const std::string& label) const;
-=======
     std::set<CTxDestination> GetLabelAddresses(const std::string& label) const EXCLUSIVE_LOCKS_REQUIRED(cs_wallet);
->>>>>>> 5fabde6f
 
     /**
      * Marks all outputs in each one of the destinations dirty, so their cache is
@@ -775,10 +704,6 @@
     isminetype IsMine(const CKeyID &address) const override EXCLUSIVE_LOCKS_REQUIRED(cs_wallet);
     isminetype IsMine(const CTxDestination& dest) const EXCLUSIVE_LOCKS_REQUIRED(cs_wallet);
     isminetype IsMine(const CScript& script) const EXCLUSIVE_LOCKS_REQUIRED(cs_wallet);
-<<<<<<< HEAD
-    virtual isminetype IsMine(const CTxIn& txin) const EXCLUSIVE_LOCKS_REQUIRED(cs_wallet);
-=======
->>>>>>> 5fabde6f
     /**
      * Returns amount of debit if the input matches the
      * filter, otherwise returns 0
@@ -786,30 +711,11 @@
     virtual CAmount GetDebit(const CTxIn& txin, const isminefilter& filter) const;
 
     isminetype IsMine(const CTxOut& txout) const EXCLUSIVE_LOCKS_REQUIRED(cs_wallet);
-<<<<<<< HEAD
-    CAmount GetCredit(const CTxOut& txout, const isminefilter& filter) const;
-
     virtual isminetype IsMine(const CTxOutBase *txout) const EXCLUSIVE_LOCKS_REQUIRED(cs_wallet) { assert(false); return ISMINE_NO; };
-    virtual CAmount GetCredit(const CTxOutBase *txout, const isminefilter &filter) const EXCLUSIVE_LOCKS_REQUIRED(cs_wallet) { return 0; };
-
-    virtual bool IsChange(const CTxOutBase *txout) const { assert(false); return false; };
-    bool IsChange(const CTxOut& txout) const EXCLUSIVE_LOCKS_REQUIRED(cs_wallet);
-    bool IsChange(const CScript& script) const EXCLUSIVE_LOCKS_REQUIRED(cs_wallet);
-    CAmount GetChange(const CTxOut& txout) const EXCLUSIVE_LOCKS_REQUIRED(cs_wallet);
     virtual bool IsMine(const CTransaction& tx) const EXCLUSIVE_LOCKS_REQUIRED(cs_wallet);
     /** should probably be renamed to IsRelevantToMe */
     virtual bool IsFromMe(const CTransaction& tx) const;
     virtual CAmount GetDebit(const CTransaction& tx, const isminefilter& filter) const;
-    /** Returns whether all of the inputs match the filter */
-    virtual bool IsAllFromMe(const CTransaction& tx, const isminefilter& filter) const;
-    virtual CAmount GetCredit(const CTransaction& tx, const isminefilter& filter) const;
-    CAmount GetChange(const CTransaction& tx) const;
-=======
-    bool IsMine(const CTransaction& tx) const EXCLUSIVE_LOCKS_REQUIRED(cs_wallet);
-    /** should probably be renamed to IsRelevantToMe */
-    bool IsFromMe(const CTransaction& tx) const;
-    CAmount GetDebit(const CTransaction& tx, const isminefilter& filter) const;
->>>>>>> 5fabde6f
     void chainStateFlushed(const CBlockLocator& loc) override;
 
     DBErrors virtual LoadWallet();
@@ -1038,19 +944,18 @@
     DescriptorScriptPubKeyMan* GetDescriptorScriptPubKeyMan(const WalletDescriptor& desc) const;
 
     //! Add a descriptor to the wallet, return a ScriptPubKeyMan & associated output type
-<<<<<<< HEAD
-    ScriptPubKeyMan* AddWalletDescriptor(WalletDescriptor& desc, const FlatSigningProvider& signing_provider, const std::string& label, bool internal);
+    ScriptPubKeyMan* AddWalletDescriptor(WalletDescriptor& desc, const FlatSigningProvider& signing_provider, const std::string& label, bool internal) EXCLUSIVE_LOCKS_REQUIRED(cs_wallet);
 
     //! Particl
     bool HaveKey(const CKeyID &address) const override { return false; };
     bool GetKey(const CKeyID &address, CKey &keyOut) const override { return false; };
     bool GetPubKey(const CKeyID &address, CPubKey &pkOut) const override { return false; };
     bool GetKeyFromPool(CPubKey &key, bool internal = false) override { return false; };
+    virtual CAmount GetCredit(const CTxOutBase *txout, const isminefilter &filter) const EXCLUSIVE_LOCKS_REQUIRED(cs_wallet) { return 0; };
+    virtual bool IsChange(const CTxOutBase *txout) const { assert(false); return false; };
+    std::vector<uint256> ResendWalletTransactionsBefore(int64_t nTime);
 
     virtual bool ShouldRescan() { return true; };
-=======
-    ScriptPubKeyMan* AddWalletDescriptor(WalletDescriptor& desc, const FlatSigningProvider& signing_provider, const std::string& label, bool internal) EXCLUSIVE_LOCKS_REQUIRED(cs_wallet);
->>>>>>> 5fabde6f
 };
 
 /**
