--- conflicted
+++ resolved
@@ -118,11 +118,8 @@
     { "sendrawtransaction", 1, "maxfeerate" },
     { "testmempoolaccept", 0, "rawtxs" },
     { "testmempoolaccept", 1, "maxfeerate" },
-<<<<<<< HEAD
     { "testmempoolaccept", 2, "ignorelocks" },
-=======
     { "submitpackage", 0, "package" },
->>>>>>> 4129c137
     { "combinerawtransaction", 0, "txs" },
     { "fundrawtransaction", 1, "options" },
     { "fundrawtransaction", 2, "iswitness" },
