--- conflicted
+++ resolved
@@ -15,12 +15,10 @@
 
 class CScript;
 
-<<<<<<< HEAD
 typedef std::vector<unsigned char> valtype;
-=======
+
 namespace wallet {
 class CWallet;
->>>>>>> 290ff5ef
 
 /**
  * IsMine() return codes, which depend on ScriptPubKeyMan implementation.
