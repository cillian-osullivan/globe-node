--- conflicted
+++ resolved
@@ -683,13 +683,8 @@
     std::unique_ptr<Handler> handleAddressBookChanged(AddressBookChangedFn fn) override
     {
         return MakeHandler(m_wallet->NotifyAddressBookChanged.connect(
-<<<<<<< HEAD
-            [fn](CWallet*, const CTxDestination& address, const std::string& label, bool is_mine,
-                const std::string& purpose, const std::string& path, ChangeType status) { fn(address, label, is_mine, purpose, path, status); }));
-=======
             [fn](const CTxDestination& address, const std::string& label, bool is_mine,
-                 const std::string& purpose, ChangeType status) { fn(address, label, is_mine, purpose, status); }));
->>>>>>> 2b0d291d
+                 const std::string& purpose, const std::string& path, ChangeType status) { fn(address, label, is_mine, purpose, path, status); }));
     }
     std::unique_ptr<Handler> handleTransactionChanged(TransactionChangedFn fn) override
     {
