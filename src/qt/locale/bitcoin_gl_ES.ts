<TS language="gl_ES" version="2.1">
<context>
    <name>AddressBookPage</name>
    <message>
        <source>Right-click to edit address or label</source>
        <translation>Fai Click co botón dereito para editar o enderezo ou etiqueta</translation>
    </message>
    <message>
        <source>Create a new address</source>
        <translation>Crea un novo enderezo</translation>
    </message>
    <message>
        <source>&amp;New</source>
        <translation>&amp;Novo</translation>
    </message>
    <message>
        <source>Copy the currently selected address to the system clipboard</source>
        <translation>Copia o enderezo seleccionado ao portapapeis do sistema</translation>
    </message>
    <message>
        <source>&amp;Copy</source>
        <translation>&amp;Copiar</translation>
    </message>
    <message>
        <source>C&amp;lose</source>
        <translation>Pechar</translation>
    </message>
    <message>
        <source>Delete the currently selected address from the list</source>
        <translation>Borra o enderezo seleccionado actualmente da lista</translation>
    </message>
    <message>
        <source>Enter address or label to search</source>
        <translation>Introduce un enderezo ou etiqueta para buscar</translation>
    </message>
    <message>
        <source>Export the data in the current tab to a file</source>
        <translation>Exporta os datos na pestana actual a un ficheiro</translation>
    </message>
    <message>
        <source>&amp;Export</source>
        <translation>Exportar</translation>
    </message>
    <message>
        <source>&amp;Delete</source>
        <translation>Borrar</translation>
    </message>
    <message>
        <source>Choose the address to send coins to</source>
        <translation>Selecciona o enderezo ó que enviar moedas</translation>
    </message>
    <message>
        <source>Choose the address to receive coins with</source>
        <translation>Selecciona o enderezo do que recibir moedas</translation>
    </message>
    <message>
        <source>C&amp;hoose</source>
        <translation>Selecciona</translation>
    </message>
    <message>
        <source>Sending addresses</source>
        <translation>Enderezos de envío</translation>
    </message>
    <message>
        <source>Receiving addresses</source>
        <translation>Enderezos de recepción</translation>
    </message>
    <message>
        <source>These are your Particl addresses for sending payments. Always check the amount and the receiving address before sending coins.</source>
        <translation>Estes son os teus enderezos de Particl para enviar pagamentos. Asegurate sempre de comprobar a cantidade e maila dirección antes de enviar moedas.</translation>
    </message>
    <message>
<<<<<<< HEAD
        <source>These are your Particl addresses for receiving payments. Use the 'Create new receiving address' button in the receive tab to create new addresses.</source>
        <translation>Estes son os teus enderezos para recibir pagamentos. Usa o botón 'Crear novo enderezo de recepción' na pestana de recibir para crear un novo enderezo.</translation>
    </message>
    <message>
=======
>>>>>>> 5174b534
        <source>&amp;Copy Address</source>
        <translation>Copiar Enderezo</translation>
    </message>
    <message>
        <source>Copy &amp;Label</source>
        <translation>Copia Etiqueta</translation>
    </message>
    <message>
        <source>&amp;Edit</source>
        <translation>Edita</translation>
    </message>
    <message>
        <source>Export Address List</source>
        <translation>Exporta a Lista de Enderezos</translation>
    </message>
    <message>
        <source>Comma separated file (*.csv)</source>
        <translation>Ficheiro Separado por Comas (*.csv)</translation>
    </message>
    <message>
        <source>Exporting Failed</source>
        <translation>Exportación Fallida</translation>
    </message>
    <message>
        <source>There was an error trying to save the address list to %1. Please try again.</source>
        <translation>Houbo un erro tentando gardar a lista de enderezos en %1. Por favor proba de novo.</translation>
    </message>
</context>
<context>
    <name>AddressTableModel</name>
    <message>
        <source>Label</source>
        <translation>Etiqueta</translation>
    </message>
    <message>
        <source>Address</source>
        <translation>Enderezo</translation>
    </message>
    <message>
        <source>(no label)</source>
        <translation>(sin etiqueta)</translation>
    </message>
</context>
<context>
    <name>AskPassphraseDialog</name>
    <message>
        <source>Passphrase Dialog</source>
        <translation>Diálogo de Frase Contrasinal</translation>
    </message>
    <message>
        <source>Enter passphrase</source>
        <translation>Introduce a frase contrasinal</translation>
    </message>
    <message>
        <source>New passphrase</source>
        <translation>Nova frase contrasinal</translation>
    </message>
    <message>
        <source>Repeat new passphrase</source>
        <translation>Repite a frase contrasinal</translation>
    </message>
    <message>
        <source>Show passphrase</source>
        <translation>Mostra frase contrasinal</translation>
    </message>
    <message>
        <source>Encrypt wallet</source>
        <translation>Encriptar carteira</translation>
    </message>
    <message>
        <source>This operation needs your wallet passphrase to unlock the wallet.</source>
        <translation>Esta operación necesita da túa frase contrasinal para desbloqueares a carteira.</translation>
    </message>
    <message>
        <source>Unlock wallet</source>
        <translation>Desbloquear carteira</translation>
    </message>
    <message>
        <source>This operation needs your wallet passphrase to decrypt the wallet.</source>
        <translation>Esta operación necesita da túa frase contrasinal para desbloquea a carteira.</translation>
    </message>
    <message>
        <source>Decrypt wallet</source>
        <translation>Desencriptar carteira</translation>
    </message>
    <message>
        <source>Change passphrase</source>
        <translation>Cambiar frase contrasinal</translation>
    </message>
    <message>
        <source>Confirm wallet encryption</source>
        <translation>Confirmar encriptación da carteira</translation>
    </message>
    <message>
        <source>Warning: If you encrypt your wallet and lose your passphrase, you will &lt;b&gt;LOSE ALL OF YOUR PARTICL&lt;/b&gt;!</source>
        <translation>Aviso: Si encriptas a túa carteira e perdes a túa frase contrasinal, &lt;b&gt;PERDERÁS TODOS OS TEUS PARTICL&lt;/b&gt;!</translation>
    </message>
    <message>
        <source>Are you sure you wish to encrypt your wallet?</source>
        <translation>¿Seguro que queres encriptar a túa carteira?</translation>
    </message>
    <message>
        <source>Wallet encrypted</source>
        <translation>Carteira encriptada</translation>
    </message>
    <message>
        <source>Enter the new passphrase for the wallet.&lt;br/&gt;Please use a passphrase of &lt;b&gt;ten or more random characters&lt;/b&gt;, or &lt;b&gt;eight or more words&lt;/b&gt;.</source>
        <translation>Introduce unha nova frase contrasinal para a carteira.&lt;br/&gt;Por favor utiliza una frase contrasinal que &lt;b&gt;teña dez ou máis caracteres aleatorios&lt;/b&gt;, ou &lt;b&gt;oito ou máis palabras&lt;/b&gt;.</translation>
    </message>
    <message>
        <source>Enter the old passphrase and new passphrase for the wallet.</source>
        <translation>Introduce a frase contrasinal anterior mais a nova frase contrasinal para a carteira.</translation>
    </message>
    <message>
        <source>Remember that encrypting your wallet cannot fully protect your particl from being stolen by malware infecting your computer.</source>
        <translation>Recorda que encriptar a tua carteira non protexe completamente que os teus particls poidan ser roubados por malware que afecte ó teu computador.</translation>
    </message>
    <message>
        <source>Wallet to be encrypted</source>
        <translation>Carteira para ser encriptada</translation>
    </message>
    <message>
        <source>Your wallet is about to be encrypted. </source>
        <translation>A túa carteira vai a ser encriptada.</translation>
    </message>
    <message>
        <source>Your wallet is now encrypted. </source>
        <translation>A túa carteira está agora encriptada.</translation>
    </message>
    <message>
        <source>IMPORTANT: Any previous backups you have made of your wallet file should be replaced with the newly generated, encrypted wallet file. For security reasons, previous backups of the unencrypted wallet file will become useless as soon as you start using the new, encrypted wallet.</source>
        <translation>IMPORTANTE: Calquera copia de respaldo que tiveras feita da túa carteira debería ser sustituída por unha nova copia xerada a partires da túa nova carteira encriptada. Por razóns de seguridade, as copias de respaldo da túa carteira sin encriptar non se poderán usar unha vez que empeces a utilizar a túa nova carteira encriptada.</translation>
    </message>
    <message>
        <source>Wallet encryption failed</source>
        <translation>Error na Encriptación da carteira </translation>
    </message>
    <message>
        <source>Wallet encryption failed due to an internal error. Your wallet was not encrypted.</source>
        <translation>A encriptación da carteira fallou debido a un erro interno. A túa carteira no foi encriptada.</translation>
    </message>
    <message>
        <source>The supplied passphrases do not match.</source>
        <translation>As frases contrasinal introducidas non coinciden.</translation>
    </message>
    <message>
        <source>Wallet unlock failed</source>
        <translation>Desbloqueo de carteira fallido</translation>
    </message>
    <message>
        <source>The passphrase entered for the wallet decryption was incorrect.</source>
        <translation>A frase contrasinal introducida para o desencriptamento da carteira é incorrecto.</translation>
    </message>
    <message>
        <source>Wallet decryption failed</source>
        <translation>Fallou o desencriptado da carteira</translation>
    </message>
    <message>
        <source>Wallet passphrase was successfully changed.</source>
        <translation>A frase contrasinal da carteira mudouse correctamente.</translation>
    </message>
    <message>
        <source>Warning: The Caps Lock key is on!</source>
        <translation>Aviso: ¡A tecla Bloq. Mayús está activada!</translation>
    </message>
</context>
<context>
    <name>BanTableModel</name>
    <message>
        <source>IP/Netmask</source>
        <translation>IP/Máscara de rede</translation>
    </message>
    <message>
        <source>Banned Until</source>
        <translation>Vedado ata</translation>
    </message>
</context>
<context>
    <name>BitcoinGUI</name>
    <message>
        <source>Sign &amp;message...</source>
        <translation>Firma &amp;a mensaxe...</translation>
    </message>
    <message>
        <source>Synchronizing with network...</source>
        <translation>Sincronizando ca rede...</translation>
    </message>
    <message>
        <source>&amp;Overview</source>
        <translation>&amp;visión xeral</translation>
    </message>
    <message>
        <source>Show general overview of wallet</source>
        <translation>Mostra una visión xeral da carteira</translation>
    </message>
    <message>
        <source>&amp;Transactions</source>
        <translation>&amp;Transaccións</translation>
    </message>
    <message>
        <source>Browse transaction history</source>
        <translation>Busca no historial de transaccións</translation>
    </message>
    <message>
        <source>E&amp;xit</source>
        <translation>S&amp;aír</translation>
    </message>
    <message>
        <source>Quit application</source>
        <translation>Saír da aplicación</translation>
    </message>
    <message>
        <source>&amp;About %1</source>
        <translation>&amp;A cerca de %1</translation>
    </message>
    <message>
        <source>Show information about %1</source>
        <translation>Mostra información acerca de %1</translation>
    </message>
    <message>
        <source>About &amp;Qt</source>
        <translation>Acerca de &amp;Qt</translation>
    </message>
    <message>
        <source>Show information about Qt</source>
        <translation>Mostra información acerca de Qt</translation>
    </message>
    <message>
        <source>&amp;Options...</source>
        <translation>&amp;Opcións...</translation>
    </message>
    <message>
        <source>Modify configuration options for %1</source>
        <translation>Modifica as opcións de configuración de %1</translation>
    </message>
    <message>
        <source>&amp;Encrypt Wallet...</source>
        <translation>&amp;Encriptar Carteira...</translation>
    </message>
    <message>
        <source>&amp;Backup Wallet...</source>
        <translation>&amp;Respaldar Carteira...</translation>
    </message>
    <message>
        <source>&amp;Change Passphrase...</source>
        <translation>&amp;Mudar frase contrasinal...</translation>
    </message>
    <message>
        <source>Open &amp;URI...</source>
        <translation>Abrir &amp;URI...</translation>
    </message>
    <message>
        <source>Create Wallet...</source>
        <translation>Crear Carteira...</translation>
    </message>
    <message>
        <source>Create a new wallet</source>
        <translation>Crear unha nova carteira</translation>
    </message>
    <message>
        <source>Wallet:</source>
        <translation>Carteira:</translation>
    </message>
    <message>
        <source>Click to disable network activity.</source>
        <translation>Fai click para desactivar a actividade da rede.</translation>
    </message>
    <message>
        <source>Network activity disabled.</source>
        <translation>Actividade da rede desactivada.</translation>
    </message>
    <message>
        <source>Click to enable network activity again.</source>
        <translation>Fai click para activar a activade da red de novo.</translation>
    </message>
    <message>
        <source>Syncing Headers (%1%)...</source>
        <translation>Sincronizando Cabeceiras (%1%)...</translation>
    </message>
    <message>
        <source>Reindexing blocks on disk...</source>
        <translation>Reindexando bloques en disco...</translation>
    </message>
    <message>
        <source>Proxy is &lt;b&gt;enabled&lt;/b&gt;: %1</source>
        <translation>Proxy &lt;b&gt;activado&lt;/b&gt;: %1</translation>
    </message>
    <message>
        <source>Send coins to a Particl address</source>
        <translation>Envía moedas a un enderezo de Particl</translation>
    </message>
    <message>
        <source>Backup wallet to another location</source>
        <translation>Respalda a carteira noutro destino</translation>
    </message>
    <message>
        <source>Change the passphrase used for wallet encryption</source>
        <translation>Cambia a frase contrasinal usada para a encriptación da carteira</translation>
    </message>
    <message>
        <source>&amp;Verify message...</source>
        <translation>&amp;Verifica a mensaxe...</translation>
    </message>
    <message>
        <source>&amp;Send</source>
        <translation>&amp;Envía</translation>
    </message>
    <message>
        <source>&amp;Receive</source>
        <translation>&amp;Recibir</translation>
    </message>
    <message>
        <source>&amp;Show / Hide</source>
        <translation>&amp;Mostra / Agocha</translation>
    </message>
    <message>
        <source>Show or hide the main Window</source>
        <translation>Mostra ou agocha a xanela principal</translation>
    </message>
    <message>
        <source>Encrypt the private keys that belong to your wallet</source>
        <translation>Encripta as claves privadas que pertencen á túa carteira</translation>
    </message>
    <message>
        <source>Sign messages with your Particl addresses to prove you own them</source>
        <translation>Asina mensaxes cos teus enderezos de Particl para probar que che pertencen</translation>
    </message>
    <message>
        <source>Verify messages to ensure they were signed with specified Particl addresses</source>
        <translation>Verifica mensaxes para asegurar que foron asinados cos enderezos de Particl especificados</translation>
    </message>
    <message>
        <source>&amp;File</source>
        <translation>&amp;Arquivo</translation>
    </message>
    <message>
        <source>&amp;Settings</source>
        <translation>&amp;Opcións</translation>
    </message>
    <message>
        <source>&amp;Help</source>
        <translation>&amp;Axuda</translation>
    </message>
    <message>
        <source>Tabs toolbar</source>
        <translation>Barra de ferramentas das pestanas</translation>
    </message>
    <message>
        <source>Request payments (generates QR codes and particl: URIs)</source>
        <translation>Solicita pagamentos (xera un código QR e bitocin : URIs)</translation>
    </message>
    <message>
        <source>Show the list of used sending addresses and labels</source>
        <translation>Mostra a lista de enderezos de envío e etiquetas usadas</translation>
    </message>
    <message>
        <source>Show the list of used receiving addresses and labels</source>
        <translation>Mostra a lista de enderezos de recepción e etiquetas usadas</translation>
    </message>
    <message>
        <source>&amp;Command-line options</source>
        <translation>&amp;Opcións de comando</translation>
    </message>
    <message numerus="yes">
        <source>%n active connection(s) to Particl network</source>
        <translation><numerusform>%n active connection to Particl network</numerusform><numerusform>%n Conexións activas cara a rede de Particl</numerusform></translation>
    </message>
    <message>
        <source>Indexing blocks on disk...</source>
        <translation>Indexando bloques no disco...</translation>
    </message>
    <message>
        <source>Processing blocks on disk...</source>
        <translation>Procesando bloques no disco...</translation>
    </message>
    <message numerus="yes">
        <source>Processed %n block(s) of transaction history.</source>
        <translation><numerusform>Processed %n block of transaction history.</numerusform><numerusform>Procesando %n bloques do historial de transaccións.</numerusform></translation>
    </message>
    <message>
        <source>%1 behind</source>
        <translation>%1 tras</translation>
    </message>
    <message>
        <source>Last received block was generated %1 ago.</source>
        <translation>O último bloque recibido foi xerado fai %1.</translation>
    </message>
    <message>
        <source>Transactions after this will not yet be visible.</source>
        <translation>Transaccións despois desta non serán aínda visibles.</translation>
    </message>
    <message>
        <source>Error</source>
        <translation>Error</translation>
    </message>
    <message>
        <source>Warning</source>
        <translation>Aviso</translation>
    </message>
    <message>
        <source>Information</source>
        <translation>Información</translation>
    </message>
    <message>
        <source>Up to date</source>
        <translation>Actualizado</translation>
    </message>
    <message>
        <source>Node window</source>
        <translation>Xanela de Nodo</translation>
    </message>
    <message>
        <source>Open node debugging and diagnostic console</source>
        <translation>Abre a consola de depuración e diagnostico do nodo</translation>
    </message>
    <message>
        <source>&amp;Sending addresses</source>
        <translation>&amp;Enderezos de envío</translation>
    </message>
    <message>
        <source>&amp;Receiving addresses</source>
        <translation>&amp;Enderezos de recepción</translation>
    </message>
    <message>
        <source>Open a particl: URI</source>
        <translation>Abre una URI de Particl</translation>
    </message>
    <message>
        <source>Open Wallet</source>
        <translation>Abrir carteira</translation>
    </message>
    <message>
        <source>Open a wallet</source>
        <translation>Abrir unha carteira</translation>
    </message>
    <message>
        <source>Close Wallet...</source>
        <translation>Pechar carteira...</translation>
    </message>
    <message>
        <source>Close wallet</source>
        <translation>Pechar carteira</translation>
    </message>
    <message>
        <source>Show the %1 help message to get a list with possible Particl command-line options</source>
        <translation>Mostra a %1 mensaxe de axuda para obter unha lista cas posibles opcións de línea de comando de Particl </translation>
    </message>
    <message>
        <source>default wallet</source>
        <translation>Carteira por defecto</translation>
    </message>
    <message>
        <source>No wallets available</source>
        <translation>Non hai carteiras dispoñibles</translation>
    </message>
    <message>
        <source>&amp;Window</source>
        <translation>&amp;Xanela</translation>
    </message>
    <message>
        <source>Minimize</source>
        <translation>Minimizar</translation>
    </message>
    <message>
        <source>Zoom</source>
        <translation>Zoom</translation>
    </message>
    <message>
        <source>Main Window</source>
        <translation>Xanela Principal</translation>
    </message>
    <message>
        <source>%1 client</source>
        <translation>%1 cliente</translation>
    </message>
    <message>
        <source>Connecting to peers...</source>
        <translation>Connectando con compañeiros...</translation>
    </message>
    <message>
        <source>Catching up...</source>
        <translation>Poñéndose ao día...</translation>
    </message>
    <message>
        <source>Error: %1</source>
        <translation>Error: %1</translation>
    </message>
    <message>
        <source>Warning: %1</source>
        <translation>Aviso: %1</translation>
    </message>
    <message>
        <source>Date: %1
</source>
        <translation>Data: %1
</translation>
    </message>
    <message>
        <source>Amount: %1
</source>
        <translation>Cantidade: %1
</translation>
    </message>
    <message>
        <source>Wallet: %1
</source>
        <translation>Carteira: %1
</translation>
    </message>
    <message>
        <source>Type: %1
</source>
        <translation>Escribe: %1
</translation>
    </message>
    <message>
        <source>Label: %1
</source>
        <translation>Etiqueta: %1
</translation>
    </message>
    <message>
        <source>Address: %1
</source>
        <translation>Enderezo: %1
</translation>
    </message>
    <message>
        <source>Sent transaction</source>
        <translation>Transacción enviada</translation>
    </message>
    <message>
        <source>Incoming transaction</source>
        <translation>Transacción entrante</translation>
    </message>
    <message>
        <source>HD key generation is &lt;b&gt;enabled&lt;/b&gt;</source>
        <translation>A xeración de clave HD está &lt;b&gt;activada&lt;/b&gt;</translation>
    </message>
    <message>
        <source>HD key generation is &lt;b&gt;disabled&lt;/b&gt;</source>
        <translation>A xeración de clave HD está &lt;b&gt;desactivada&lt;/b&gt;</translation>
    </message>
    <message>
        <source>Private key &lt;b&gt;disabled&lt;/b&gt;</source>
        <translation>Clave privada &lt;b&gt;desactivada&lt;/b&gt;</translation>
    </message>
    <message>
        <source>Wallet is &lt;b&gt;encrypted&lt;/b&gt; and currently &lt;b&gt;unlocked&lt;/b&gt;</source>
        <translation>A carteira está &lt;b&gt;encrypted&lt;/b&gt; e actualmente &lt;b&gt;desbloqueada&lt;/b&gt;</translation>
    </message>
    <message>
        <source>Wallet is &lt;b&gt;encrypted&lt;/b&gt; and currently &lt;b&gt;locked&lt;/b&gt;</source>
        <translation>A carteira está &lt;b&gt;encriptada&lt;/b&gt; e actualmente &lt;b&gt;bloqueada&lt;/b&gt;</translation>
    </message>
<<<<<<< HEAD
    <message>
        <source>A fatal error occurred. Particl can no longer continue safely and will quit.</source>
        <translation>Produciuse un error fatal. Particl non pode seguir funcionando de maneira segura e sairá.</translation>
    </message>
</context>
=======
    </context>
>>>>>>> 5174b534
<context>
    <name>CoinControlDialog</name>
    <message>
        <source>Coin Selection</source>
        <translation>Selección de moeda</translation>
    </message>
    <message>
        <source>Quantity:</source>
        <translation>Cantidade:</translation>
    </message>
    <message>
        <source>Bytes:</source>
        <translation>Bytes:</translation>
    </message>
    <message>
        <source>Amount:</source>
        <translation>Cantidade:</translation>
    </message>
    <message>
        <source>Fee:</source>
        <translation>taxa:</translation>
    </message>
    <message>
        <source>Dust:</source>
        <translation>po:</translation>
    </message>
    <message>
        <source>After Fee:</source>
        <translation>Despois de taxas:</translation>
    </message>
    <message>
        <source>Change:</source>
        <translation>Cambio:</translation>
    </message>
    <message>
        <source>(un)select all</source>
        <translation>(de)seleccionar todo</translation>
    </message>
    <message>
        <source>Tree mode</source>
        <translation>Modo en árbore</translation>
    </message>
    <message>
        <source>List mode</source>
        <translation>Modo en Lista</translation>
    </message>
    <message>
        <source>Amount</source>
        <translation>Cantidade</translation>
    </message>
    <message>
        <source>Received with label</source>
        <translation>Recibida con etiqueta</translation>
    </message>
    <message>
        <source>Received with address</source>
        <translation>Recibida con enderezo</translation>
    </message>
    <message>
        <source>Date</source>
        <translation>Data</translation>
    </message>
    <message>
        <source>Confirmations</source>
        <translation>Confirmacións</translation>
    </message>
    <message>
        <source>Confirmed</source>
        <translation>Confirmada</translation>
    </message>
    <message>
        <source>Copy address</source>
        <translation>Copiar enderezo</translation>
    </message>
    <message>
        <source>Copy label</source>
        <translation>Copiar etiqueta</translation>
    </message>
    <message>
        <source>Copy amount</source>
        <translation>Copiar cantidade</translation>
    </message>
    <message>
        <source>Copy transaction ID</source>
        <translation>Copiar ID da transacción</translation>
    </message>
    <message>
        <source>Lock unspent</source>
        <translation>Bloquear o non gastado</translation>
    </message>
    <message>
        <source>Unlock unspent</source>
        <translation>Desbloquear o non gastado</translation>
    </message>
    <message>
        <source>Copy quantity</source>
        <translation>Copiar cantidade</translation>
    </message>
    <message>
        <source>Copy fee</source>
        <translation>Copiar taxa</translation>
    </message>
    <message>
        <source>Copy after fee</source>
        <translation>Copiar despois de taxa</translation>
    </message>
    <message>
        <source>Copy bytes</source>
        <translation>Copiar bytes</translation>
    </message>
    <message>
        <source>Copy dust</source>
        <translation>Copiar po</translation>
    </message>
    <message>
        <source>Copy change</source>
        <translation>Copiar cambio</translation>
    </message>
    <message>
        <source>(%1 locked)</source>
        <translation>(%1 bloqueado)</translation>
    </message>
    <message>
        <source>yes</source>
        <translation>sí</translation>
    </message>
    <message>
        <source>no</source>
        <translation>no</translation>
    </message>
    <message>
        <source>This label turns red if any recipient receives an amount smaller than the current dust threshold.</source>
        <translation>Esta etiqueta tórnase vermella se algún receptor recibe unha cantidade máis pequena que o actual límite de po.</translation>
    </message>
    <message>
        <source>Can vary +/- %1 satoshi(s) per input.</source>
        <translation>Pode variar +/- %1 satoshi(s) por entrada.</translation>
    </message>
    <message>
        <source>(no label)</source>
        <translation>(sen etiqueta)</translation>
    </message>
    <message>
        <source>change from %1 (%2)</source>
        <translation>Cambia de %1 a (%2)</translation>
    </message>
    <message>
        <source>(change)</source>
        <translation>(Cambia)</translation>
    </message>
</context>
<context>
    <name>CreateWalletActivity</name>
    <message>
        <source>Creating Wallet &lt;b&gt;%1&lt;/b&gt;...</source>
        <translation>Creando Carteira &lt;b&gt;%1&lt;/b&gt;...</translation>
    </message>
    <message>
        <source>Create wallet failed</source>
        <translation>Creación de carteira fallida</translation>
    </message>
    <message>
        <source>Create wallet warning</source>
        <translation>Creación de carteira con aviso</translation>
    </message>
</context>
<context>
    <name>CreateWalletDialog</name>
    <message>
        <source>Create Wallet</source>
        <translation>Crea unha Carteira</translation>
    </message>
    <message>
        <source>Wallet Name</source>
        <translation>Nome da Carteira</translation>
    </message>
    <message>
        <source>Encrypt the wallet. The wallet will be encrypted with a passphrase of your choice.</source>
        <translation>Encripta a carteira. A carteira sera encriptada cunha frase contrasinal que tú elixas.</translation>
    </message>
    <message>
        <source>Encrypt Wallet</source>
        <translation>Encriptar Carteira</translation>
    </message>
    <message>
        <source>Disable private keys for this wallet. Wallets with private keys disabled will have no private keys and cannot have an HD seed or imported private keys. This is ideal for watch-only wallets.</source>
        <translation>Desactiva as claves privadas para esta carteira. Carteiras con claves privadas desactivadas non terán claves privadas e polo tanto non poderan ter unha semente HD ou claves privadas importadas. Esto é ideal para carteiras de solo visualización.</translation>
    </message>
    <message>
        <source>Disable Private Keys</source>
        <translation>Desactivar Claves Privadas</translation>
    </message>
    <message>
        <source>Make a blank wallet. Blank wallets do not initially have private keys or scripts. Private keys and addresses can be imported, or an HD seed can be set, at a later time.</source>
        <translation>Crear unha Carteira en blanco. As carteiras en blanco non teñen inicialmente claves privadas ou scripts. As claves privadas poden ser importadas ou unha semente HD poder ser configurada, máis adiante.</translation>
    </message>
    <message>
        <source>Make Blank Wallet</source>
        <translation>Crea unha Carteira en Blanco</translation>
    </message>
    <message>
        <source>Create</source>
        <translation>Crea</translation>
    </message>
</context>
<context>
    <name>EditAddressDialog</name>
    <message>
        <source>Edit Address</source>
        <translation>Editar Enderezo</translation>
    </message>
    <message>
        <source>&amp;Label</source>
        <translation>&amp;Etiqueta</translation>
    </message>
    <message>
        <source>The label associated with this address list entry</source>
        <translation>A etiqueta asociada con esta entrada na lista de enderezos</translation>
    </message>
    <message>
        <source>The address associated with this address list entry. This can only be modified for sending addresses.</source>
        <translation>O enderezo asociado con esta entrada na lista de enderezos. Solo pode ser modificado por enderezos de envío.</translation>
    </message>
    <message>
        <source>&amp;Address</source>
        <translation>&amp;Enderezo</translation>
    </message>
    <message>
        <source>New sending address</source>
        <translation>Novo enderezo de envío</translation>
    </message>
    <message>
        <source>Edit receiving address</source>
        <translation>Editar enderezo de recepción</translation>
    </message>
    <message>
        <source>Edit sending address</source>
        <translation>Editar enderezo de envío</translation>
    </message>
    <message>
        <source>The entered address "%1" is not a valid Particl address.</source>
        <translation>O enderezo introducido "%1" non é un enderezo de Particl válido.</translation>
    </message>
    <message>
        <source>Address "%1" already exists as a receiving address with label "%2" and so cannot be added as a sending address.</source>
        <translation>O enderezo "%1" xa existe como un enderezo de recepción ca etiqueta "%2" polo que non pode ser añadido como un enderezo de envío.</translation>
    </message>
    <message>
        <source>The entered address "%1" is already in the address book with label "%2".</source>
        <translation>O enderezo introducido "%1" xa existe na axenda de enderezos ca etiqueta "%2".</translation>
    </message>
    <message>
        <source>Could not unlock wallet.</source>
        <translation>Non se puido desbloquear a carteira.</translation>
    </message>
    <message>
        <source>New key generation failed.</source>
        <translation>New key generation failed.</translation>
    </message>
</context>
<context>
    <name>FreespaceChecker</name>
    <message>
        <source>A new data directory will be created.</source>
        <translation>A new data directory will be created.</translation>
    </message>
    <message>
        <source>name</source>
        <translation>name</translation>
    </message>
    <message>
        <source>Directory already exists. Add %1 if you intend to create a new directory here.</source>
        <translation>Directory already exists. Add %1 if you intend to create a new directory here.</translation>
    </message>
    <message>
        <source>Path already exists, and is not a directory.</source>
        <translation>Path already exists, and is not a directory.</translation>
    </message>
    <message>
        <source>Cannot create data directory here.</source>
        <translation>Cannot create data directory here.</translation>
    </message>
</context>
<context>
    <name>HelpMessageDialog</name>
    <message>
        <source>version</source>
        <translation>version</translation>
    </message>
    <message>
        <source>About %1</source>
        <translation>About %1</translation>
    </message>
    <message>
        <source>Command-line options</source>
        <translation>Command-line options</translation>
    </message>
</context>
<context>
    <name>Intro</name>
    <message>
        <source>Welcome</source>
        <translation>Welcome</translation>
    </message>
    <message>
        <source>Welcome to %1.</source>
        <translation>Welcome to %1.</translation>
    </message>
    <message>
        <source>As this is the first time the program is launched, you can choose where %1 will store its data.</source>
        <translation>As this is the first time the program is launched, you can choose where %1 will store its data.</translation>
    </message>
    <message>
        <source>When you click OK, %1 will begin to download and process the full %4 block chain (%2GB) starting with the earliest transactions in %3 when %4 initially launched.</source>
        <translation>When you click OK, %1 will begin to download and process the full %4 block chain (%2GB) starting with the earliest transactions in %3 when %4 initially launched.</translation>
    </message>
    <message>
        <source>Reverting this setting requires re-downloading the entire blockchain. It is faster to download the full chain first and prune it later. Disables some advanced features.</source>
        <translation>Reverting this setting requires re-downloading the entire blockchain. It is faster to download the full chain first and prune it later. Disables some advanced features.</translation>
    </message>
    <message>
        <source>This initial synchronisation is very demanding, and may expose hardware problems with your computer that had previously gone unnoticed. Each time you run %1, it will continue downloading where it left off.</source>
        <translation>This initial synchronisation is very demanding, and may expose hardware problems with your computer that had previously gone unnoticed. Each time you run %1, it will continue downloading where it left off.</translation>
    </message>
    <message>
        <source>If you have chosen to limit block chain storage (pruning), the historical data must still be downloaded and processed, but will be deleted afterward to keep your disk usage low.</source>
        <translation>If you have chosen to limit block chain storage (pruning), the historical data must still be downloaded and processed, but will be deleted afterward to keep your disk usage low.</translation>
    </message>
    <message>
        <source>Use the default data directory</source>
        <translation>Use the default data directory</translation>
    </message>
    <message>
        <source>Use a custom data directory:</source>
        <translation>Use a custom data directory:</translation>
    </message>
    <message>
        <source>Particl</source>
        <translation>Particl</translation>
    </message>
    <message>
        <source>Discard blocks after verification, except most recent %1 GB (prune)</source>
        <translation>Discard blocks after verification, except most recent %1 GB (prune)</translation>
    </message>
    <message>
        <source>At least %1 GB of data will be stored in this directory, and it will grow over time.</source>
        <translation>At least %1 GB of data will be stored in this directory, and it will grow over time.</translation>
    </message>
    <message>
        <source>Approximately %1 GB of data will be stored in this directory.</source>
        <translation>Approximately %1 GB of data will be stored in this directory.</translation>
    </message>
    <message>
        <source>%1 will download and store a copy of the Particl block chain.</source>
        <translation>%1 will download and store a copy of the Particl block chain.</translation>
    </message>
    <message>
        <source>The wallet will also be stored in this directory.</source>
        <translation>The wallet will also be stored in this directory.</translation>
    </message>
    <message>
        <source>Error: Specified data directory "%1" cannot be created.</source>
        <translation>Error: Specified data directory "%1" cannot be created.</translation>
    </message>
    <message>
        <source>Error</source>
        <translation>Error</translation>
    </message>
    <message numerus="yes">
        <source>%n GB of free space available</source>
        <translation><numerusform>%n GB of free space available</numerusform><numerusform>%n GB of free space available</numerusform></translation>
    </message>
    <message numerus="yes">
        <source>(of %n GB needed)</source>
        <translation><numerusform>(of %n GB needed)</numerusform><numerusform>(of %n GB needed)</numerusform></translation>
    </message>
    <message numerus="yes">
        <source>(%n GB needed for full chain)</source>
        <translation><numerusform>(%n GB needed for full chain)</numerusform><numerusform>(%n GB needed for full chain)</numerusform></translation>
    </message>
</context>
<context>
    <name>ModalOverlay</name>
    <message>
        <source>Form</source>
        <translation>Form</translation>
    </message>
    <message>
        <source>Recent transactions may not yet be visible, and therefore your wallet's balance might be incorrect. This information will be correct once your wallet has finished synchronizing with the particl network, as detailed below.</source>
        <translation>Recent transactions may not yet be visible, and therefore your wallet's balance might be incorrect. This information will be correct once your wallet has finished synchronizing with the particl network, as detailed below.</translation>
    </message>
    <message>
        <source>Attempting to spend particl that are affected by not-yet-displayed transactions will not be accepted by the network.</source>
        <translation>Attempting to spend particl that are affected by not-yet-displayed transactions will not be accepted by the network.</translation>
    </message>
    <message>
        <source>Number of blocks left</source>
        <translation>Number of blocks left</translation>
    </message>
    <message>
        <source>Unknown...</source>
        <translation>Unknown...</translation>
    </message>
    <message>
        <source>Last block time</source>
        <translation>Last block time</translation>
    </message>
    <message>
        <source>Progress</source>
        <translation>Progress</translation>
    </message>
    <message>
        <source>Progress increase per hour</source>
        <translation>Progress increase per hour</translation>
    </message>
    <message>
        <source>calculating...</source>
        <translation>calculating...</translation>
    </message>
    <message>
        <source>Estimated time left until synced</source>
        <translation>Estimated time left until synced</translation>
    </message>
    <message>
        <source>Hide</source>
        <translation>Hide</translation>
    </message>
    <message>
        <source>Esc</source>
        <translation>Esc</translation>
    </message>
    <message>
        <source>%1 is currently syncing.  It will download headers and blocks from peers and validate them until reaching the tip of the block chain.</source>
        <translation>%1 is currently syncing.  It will download headers and blocks from peers and validate them until reaching the tip of the block chain.</translation>
    </message>
    <message>
        <source>Unknown. Syncing Headers (%1, %2%)...</source>
        <translation>Unknown. Syncing Headers (%1, %2%)...</translation>
    </message>
</context>
<context>
    <name>OpenURIDialog</name>
    <message>
        <source>Open particl URI</source>
        <translation>Open particl URI</translation>
    </message>
    <message>
        <source>URI:</source>
        <translation>URI:</translation>
    </message>
</context>
<context>
    <name>OpenWalletActivity</name>
    <message>
        <source>Open wallet failed</source>
        <translation>Open wallet failed</translation>
    </message>
    <message>
        <source>Open wallet warning</source>
        <translation>Open wallet warning</translation>
    </message>
    <message>
        <source>default wallet</source>
        <translation>default wallet</translation>
    </message>
    <message>
        <source>Opening Wallet &lt;b&gt;%1&lt;/b&gt;...</source>
        <translation>Opening Wallet &lt;b&gt;%1&lt;/b&gt;...</translation>
    </message>
</context>
<context>
    <name>OptionsDialog</name>
    <message>
        <source>Options</source>
        <translation>Options</translation>
    </message>
    <message>
        <source>&amp;Main</source>
        <translation>&amp;Main</translation>
    </message>
    <message>
        <source>Automatically start %1 after logging in to the system.</source>
        <translation>Automatically start %1 after logging in to the system.</translation>
    </message>
    <message>
        <source>&amp;Start %1 on system login</source>
        <translation>&amp;Start %1 on system login</translation>
    </message>
    <message>
        <source>Size of &amp;database cache</source>
        <translation>Size of &amp;database cache</translation>
    </message>
    <message>
        <source>Number of script &amp;verification threads</source>
        <translation>Number of script &amp;verification threads</translation>
    </message>
    <message>
        <source>IP address of the proxy (e.g. IPv4: 127.0.0.1 / IPv6: ::1)</source>
        <translation>IP address of the proxy (e.g. IPv4: 127.0.0.1 / IPv6: ::1)</translation>
    </message>
    <message>
        <source>Shows if the supplied default SOCKS5 proxy is used to reach peers via this network type.</source>
        <translation>Shows if the supplied default SOCKS5 proxy is used to reach peers via this network type.</translation>
    </message>
    <message>
        <source>Hide the icon from the system tray.</source>
        <translation>Hide the icon from the system tray.</translation>
    </message>
    <message>
        <source>&amp;Hide tray icon</source>
        <translation>&amp;Hide tray icon</translation>
    </message>
    <message>
        <source>Minimize instead of exit the application when the window is closed. When this option is enabled, the application will be closed only after selecting Exit in the menu.</source>
        <translation>Minimize instead of exit the application when the window is closed. When this option is enabled, the application will be closed only after selecting Exit in the menu.</translation>
    </message>
    <message>
        <source>Third party URLs (e.g. a block explorer) that appear in the transactions tab as context menu items. %s in the URL is replaced by transaction hash. Multiple URLs are separated by vertical bar |.</source>
        <translation>Third party URLs (e.g. a block explorer) that appear in the transactions tab as context menu items. %s in the URL is replaced by transaction hash. Multiple URLs are separated by vertical bar |.</translation>
    </message>
    <message>
        <source>Open the %1 configuration file from the working directory.</source>
        <translation>Open the %1 configuration file from the working directory.</translation>
    </message>
    <message>
        <source>Open Configuration File</source>
        <translation>Open Configuration File</translation>
    </message>
    <message>
        <source>Reset all client options to default.</source>
        <translation>Reset all client options to default.</translation>
    </message>
    <message>
        <source>&amp;Reset Options</source>
        <translation>&amp;Reset Options</translation>
    </message>
    <message>
        <source>&amp;Network</source>
        <translation>&amp;Network</translation>
    </message>
    <message>
        <source>Disables some advanced features but all blocks will still be fully validated. Reverting this setting requires re-downloading the entire blockchain. Actual disk usage may be somewhat higher.</source>
        <translation>Disables some advanced features but all blocks will still be fully validated. Reverting this setting requires re-downloading the entire blockchain. Actual disk usage may be somewhat higher.</translation>
    </message>
    <message>
        <source>Prune &amp;block storage to</source>
        <translation>Prune &amp;block storage to</translation>
    </message>
    <message>
        <source>GB</source>
        <translation>GB</translation>
    </message>
    <message>
        <source>Reverting this setting requires re-downloading the entire blockchain.</source>
        <translation>Reverting this setting requires re-downloading the entire blockchain.</translation>
    </message>
    <message>
        <source>MiB</source>
        <translation>MiB</translation>
    </message>
    <message>
        <source>(0 = auto, &lt;0 = leave that many cores free)</source>
        <translation>(0 = auto, &lt;0 = leave that many cores free)</translation>
    </message>
    <message>
        <source>W&amp;allet</source>
        <translation>W&amp;allet</translation>
    </message>
    <message>
        <source>Expert</source>
        <translation>Expert</translation>
    </message>
    <message>
        <source>Enable coin &amp;control features</source>
        <translation>Enable coin &amp;control features</translation>
    </message>
    <message>
        <source>If you disable the spending of unconfirmed change, the change from a transaction cannot be used until that transaction has at least one confirmation. This also affects how your balance is computed.</source>
        <translation>If you disable the spending of unconfirmed change, the change from a transaction cannot be used until that transaction has at least one confirmation. This also affects how your balance is computed.</translation>
    </message>
    <message>
        <source>&amp;Spend unconfirmed change</source>
        <translation>&amp;Spend unconfirmed change</translation>
    </message>
    <message>
        <source>Automatically open the Particl client port on the router. This only works when your router supports UPnP and it is enabled.</source>
        <translation>Automatically open the Particl client port on the router. This only works when your router supports UPnP and it is enabled.</translation>
    </message>
    <message>
        <source>Map port using &amp;UPnP</source>
        <translation>Map port using &amp;UPnP</translation>
    </message>
    <message>
        <source>Accept connections from outside.</source>
        <translation>Accept connections from outside.</translation>
    </message>
    <message>
        <source>Allow incomin&amp;g connections</source>
        <translation>Allow incomin&amp;g connections</translation>
    </message>
    <message>
        <source>Connect to the Particl network through a SOCKS5 proxy.</source>
        <translation>Connect to the Particl network through a SOCKS5 proxy.</translation>
    </message>
    <message>
        <source>&amp;Connect through SOCKS5 proxy (default proxy):</source>
        <translation>&amp;Connect through SOCKS5 proxy (default proxy):</translation>
    </message>
    <message>
        <source>Proxy &amp;IP:</source>
        <translation>Proxy &amp;IP:</translation>
    </message>
    <message>
        <source>&amp;Port:</source>
        <translation>&amp;Port:</translation>
    </message>
    <message>
        <source>Port of the proxy (e.g. 9050)</source>
        <translation>Port of the proxy (e.g. 9050)</translation>
    </message>
    <message>
        <source>Used for reaching peers via:</source>
        <translation>Used for reaching peers via:</translation>
    </message>
    <message>
        <source>IPv4</source>
        <translation>IPv4</translation>
    </message>
    <message>
        <source>IPv6</source>
        <translation>IPv6</translation>
    </message>
    <message>
        <source>Tor</source>
        <translation>Tor</translation>
    </message>
    <message>
<<<<<<< HEAD
        <source>Connect to the Particl network through a separate SOCKS5 proxy for Tor hidden services.</source>
        <translation>Connect to the Particl network through a separate SOCKS5 proxy for Tor hidden services.</translation>
    </message>
    <message>
=======
>>>>>>> 5174b534
        <source>&amp;Window</source>
        <translation>&amp;Window</translation>
    </message>
    <message>
        <source>Show only a tray icon after minimizing the window.</source>
        <translation>Show only a tray icon after minimizing the window.</translation>
    </message>
    <message>
        <source>&amp;Minimize to the tray instead of the taskbar</source>
        <translation>&amp;Minimize to the tray instead of the taskbar</translation>
    </message>
    <message>
        <source>M&amp;inimize on close</source>
        <translation>M&amp;inimize on close</translation>
    </message>
    <message>
        <source>&amp;Display</source>
        <translation>&amp;Display</translation>
    </message>
    <message>
        <source>User Interface &amp;language:</source>
        <translation>User Interface &amp;language:</translation>
    </message>
    <message>
        <source>The user interface language can be set here. This setting will take effect after restarting %1.</source>
        <translation>The user interface language can be set here. This setting will take effect after restarting %1.</translation>
    </message>
    <message>
        <source>&amp;Unit to show amounts in:</source>
        <translation>&amp;Unit to show amounts in:</translation>
    </message>
    <message>
        <source>Choose the default subdivision unit to show in the interface and when sending coins.</source>
        <translation>Choose the default subdivision unit to show in the interface and when sending coins.</translation>
    </message>
    <message>
        <source>Whether to show coin control features or not.</source>
        <translation>Whether to show coin control features or not.</translation>
    </message>
    <message>
        <source>&amp;Third party transaction URLs</source>
        <translation>&amp;Third party transaction URLs</translation>
    </message>
    <message>
        <source>Options set in this dialog are overridden by the command line or in the configuration file:</source>
        <translation>Options set in this dialog are overridden by the command line or in the configuration file:</translation>
    </message>
    <message>
        <source>&amp;OK</source>
        <translation>&amp;OK</translation>
    </message>
    <message>
        <source>&amp;Cancel</source>
        <translation>&amp;Cancel</translation>
    </message>
    <message>
        <source>default</source>
        <translation>default</translation>
    </message>
    <message>
        <source>none</source>
        <translation>none</translation>
    </message>
    <message>
        <source>Confirm options reset</source>
        <translation>Confirm options reset</translation>
    </message>
    <message>
        <source>Client restart required to activate changes.</source>
        <translation>Client restart required to activate changes.</translation>
    </message>
    <message>
        <source>Client will be shut down. Do you want to proceed?</source>
        <translation>Client will be shut down. Do you want to proceed?</translation>
    </message>
    <message>
        <source>Configuration options</source>
        <translation>Configuration options</translation>
    </message>
    <message>
        <source>The configuration file is used to specify advanced user options which override GUI settings. Additionally, any command-line options will override this configuration file.</source>
        <translation>The configuration file is used to specify advanced user options which override GUI settings. Additionally, any command-line options will override this configuration file.</translation>
    </message>
    <message>
        <source>Error</source>
        <translation>Error</translation>
    </message>
    <message>
        <source>The configuration file could not be opened.</source>
        <translation>The configuration file could not be opened.</translation>
    </message>
    <message>
        <source>This change would require a client restart.</source>
        <translation>This change would require a client restart.</translation>
    </message>
    <message>
        <source>The supplied proxy address is invalid.</source>
        <translation>The supplied proxy address is invalid.</translation>
    </message>
</context>
<context>
    <name>OverviewPage</name>
    <message>
        <source>Form</source>
        <translation>Form</translation>
    </message>
    <message>
        <source>The displayed information may be out of date. Your wallet automatically synchronizes with the Particl network after a connection is established, but this process has not completed yet.</source>
        <translation>The displayed information may be out of date. Your wallet automatically synchronizes with the Particl network after a connection is established, but this process has not completed yet.</translation>
    </message>
    <message>
        <source>Watch-only:</source>
        <translation>Watch-only:</translation>
    </message>
    <message>
        <source>Available:</source>
        <translation>Available:</translation>
    </message>
    <message>
        <source>Your current spendable balance</source>
        <translation>Your current spendable balance</translation>
    </message>
    <message>
        <source>Pending:</source>
        <translation>Pending:</translation>
    </message>
    <message>
        <source>Total of transactions that have yet to be confirmed, and do not yet count toward the spendable balance</source>
        <translation>Total of transactions that have yet to be confirmed, and do not yet count toward the spendable balance</translation>
    </message>
    <message>
        <source>Immature:</source>
        <translation>Immature:</translation>
    </message>
    <message>
        <source>Mined balance that has not yet matured</source>
        <translation>Mined balance that has not yet matured</translation>
    </message>
    <message>
        <source>Balances</source>
        <translation>Balances</translation>
    </message>
    <message>
        <source>Total:</source>
        <translation>Total:</translation>
    </message>
    <message>
        <source>Your current total balance</source>
        <translation>Your current total balance</translation>
    </message>
    <message>
        <source>Your current balance in watch-only addresses</source>
        <translation>Your current balance in watch-only addresses</translation>
    </message>
    <message>
        <source>Spendable:</source>
        <translation>Spendable:</translation>
    </message>
    <message>
        <source>Recent transactions</source>
        <translation>Recent transactions</translation>
    </message>
    <message>
        <source>Unconfirmed transactions to watch-only addresses</source>
        <translation>Unconfirmed transactions to watch-only addresses</translation>
    </message>
    <message>
        <source>Mined balance in watch-only addresses that has not yet matured</source>
        <translation>Mined balance in watch-only addresses that has not yet matured</translation>
    </message>
    <message>
        <source>Current total balance in watch-only addresses</source>
        <translation>Current total balance in watch-only addresses</translation>
    </message>
    </context>
<context>
    <name>PSBTOperationsDialog</name>
    <message>
        <source>Total Amount</source>
        <translation>Total Amount</translation>
    </message>
    <message>
        <source>or</source>
        <translation>or</translation>
    </message>
    </context>
<context>
    <name>PaymentServer</name>
    <message>
        <source>Payment request error</source>
        <translation>Payment request error</translation>
    </message>
    <message>
        <source>Cannot start particl: click-to-pay handler</source>
        <translation>Cannot start particl: click-to-pay handler</translation>
    </message>
    <message>
        <source>URI handling</source>
        <translation>URI handling</translation>
    </message>
    <message>
        <source>'particl://' is not a valid URI. Use 'particl:' instead.</source>
        <translation>'particl://' is not a valid URI. Use 'particl:' instead.</translation>
    </message>
    <message>
        <source>Cannot process payment request because BIP70 is not supported.</source>
        <translation>Cannot process payment request because BIP70 is not supported.</translation>
    </message>
    <message>
        <source>Due to widespread security flaws in BIP70 it's strongly recommended that any merchant instructions to switch wallets be ignored.</source>
        <translation>Due to widespread security flaws in BIP70 it's strongly recommended that any merchant instructions to switch wallets be ignored.</translation>
    </message>
    <message>
        <source>If you are receiving this error you should request the merchant provide a BIP21 compatible URI.</source>
        <translation>If you are receiving this error you should request the merchant provide a BIP21 compatible URI.</translation>
    </message>
    <message>
        <source>Invalid payment address %1</source>
        <translation>Invalid payment address %1</translation>
    </message>
    <message>
        <source>URI cannot be parsed! This can be caused by an invalid Particl address or malformed URI parameters.</source>
        <translation>URI cannot be parsed! This can be caused by an invalid Particl address or malformed URI parameters.</translation>
    </message>
    <message>
        <source>Payment request file handling</source>
        <translation>Payment request file handling</translation>
    </message>
</context>
<context>
    <name>PeerTableModel</name>
    <message>
        <source>User Agent</source>
        <translation>User Agent</translation>
    </message>
    <message>
        <source>Node/Service</source>
        <translation>Node/Service</translation>
    </message>
    <message>
        <source>NodeId</source>
        <translation>NodeId</translation>
    </message>
    <message>
        <source>Ping</source>
        <translation>Ping</translation>
    </message>
    <message>
        <source>Sent</source>
        <translation>Sent</translation>
    </message>
    <message>
        <source>Received</source>
        <translation>Received</translation>
    </message>
</context>
<context>
    <name>QObject</name>
    <message>
        <source>Amount</source>
        <translation>Amount</translation>
    </message>
    <message>
        <source>Enter a Particl address (e.g. %1)</source>
        <translation>Enter a Particl address (e.g. %1)</translation>
    </message>
    <message>
        <source>%1 d</source>
        <translation>%1 d</translation>
    </message>
    <message>
        <source>%1 h</source>
        <translation>%1 h</translation>
    </message>
    <message>
        <source>%1 m</source>
        <translation>%1 m</translation>
    </message>
    <message>
        <source>%1 s</source>
        <translation>%1 s</translation>
    </message>
    <message>
        <source>None</source>
        <translation>None</translation>
    </message>
    <message>
        <source>N/A</source>
        <translation>N/A</translation>
    </message>
    <message>
        <source>%1 ms</source>
        <translation>%1 ms</translation>
    </message>
    <message numerus="yes">
        <source>%n second(s)</source>
        <translation><numerusform>%n second</numerusform><numerusform>%n seconds</numerusform></translation>
    </message>
    <message numerus="yes">
        <source>%n minute(s)</source>
        <translation><numerusform>%n minute</numerusform><numerusform>%n minutes</numerusform></translation>
    </message>
    <message numerus="yes">
        <source>%n hour(s)</source>
        <translation><numerusform>%n hour</numerusform><numerusform>%n hours</numerusform></translation>
    </message>
    <message numerus="yes">
        <source>%n day(s)</source>
        <translation><numerusform>%n day</numerusform><numerusform>%n days</numerusform></translation>
    </message>
    <message numerus="yes">
        <source>%n week(s)</source>
        <translation><numerusform>%n week</numerusform><numerusform>%n weeks</numerusform></translation>
    </message>
    <message>
        <source>%1 and %2</source>
        <translation>%1 and %2</translation>
    </message>
    <message numerus="yes">
        <source>%n year(s)</source>
        <translation><numerusform>%n year</numerusform><numerusform>%n years</numerusform></translation>
    </message>
    <message>
        <source>%1 B</source>
        <translation>%1 B</translation>
    </message>
    <message>
        <source>%1 KB</source>
        <translation>%1 KB</translation>
    </message>
    <message>
        <source>%1 MB</source>
        <translation>%1 MB</translation>
    </message>
    <message>
        <source>%1 GB</source>
        <translation>%1 GB</translation>
    </message>
    <message>
        <source>Error: Specified data directory "%1" does not exist.</source>
        <translation>Error: Specified data directory "%1" does not exist.</translation>
    </message>
    <message>
        <source>Error: Cannot parse configuration file: %1.</source>
        <translation>Error: Cannot parse configuration file: %1.</translation>
    </message>
    <message>
        <source>Error: %1</source>
        <translation>Error: %1</translation>
    </message>
    <message>
        <source>%1 didn't yet exit safely...</source>
        <translation>%1 didn't yet exit safely...</translation>
    </message>
    <message>
        <source>unknown</source>
        <translation>unknown</translation>
    </message>
</context>
<context>
    <name>QRImageWidget</name>
    <message>
        <source>&amp;Save Image...</source>
        <translation>&amp;Save Image...</translation>
    </message>
    <message>
        <source>&amp;Copy Image</source>
        <translation>&amp;Copy Image</translation>
    </message>
    <message>
        <source>Resulting URI too long, try to reduce the text for label / message.</source>
        <translation>Resulting URI too long, try to reduce the text for label / message.</translation>
    </message>
    <message>
        <source>Error encoding URI into QR Code.</source>
        <translation>Error encoding URI into QR Code.</translation>
    </message>
    <message>
        <source>QR code support not available.</source>
        <translation>QR code support not available.</translation>
    </message>
    <message>
        <source>Save QR Code</source>
        <translation>Save QR Code</translation>
    </message>
    <message>
        <source>PNG Image (*.png)</source>
        <translation>PNG Image (*.png)</translation>
    </message>
</context>
<context>
    <name>RPCConsole</name>
    <message>
        <source>N/A</source>
        <translation>N/A</translation>
    </message>
    <message>
        <source>Client version</source>
        <translation>Client version</translation>
    </message>
    <message>
        <source>&amp;Information</source>
        <translation>&amp;Information</translation>
    </message>
    <message>
        <source>General</source>
        <translation>General</translation>
    </message>
    <message>
        <source>Using BerkeleyDB version</source>
        <translation>Using BerkeleyDB version</translation>
    </message>
    <message>
        <source>Datadir</source>
        <translation>Datadir</translation>
    </message>
    <message>
        <source>To specify a non-default location of the data directory use the '%1' option.</source>
        <translation>To specify a non-default location of the data directory use the '%1' option.</translation>
    </message>
    <message>
        <source>Blocksdir</source>
        <translation>Blocksdir</translation>
    </message>
    <message>
        <source>To specify a non-default location of the blocks directory use the '%1' option.</source>
        <translation>To specify a non-default location of the blocks directory use the '%1' option.</translation>
    </message>
    <message>
        <source>Startup time</source>
        <translation>Startup time</translation>
    </message>
    <message>
        <source>Network</source>
        <translation>Network</translation>
    </message>
    <message>
        <source>Name</source>
        <translation>Name</translation>
    </message>
    <message>
        <source>Number of connections</source>
        <translation>Number of connections</translation>
    </message>
    <message>
        <source>Block chain</source>
        <translation>Block chain</translation>
    </message>
    <message>
        <source>Memory Pool</source>
        <translation>Memory Pool</translation>
    </message>
    <message>
        <source>Current number of transactions</source>
        <translation>Current number of transactions</translation>
    </message>
    <message>
        <source>Memory usage</source>
        <translation>Memory usage</translation>
    </message>
    <message>
        <source>Wallet: </source>
        <translation>Wallet: </translation>
    </message>
    <message>
        <source>(none)</source>
        <translation>(none)</translation>
    </message>
    <message>
        <source>&amp;Reset</source>
        <translation>&amp;Reset</translation>
    </message>
    <message>
        <source>Received</source>
        <translation>Received</translation>
    </message>
    <message>
        <source>Sent</source>
        <translation>Sent</translation>
    </message>
    <message>
        <source>&amp;Peers</source>
        <translation>&amp;Peers</translation>
    </message>
    <message>
        <source>Banned peers</source>
        <translation>Banned peers</translation>
    </message>
    <message>
        <source>Select a peer to view detailed information.</source>
        <translation>Select a peer to view detailed information.</translation>
    </message>
    <message>
        <source>Direction</source>
        <translation>Direction</translation>
    </message>
    <message>
        <source>Version</source>
        <translation>Version</translation>
    </message>
    <message>
        <source>Starting Block</source>
        <translation>Starting Block</translation>
    </message>
    <message>
        <source>Synced Headers</source>
        <translation>Synced Headers</translation>
    </message>
    <message>
        <source>Synced Blocks</source>
        <translation>Synced Blocks</translation>
    </message>
    <message>
        <source>The mapped Autonomous System used for diversifying peer selection.</source>
        <translation>The mapped Autonomous System used for diversifying peer selection.</translation>
    </message>
    <message>
        <source>Mapped AS</source>
        <translation>Mapped AS</translation>
    </message>
    <message>
        <source>User Agent</source>
        <translation>User Agent</translation>
    </message>
    <message>
        <source>Node window</source>
        <translation>Node window</translation>
    </message>
    <message>
        <source>Open the %1 debug log file from the current data directory. This can take a few seconds for large log files.</source>
        <translation>Open the %1 debug log file from the current data directory. This can take a few seconds for large log files.</translation>
    </message>
    <message>
        <source>Decrease font size</source>
        <translation>Decrease font size</translation>
    </message>
    <message>
        <source>Increase font size</source>
        <translation>Increase font size</translation>
    </message>
    <message>
        <source>Services</source>
        <translation>Services</translation>
    </message>
    <message>
        <source>Connection Time</source>
        <translation>Connection Time</translation>
    </message>
    <message>
        <source>Last Send</source>
        <translation>Last Send</translation>
    </message>
    <message>
        <source>Last Receive</source>
        <translation>Last Receive</translation>
    </message>
    <message>
        <source>Ping Time</source>
        <translation>Ping Time</translation>
    </message>
    <message>
        <source>The duration of a currently outstanding ping.</source>
        <translation>The duration of a currently outstanding ping.</translation>
    </message>
    <message>
        <source>Ping Wait</source>
        <translation>Ping Wait</translation>
    </message>
    <message>
        <source>Min Ping</source>
        <translation>Min Ping</translation>
    </message>
    <message>
        <source>Time Offset</source>
        <translation>Time Offset</translation>
    </message>
    <message>
        <source>Last block time</source>
        <translation>Last block time</translation>
    </message>
    <message>
        <source>&amp;Open</source>
        <translation>&amp;Open</translation>
    </message>
    <message>
        <source>&amp;Console</source>
        <translation>&amp;Console</translation>
    </message>
    <message>
        <source>&amp;Network Traffic</source>
        <translation>&amp;Network Traffic</translation>
    </message>
    <message>
        <source>Totals</source>
        <translation>Totals</translation>
    </message>
    <message>
        <source>In:</source>
        <translation>In:</translation>
    </message>
    <message>
        <source>Out:</source>
        <translation>Out:</translation>
    </message>
    <message>
        <source>Debug log file</source>
        <translation>Debug log file</translation>
    </message>
    <message>
        <source>Clear console</source>
        <translation>Clear console</translation>
    </message>
    <message>
        <source>1 &amp;hour</source>
        <translation>1 &amp;hour</translation>
    </message>
    <message>
        <source>1 &amp;day</source>
        <translation>1 &amp;day</translation>
    </message>
    <message>
        <source>1 &amp;week</source>
        <translation>1 &amp;week</translation>
    </message>
    <message>
        <source>1 &amp;year</source>
        <translation>1 &amp;year</translation>
    </message>
    <message>
        <source>&amp;Disconnect</source>
        <translation>&amp;Disconnect</translation>
    </message>
    <message>
        <source>Ban for</source>
        <translation>Ban for</translation>
    </message>
    <message>
        <source>&amp;Unban</source>
        <translation>&amp;Unban</translation>
    </message>
    <message>
        <source>Welcome to the %1 RPC console.</source>
        <translation>Welcome to the %1 RPC console.</translation>
    </message>
    <message>
        <source>Use up and down arrows to navigate history, and %1 to clear screen.</source>
        <translation>Use up and down arrows to navigate history, and %1 to clear screen.</translation>
    </message>
    <message>
        <source>Type %1 for an overview of available commands.</source>
        <translation>Type %1 for an overview of available commands.</translation>
    </message>
    <message>
        <source>For more information on using this console type %1.</source>
        <translation>For more information on using this console type %1.</translation>
    </message>
    <message>
        <source>WARNING: Scammers have been active, telling users to type commands here, stealing their wallet contents. Do not use this console without fully understanding the ramifications of a command.</source>
        <translation>WARNING: Scammers have been active, telling users to type commands here, stealing their wallet contents. Do not use this console without fully understanding the ramifications of a command.</translation>
    </message>
    <message>
        <source>Network activity disabled</source>
        <translation>Network activity disabled</translation>
    </message>
    <message>
        <source>Executing command without any wallet</source>
        <translation>Executing command without any wallet</translation>
    </message>
    <message>
        <source>Executing command using "%1" wallet</source>
        <translation>Executing command using "%1" wallet</translation>
    </message>
    <message>
        <source>(node id: %1)</source>
        <translation>(node id: %1)</translation>
    </message>
    <message>
        <source>via %1</source>
        <translation>via %1</translation>
    </message>
    <message>
        <source>never</source>
        <translation>never</translation>
    </message>
    <message>
        <source>Inbound</source>
        <translation>Inbound</translation>
    </message>
    <message>
        <source>Outbound</source>
        <translation>Outbound</translation>
    </message>
    <message>
        <source>Unknown</source>
        <translation>Unknown</translation>
    </message>
</context>
<context>
    <name>ReceiveCoinsDialog</name>
    <message>
        <source>&amp;Amount:</source>
        <translation>&amp;Amount:</translation>
    </message>
    <message>
        <source>&amp;Label:</source>
        <translation>&amp;Label:</translation>
    </message>
    <message>
        <source>&amp;Message:</source>
        <translation>&amp;Message:</translation>
    </message>
    <message>
        <source>An optional message to attach to the payment request, which will be displayed when the request is opened. Note: The message will not be sent with the payment over the Particl network.</source>
        <translation>An optional message to attach to the payment request, which will be displayed when the request is opened. Note: The message will not be sent with the payment over the Particl network.</translation>
    </message>
    <message>
        <source>An optional label to associate with the new receiving address.</source>
        <translation>An optional label to associate with the new receiving address.</translation>
    </message>
    <message>
        <source>Use this form to request payments. All fields are &lt;b&gt;optional&lt;/b&gt;.</source>
        <translation>Use this form to request payments. All fields are &lt;b&gt;optional&lt;/b&gt;.</translation>
    </message>
    <message>
        <source>An optional amount to request. Leave this empty or zero to not request a specific amount.</source>
        <translation>An optional amount to request. Leave this empty or zero to not request a specific amount.</translation>
    </message>
    <message>
        <source>An optional label to associate with the new receiving address (used by you to identify an invoice).  It is also attached to the payment request.</source>
        <translation>An optional label to associate with the new receiving address (used by you to identify an invoice).  It is also attached to the payment request.</translation>
    </message>
    <message>
        <source>An optional message that is attached to the payment request and may be displayed to the sender.</source>
        <translation>An optional message that is attached to the payment request and may be displayed to the sender.</translation>
    </message>
    <message>
        <source>&amp;Create new receiving address</source>
        <translation>&amp;Create new receiving address</translation>
    </message>
    <message>
        <source>Clear all fields of the form.</source>
        <translation>Clear all fields of the form.</translation>
    </message>
    <message>
        <source>Clear</source>
        <translation>Clear</translation>
    </message>
    <message>
        <source>Native segwit addresses (aka Bech32 or BIP-173) reduce your transaction fees later on and offer better protection against typos, but old wallets don't support them. When unchecked, an address compatible with older wallets will be created instead.</source>
        <translation>Native segwit addresses (aka Bech32 or BIP-173) reduce your transaction fees later on and offer better protection against typos, but old wallets don't support them. When unchecked, an address compatible with older wallets will be created instead.</translation>
    </message>
    <message>
        <source>Generate native segwit (Bech32) address</source>
        <translation>Generate native segwit (Bech32) address</translation>
    </message>
    <message>
        <source>Requested payments history</source>
        <translation>Requested payments history</translation>
    </message>
    <message>
        <source>Show the selected request (does the same as double clicking an entry)</source>
        <translation>Show the selected request (does the same as double clicking an entry)</translation>
    </message>
    <message>
        <source>Show</source>
        <translation>Show</translation>
    </message>
    <message>
        <source>Remove the selected entries from the list</source>
        <translation>Remove the selected entries from the list</translation>
    </message>
    <message>
        <source>Remove</source>
        <translation>Remove</translation>
    </message>
    <message>
        <source>Copy URI</source>
        <translation>Copy URI</translation>
    </message>
    <message>
        <source>Copy label</source>
        <translation>Copy label</translation>
    </message>
    <message>
        <source>Copy message</source>
        <translation>Copy message</translation>
    </message>
    <message>
        <source>Copy amount</source>
        <translation>Copy amount</translation>
    </message>
    <message>
        <source>Could not unlock wallet.</source>
        <translation>Non se puido desbloquear a carteira.</translation>
    </message>
    </context>
<context>
    <name>ReceiveRequestDialog</name>
    <message>
        <source>Amount:</source>
        <translation>Amount:</translation>
    </message>
    <message>
        <source>Message:</source>
        <translation>Message:</translation>
    </message>
    <message>
        <source>Wallet:</source>
        <translation>Carteira:</translation>
    </message>
    <message>
        <source>Copy &amp;URI</source>
        <translation>Copy &amp;URI</translation>
    </message>
    <message>
        <source>Copy &amp;Address</source>
        <translation>Copy &amp;Address</translation>
    </message>
    <message>
        <source>&amp;Save Image...</source>
        <translation>&amp;Save Image...</translation>
    </message>
    <message>
        <source>Request payment to %1</source>
        <translation>Request payment to %1</translation>
    </message>
    <message>
        <source>Payment information</source>
        <translation>Payment information</translation>
    </message>
</context>
<context>
    <name>RecentRequestsTableModel</name>
    <message>
        <source>Date</source>
        <translation>Date</translation>
    </message>
    <message>
        <source>Label</source>
        <translation>Label</translation>
    </message>
    <message>
        <source>Message</source>
        <translation>Message</translation>
    </message>
    <message>
        <source>(no label)</source>
        <translation>(no label)</translation>
    </message>
    <message>
        <source>(no message)</source>
        <translation>(no message)</translation>
    </message>
    <message>
        <source>(no amount requested)</source>
        <translation>(no amount requested)</translation>
    </message>
    <message>
        <source>Requested</source>
        <translation>Requested</translation>
    </message>
</context>
<context>
    <name>SendCoinsDialog</name>
    <message>
        <source>Send Coins</source>
        <translation>Send Coins</translation>
    </message>
    <message>
        <source>Coin Control Features</source>
        <translation>Coin Control Features</translation>
    </message>
    <message>
        <source>Inputs...</source>
        <translation>Inputs...</translation>
    </message>
    <message>
        <source>automatically selected</source>
        <translation>automatically selected</translation>
    </message>
    <message>
        <source>Insufficient funds!</source>
        <translation>Insufficient funds!</translation>
    </message>
    <message>
        <source>Quantity:</source>
        <translation>Quantity:</translation>
    </message>
    <message>
        <source>Bytes:</source>
        <translation>Bytes:</translation>
    </message>
    <message>
        <source>Amount:</source>
        <translation>Amount:</translation>
    </message>
    <message>
        <source>Fee:</source>
        <translation>Fee:</translation>
    </message>
    <message>
        <source>After Fee:</source>
        <translation>After Fee:</translation>
    </message>
    <message>
        <source>Change:</source>
        <translation>Change:</translation>
    </message>
    <message>
        <source>If this is activated, but the change address is empty or invalid, change will be sent to a newly generated address.</source>
        <translation>If this is activated, but the change address is empty or invalid, change will be sent to a newly generated address.</translation>
    </message>
    <message>
        <source>Custom change address</source>
        <translation>Custom change address</translation>
    </message>
    <message>
        <source>Transaction Fee:</source>
        <translation>Transaction Fee:</translation>
    </message>
    <message>
        <source>Choose...</source>
        <translation>Choose...</translation>
    </message>
    <message>
        <source>Using the fallbackfee can result in sending a transaction that will take several hours or days (or never) to confirm. Consider choosing your fee manually or wait until you have validated the complete chain.</source>
        <translation>Using the fallbackfee can result in sending a transaction that will take several hours or days (or never) to confirm. Consider choosing your fee manually or wait until you have validated the complete chain.</translation>
    </message>
    <message>
        <source>Warning: Fee estimation is currently not possible.</source>
        <translation>Warning: Fee estimation is currently not possible.</translation>
    </message>
    <message>
        <source>Specify a custom fee per kB (1,000 bytes) of the transaction's virtual size.

Note:  Since the fee is calculated on a per-byte basis, a fee of "100 satoshis per kB" for a transaction size of 500 bytes (half of 1 kB) would ultimately yield a fee of only 50 satoshis.</source>
        <translation>Specify a custom fee per kB (1,000 bytes) of the transaction's virtual size.

Note:  Since the fee is calculated on a per-byte basis, a fee of "100 satoshis per kB" for a transaction size of 500 bytes (half of 1 kB) would ultimately yield a fee of only 50 satoshis.</translation>
    </message>
    <message>
        <source>per kilobyte</source>
        <translation>per kilobyte</translation>
    </message>
    <message>
        <source>Hide</source>
        <translation>Hide</translation>
    </message>
    <message>
        <source>Recommended:</source>
        <translation>Recommended:</translation>
    </message>
    <message>
        <source>Custom:</source>
        <translation>Custom:</translation>
    </message>
    <message>
        <source>(Smart fee not initialized yet. This usually takes a few blocks...)</source>
        <translation>(Smart fee not initialized yet. This usually takes a few blocks...)</translation>
    </message>
    <message>
        <source>Send to multiple recipients at once</source>
        <translation>Send to multiple recipients at once</translation>
    </message>
    <message>
        <source>Add &amp;Recipient</source>
        <translation>Add &amp;Recipient</translation>
    </message>
    <message>
        <source>Clear all fields of the form.</source>
        <translation>Clear all fields of the form.</translation>
    </message>
    <message>
        <source>Dust:</source>
        <translation>Dust:</translation>
    </message>
    <message>
        <source>Hide transaction fee settings</source>
        <translation>Hide transaction fee settings</translation>
    </message>
    <message>
        <source>When there is less transaction volume than space in the blocks, miners as well as relaying nodes may enforce a minimum fee. Paying only this minimum fee is just fine, but be aware that this can result in a never confirming transaction once there is more demand for particl transactions than the network can process.</source>
        <translation>When there is less transaction volume than space in the blocks, miners as well as relaying nodes may enforce a minimum fee. Paying only this minimum fee is just fine, but be aware that this can result in a never confirming transaction once there is more demand for particl transactions than the network can process.</translation>
    </message>
    <message>
        <source>A too low fee might result in a never confirming transaction (read the tooltip)</source>
        <translation>A too low fee might result in a never confirming transaction (read the tooltip)</translation>
    </message>
    <message>
        <source>Confirmation time target:</source>
        <translation>Confirmation time target:</translation>
    </message>
    <message>
        <source>Enable Replace-By-Fee</source>
        <translation>Enable Replace-By-Fee</translation>
    </message>
    <message>
        <source>With Replace-By-Fee (BIP-125) you can increase a transaction's fee after it is sent. Without this, a higher fee may be recommended to compensate for increased transaction delay risk.</source>
        <translation>With Replace-By-Fee (BIP-125) you can increase a transaction's fee after it is sent. Without this, a higher fee may be recommended to compensate for increased transaction delay risk.</translation>
    </message>
    <message>
        <source>Clear &amp;All</source>
        <translation>Clear &amp;All</translation>
    </message>
    <message>
        <source>Balance:</source>
        <translation>Balance:</translation>
    </message>
    <message>
        <source>Confirm the send action</source>
        <translation>Confirm the send action</translation>
    </message>
    <message>
        <source>S&amp;end</source>
        <translation>S&amp;end</translation>
    </message>
    <message>
        <source>Copy quantity</source>
        <translation>Copy quantity</translation>
    </message>
    <message>
        <source>Copy amount</source>
        <translation>Copy amount</translation>
    </message>
    <message>
        <source>Copy fee</source>
        <translation>Copy fee</translation>
    </message>
    <message>
        <source>Copy after fee</source>
        <translation>Copy after fee</translation>
    </message>
    <message>
        <source>Copy bytes</source>
        <translation>Copy bytes</translation>
    </message>
    <message>
        <source>Copy dust</source>
        <translation>Copy dust</translation>
    </message>
    <message>
        <source>Copy change</source>
        <translation>Copy change</translation>
    </message>
    <message>
        <source>%1 (%2 blocks)</source>
        <translation>%1 (%2 blocks)</translation>
    </message>
    <message>
        <source>Cr&amp;eate Unsigned</source>
        <translation>Cr&amp;eate Unsigned</translation>
    </message>
    <message>
        <source>Creates a Partially Signed Particl Transaction (PSBT) for use with e.g. an offline %1 wallet, or a PSBT-compatible hardware wallet.</source>
        <translation>Creates a Partially Signed Particl Transaction (PSBT) for use with e.g. an offline %1 wallet, or a PSBT-compatible hardware wallet.</translation>
    </message>
    <message>
        <source> from wallet '%1'</source>
        <translation> from wallet '%1'</translation>
    </message>
    <message>
        <source>%1 to '%2'</source>
        <translation>%1 to '%2'</translation>
    </message>
    <message>
        <source>%1 to %2</source>
        <translation>%1 to %2</translation>
    </message>
    <message>
        <source>Do you want to draft this transaction?</source>
        <translation>Do you want to draft this transaction?</translation>
    </message>
    <message>
        <source>Are you sure you want to send?</source>
        <translation>Are you sure you want to send?</translation>
    </message>
    <message>
<<<<<<< HEAD
        <source>Please, review your transaction proposal. This will produce a Partially Signed Particl Transaction (PSBT) which you can copy and then sign with e.g. an offline %1 wallet, or a PSBT-compatible hardware wallet.</source>
        <translation>Please, review your transaction proposal. This will produce a Partially Signed Particl Transaction (PSBT) which you can copy and then sign with e.g. an offline %1 wallet, or a PSBT-compatible hardware wallet.</translation>
    </message>
    <message>
=======
>>>>>>> 5174b534
        <source>or</source>
        <translation>or</translation>
    </message>
    <message>
        <source>You can increase the fee later (signals Replace-By-Fee, BIP-125).</source>
        <translation>You can increase the fee later (signals Replace-By-Fee, BIP-125).</translation>
    </message>
    <message>
        <source>Please, review your transaction.</source>
        <translation>Please, review your transaction.</translation>
    </message>
    <message>
        <source>Transaction fee</source>
        <translation>Transaction fee</translation>
    </message>
    <message>
        <source>Not signalling Replace-By-Fee, BIP-125.</source>
        <translation>Not signalling Replace-By-Fee, BIP-125.</translation>
    </message>
    <message>
        <source>Total Amount</source>
        <translation>Total Amount</translation>
    </message>
    <message>
        <source>To review recipient list click "Show Details..."</source>
        <translation>To review recipient list click "Show Details..."</translation>
    </message>
    <message>
        <source>Confirm send coins</source>
        <translation>Confirm send coins</translation>
    </message>
    <message>
        <source>Confirm transaction proposal</source>
        <translation>Confirm transaction proposal</translation>
    </message>
    <message>
        <source>Send</source>
        <translation>Send</translation>
    </message>
    <message>
        <source>Watch-only balance:</source>
        <translation>Watch-only balance:</translation>
    </message>
    <message>
        <source>The recipient address is not valid. Please recheck.</source>
        <translation>The recipient address is not valid. Please recheck.</translation>
    </message>
    <message>
        <source>The amount to pay must be larger than 0.</source>
        <translation>The amount to pay must be larger than 0.</translation>
    </message>
    <message>
        <source>The amount exceeds your balance.</source>
        <translation>The amount exceeds your balance.</translation>
    </message>
    <message>
        <source>The total exceeds your balance when the %1 transaction fee is included.</source>
        <translation>The total exceeds your balance when the %1 transaction fee is included.</translation>
    </message>
    <message>
        <source>Duplicate address found: addresses should only be used once each.</source>
        <translation>Duplicate address found: addresses should only be used once each.</translation>
    </message>
    <message>
        <source>Transaction creation failed!</source>
        <translation>Transaction creation failed!</translation>
    </message>
    <message>
        <source>A fee higher than %1 is considered an absurdly high fee.</source>
        <translation>A fee higher than %1 is considered an absurdly high fee.</translation>
    </message>
    <message>
        <source>Payment request expired.</source>
        <translation>Payment request expired.</translation>
    </message>
    <message numerus="yes">
        <source>Estimated to begin confirmation within %n block(s).</source>
        <translation><numerusform>Estimated to begin confirmation within %n block.</numerusform><numerusform>Estimated to begin confirmation within %n blocks.</numerusform></translation>
    </message>
    <message>
        <source>Warning: Invalid Particl address</source>
        <translation>Warning: Invalid Particl address</translation>
    </message>
    <message>
        <source>Warning: Unknown change address</source>
        <translation>Warning: Unknown change address</translation>
    </message>
    <message>
        <source>Confirm custom change address</source>
        <translation>Confirm custom change address</translation>
    </message>
    <message>
        <source>The address you selected for change is not part of this wallet. Any or all funds in your wallet may be sent to this address. Are you sure?</source>
        <translation>The address you selected for change is not part of this wallet. Any or all funds in your wallet may be sent to this address. Are you sure?</translation>
    </message>
    <message>
        <source>(no label)</source>
        <translation>(no label)</translation>
    </message>
</context>
<context>
    <name>SendCoinsEntry</name>
    <message>
        <source>A&amp;mount:</source>
        <translation>A&amp;mount:</translation>
    </message>
    <message>
        <source>Pay &amp;To:</source>
        <translation>Pay &amp;To:</translation>
    </message>
    <message>
        <source>&amp;Label:</source>
        <translation>&amp;Label:</translation>
    </message>
    <message>
        <source>Choose previously used address</source>
        <translation>Choose previously used address</translation>
    </message>
    <message>
        <source>The Particl address to send the payment to</source>
        <translation>The Particl address to send the payment to</translation>
    </message>
    <message>
        <source>Alt+A</source>
        <translation>Alt+A</translation>
    </message>
    <message>
        <source>Paste address from clipboard</source>
        <translation>Paste address from clipboard</translation>
    </message>
    <message>
        <source>Alt+P</source>
        <translation>Alt+P</translation>
    </message>
    <message>
        <source>Remove this entry</source>
        <translation>Remove this entry</translation>
    </message>
    <message>
        <source>The amount to send in the selected unit</source>
        <translation>The amount to send in the selected unit</translation>
    </message>
    <message>
        <source>The fee will be deducted from the amount being sent. The recipient will receive less particl than you enter in the amount field. If multiple recipients are selected, the fee is split equally.</source>
        <translation>The fee will be deducted from the amount being sent. The recipient will receive less particl than you enter in the amount field. If multiple recipients are selected, the fee is split equally.</translation>
    </message>
    <message>
        <source>S&amp;ubtract fee from amount</source>
        <translation>S&amp;ubtract fee from amount</translation>
    </message>
    <message>
        <source>Use available balance</source>
        <translation>Use available balance</translation>
    </message>
    <message>
        <source>Message:</source>
        <translation>Message:</translation>
    </message>
    <message>
        <source>This is an unauthenticated payment request.</source>
        <translation>This is an unauthenticated payment request.</translation>
    </message>
    <message>
        <source>This is an authenticated payment request.</source>
        <translation>This is an authenticated payment request.</translation>
    </message>
    <message>
        <source>Enter a label for this address to add it to the list of used addresses</source>
        <translation>Enter a label for this address to add it to the list of used addresses</translation>
    </message>
    <message>
        <source>A message that was attached to the particl: URI which will be stored with the transaction for your reference. Note: This message will not be sent over the Particl network.</source>
        <translation>A message that was attached to the particl: URI which will be stored with the transaction for your reference. Note: This message will not be sent over the Particl network.</translation>
    </message>
    <message>
        <source>Pay To:</source>
        <translation>Pay To:</translation>
    </message>
    <message>
        <source>Memo:</source>
        <translation>Memo:</translation>
    </message>
</context>
<context>
    <name>ShutdownWindow</name>
    <message>
        <source>%1 is shutting down...</source>
        <translation>%1 is shutting down...</translation>
    </message>
    <message>
        <source>Do not shut down the computer until this window disappears.</source>
        <translation>Do not shut down the computer until this window disappears.</translation>
    </message>
</context>
<context>
    <name>SignVerifyMessageDialog</name>
    <message>
        <source>Signatures - Sign / Verify a Message</source>
        <translation>Signatures - Sign / Verify a Message</translation>
    </message>
    <message>
        <source>&amp;Sign Message</source>
        <translation>&amp;Sign Message</translation>
    </message>
    <message>
        <source>You can sign messages/agreements with your addresses to prove you can receive particl sent to them. Be careful not to sign anything vague or random, as phishing attacks may try to trick you into signing your identity over to them. Only sign fully-detailed statements you agree to.</source>
        <translation>You can sign messages/agreements with your addresses to prove you can receive particl sent to them. Be careful not to sign anything vague or random, as phishing attacks may try to trick you into signing your identity over to them. Only sign fully-detailed statements you agree to.</translation>
    </message>
    <message>
        <source>The Particl address to sign the message with</source>
        <translation>The Particl address to sign the message with</translation>
    </message>
    <message>
        <source>Choose previously used address</source>
        <translation>Choose previously used address</translation>
    </message>
    <message>
        <source>Alt+A</source>
        <translation>Alt+A</translation>
    </message>
    <message>
        <source>Paste address from clipboard</source>
        <translation>Paste address from clipboard</translation>
    </message>
    <message>
        <source>Alt+P</source>
        <translation>Alt+P</translation>
    </message>
    <message>
        <source>Enter the message you want to sign here</source>
        <translation>Enter the message you want to sign here</translation>
    </message>
    <message>
        <source>Signature</source>
        <translation>Signature</translation>
    </message>
    <message>
        <source>Copy the current signature to the system clipboard</source>
        <translation>Copy the current signature to the system clipboard</translation>
    </message>
    <message>
        <source>Sign the message to prove you own this Particl address</source>
        <translation>Sign the message to prove you own this Particl address</translation>
    </message>
    <message>
        <source>Sign &amp;Message</source>
        <translation>Sign &amp;Message</translation>
    </message>
    <message>
        <source>Reset all sign message fields</source>
        <translation>Reset all sign message fields</translation>
    </message>
    <message>
        <source>Clear &amp;All</source>
        <translation>Clear &amp;All</translation>
    </message>
    <message>
        <source>&amp;Verify Message</source>
        <translation>&amp;Verify Message</translation>
    </message>
    <message>
        <source>Enter the receiver's address, message (ensure you copy line breaks, spaces, tabs, etc. exactly) and signature below to verify the message. Be careful not to read more into the signature than what is in the signed message itself, to avoid being tricked by a man-in-the-middle attack. Note that this only proves the signing party receives with the address, it cannot prove sendership of any transaction!</source>
        <translation>Enter the receiver's address, message (ensure you copy line breaks, spaces, tabs, etc. exactly) and signature below to verify the message. Be careful not to read more into the signature than what is in the signed message itself, to avoid being tricked by a man-in-the-middle attack. Note that this only proves the signing party receives with the address, it cannot prove sendership of any transaction!</translation>
    </message>
    <message>
        <source>The Particl address the message was signed with</source>
        <translation>The Particl address the message was signed with</translation>
    </message>
    <message>
        <source>The signed message to verify</source>
        <translation>The signed message to verify</translation>
    </message>
    <message>
        <source>The signature given when the message was signed</source>
        <translation>The signature given when the message was signed</translation>
    </message>
    <message>
        <source>Verify the message to ensure it was signed with the specified Particl address</source>
        <translation>Verify the message to ensure it was signed with the specified Particl address</translation>
    </message>
    <message>
        <source>Verify &amp;Message</source>
        <translation>Verify &amp;Message</translation>
    </message>
    <message>
        <source>Reset all verify message fields</source>
        <translation>Reset all verify message fields</translation>
    </message>
    <message>
        <source>Click "Sign Message" to generate signature</source>
        <translation>Click "Sign Message" to generate signature</translation>
    </message>
    <message>
        <source>The entered address is invalid.</source>
        <translation>The entered address is invalid.</translation>
    </message>
    <message>
        <source>Please check the address and try again.</source>
        <translation>Please check the address and try again.</translation>
    </message>
    <message>
        <source>The entered address does not refer to a key.</source>
        <translation>The entered address does not refer to a key.</translation>
    </message>
    <message>
        <source>Wallet unlock was cancelled.</source>
        <translation>Wallet unlock was cancelled.</translation>
    </message>
    <message>
        <source>No error</source>
        <translation>No error</translation>
    </message>
    <message>
        <source>Private key for the entered address is not available.</source>
        <translation>Private key for the entered address is not available.</translation>
    </message>
    <message>
        <source>Message signing failed.</source>
        <translation>Message signing failed.</translation>
    </message>
    <message>
        <source>Message signed.</source>
        <translation>Message signed.</translation>
    </message>
    <message>
        <source>The signature could not be decoded.</source>
        <translation>The signature could not be decoded.</translation>
    </message>
    <message>
        <source>Please check the signature and try again.</source>
        <translation>Please check the signature and try again.</translation>
    </message>
    <message>
        <source>The signature did not match the message digest.</source>
        <translation>The signature did not match the message digest.</translation>
    </message>
    <message>
        <source>Message verification failed.</source>
        <translation>Message verification failed.</translation>
    </message>
    <message>
        <source>Message verified.</source>
        <translation>Message verified.</translation>
    </message>
</context>
<context>
    <name>TrafficGraphWidget</name>
    <message>
        <source>KB/s</source>
        <translation>KB/s</translation>
    </message>
</context>
<context>
    <name>TransactionDesc</name>
    <message numerus="yes">
        <source>Open for %n more block(s)</source>
        <translation><numerusform>Open for %n more block</numerusform><numerusform>Open for %n more blocks</numerusform></translation>
    </message>
    <message>
        <source>Open until %1</source>
        <translation>Open until %1</translation>
    </message>
    <message>
        <source>conflicted with a transaction with %1 confirmations</source>
        <translation>conflicted with a transaction with %1 confirmations</translation>
    </message>
    <message>
        <source>0/unconfirmed, %1</source>
        <translation>0/unconfirmed, %1</translation>
    </message>
    <message>
        <source>in memory pool</source>
        <translation>in memory pool</translation>
    </message>
    <message>
        <source>not in memory pool</source>
        <translation>not in memory pool</translation>
    </message>
    <message>
        <source>abandoned</source>
        <translation>abandoned</translation>
    </message>
    <message>
        <source>%1/unconfirmed</source>
        <translation>%1/unconfirmed</translation>
    </message>
    <message>
        <source>%1 confirmations</source>
        <translation>%1 confirmations</translation>
    </message>
    <message>
        <source>Status</source>
        <translation>Status</translation>
    </message>
    <message>
        <source>Date</source>
        <translation>Date</translation>
    </message>
    <message>
        <source>Source</source>
        <translation>Source</translation>
    </message>
    <message>
        <source>Generated</source>
        <translation>Generated</translation>
    </message>
    <message>
        <source>From</source>
        <translation>From</translation>
    </message>
    <message>
        <source>unknown</source>
        <translation>unknown</translation>
    </message>
    <message>
        <source>To</source>
        <translation>To</translation>
    </message>
    <message>
        <source>own address</source>
        <translation>own address</translation>
    </message>
    <message>
        <source>watch-only</source>
        <translation>watch-only</translation>
    </message>
    <message>
        <source>label</source>
        <translation>label</translation>
    </message>
    <message>
        <source>Credit</source>
        <translation>Credit</translation>
    </message>
    <message numerus="yes">
        <source>matures in %n more block(s)</source>
        <translation><numerusform>matures in %n more block</numerusform><numerusform>matures in %n more blocks</numerusform></translation>
    </message>
    <message>
        <source>not accepted</source>
        <translation>not accepted</translation>
    </message>
    <message>
        <source>Debit</source>
        <translation>Debit</translation>
    </message>
    <message>
        <source>Total debit</source>
        <translation>Total debit</translation>
    </message>
    <message>
        <source>Total credit</source>
        <translation>Total credit</translation>
    </message>
    <message>
        <source>Transaction fee</source>
        <translation>Transaction fee</translation>
    </message>
    <message>
        <source>Net amount</source>
        <translation>Net amount</translation>
    </message>
    <message>
        <source>Message</source>
        <translation>Message</translation>
    </message>
    <message>
        <source>Comment</source>
        <translation>Comment</translation>
    </message>
    <message>
        <source>Transaction ID</source>
        <translation>Transaction ID</translation>
    </message>
    <message>
        <source>Transaction total size</source>
        <translation>Transaction total size</translation>
    </message>
    <message>
        <source>Transaction virtual size</source>
        <translation>Transaction virtual size</translation>
    </message>
    <message>
        <source>Output index</source>
        <translation>Output index</translation>
    </message>
    <message>
        <source> (Certificate was not verified)</source>
        <translation> (Certificate was not verified)</translation>
    </message>
    <message>
        <source>Merchant</source>
        <translation>Merchant</translation>
    </message>
    <message>
        <source>Generated coins must mature %1 blocks before they can be spent. When you generated this block, it was broadcast to the network to be added to the block chain. If it fails to get into the chain, its state will change to "not accepted" and it won't be spendable. This may occasionally happen if another node generates a block within a few seconds of yours.</source>
        <translation>Generated coins must mature %1 blocks before they can be spent. When you generated this block, it was broadcast to the network to be added to the block chain. If it fails to get into the chain, its state will change to "not accepted" and it won't be spendable. This may occasionally happen if another node generates a block within a few seconds of yours.</translation>
    </message>
    <message>
        <source>Debug information</source>
        <translation>Debug information</translation>
    </message>
    <message>
        <source>Transaction</source>
        <translation>Transaction</translation>
    </message>
    <message>
        <source>Inputs</source>
        <translation>Inputs</translation>
    </message>
    <message>
        <source>Amount</source>
        <translation>Amount</translation>
    </message>
    <message>
        <source>true</source>
        <translation>true</translation>
    </message>
    <message>
        <source>false</source>
        <translation>false</translation>
    </message>
</context>
<context>
    <name>TransactionDescDialog</name>
    <message>
        <source>This pane shows a detailed description of the transaction</source>
        <translation>This pane shows a detailed description of the transaction</translation>
    </message>
    <message>
        <source>Details for %1</source>
        <translation>Details for %1</translation>
    </message>
</context>
<context>
    <name>TransactionTableModel</name>
    <message>
        <source>Date</source>
        <translation>Date</translation>
    </message>
    <message>
        <source>Type</source>
        <translation>Type</translation>
    </message>
    <message>
        <source>Label</source>
        <translation>Label</translation>
    </message>
    <message numerus="yes">
        <source>Open for %n more block(s)</source>
        <translation><numerusform>Open for %n more block</numerusform><numerusform>Open for %n more blocks</numerusform></translation>
    </message>
    <message>
        <source>Open until %1</source>
        <translation>Open until %1</translation>
    </message>
    <message>
        <source>Unconfirmed</source>
        <translation>Unconfirmed</translation>
    </message>
    <message>
        <source>Abandoned</source>
        <translation>Abandoned</translation>
    </message>
    <message>
        <source>Confirming (%1 of %2 recommended confirmations)</source>
        <translation>Confirming (%1 of %2 recommended confirmations)</translation>
    </message>
    <message>
        <source>Confirmed (%1 confirmations)</source>
        <translation>Confirmed (%1 confirmations)</translation>
    </message>
    <message>
        <source>Conflicted</source>
        <translation>Conflicted</translation>
    </message>
    <message>
        <source>Immature (%1 confirmations, will be available after %2)</source>
        <translation>Immature (%1 confirmations, will be available after %2)</translation>
    </message>
    <message>
        <source>Generated but not accepted</source>
        <translation>Generated but not accepted</translation>
    </message>
    <message>
        <source>Received with</source>
        <translation>Received with</translation>
    </message>
    <message>
        <source>Received from</source>
        <translation>Received from</translation>
    </message>
    <message>
        <source>Sent to</source>
        <translation>Sent to</translation>
    </message>
    <message>
        <source>Payment to yourself</source>
        <translation>Payment to yourself</translation>
    </message>
    <message>
        <source>Mined</source>
        <translation>Mined</translation>
    </message>
    <message>
        <source>watch-only</source>
        <translation>watch-only</translation>
    </message>
    <message>
        <source>(n/a)</source>
        <translation>(n/a)</translation>
    </message>
    <message>
        <source>(no label)</source>
        <translation>(no label)</translation>
    </message>
    <message>
        <source>Transaction status. Hover over this field to show number of confirmations.</source>
        <translation>Transaction status. Hover over this field to show number of confirmations.</translation>
    </message>
    <message>
        <source>Date and time that the transaction was received.</source>
        <translation>Date and time that the transaction was received.</translation>
    </message>
    <message>
        <source>Type of transaction.</source>
        <translation>Type of transaction.</translation>
    </message>
    <message>
        <source>Whether or not a watch-only address is involved in this transaction.</source>
        <translation>Whether or not a watch-only address is involved in this transaction.</translation>
    </message>
    <message>
        <source>User-defined intent/purpose of the transaction.</source>
        <translation>User-defined intent/purpose of the transaction.</translation>
    </message>
    <message>
        <source>Amount removed from or added to balance.</source>
        <translation>Amount removed from or added to balance.</translation>
    </message>
</context>
<context>
    <name>TransactionView</name>
    <message>
        <source>All</source>
        <translation>All</translation>
    </message>
    <message>
        <source>Today</source>
        <translation>Today</translation>
    </message>
    <message>
        <source>This week</source>
        <translation>This week</translation>
    </message>
    <message>
        <source>This month</source>
        <translation>This month</translation>
    </message>
    <message>
        <source>Last month</source>
        <translation>Last month</translation>
    </message>
    <message>
        <source>This year</source>
        <translation>This year</translation>
    </message>
    <message>
        <source>Range...</source>
        <translation>Range...</translation>
    </message>
    <message>
        <source>Received with</source>
        <translation>Received with</translation>
    </message>
    <message>
        <source>Sent to</source>
        <translation>Sent to</translation>
    </message>
    <message>
        <source>To yourself</source>
        <translation>To yourself</translation>
    </message>
    <message>
        <source>Mined</source>
        <translation>Mined</translation>
    </message>
    <message>
        <source>Other</source>
        <translation>Other</translation>
    </message>
    <message>
        <source>Enter address, transaction id, or label to search</source>
        <translation>Enter address, transaction id, or label to search</translation>
    </message>
    <message>
        <source>Min amount</source>
        <translation>Min amount</translation>
    </message>
    <message>
        <source>Abandon transaction</source>
        <translation>Abandon transaction</translation>
    </message>
    <message>
        <source>Increase transaction fee</source>
        <translation>Increase transaction fee</translation>
    </message>
    <message>
        <source>Copy address</source>
        <translation>Copy address</translation>
    </message>
    <message>
        <source>Copy label</source>
        <translation>Copy label</translation>
    </message>
    <message>
        <source>Copy amount</source>
        <translation>Copy amount</translation>
    </message>
    <message>
        <source>Copy transaction ID</source>
        <translation>Copy transaction ID</translation>
    </message>
    <message>
        <source>Copy raw transaction</source>
        <translation>Copy raw transaction</translation>
    </message>
    <message>
        <source>Copy full transaction details</source>
        <translation>Copy full transaction details</translation>
    </message>
    <message>
        <source>Edit label</source>
        <translation>Edit label</translation>
    </message>
    <message>
        <source>Show transaction details</source>
        <translation>Show transaction details</translation>
    </message>
    <message>
        <source>Export Transaction History</source>
        <translation>Export Transaction History</translation>
    </message>
    <message>
        <source>Comma separated file (*.csv)</source>
        <translation>Comma separated file (*.csv)</translation>
    </message>
    <message>
        <source>Confirmed</source>
        <translation>Confirmed</translation>
    </message>
    <message>
        <source>Watch-only</source>
        <translation>Watch-only</translation>
    </message>
    <message>
        <source>Date</source>
        <translation>Date</translation>
    </message>
    <message>
        <source>Type</source>
        <translation>Type</translation>
    </message>
    <message>
        <source>Label</source>
        <translation>Label</translation>
    </message>
    <message>
        <source>Address</source>
        <translation>Address</translation>
    </message>
    <message>
        <source>ID</source>
        <translation>ID</translation>
    </message>
    <message>
        <source>Exporting Failed</source>
        <translation>Exporting Failed</translation>
    </message>
    <message>
        <source>There was an error trying to save the transaction history to %1.</source>
        <translation>There was an error trying to save the transaction history to %1.</translation>
    </message>
    <message>
        <source>Exporting Successful</source>
        <translation>Exporting Successful</translation>
    </message>
    <message>
        <source>The transaction history was successfully saved to %1.</source>
        <translation>The transaction history was successfully saved to %1.</translation>
    </message>
    <message>
        <source>Range:</source>
        <translation>Range:</translation>
    </message>
    <message>
        <source>to</source>
        <translation>to</translation>
    </message>
</context>
<context>
    <name>UnitDisplayStatusBarControl</name>
    <message>
        <source>Unit to show amounts in. Click to select another unit.</source>
        <translation>Unit to show amounts in. Click to select another unit.</translation>
    </message>
</context>
<context>
    <name>WalletController</name>
    <message>
        <source>Close wallet</source>
        <translation>Close wallet</translation>
    </message>
    <message>
        <source>Are you sure you wish to close the wallet &lt;i&gt;%1&lt;/i&gt;?</source>
        <translation>Are you sure you wish to close the wallet &lt;i&gt;%1&lt;/i&gt;?</translation>
    </message>
    <message>
        <source>Closing the wallet for too long can result in having to resync the entire chain if pruning is enabled.</source>
        <translation>Closing the wallet for too long can result in having to resync the entire chain if pruning is enabled.</translation>
    </message>
    </context>
<context>
    <name>WalletFrame</name>
    <message>
        <source>Create a new wallet</source>
        <translation>Crear unha nova carteira</translation>
    </message>
</context>
<context>
    <name>WalletModel</name>
    <message>
        <source>Send Coins</source>
        <translation>Send Coins</translation>
    </message>
    <message>
        <source>Fee bump error</source>
        <translation>Fee bump error</translation>
    </message>
    <message>
        <source>Increasing transaction fee failed</source>
        <translation>Increasing transaction fee failed</translation>
    </message>
    <message>
        <source>Do you want to increase the fee?</source>
        <translation>Do you want to increase the fee?</translation>
    </message>
    <message>
        <source>Do you want to draft a transaction with fee increase?</source>
        <translation>Do you want to draft a transaction with fee increase?</translation>
    </message>
    <message>
        <source>Current fee:</source>
        <translation>Current fee:</translation>
    </message>
    <message>
        <source>Increase:</source>
        <translation>Increase:</translation>
    </message>
    <message>
        <source>New fee:</source>
        <translation>New fee:</translation>
    </message>
    <message>
        <source>Confirm fee bump</source>
        <translation>Confirm fee bump</translation>
    </message>
    <message>
        <source>Can't draft transaction.</source>
        <translation>Can't draft transaction.</translation>
    </message>
    <message>
        <source>PSBT copied</source>
        <translation>PSBT copied</translation>
    </message>
    <message>
        <source>Can't sign transaction.</source>
        <translation>Can't sign transaction.</translation>
    </message>
    <message>
        <source>Could not commit transaction</source>
        <translation>Could not commit transaction</translation>
    </message>
    <message>
        <source>default wallet</source>
        <translation>default wallet</translation>
    </message>
</context>
<context>
    <name>WalletView</name>
    <message>
        <source>&amp;Export</source>
        <translation>&amp;Export</translation>
    </message>
    <message>
        <source>Export the data in the current tab to a file</source>
        <translation>Export the data in the current tab to a file</translation>
    </message>
    <message>
        <source>Error</source>
        <translation>Error</translation>
    </message>
    <message>
        <source>Backup Wallet</source>
        <translation>Backup Wallet</translation>
    </message>
    <message>
        <source>Wallet Data (*.dat)</source>
        <translation>Wallet Data (*.dat)</translation>
    </message>
    <message>
        <source>Backup Failed</source>
        <translation>Backup Failed</translation>
    </message>
    <message>
        <source>There was an error trying to save the wallet data to %1.</source>
        <translation>There was an error trying to save the wallet data to %1.</translation>
    </message>
    <message>
        <source>Backup Successful</source>
        <translation>Backup Successful</translation>
    </message>
    <message>
        <source>The wallet data was successfully saved to %1.</source>
        <translation>The wallet data was successfully saved to %1.</translation>
    </message>
    <message>
        <source>Cancel</source>
        <translation>Cancel</translation>
    </message>
</context>
<context>
    <name>bitcoin-core</name>
    <message>
        <source>Distributed under the MIT software license, see the accompanying file %s or %s</source>
        <translation>Distributed under the MIT software license, see the accompanying file %s or %s</translation>
    </message>
    <message>
        <source>Prune configured below the minimum of %d MiB.  Please use a higher number.</source>
        <translation>Prune configured below the minimum of %d MiB.  Please use a higher number.</translation>
    </message>
    <message>
        <source>Prune: last wallet synchronisation goes beyond pruned data. You need to -reindex (download the whole blockchain again in case of pruned node)</source>
        <translation>Prune: last wallet synchronisation goes beyond pruned data. You need to -reindex (download the whole blockchain again in case of pruned node)</translation>
    </message>
    <message>
        <source>Pruning blockstore...</source>
        <translation>Pruning blockstore...</translation>
    </message>
    <message>
        <source>Unable to start HTTP server. See debug log for details.</source>
        <translation>Unable to start HTTP server. See debug log for details.</translation>
    </message>
    <message>
        <source>The %s developers</source>
        <translation>The %s developers</translation>
    </message>
    <message>
        <source>Cannot obtain a lock on data directory %s. %s is probably already running.</source>
        <translation>Cannot obtain a lock on data directory %s. %s is probably already running.</translation>
    </message>
    <message>
        <source>Cannot provide specific connections and have addrman find outgoing connections at the same.</source>
        <translation>Cannot provide specific connections and have addrman find outgoing connections at the same.</translation>
    </message>
    <message>
        <source>Error reading %s! All keys read correctly, but transaction data or address book entries might be missing or incorrect.</source>
        <translation>Error reading %s! All keys read correctly, but transaction data or address book entries might be missing or incorrect.</translation>
    </message>
    <message>
        <source>Please check that your computer's date and time are correct! If your clock is wrong, %s will not work properly.</source>
        <translation>Please check that your computer's date and time are correct! If your clock is wrong, %s will not work properly.</translation>
    </message>
    <message>
        <source>Please contribute if you find %s useful. Visit %s for further information about the software.</source>
        <translation>Please contribute if you find %s useful. Visit %s for further information about the software.</translation>
    </message>
    <message>
        <source>The block database contains a block which appears to be from the future. This may be due to your computer's date and time being set incorrectly. Only rebuild the block database if you are sure that your computer's date and time are correct</source>
        <translation>The block database contains a block which appears to be from the future. This may be due to your computer's date and time being set incorrectly. Only rebuild the block database if you are sure that your computer's date and time are correct</translation>
    </message>
    <message>
        <source>This is a pre-release test build - use at your own risk - do not use for mining or merchant applications</source>
        <translation>This is a pre-release test build - use at your own risk - do not use for mining or merchant applications</translation>
    </message>
    <message>
        <source>This is the transaction fee you may discard if change is smaller than dust at this level</source>
        <translation>This is the transaction fee you may discard if change is smaller than dust at this level</translation>
    </message>
    <message>
        <source>Unable to replay blocks. You will need to rebuild the database using -reindex-chainstate.</source>
        <translation>Unable to replay blocks. You will need to rebuild the database using -reindex-chainstate.</translation>
    </message>
    <message>
        <source>Unable to rewind the database to a pre-fork state. You will need to redownload the blockchain</source>
        <translation>Unable to rewind the database to a pre-fork state. You will need to redownload the blockchain</translation>
    </message>
    <message>
        <source>Warning: The network does not appear to fully agree! Some miners appear to be experiencing issues.</source>
        <translation>Warning: The network does not appear to fully agree! Some miners appear to be experiencing issues.</translation>
    </message>
    <message>
        <source>Warning: We do not appear to fully agree with our peers! You may need to upgrade, or other nodes may need to upgrade.</source>
        <translation>Warning: We do not appear to fully agree with our peers! You may need to upgrade, or other nodes may need to upgrade.</translation>
    </message>
    <message>
        <source>-maxmempool must be at least %d MB</source>
        <translation>-maxmempool must be at least %d MB</translation>
    </message>
    <message>
        <source>Cannot resolve -%s address: '%s'</source>
        <translation>Cannot resolve -%s address: '%s'</translation>
    </message>
    <message>
        <source>Change index out of range</source>
        <translation>Change index out of range</translation>
    </message>
    <message>
        <source>Config setting for %s only applied on %s network when in [%s] section.</source>
        <translation>Config setting for %s only applied on %s network when in [%s] section.</translation>
    </message>
    <message>
        <source>Copyright (C) %i-%i</source>
        <translation>Copyright (C) %i-%i</translation>
    </message>
    <message>
        <source>Corrupted block database detected</source>
        <translation>Corrupted block database detected</translation>
    </message>
    <message>
        <source>Could not find asmap file %s</source>
        <translation>Could not find asmap file %s</translation>
    </message>
    <message>
        <source>Could not parse asmap file %s</source>
        <translation>Could not parse asmap file %s</translation>
    </message>
    <message>
        <source>Do you want to rebuild the block database now?</source>
        <translation>Do you want to rebuild the block database now?</translation>
    </message>
    <message>
        <source>Error initializing block database</source>
        <translation>Error initializing block database</translation>
    </message>
    <message>
        <source>Error initializing wallet database environment %s!</source>
        <translation>Error initializing wallet database environment %s!</translation>
    </message>
    <message>
        <source>Error loading %s</source>
        <translation>Error loading %s</translation>
    </message>
    <message>
        <source>Error loading %s: Private keys can only be disabled during creation</source>
        <translation>Error loading %s: Private keys can only be disabled during creation</translation>
    </message>
    <message>
        <source>Error loading %s: Wallet corrupted</source>
        <translation>Error loading %s: Wallet corrupted</translation>
    </message>
    <message>
        <source>Error loading %s: Wallet requires newer version of %s</source>
        <translation>Error loading %s: Wallet requires newer version of %s</translation>
    </message>
    <message>
        <source>Error loading block database</source>
        <translation>Error loading block database</translation>
    </message>
    <message>
        <source>Error opening block database</source>
        <translation>Error opening block database</translation>
    </message>
    <message>
        <source>Failed to listen on any port. Use -listen=0 if you want this.</source>
        <translation>Failed to listen on any port. Use -listen=0 if you want this.</translation>
    </message>
    <message>
        <source>Failed to rescan the wallet during initialization</source>
        <translation>Failed to rescan the wallet during initialization</translation>
    </message>
    <message>
        <source>Importing...</source>
        <translation>Importing...</translation>
    </message>
    <message>
        <source>Incorrect or no genesis block found. Wrong datadir for network?</source>
        <translation>Incorrect or no genesis block found. Wrong datadir for network?</translation>
    </message>
    <message>
        <source>Initialization sanity check failed. %s is shutting down.</source>
        <translation>Initialization sanity check failed. %s is shutting down.</translation>
    </message>
    <message>
        <source>Invalid P2P permission: '%s'</source>
        <translation>Invalid P2P permission: '%s'</translation>
    </message>
    <message>
        <source>Invalid amount for -%s=&lt;amount&gt;: '%s'</source>
        <translation>Invalid amount for -%s=&lt;amount&gt;: '%s'</translation>
    </message>
    <message>
        <source>Invalid amount for -discardfee=&lt;amount&gt;: '%s'</source>
        <translation>Invalid amount for -discardfee=&lt;amount&gt;: '%s'</translation>
    </message>
    <message>
        <source>Invalid amount for -fallbackfee=&lt;amount&gt;: '%s'</source>
        <translation>Invalid amount for -fallbackfee=&lt;amount&gt;: '%s'</translation>
    </message>
    <message>
        <source>Specified blocks directory "%s" does not exist.</source>
        <translation>Specified blocks directory "%s" does not exist.</translation>
    </message>
    <message>
        <source>Unknown address type '%s'</source>
        <translation>Unknown address type '%s'</translation>
    </message>
    <message>
        <source>Unknown change type '%s'</source>
        <translation>Unknown change type '%s'</translation>
    </message>
    <message>
        <source>Upgrading txindex database</source>
        <translation>Upgrading txindex database</translation>
    </message>
    <message>
        <source>Loading P2P addresses...</source>
        <translation>Loading P2P addresses...</translation>
    </message>
    <message>
        <source>Loading banlist...</source>
        <translation>Loading banlist...</translation>
    </message>
    <message>
        <source>Not enough file descriptors available.</source>
        <translation>Not enough file descriptors available.</translation>
    </message>
    <message>
        <source>Prune cannot be configured with a negative value.</source>
        <translation>Prune cannot be configured with a negative value.</translation>
    </message>
    <message>
        <source>Prune mode is incompatible with -txindex.</source>
        <translation>Prune mode is incompatible with -txindex.</translation>
    </message>
    <message>
        <source>Replaying blocks...</source>
        <translation>Replaying blocks...</translation>
    </message>
    <message>
        <source>Rewinding blocks...</source>
        <translation>Rewinding blocks...</translation>
    </message>
    <message>
        <source>The source code is available from %s.</source>
        <translation>The source code is available from %s.</translation>
    </message>
    <message>
        <source>Transaction fee and change calculation failed</source>
        <translation>Transaction fee and change calculation failed</translation>
    </message>
    <message>
        <source>Unable to bind to %s on this computer. %s is probably already running.</source>
        <translation>Unable to bind to %s on this computer. %s is probably already running.</translation>
    </message>
    <message>
        <source>Unable to generate keys</source>
        <translation>Unable to generate keys</translation>
    </message>
    <message>
        <source>Unsupported logging category %s=%s.</source>
        <translation>Unsupported logging category %s=%s.</translation>
    </message>
    <message>
        <source>Upgrading UTXO database</source>
        <translation>Upgrading UTXO database</translation>
    </message>
    <message>
        <source>User Agent comment (%s) contains unsafe characters.</source>
        <translation>User Agent comment (%s) contains unsafe characters.</translation>
    </message>
    <message>
        <source>Verifying blocks...</source>
        <translation>Verifying blocks...</translation>
    </message>
    <message>
        <source>Wallet needed to be rewritten: restart %s to complete</source>
        <translation>Wallet needed to be rewritten: restart %s to complete</translation>
    </message>
    <message>
        <source>Error: Listening for incoming connections failed (listen returned error %s)</source>
        <translation>Error: Listening for incoming connections failed (listen returned error %s)</translation>
    </message>
    <message>
        <source>Invalid amount for -maxtxfee=&lt;amount&gt;: '%s' (must be at least the minrelay fee of %s to prevent stuck transactions)</source>
        <translation>Invalid amount for -maxtxfee=&lt;amount&gt;: '%s' (must be at least the minrelay fee of %s to prevent stuck transactions)</translation>
    </message>
    <message>
        <source>The transaction amount is too small to send after the fee has been deducted</source>
        <translation>The transaction amount is too small to send after the fee has been deducted</translation>
    </message>
    <message>
        <source>You need to rebuild the database using -reindex to go back to unpruned mode.  This will redownload the entire blockchain</source>
        <translation>You need to rebuild the database using -reindex to go back to unpruned mode.  This will redownload the entire blockchain</translation>
    </message>
    <message>
        <source>Error reading from database, shutting down.</source>
        <translation>Error reading from database, shutting down.</translation>
    </message>
    <message>
        <source>Error upgrading chainstate database</source>
        <translation>Error upgrading chainstate database</translation>
    </message>
    <message>
        <source>Error: Disk space is low for %s</source>
        <translation>Error: Disk space is low for %s</translation>
    </message>
    <message>
        <source>Invalid -onion address or hostname: '%s'</source>
        <translation>Invalid -onion address or hostname: '%s'</translation>
    </message>
    <message>
        <source>Invalid -proxy address or hostname: '%s'</source>
        <translation>Invalid -proxy address or hostname: '%s'</translation>
    </message>
    <message>
        <source>Invalid amount for -paytxfee=&lt;amount&gt;: '%s' (must be at least %s)</source>
        <translation>Invalid amount for -paytxfee=&lt;amount&gt;: '%s' (must be at least %s)</translation>
    </message>
    <message>
        <source>Invalid netmask specified in -whitelist: '%s'</source>
        <translation>Invalid netmask specified in -whitelist: '%s'</translation>
    </message>
    <message>
        <source>Need to specify a port with -whitebind: '%s'</source>
        <translation>Need to specify a port with -whitebind: '%s'</translation>
    </message>
    <message>
        <source>Prune mode is incompatible with -blockfilterindex.</source>
        <translation>Prune mode is incompatible with -blockfilterindex.</translation>
    </message>
    <message>
        <source>Reducing -maxconnections from %d to %d, because of system limitations.</source>
        <translation>Reducing -maxconnections from %d to %d, because of system limitations.</translation>
    </message>
    <message>
        <source>Section [%s] is not recognized.</source>
        <translation>Section [%s] is not recognized.</translation>
    </message>
    <message>
        <source>Signing transaction failed</source>
        <translation>Signing transaction failed</translation>
    </message>
    <message>
        <source>Specified -walletdir "%s" does not exist</source>
        <translation>Specified -walletdir "%s" does not exist</translation>
    </message>
    <message>
        <source>Specified -walletdir "%s" is a relative path</source>
        <translation>Specified -walletdir "%s" is a relative path</translation>
    </message>
    <message>
        <source>Specified -walletdir "%s" is not a directory</source>
        <translation>Specified -walletdir "%s" is not a directory</translation>
    </message>
    <message>
        <source>The specified config file %s does not exist
</source>
        <translation>The specified config file %s does not exist
</translation>
    </message>
    <message>
        <source>The transaction amount is too small to pay the fee</source>
        <translation>The transaction amount is too small to pay the fee</translation>
    </message>
    <message>
        <source>This is experimental software.</source>
        <translation>This is experimental software.</translation>
    </message>
    <message>
        <source>Transaction amount too small</source>
        <translation>Transaction amount too small</translation>
    </message>
    <message>
        <source>Transaction too large</source>
        <translation>Transaction too large</translation>
    </message>
    <message>
        <source>Unable to bind to %s on this computer (bind returned error %s)</source>
        <translation>Unable to bind to %s on this computer (bind returned error %s)</translation>
    </message>
    <message>
        <source>Unable to create the PID file '%s': %s</source>
        <translation>Unable to create the PID file '%s': %s</translation>
    </message>
    <message>
        <source>Unable to generate initial keys</source>
        <translation>Unable to generate initial keys</translation>
    </message>
    <message>
        <source>Unknown -blockfilterindex value %s.</source>
        <translation>Unknown -blockfilterindex value %s.</translation>
    </message>
    <message>
        <source>Verifying wallet(s)...</source>
        <translation>Verifying wallet(s)...</translation>
    </message>
    <message>
        <source>Warning: unknown new rules activated (versionbit %i)</source>
        <translation>Warning: unknown new rules activated (versionbit %i)</translation>
    </message>
    <message>
        <source>-maxtxfee is set very high! Fees this large could be paid on a single transaction.</source>
        <translation>-maxtxfee is set very high! Fees this large could be paid on a single transaction.</translation>
    </message>
    <message>
        <source>This is the transaction fee you may pay when fee estimates are not available.</source>
        <translation>This is the transaction fee you may pay when fee estimates are not available.</translation>
    </message>
    <message>
        <source>Total length of network version string (%i) exceeds maximum length (%i). Reduce the number or size of uacomments.</source>
        <translation>Total length of network version string (%i) exceeds maximum length (%i). Reduce the number or size of uacomments.</translation>
    </message>
    <message>
        <source>%s is set very high!</source>
        <translation>%s is set very high!</translation>
    </message>
    <message>
        <source>Error loading wallet %s. Duplicate -wallet filename specified.</source>
        <translation>Error loading wallet %s. Duplicate -wallet filename specified.</translation>
    </message>
    <message>
        <source>Starting network threads...</source>
        <translation>Starting network threads...</translation>
    </message>
    <message>
        <source>The wallet will avoid paying less than the minimum relay fee.</source>
        <translation>The wallet will avoid paying less than the minimum relay fee.</translation>
    </message>
    <message>
        <source>This is the minimum transaction fee you pay on every transaction.</source>
        <translation>This is the minimum transaction fee you pay on every transaction.</translation>
    </message>
    <message>
        <source>This is the transaction fee you will pay if you send a transaction.</source>
        <translation>This is the transaction fee you will pay if you send a transaction.</translation>
    </message>
    <message>
        <source>Transaction amounts must not be negative</source>
        <translation>Transaction amounts must not be negative</translation>
    </message>
    <message>
        <source>Transaction has too long of a mempool chain</source>
        <translation>Transaction has too long of a mempool chain</translation>
    </message>
    <message>
        <source>Transaction must have at least one recipient</source>
        <translation>Transaction must have at least one recipient</translation>
    </message>
    <message>
        <source>Unknown network specified in -onlynet: '%s'</source>
        <translation>Unknown network specified in -onlynet: '%s'</translation>
    </message>
    <message>
        <source>Insufficient funds</source>
        <translation>Insufficient funds</translation>
    </message>
    <message>
        <source>Fee estimation failed. Fallbackfee is disabled. Wait a few blocks or enable -fallbackfee.</source>
        <translation>Fee estimation failed. Fallbackfee is disabled. Wait a few blocks or enable -fallbackfee.</translation>
    </message>
    <message>
        <source>Warning: Private keys detected in wallet {%s} with disabled private keys</source>
        <translation>Warning: Private keys detected in wallet {%s} with disabled private keys</translation>
    </message>
    <message>
        <source>Cannot write to data directory '%s'; check permissions.</source>
        <translation>Cannot write to data directory '%s'; check permissions.</translation>
    </message>
    <message>
        <source>Loading block index...</source>
        <translation>Loading block index...</translation>
    </message>
    <message>
        <source>Loading wallet...</source>
        <translation>Loading wallet...</translation>
    </message>
    <message>
        <source>Cannot downgrade wallet</source>
        <translation>Cannot downgrade wallet</translation>
    </message>
    <message>
        <source>Rescanning...</source>
        <translation>Rescanning...</translation>
    </message>
    <message>
        <source>Done loading</source>
        <translation>Done loading</translation>
    </message>
</context>
</TS><|MERGE_RESOLUTION|>--- conflicted
+++ resolved
@@ -70,13 +70,6 @@
         <translation>Estes son os teus enderezos de Particl para enviar pagamentos. Asegurate sempre de comprobar a cantidade e maila dirección antes de enviar moedas.</translation>
     </message>
     <message>
-<<<<<<< HEAD
-        <source>These are your Particl addresses for receiving payments. Use the 'Create new receiving address' button in the receive tab to create new addresses.</source>
-        <translation>Estes son os teus enderezos para recibir pagamentos. Usa o botón 'Crear novo enderezo de recepción' na pestana de recibir para crear un novo enderezo.</translation>
-    </message>
-    <message>
-=======
->>>>>>> 5174b534
         <source>&amp;Copy Address</source>
         <translation>Copiar Enderezo</translation>
     </message>
@@ -632,15 +625,7 @@
         <source>Wallet is &lt;b&gt;encrypted&lt;/b&gt; and currently &lt;b&gt;locked&lt;/b&gt;</source>
         <translation>A carteira está &lt;b&gt;encriptada&lt;/b&gt; e actualmente &lt;b&gt;bloqueada&lt;/b&gt;</translation>
     </message>
-<<<<<<< HEAD
-    <message>
-        <source>A fatal error occurred. Particl can no longer continue safely and will quit.</source>
-        <translation>Produciuse un error fatal. Particl non pode seguir funcionando de maneira segura e sairá.</translation>
-    </message>
-</context>
-=======
     </context>
->>>>>>> 5174b534
 <context>
     <name>CoinControlDialog</name>
     <message>
@@ -1278,13 +1263,6 @@
         <translation>Tor</translation>
     </message>
     <message>
-<<<<<<< HEAD
-        <source>Connect to the Particl network through a separate SOCKS5 proxy for Tor hidden services.</source>
-        <translation>Connect to the Particl network through a separate SOCKS5 proxy for Tor hidden services.</translation>
-    </message>
-    <message>
-=======
->>>>>>> 5174b534
         <source>&amp;Window</source>
         <translation>&amp;Window</translation>
     </message>
@@ -2362,13 +2340,6 @@
         <translation>Are you sure you want to send?</translation>
     </message>
     <message>
-<<<<<<< HEAD
-        <source>Please, review your transaction proposal. This will produce a Partially Signed Particl Transaction (PSBT) which you can copy and then sign with e.g. an offline %1 wallet, or a PSBT-compatible hardware wallet.</source>
-        <translation>Please, review your transaction proposal. This will produce a Partially Signed Particl Transaction (PSBT) which you can copy and then sign with e.g. an offline %1 wallet, or a PSBT-compatible hardware wallet.</translation>
-    </message>
-    <message>
-=======
->>>>>>> 5174b534
         <source>or</source>
         <translation>or</translation>
     </message>
