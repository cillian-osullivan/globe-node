#!/usr/bin/env bash
#
# Copyright (c) 2018-2019 The Bitcoin Core developers
# Distributed under the MIT software license, see the accompanying
# file COPYING or http://www.opensource.org/licenses/mit-license.php.
#
# Build previous releases.

export LC_ALL=C

CONFIG_FLAGS=""
FUNCTIONAL_TESTS=0
DELETE_EXISTING=0
USE_DEPENDS=0
DOWNLOAD_BINARY=0
CONFIG_FLAGS=""
TARGET="releases"

while getopts ":hfrdbt:" opt; do
  case $opt in
    h)
      echo "Usage: .previous_release.sh [options] tag1 tag2"
      echo "  options:"
      echo "  -h   Print this message"
      echo "  -f   Configure for functional tests"
      echo "  -r   Remove existing directory"
      echo "  -d   Use depends"
      echo "  -b   Download release binary"
      echo "  -t   Target directory (default: releases)"
      exit 0
      ;;
    f)
      FUNCTIONAL_TESTS=1
      CONFIG_FLAGS="$CONFIG_FLAGS --without-gui --disable-tests --disable-bench"
      ;;
    r)
      DELETE_EXISTING=1
      ;;
    d)
      USE_DEPENDS=1
      ;;
    b)
      DOWNLOAD_BINARY=1
      ;;
    t)
      TARGET=$OPTARG
      ;;
    \?)
      echo "Invalid option: -$OPTARG" >&2
      exit 1
      ;;
  esac
done

shift $((OPTIND-1))

if [ -z "$1" ]; then
  echo "Specify release tag(s), e.g.: .previous_release v0.15.1"
  exit 1
fi

if [ ! -d "$TARGET" ]; then
  mkdir -p $TARGET
fi

if [ "$DOWNLOAD_BINARY" -eq "1" ]; then
  HOST="${HOST:-$(./depends/config.guess)}"
  case "$HOST" in
    x86_64-*-linux*)
      PLATFORM=x86_64-linux-gnu
      ;;
    x86_64-apple-darwin*)
      PLATFORM=osx64
      ;;
    *)
      echo "Not sure which binary to download for $HOST."
      exit 1
      ;;
  esac
fi

echo "Releases directory: $TARGET"
pushd "$TARGET" || exit 1
{
  for tag in "$@"
  do
    if [ "$DELETE_EXISTING" -eq "1" ]; then
      if [ -d "$tag" ]; then
        rm -r "$tag"
      fi
    fi

    if [ "$DOWNLOAD_BINARY" -eq "0" ]; then

      if [ ! -d "$tag" ]; then
        if [ -z $(git tag -l "$tag") ]; then
          echo "Tag $tag not found"
          exit 1
        fi

        git clone https://github.com/particl/particl-core "$tag"
        pushd "$tag" || exit 1
        {
          git checkout "$tag"
          if [ "$USE_DEPENDS" -eq "1" ]; then
            pushd depends || exit 1
            {
              if [ "$FUNCTIONAL_TESTS" -eq "1" ]; then
                make NO_QT=1
              else
                make
              fi
              HOST="${HOST:-$(./config.guess)}"
            }
            popd || exit 1
            CONFIG_FLAGS="--prefix=$PWD/depends/$HOST $CONFIG_FLAGS"
          fi
          ./autogen.sh
          ./configure $CONFIG_FLAGS
          make
          # Move binaries, so they're in the same place as in the release download:
          mkdir bin
          mv src/particld src/particl-cli src/particl-tx bin
          if [ "$FUNCTIONAL_TESTS" -eq "0" ]; then
            mv src/qt/particl-qt bin
          fi
        }
        popd || exit 1
      fi
    else
      if [ -d "$tag" ]; then
        echo "Using cached $tag"
      else
        mkdir "$tag"
        #if [[ "$tag" =~ v(.*)(rc[0-9]+)$ ]]; then
            #BIN_PATH="bin/bitcoin-core-${BASH_REMATCH[1]}/test.${BASH_REMATCH[2]}"
        #else
            #BIN_PATH="bin/bitcoin-core-${tag:1}"
        #fi
        #URL="https://bitcoin.org/$BIN_PATH/bitcoin-${tag:1}-$PLATFORM.tar.gz"
        #echo "Fetching: $URL"
        #curl -O $URL
        #tar -zxf "bitcoin-${tag:1}-$PLATFORM.tar.gz" -C "$tag" --strip-components=1 "bitcoin-${tag:1}"
        #rm "bitcoin-${tag:1}-$PLATFORM.tar.gz"
        URL="https://github.com/particl/particl-core/releases/download/${tag}/particl-${tag:1}-$PLATFORM.tar.gz"
        echo "Fetching: $URL"
<<<<<<< HEAD
        curl -LO $URL
        tar -zxf "particl-${tag:1}-$PLATFORM.tar.gz" -C "$tag" --strip-components=1 "particl-${tag:1}"
        rm "particl-${tag:1}-$PLATFORM.tar.gz"
=======
        if ! curl -O -f $URL; then
            echo "Download failed."
            exit 1
        fi
        tar -zxf "bitcoin-${tag:1}-$PLATFORM.tar.gz" -C "$tag" --strip-components=1 "bitcoin-${tag:1}"
        rm "bitcoin-${tag:1}-$PLATFORM.tar.gz"
>>>>>>> abc145c9
      fi
    fi
  done
}
popd || exit 1<|MERGE_RESOLUTION|>--- conflicted
+++ resolved
@@ -144,18 +144,12 @@
         #rm "bitcoin-${tag:1}-$PLATFORM.tar.gz"
         URL="https://github.com/particl/particl-core/releases/download/${tag}/particl-${tag:1}-$PLATFORM.tar.gz"
         echo "Fetching: $URL"
-<<<<<<< HEAD
-        curl -LO $URL
-        tar -zxf "particl-${tag:1}-$PLATFORM.tar.gz" -C "$tag" --strip-components=1 "particl-${tag:1}"
-        rm "particl-${tag:1}-$PLATFORM.tar.gz"
-=======
         if ! curl -O -f $URL; then
             echo "Download failed."
             exit 1
         fi
-        tar -zxf "bitcoin-${tag:1}-$PLATFORM.tar.gz" -C "$tag" --strip-components=1 "bitcoin-${tag:1}"
-        rm "bitcoin-${tag:1}-$PLATFORM.tar.gz"
->>>>>>> abc145c9
+        tar -zxf "particl-${tag:1}-$PLATFORM.tar.gz" -C "$tag" --strip-components=1 "particl-${tag:1}"
+        rm "particl-${tag:1}-$PLATFORM.tar.gz"
       fi
     fi
   done
