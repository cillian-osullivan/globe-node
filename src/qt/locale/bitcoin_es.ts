<TS language="es" version="2.1">
<context>
    <name>AddressBookPage</name>
    <message>
        <source>Right-click to edit address or label</source>
        <translation>Haz clic derecho para editar la dirección o etiqueta</translation>
    </message>
    <message>
        <source>Create a new address</source>
        <translation>Crear una nueva dirección</translation>
    </message>
    <message>
        <source>&amp;New</source>
        <translation>&amp;Nuevo</translation>
    </message>
    <message>
        <source>Copy the currently selected address to the system clipboard</source>
        <translation>Copiar la dirección seleccionada al portapapeles del sistema</translation>
    </message>
    <message>
        <source>&amp;Copy</source>
        <translation>&amp;Copiar</translation>
    </message>
    <message>
        <source>C&amp;lose</source>
        <translation>C&amp;errar</translation>
    </message>
    <message>
        <source>Delete the currently selected address from the list</source>
        <translation>Eliminar la dirección seleccionada de la lista</translation>
    </message>
    <message>
        <source>Enter address or label to search</source>
        <translation>Introduzca una dirección o etiqueta que buscar</translation>
    </message>
    <message>
        <source>Export the data in the current tab to a file</source>
        <translation>Exportar los datos en la ficha actual a un archivo</translation>
    </message>
    <message>
        <source>&amp;Export</source>
        <translation>&amp;Exportar</translation>
    </message>
    <message>
        <source>&amp;Delete</source>
        <translation>&amp;Eliminar</translation>
    </message>
    <message>
        <source>Choose the address to send coins to</source>
        <translation>Seleccione la dirección a la que enviar monedas</translation>
    </message>
    <message>
        <source>Choose the address to receive coins with</source>
        <translation>Seleccione la dirección de la que recibir monedas</translation>
    </message>
    <message>
        <source>C&amp;hoose</source>
        <translation>E&amp;scoger</translation>
    </message>
    <message>
        <source>Sending addresses</source>
        <translation>Direcciones de envío</translation>
    </message>
    <message>
        <source>Receiving addresses</source>
        <translation>Direcciones de recepción</translation>
    </message>
    <message>
        <source>These are your Particl addresses for sending payments. Always check the amount and the receiving address before sending coins.</source>
        <translation>Estas son sus direcciones Particl para enviar pagos. Verifique siempre la cantidad y la dirección de recepción antes de enviar bitcoins.</translation>
    </message>
    <message>
        <source>These are your Particl addresses for receiving payments. It is recommended to use a new receiving address for each transaction.</source>
        <translation>Estas son sus direcciones Particl para recibir pagos. Se recomienda utilizar una nueva dirección de recepción para cada transacción</translation>
    </message>
    <message>
        <source>&amp;Copy Address</source>
        <translation>&amp;Copiar Dirección</translation>
    </message>
    <message>
        <source>Copy &amp;Label</source>
        <translation>Copiar &amp;Etiqueta</translation>
    </message>
    <message>
        <source>&amp;Edit</source>
        <translation>&amp;Editar</translation>
    </message>
    <message>
        <source>Export Address List</source>
        <translation>Exportar lista de direcciones</translation>
    </message>
    <message>
        <source>Comma separated file (*.csv)</source>
        <translation>Archivo separado de coma (*.csv)</translation>
    </message>
    <message>
        <source>Exporting Failed</source>
        <translation>Falló la exportación</translation>
    </message>
    <message>
        <source>There was an error trying to save the address list to %1. Please try again.</source>
        <translation>Había un error intentando guardar la lista de direcciones en %1. Por favor inténtelo de nuevo.</translation>
    </message>
</context>
<context>
    <name>AddressTableModel</name>
    <message>
        <source>Label</source>
        <translation>Etiqueta</translation>
    </message>
    <message>
        <source>Address</source>
        <translation>Dirección</translation>
    </message>
    <message>
        <source>(no label)</source>
        <translation>(sin etiqueta)</translation>
    </message>
</context>
<context>
    <name>AskPassphraseDialog</name>
    <message>
        <source>Passphrase Dialog</source>
        <translation>Diálogo de contraseña</translation>
    </message>
    <message>
        <source>Enter passphrase</source>
        <translation>Introducir contraseña</translation>
    </message>
    <message>
        <source>New passphrase</source>
        <translation>Nueva contraseña</translation>
    </message>
    <message>
        <source>Repeat new passphrase</source>
        <translation>Repita la nueva contraseña</translation>
    </message>
    <message>
        <source>Show password</source>
        <translation>Mostrar contraseña</translation>
    </message>
    <message>
        <source>Enter the new passphrase to the wallet.&lt;br/&gt;Please use a passphrase of &lt;b&gt;ten or more random characters&lt;/b&gt;, or &lt;b&gt;eight or more words&lt;/b&gt;.</source>
        <translation>Introduzca la nueva contraseña del monedero. &lt;br/&gt;Por favor utilice una contraseña de &lt;b&gt;diez o más carácteres aleatorios&lt;/b&gt;, o &lt;b&gt;ocho o más palabras&lt;/b&gt;.</translation>
    </message>
    <message>
        <source>Encrypt wallet</source>
        <translation>Cifrar monedero</translation>
    </message>
    <message>
        <source>This operation needs your wallet passphrase to unlock the wallet.</source>
        <translation>Esta operación necesita su contraseña de monedero para desbloquear el monedero.</translation>
    </message>
    <message>
        <source>Unlock wallet</source>
        <translation>Desbloquear monedero</translation>
    </message>
    <message>
        <source>This operation needs your wallet passphrase to decrypt the wallet.</source>
        <translation>Esta operación necesita su contraseña para descifrar el monedero.</translation>
    </message>
    <message>
        <source>Decrypt wallet</source>
        <translation>Descifrar monedero</translation>
    </message>
    <message>
        <source>Change passphrase</source>
        <translation>Cambiar contraseña</translation>
    </message>
    <message>
        <source>Enter the old passphrase and new passphrase to the wallet.</source>
        <translation>Introduzca la contraseña antigua y la nueva para el monedero.</translation>
    </message>
    <message>
        <source>Confirm wallet encryption</source>
        <translation>Confirmar cifrado del monedero</translation>
    </message>
    <message>
        <source>Warning: If you encrypt your wallet and lose your passphrase, you will &lt;b&gt;LOSE ALL OF YOUR BITCOINS&lt;/b&gt;!</source>
        <translation>Advertencia: Si cifra su monedero y pierde su contraseña&lt;b&gt;¡PERDERÁ TODOS SUS BITCOINS!&lt;/b&gt;</translation>
    </message>
    <message>
        <source>Are you sure you wish to encrypt your wallet?</source>
        <translation>¿Seguro que desea cifrar su monedero?</translation>
    </message>
    <message>
        <source>Wallet encrypted</source>
        <translation>Monedero cifrado</translation>
    </message>
    <message>
        <source>%1 will close now to finish the encryption process. Remember that encrypting your wallet cannot fully protect your bitcoins from being stolen by malware infecting your computer.</source>
        <translation>%1 se cerrará ahora para terminar el proceso de cifrado. Recuerde que cifrar su monedero no puede proteger completamente su monedero de ser robado por malware que infecte su ordenador.</translation>
    </message>
    <message>
        <source>IMPORTANT: Any previous backups you have made of your wallet file should be replaced with the newly generated, encrypted wallet file. For security reasons, previous backups of the unencrypted wallet file will become useless as soon as you start using the new, encrypted wallet.</source>
        <translation>IMPORTANTE: Cualquier copia de seguridad anterior que haya hecho en su archivo de monedero debería ser reemplazada con el archivo de monedero cifrado generado recientemente. Por razones de seguridad, las copias de seguridad anteriores del archivo de monedero descifrado serán inútiles en cuanto empiece a utilizar el nuevo monedero cifrado.</translation>
    </message>
    <message>
        <source>Wallet encryption failed</source>
        <translation>Fracasó el cifrado del monedero</translation>
    </message>
    <message>
        <source>Wallet encryption failed due to an internal error. Your wallet was not encrypted.</source>
        <translation>Falló el cifrado del monedero debido a un error interno. Su monedero no fue cifrado.</translation>
    </message>
    <message>
        <source>The supplied passphrases do not match.</source>
        <translation>La contraseña introducida no coincide.</translation>
    </message>
    <message>
        <source>Wallet unlock failed</source>
        <translation>Fracasó el desbloqueo del monedero</translation>
    </message>
    <message>
        <source>The passphrase entered for the wallet decryption was incorrect.</source>
        <translation>La contraseña introducida para el cifrado del monedero es incorrecta.</translation>
    </message>
    <message>
        <source>Wallet decryption failed</source>
        <translation>Fracasó el cifrado del monedero</translation>
    </message>
    <message>
        <source>Wallet passphrase was successfully changed.</source>
        <translation>La contraseña del monedero se ha cambiado con éxito.</translation>
    </message>
    <message>
        <source>Warning: The Caps Lock key is on!</source>
        <translation>Alerta: ¡La clave de bloqueo Caps está activa!</translation>
    </message>
</context>
<context>
    <name>BanTableModel</name>
    <message>
        <source>IP/Netmask</source>
        <translation>IP/Máscara</translation>
    </message>
    <message>
        <source>Banned Until</source>
        <translation>Bloqueado Hasta</translation>
    </message>
</context>
<context>
    <name>BitcoinGUI</name>
    <message>
        <source>Sign &amp;message...</source>
        <translation>Firmar &amp;mensaje...</translation>
    </message>
    <message>
        <source>Synchronizing with network...</source>
        <translation>Sincronizando con la red…</translation>
    </message>
    <message>
        <source>&amp;Overview</source>
        <translation>&amp;Vista general</translation>
    </message>
    <message>
        <source>Node</source>
        <translation>Nodo</translation>
    </message>
    <message>
        <source>Show general overview of wallet</source>
        <translation>Mostrar vista general del monedero</translation>
    </message>
    <message>
        <source>&amp;Transactions</source>
        <translation>&amp;Transacciones</translation>
    </message>
    <message>
        <source>Browse transaction history</source>
        <translation>Examinar el historial de transacciones</translation>
    </message>
    <message>
        <source>E&amp;xit</source>
        <translation>S&amp;alir</translation>
    </message>
    <message>
        <source>Quit application</source>
        <translation>Salir de la aplicación</translation>
    </message>
    <message>
        <source>&amp;About %1</source>
        <translation>&amp;Acerca de %1</translation>
    </message>
    <message>
        <source>Show information about %1</source>
        <translation>Mostrar información acerca de %1</translation>
    </message>
    <message>
        <source>About &amp;Qt</source>
        <translation>Acerca de &amp;Qt</translation>
    </message>
    <message>
        <source>Show information about Qt</source>
        <translation>Mostrar información acerca de Qt</translation>
    </message>
    <message>
        <source>&amp;Options...</source>
        <translation>&amp;Opciones...</translation>
    </message>
    <message>
        <source>Modify configuration options for %1</source>
        <translation>Modificar las opciones de configuración para %1</translation>
    </message>
    <message>
        <source>&amp;Encrypt Wallet...</source>
        <translation>&amp;Cifrar monedero…</translation>
    </message>
    <message>
        <source>&amp;Backup Wallet...</source>
        <translation>&amp;Guardar copia del monedero...</translation>
    </message>
    <message>
        <source>&amp;Change Passphrase...</source>
        <translation>&amp;Cambiar la contraseña…</translation>
    </message>
    <message>
        <source>&amp;Sending addresses...</source>
        <translation>Direcciones de &amp;envío...</translation>
    </message>
    <message>
        <source>&amp;Receiving addresses...</source>
        <translation>Direcciones de &amp;recepción...</translation>
    </message>
    <message>
        <source>Open &amp;URI...</source>
        <translation>Abrir &amp;URI...</translation>
    </message>
    <message>
        <source>Wallet:</source>
        <translation>Monedero</translation>
    </message>
    <message>
        <source>default wallet</source>
        <translation>monedero predeterminado</translation>
    </message>
    <message>
        <source>Click to disable network activity.</source>
        <translation>Pulsar para deshabilitar la actividad de red.</translation>
    </message>
    <message>
        <source>Network activity disabled.</source>
        <translation>Actividad de red deshabilitada.</translation>
    </message>
    <message>
        <source>Click to enable network activity again.</source>
        <translation>Pulsar para volver a habilitar la actividad de red.</translation>
    </message>
    <message>
        <source>Syncing Headers (%1%)...</source>
        <translation>Sincronizando cabeceras (%1%)</translation>
    </message>
    <message>
        <source>Reindexing blocks on disk...</source>
        <translation>Reindexando bloques en disco...</translation>
    </message>
    <message>
<<<<<<< HEAD
        <source>Send coins to a Particl address</source>
        <translation>Enviar bitcoins a una dirección Particl</translation>
=======
        <source>Proxy is &lt;b&gt;enabled&lt;/b&gt;: %1</source>
        <translation>Proxy está&lt;b&gt;habilitado&lt;/b&gt;: %1</translation>
    </message>
    <message>
        <source>Send coins to a Bitcoin address</source>
        <translation>Enviar bitcoins a una dirección Bitcoin</translation>
>>>>>>> e5776690
    </message>
    <message>
        <source>Backup wallet to another location</source>
        <translation>Copia de seguridad del monedero en otra ubicación</translation>
    </message>
    <message>
        <source>Change the passphrase used for wallet encryption</source>
        <translation>Cambiar la contraseña utilizada para el cifrado del monedero</translation>
    </message>
    <message>
        <source>&amp;Debug window</source>
        <translation>&amp;Ventana de depuración</translation>
    </message>
    <message>
        <source>Open debugging and diagnostic console</source>
        <translation>Abrir la consola de depuración y diagnóstico</translation>
    </message>
    <message>
        <source>&amp;Verify message...</source>
        <translation>&amp;Verificar mensaje...</translation>
    </message>
    <message>
        <source>Particl</source>
        <translation>Particl</translation>
    </message>
    <message>
        <source>Wallet</source>
        <translation>Monedero</translation>
    </message>
    <message>
        <source>&amp;Send</source>
        <translation>&amp;Enviar</translation>
    </message>
    <message>
        <source>&amp;Receive</source>
        <translation>&amp;Recibir</translation>
    </message>
    <message>
        <source>&amp;Show / Hide</source>
        <translation>&amp;Mostrar / Ocultar</translation>
    </message>
    <message>
        <source>Show or hide the main Window</source>
        <translation>Mostrar u ocultar la ventana principal</translation>
    </message>
    <message>
        <source>Encrypt the private keys that belong to your wallet</source>
        <translation>Cifrar las claves privadas de su monedero</translation>
    </message>
    <message>
        <source>Sign messages with your Particl addresses to prove you own them</source>
        <translation>Firmar mensajes con sus direcciones Particl para demostrar la propiedad</translation>
    </message>
    <message>
        <source>Verify messages to ensure they were signed with specified Particl addresses</source>
        <translation>Verificar mensajes comprobando que están firmados con direcciones Particl concretas</translation>
    </message>
    <message>
        <source>&amp;File</source>
        <translation>&amp;Archivo</translation>
    </message>
    <message>
        <source>&amp;Settings</source>
        <translation>&amp;Configuración</translation>
    </message>
    <message>
        <source>&amp;Help</source>
        <translation>&amp;Ayuda</translation>
    </message>
    <message>
        <source>Tabs toolbar</source>
        <translation>Barra de pestañas</translation>
    </message>
    <message>
        <source>Request payments (generates QR codes and bitcoin: URIs)</source>
        <translation>Solicitar pagos (generando códigos QR e identificadores URI "bitcoin:")</translation>
    </message>
    <message>
        <source>Show the list of used sending addresses and labels</source>
        <translation>Mostrar la lista de direcciones de envío y etiquetas</translation>
    </message>
    <message>
        <source>Show the list of used receiving addresses and labels</source>
        <translation>Muestra la lista de direcciones de recepción y etiquetas</translation>
    </message>
    <message>
        <source>Open a bitcoin: URI or payment request</source>
        <translation>Abrir un identificador URI "bitcoin:" o una petición de pago</translation>
    </message>
    <message>
        <source>&amp;Command-line options</source>
        <translation>&amp;Opciones de consola de comandos</translation>
    </message>
    <message numerus="yes">
        <source>%n active connection(s) to Particl network</source>
        <translation><numerusform>%n conexión activa hacia la red Particl</numerusform><numerusform>%n conexiones activas hacia la red Particl</numerusform></translation>
    </message>
    <message>
        <source>Indexing blocks on disk...</source>
        <translation>Indexando bloques en disco...</translation>
    </message>
    <message>
        <source>Processing blocks on disk...</source>
        <translation>Procesando bloques en disco...</translation>
    </message>
    <message numerus="yes">
        <source>Processed %n block(s) of transaction history.</source>
        <translation><numerusform>%n bloque procesado del historial de transacciones.</numerusform><numerusform>%n bloques procesados del historial de transacciones.</numerusform></translation>
    </message>
    <message>
        <source>%1 behind</source>
        <translation>%1 atrás</translation>
    </message>
    <message>
        <source>Last received block was generated %1 ago.</source>
        <translation>El último bloque recibido fue generado hace %1.</translation>
    </message>
    <message>
        <source>Transactions after this will not yet be visible.</source>
        <translation>Las transacciones posteriores aún no están visibles.</translation>
    </message>
    <message>
        <source>Error</source>
        <translation>Error</translation>
    </message>
    <message>
        <source>Warning</source>
        <translation>Aviso</translation>
    </message>
    <message>
        <source>Information</source>
        <translation>Información</translation>
    </message>
    <message>
        <source>Up to date</source>
        <translation>Actualizado</translation>
    </message>
    <message>
        <source>Show the %1 help message to get a list with possible Particl command-line options</source>
        <translation>Mostrar el mensaje de ayuda %1 para obtener una lista de los posibles comandos de linea de comandos de Particl</translation>
    </message>
    <message>
        <source>%1 client</source>
        <translation>%1 cliente</translation>
    </message>
    <message>
        <source>Connecting to peers...</source>
        <translation>Conectando a pares...</translation>
    </message>
    <message>
        <source>Catching up...</source>
        <translation>Actualizando...</translation>
    </message>
    <message>
        <source>Date: %1
</source>
        <translation>Fecha: %1
</translation>
    </message>
    <message>
        <source>Amount: %1
</source>
        <translation>Amount: %1
</translation>
    </message>
    <message>
        <source>Wallet: %1
</source>
        <translation>Monedero: %1</translation>
    </message>
    <message>
        <source>Type: %1
</source>
        <translation>Tipo: %1
</translation>
    </message>
    <message>
        <source>Label: %1
</source>
        <translation>Etiqueta: %1
</translation>
    </message>
    <message>
        <source>Address: %1
</source>
        <translation>Dirección: %1
</translation>
    </message>
    <message>
        <source>Sent transaction</source>
        <translation>Transacción enviada</translation>
    </message>
    <message>
        <source>Incoming transaction</source>
        <translation>Transacción entrante</translation>
    </message>
    <message>
        <source>HD key generation is &lt;b&gt;enabled&lt;/b&gt;</source>
        <translation>La generación de clave HD está &lt;b&gt;habilitada&lt;/b&gt;</translation>
    </message>
    <message>
        <source>HD key generation is &lt;b&gt;disabled&lt;/b&gt;</source>
        <translation>La generación de clave HD está &lt;b&gt;deshabilitada&lt;/b&gt;</translation>
    </message>
    <message>
        <source>Wallet is &lt;b&gt;encrypted&lt;/b&gt; and currently &lt;b&gt;unlocked&lt;/b&gt;</source>
        <translation>El monedero está &lt;b&gt;cifrado&lt;/b&gt; y actualmente &lt;b&gt;desbloqueado&lt;/b&gt;</translation>
    </message>
    <message>
        <source>Wallet is &lt;b&gt;encrypted&lt;/b&gt; and currently &lt;b&gt;locked&lt;/b&gt;</source>
        <translation>El monedero está &lt;b&gt;cifrado&lt;/b&gt; y actualmente &lt;b&gt;bloqueado&lt;/b&gt;</translation>
    </message>
    <message>
        <source>A fatal error occurred. Particl can no longer continue safely and will quit.</source>
        <translation>Ha ocurrido un error fatal. Particl no puede seguir seguro y se cerrará.</translation>
    </message>
</context>
<context>
    <name>CoinControlDialog</name>
    <message>
        <source>Coin Selection</source>
        <translation>Selección de la moneda</translation>
    </message>
    <message>
        <source>Quantity:</source>
        <translation>Cantidad:</translation>
    </message>
    <message>
        <source>Bytes:</source>
        <translation>Bytes:</translation>
    </message>
    <message>
        <source>Amount:</source>
        <translation>Cuantía:</translation>
    </message>
    <message>
        <source>Fee:</source>
        <translation>Comisión:</translation>
    </message>
    <message>
        <source>Dust:</source>
        <translation>Polvo:</translation>
    </message>
    <message>
        <source>After Fee:</source>
        <translation>Después de aplicar la comisión:</translation>
    </message>
    <message>
        <source>Change:</source>
        <translation>Cambio:</translation>
    </message>
    <message>
        <source>(un)select all</source>
        <translation>(des)marcar todos</translation>
    </message>
    <message>
        <source>Tree mode</source>
        <translation>Modo árbol</translation>
    </message>
    <message>
        <source>List mode</source>
        <translation>Modo lista</translation>
    </message>
    <message>
        <source>Amount</source>
        <translation>Cantidad</translation>
    </message>
    <message>
        <source>Received with label</source>
        <translation>Recibido con etiqueta</translation>
    </message>
    <message>
        <source>Received with address</source>
        <translation>Recibido con dirección</translation>
    </message>
    <message>
        <source>Date</source>
        <translation>Fecha</translation>
    </message>
    <message>
        <source>Confirmations</source>
        <translation>Confirmaciones</translation>
    </message>
    <message>
        <source>Confirmed</source>
        <translation>Confirmado</translation>
    </message>
    <message>
        <source>Copy address</source>
        <translation>Copiar ubicación</translation>
    </message>
    <message>
        <source>Copy label</source>
        <translation>Copiar etiqueta</translation>
    </message>
    <message>
        <source>Copy amount</source>
        <translation>Copiar cantidad</translation>
    </message>
    <message>
        <source>Copy transaction ID</source>
        <translation>Copiar ID de transacción</translation>
    </message>
    <message>
        <source>Lock unspent</source>
        <translation>Bloquear lo no gastado</translation>
    </message>
    <message>
        <source>Unlock unspent</source>
        <translation>Desbloquear lo no gastado</translation>
    </message>
    <message>
        <source>Copy quantity</source>
        <translation>Copiar cantidad</translation>
    </message>
    <message>
        <source>Copy fee</source>
        <translation>Copiar comisión</translation>
    </message>
    <message>
        <source>Copy after fee</source>
        <translation>Copiar después de comisión</translation>
    </message>
    <message>
        <source>Copy bytes</source>
        <translation>Copiar bytes</translation>
    </message>
    <message>
        <source>Copy dust</source>
        <translation>Copiar polvo</translation>
    </message>
    <message>
        <source>Copy change</source>
        <translation>Copiar cambio</translation>
    </message>
    <message>
        <source>(%1 locked)</source>
        <translation>(%1 bloqueado)</translation>
    </message>
    <message>
        <source>yes</source>
        <translation>sí</translation>
    </message>
    <message>
        <source>no</source>
        <translation>no</translation>
    </message>
    <message>
        <source>This label turns red if any recipient receives an amount smaller than the current dust threshold.</source>
        <translation>Esta etiqueta se vuelve roja si algún destinatario recibe una cantidad inferior al actual umbral de polvo.</translation>
    </message>
    <message>
        <source>Can vary +/- %1 satoshi(s) per input.</source>
        <translation>Puede variar +/- %1 satoshi(s) por entrada.</translation>
    </message>
    <message>
        <source>(no label)</source>
        <translation>(sin etiqueta)</translation>
    </message>
    <message>
        <source>change from %1 (%2)</source>
        <translation>cambia desde %1 (%2)</translation>
    </message>
    <message>
        <source>(change)</source>
        <translation>(cambio)</translation>
    </message>
</context>
<context>
    <name>EditAddressDialog</name>
    <message>
        <source>Edit Address</source>
        <translation>Editar Dirección</translation>
    </message>
    <message>
        <source>&amp;Label</source>
        <translation>&amp;Etiqueta</translation>
    </message>
    <message>
        <source>The label associated with this address list entry</source>
        <translation>La etiqueta asociada con esta entrada de la lista de direcciones</translation>
    </message>
    <message>
        <source>The address associated with this address list entry. This can only be modified for sending addresses.</source>
        <translation>La dirección asociada con esta entrada de la lista de direcciones. Solo puede ser modificada para direcciones de envío.</translation>
    </message>
    <message>
        <source>&amp;Address</source>
        <translation>&amp;Dirección</translation>
    </message>
    <message>
        <source>New sending address</source>
        <translation>Nueva dirección de envío</translation>
    </message>
    <message>
        <source>Edit receiving address</source>
        <translation>Editar dirección de recepción</translation>
    </message>
    <message>
        <source>Edit sending address</source>
        <translation>Editar dirección de envío</translation>
    </message>
    <message>
        <source>The entered address "%1" is not a valid Particl address.</source>
        <translation>La dirección introducida "%1" no es una dirección Particl válida.</translation>
    </message>
    <message>
        <source>Address "%1" already exists as a receiving address with label "%2" and so cannot be added as a sending address.</source>
        <translation>La dirección "%1" ya existe como dirección de recepción con la etiqueta "%2" y, por lo tanto, no se puede agregar como dirección de envío.</translation>
    </message>
    <message>
        <source>The entered address "%1" is already in the address book with label "%2".</source>
        <translation>La dirección ingresada "%1" ya está en la libreta de direcciones con la etiqueta "%2".</translation>
    </message>
    <message>
        <source>Could not unlock wallet.</source>
        <translation>No se pudo desbloquear el monedero.</translation>
    </message>
    <message>
        <source>New key generation failed.</source>
        <translation>Falló la generación de la nueva clave.</translation>
    </message>
</context>
<context>
    <name>FreespaceChecker</name>
    <message>
        <source>A new data directory will be created.</source>
        <translation>Se creará un nuevo directorio de datos.</translation>
    </message>
    <message>
        <source>name</source>
        <translation>nombre</translation>
    </message>
    <message>
        <source>Directory already exists. Add %1 if you intend to create a new directory here.</source>
        <translation>El directorio ya existe. Añada %1 si pretende crear un directorio nuevo.</translation>
    </message>
    <message>
        <source>Path already exists, and is not a directory.</source>
        <translation>La ruta ya existe y no es un directorio.</translation>
    </message>
    <message>
        <source>Cannot create data directory here.</source>
        <translation>No se puede crear un directorio de datos aquí.</translation>
    </message>
</context>
<context>
    <name>HelpMessageDialog</name>
    <message>
        <source>version</source>
        <translation>versión</translation>
    </message>
    <message>
        <source>(%1-bit)</source>
        <translation>(%1-bit)</translation>
    </message>
    <message>
        <source>About %1</source>
        <translation>Acerca de %1</translation>
    </message>
    <message>
        <source>Command-line options</source>
        <translation>Opciones de la línea de comandos</translation>
    </message>
</context>
<context>
    <name>Intro</name>
    <message>
        <source>Welcome</source>
        <translation>Bienvenido</translation>
    </message>
    <message>
        <source>Welcome to %1.</source>
        <translation>Bienvenido a %1</translation>
    </message>
    <message>
        <source>As this is the first time the program is launched, you can choose where %1 will store its data.</source>
        <translation>Al ser la primera vez que se ejecuta el programa, puede elegir dónde %1 almacenará sus datos.</translation>
    </message>
    <message>
        <source>When you click OK, %1 will begin to download and process the full %4 block chain (%2GB) starting with the earliest transactions in %3 when %4 initially launched.</source>
        <translation>Cuando haga click en OK, %1 se empezará a descargar la %4 cadena de bloques completa (%2GB) empezando por la transacción más antigua en %3 cuando se publicó %4 originalmente.</translation>
    </message>
    <message>
        <source>This initial synchronisation is very demanding, and may expose hardware problems with your computer that had previously gone unnoticed. Each time you run %1, it will continue downloading where it left off.</source>
        <translation>La sincronización inicial demanda muchos recursos y podría revelar problemas de hardware que no se han notado previamente. Cada vez que ejecuta %1, continuará descargando a partir del punto anterior.</translation>
    </message>
    <message>
        <source>If you have chosen to limit block chain storage (pruning), the historical data must still be downloaded and processed, but will be deleted afterward to keep your disk usage low.</source>
        <translation>Si ha elegido limitar el almacenamiento de la cadena de bloques ("prunning"), se descargarán y procesarán los datos históricos igualmente, sin embargo, estos se eliminarán después para mantener un bajo uso del disco.</translation>
    </message>
    <message>
        <source>Use the default data directory</source>
        <translation>Utilizar el directorio de datos predeterminado</translation>
    </message>
    <message>
        <source>Use a custom data directory:</source>
        <translation>Utilizar un directorio de datos personalizado:</translation>
    </message>
    <message>
        <source>Bitcoin</source>
        <translation>Bitcoin</translation>
    </message>
    <message>
        <source>At least %1 GB of data will be stored in this directory, and it will grow over time.</source>
        <translation>Se almacenará cuanto menos %1 GB de datos en este directorio, y crecerá con el transcurso del tiempo.</translation>
    </message>
    <message>
        <source>Approximately %1 GB of data will be stored in this directory.</source>
        <translation>Se almacenará aproximadamente %1 GB de datos en este directorio.</translation>
    </message>
    <message>
        <source>%1 will download and store a copy of the Bitcoin block chain.</source>
        <translation>%1 descargará y almacenará una copia de la cadena de bloques de Bitcoin.</translation>
    </message>
    <message>
        <source>The wallet will also be stored in this directory.</source>
        <translation>El monedero se almacenará en este directorio.</translation>
    </message>
    <message>
        <source>Error: Specified data directory "%1" cannot be created.</source>
        <translation>Error: no ha podido crearse el directorio de datos especificado "%1".</translation>
    </message>
    <message>
        <source>Error</source>
        <translation>Error</translation>
    </message>
    <message numerus="yes">
        <source>%n GB of free space available</source>
        <translation><numerusform>%n GB de espacio libre</numerusform><numerusform>%n GB de espacio disponible</numerusform></translation>
    </message>
    <message numerus="yes">
        <source>(of %n GB needed)</source>
        <translation><numerusform>(de %n GB necesitados)</numerusform><numerusform>(de %n GB requeridos)</numerusform></translation>
    </message>
</context>
<context>
    <name>ModalOverlay</name>
    <message>
        <source>Form</source>
        <translation>Formulario</translation>
    </message>
    <message>
        <source>Recent transactions may not yet be visible, and therefore your wallet's balance might be incorrect. This information will be correct once your wallet has finished synchronizing with the bitcoin network, as detailed below.</source>
        <translation>Las transacciones recientes aún no pueden ser visibles, y por lo tanto el saldo de su monedero podría ser incorrecto. Esta información será correcta cuando su monedero haya terminado de sincronizarse con la red de bitcoin, como se detalla abajo.</translation>
    </message>
    <message>
        <source>Attempting to spend bitcoins that are affected by not-yet-displayed transactions will not be accepted by the network.</source>
        <translation>La red no aceptará el intentar gastar bitcoins que están afectados por transacciones aún no mostradas.</translation>
    </message>
    <message>
        <source>Number of blocks left</source>
        <translation>Número de bloques restantes</translation>
    </message>
    <message>
        <source>Unknown...</source>
        <translation>Desconocido...</translation>
    </message>
    <message>
        <source>Last block time</source>
        <translation>Hora del último bloque</translation>
    </message>
    <message>
        <source>Progress</source>
        <translation>Progreso</translation>
    </message>
    <message>
        <source>Progress increase per hour</source>
        <translation>Avance del progreso por hora</translation>
    </message>
    <message>
        <source>calculating...</source>
        <translation>calculando...</translation>
    </message>
    <message>
        <source>Estimated time left until synced</source>
        <translation>Tiempo estimado restante hasta la sincronización</translation>
    </message>
    <message>
        <source>Hide</source>
        <translation>Ocultar</translation>
    </message>
    <message>
        <source>Unknown. Syncing Headers (%1)...</source>
        <translation>Desconocido. Sincronizando cabeceras (%1)...</translation>
    </message>
</context>
<context>
    <name>OpenURIDialog</name>
    <message>
        <source>Open URI</source>
        <translation>Abrir URI</translation>
    </message>
    <message>
        <source>Open payment request from URI or file</source>
        <translation>Abrir solicitud de pago a partir de un identificador URI o de un archivo</translation>
    </message>
    <message>
        <source>URI:</source>
        <translation>URI:</translation>
    </message>
    <message>
        <source>Select payment request file</source>
        <translation>Seleccionar archivo de solicitud de pago</translation>
    </message>
    <message>
        <source>Select payment request file to open</source>
        <translation>Seleccionar el archivo de solicitud de pago para abrir</translation>
    </message>
</context>
<context>
    <name>OptionsDialog</name>
    <message>
        <source>Options</source>
        <translation>Opciones</translation>
    </message>
    <message>
        <source>&amp;Main</source>
        <translation>&amp;Principal</translation>
    </message>
    <message>
        <source>Automatically start %1 after logging in to the system.</source>
        <translation>Iniciar automaticamente  %1 al encender el sistema.</translation>
    </message>
    <message>
        <source>&amp;Start %1 on system login</source>
        <translation>&amp;Iniciar %1 al iniciar el sistema</translation>
    </message>
    <message>
        <source>Size of &amp;database cache</source>
        <translation>Tamaño del cache de la &amp;base de datos</translation>
    </message>
    <message>
        <source>MB</source>
        <translation>MB</translation>
    </message>
    <message>
        <source>Number of script &amp;verification threads</source>
        <translation>Número de hilos de &amp;verificación de scripts</translation>
    </message>
    <message>
        <source>IP address of the proxy (e.g. IPv4: 127.0.0.1 / IPv6: ::1)</source>
        <translation>Dirección IP del proxy (p. ej. IPv4: 127.0.0.1 / IPv6: ::1)</translation>
    </message>
    <message>
        <source>Shows if the supplied default SOCKS5 proxy is used to reach peers via this network type.</source>
        <translation>Muestra si el proxy SOCKS5 predeterminado se utiliza para conectarse a pares a través de este tipo de red.</translation>
    </message>
    <message>
        <source>Use separate SOCKS&amp;5 proxy to reach peers via Tor hidden services:</source>
        <translation>Usar proxy SOCKS&amp;5 para alcanzar nodos via servicios ocultos Tor:</translation>
    </message>
    <message>
        <source>Hide the icon from the system tray.</source>
        <translation>Ocultar ícono de la bandeja de sistema.</translation>
    </message>
    <message>
        <source>&amp;Hide tray icon</source>
        <translation>&amp;Ocultar ícono de la barra de tareas</translation>
    </message>
    <message>
        <source>Minimize instead of exit the application when the window is closed. When this option is enabled, the application will be closed only after selecting Exit in the menu.</source>
        <translation>Minimizar en lugar de salir de la aplicación cuando la ventana está cerrada. Cuando se activa esta opción, la aplicación sólo se cerrará después de seleccionar Salir en el menú.</translation>
    </message>
    <message>
        <source>Third party URLs (e.g. a block explorer) that appear in the transactions tab as context menu items. %s in the URL is replaced by transaction hash. Multiple URLs are separated by vertical bar |.</source>
        <translation>Identificadores URL de terceros (por ejemplo, un explorador de bloques) que aparecen en la pestaña de transacciones como elementos del menú contextual. El %s en la URL es reemplazado por el valor hash de la transacción. Se pueden separar URL múltiples por una barra vertical |.</translation>
    </message>
    <message>
        <source>Active command-line options that override above options:</source>
        <translation>Opciones activas de consola de comandos que tienen preferencia sobre las opciones anteriores:</translation>
    </message>
    <message>
        <source>Open the %1 configuration file from the working directory.</source>
        <translation>Abre el fichero de configuración %1 en el directorio de trabajo.</translation>
    </message>
    <message>
        <source>Open Configuration File</source>
        <translation>Abrir fichero de configuración</translation>
    </message>
    <message>
        <source>Reset all client options to default.</source>
        <translation>Restablecer todas las opciones predeterminadas del cliente.</translation>
    </message>
    <message>
        <source>&amp;Reset Options</source>
        <translation>&amp;Restablecer opciones</translation>
    </message>
    <message>
        <source>&amp;Network</source>
        <translation>&amp;Red</translation>
    </message>
    <message>
        <source>Disables some advanced features but all blocks will still be fully validated. Reverting this setting requires re-downloading the entire blockchain. Actual disk usage may be somewhat higher.</source>
        <translation>Desactiva algunas características avanzadas, pero todos los bloques se validarán por completo. Revertir esta configuración requiere volver a descargar todo el blockchain. El uso real del disco puede ser algo mayor.</translation>
    </message>
    <message>
        <source>Prune &amp;block storage to</source>
        <translation>Podar el almacenamiento de &amp;bloques para</translation>
    </message>
    <message>
        <source>GB</source>
        <translation>GB</translation>
    </message>
    <message>
        <source>Reverting this setting requires re-downloading the entire blockchain.</source>
        <translation>Revertir estas configuraciones requiere re-descargar el blockchain entero.</translation>
    </message>
    <message>
        <source>(0 = auto, &lt;0 = leave that many cores free)</source>
        <translation>(0 = automático, &lt;0 = dejar libres ese número de núcleos)</translation>
    </message>
    <message>
        <source>W&amp;allet</source>
        <translation>&amp;Monedero</translation>
    </message>
    <message>
        <source>Expert</source>
        <translation>Experto</translation>
    </message>
    <message>
        <source>Enable coin &amp;control features</source>
        <translation>Habilitar funcionalidad de &amp;Coin Control</translation>
    </message>
    <message>
        <source>If you disable the spending of unconfirmed change, the change from a transaction cannot be used until that transaction has at least one confirmation. This also affects how your balance is computed.</source>
        <translation>Si desactiva el gasto del cambio no confirmado, no se podrá usar el cambio de una transacción hasta que se alcance al menos una confirmación. Esto afecta también a cómo se calcula su saldo.</translation>
    </message>
    <message>
        <source>&amp;Spend unconfirmed change</source>
        <translation>&amp;Gastar cambio no confirmado</translation>
    </message>
    <message>
        <source>Automatically open the Particl client port on the router. This only works when your router supports UPnP and it is enabled.</source>
        <translation>Abrir automáticamente el puerto del cliente Particl en el router. Esta opción solo funciona si el router admite UPnP y está activado.</translation>
    </message>
    <message>
        <source>Map port using &amp;UPnP</source>
        <translation>Mapear el puerto mediante &amp;UPnP</translation>
    </message>
    <message>
        <source>Accept connections from outside.</source>
        <translation>Aceptar conexiones desde el exterior.</translation>
    </message>
    <message>
        <source>Allow incomin&amp;g connections</source>
        <translation>Permitir conexiones entrantes</translation>
    </message>
    <message>
        <source>Connect to the Particl network through a SOCKS5 proxy.</source>
        <translation>Conectarse a la red Particl a través de un proxy SOCKS5.</translation>
    </message>
    <message>
        <source>&amp;Connect through SOCKS5 proxy (default proxy):</source>
        <translation>&amp;Conectarse a través de proxy SOCKS5 (proxy predeterminado):</translation>
    </message>
    <message>
        <source>Proxy &amp;IP:</source>
        <translation>Dirección &amp;IP del proxy:</translation>
    </message>
    <message>
        <source>&amp;Port:</source>
        <translation>&amp;Puerto:</translation>
    </message>
    <message>
        <source>Port of the proxy (e.g. 9050)</source>
        <translation>Puerto del servidor proxy (ej. 9050)</translation>
    </message>
    <message>
        <source>Used for reaching peers via:</source>
        <translation>Usado para alcanzar pares via:</translation>
    </message>
    <message>
        <source>IPv4</source>
        <translation>IPv4</translation>
    </message>
    <message>
        <source>IPv6</source>
        <translation>IPv6</translation>
    </message>
    <message>
        <source>Tor</source>
        <translation>Tor</translation>
    </message>
    <message>
        <source>Connect to the Particl network through a separate SOCKS5 proxy for Tor hidden services.</source>
        <translation>Conectar a la red Particl mediante un proxy SOCKS5 por separado para los servicios ocultos de Tor.</translation>
    </message>
    <message>
        <source>&amp;Window</source>
        <translation>&amp;Ventana</translation>
    </message>
    <message>
        <source>Show only a tray icon after minimizing the window.</source>
        <translation>Minimizar la ventana a la bandeja de iconos del sistema.</translation>
    </message>
    <message>
        <source>&amp;Minimize to the tray instead of the taskbar</source>
        <translation>&amp;Minimizar a la bandeja en vez de a la barra de tareas</translation>
    </message>
    <message>
        <source>M&amp;inimize on close</source>
        <translation>M&amp;inimizar al cerrar</translation>
    </message>
    <message>
        <source>&amp;Display</source>
        <translation>&amp;Interfaz</translation>
    </message>
    <message>
        <source>User Interface &amp;language:</source>
        <translation>I&amp;dioma de la interfaz de usuario</translation>
    </message>
    <message>
        <source>The user interface language can be set here. This setting will take effect after restarting %1.</source>
        <translation>El idioma de la interfaz de usuario puede establecerse aquí. Esta configuración tendrá efecto tras reiniciar %1.</translation>
    </message>
    <message>
        <source>&amp;Unit to show amounts in:</source>
        <translation>&amp;Unidad en la cual mostrar las cantidades:</translation>
    </message>
    <message>
        <source>Choose the default subdivision unit to show in the interface and when sending coins.</source>
        <translation>Elegir la subdivisión predeterminada para mostrar cantidades en la interfaz y cuando se envían bitcoins.</translation>
    </message>
    <message>
        <source>Whether to show coin control features or not.</source>
        <translation>Mostrar o no funcionalidad de Coin Control</translation>
    </message>
    <message>
        <source>&amp;Third party transaction URLs</source>
        <translation>URLs de transacciones de terceros</translation>
    </message>
    <message>
        <source>&amp;OK</source>
        <translation>&amp;Aceptar</translation>
    </message>
    <message>
        <source>&amp;Cancel</source>
        <translation>&amp;Cancelar</translation>
    </message>
    <message>
        <source>default</source>
        <translation>predeterminado</translation>
    </message>
    <message>
        <source>none</source>
        <translation>ninguna</translation>
    </message>
    <message>
        <source>Confirm options reset</source>
        <translation>Confirme el restablecimiento de las opciones</translation>
    </message>
    <message>
        <source>Client restart required to activate changes.</source>
        <translation>Se necesita reiniciar el cliente para activar los cambios.</translation>
    </message>
    <message>
        <source>Client will be shut down. Do you want to proceed?</source>
        <translation>El cliente se cerrará. ¿Desea continuar?</translation>
    </message>
    <message>
        <source>Configuration options</source>
        <translation>Opciones de configuración</translation>
    </message>
    <message>
        <source>The configuration file is used to specify advanced user options which override GUI settings. Additionally, any command-line options will override this configuration file.</source>
        <translation>El fichero de configuración se utiliza para especificar opciones de usuario avanzadas que reemplazar las configuraciones de la interfaz gráfica de usuario. Adicionalmente, cualquier opción introducida en la línea de comandos reemplazará a este fichero de configuración.</translation>
    </message>
    <message>
        <source>Error</source>
        <translation>Error</translation>
    </message>
    <message>
        <source>The configuration file could not be opened.</source>
        <translation>No se pudo abrir el fichero de configuración.</translation>
    </message>
    <message>
        <source>This change would require a client restart.</source>
        <translation>Este cambio exige el reinicio del cliente.</translation>
    </message>
    <message>
        <source>The supplied proxy address is invalid.</source>
        <translation>La dirección proxy indicada es inválida.</translation>
    </message>
</context>
<context>
    <name>OverviewPage</name>
    <message>
        <source>Form</source>
        <translation>Formulario</translation>
    </message>
    <message>
        <source>The displayed information may be out of date. Your wallet automatically synchronizes with the Particl network after a connection is established, but this process has not completed yet.</source>
        <translation>La información mostrada puede estar desactualizada. Su monedero se sincroniza automáticamente con la red Particl después de que se haya establecido una conexión, pero este proceso aún no se ha completado.</translation>
    </message>
    <message>
        <source>Watch-only:</source>
        <translation>Solo observación:</translation>
    </message>
    <message>
        <source>Available:</source>
        <translation>Disponible:</translation>
    </message>
    <message>
        <source>Your current spendable balance</source>
        <translation>Su saldo disponible actual</translation>
    </message>
    <message>
        <source>Pending:</source>
        <translation>Pendiente:</translation>
    </message>
    <message>
        <source>Total of transactions that have yet to be confirmed, and do not yet count toward the spendable balance</source>
        <translation>Total de transacciones pendientes de confirmar y que aún no contribuye al saldo disponible</translation>
    </message>
    <message>
        <source>Immature:</source>
        <translation>No madurado:</translation>
    </message>
    <message>
        <source>Mined balance that has not yet matured</source>
        <translation>Saldo recién minado que aún no ha madurado.</translation>
    </message>
    <message>
        <source>Balances</source>
        <translation>Saldos</translation>
    </message>
    <message>
        <source>Total:</source>
        <translation>Total:</translation>
    </message>
    <message>
        <source>Your current total balance</source>
        <translation>Su saldo actual total</translation>
    </message>
    <message>
        <source>Your current balance in watch-only addresses</source>
        <translation>Su saldo actual en direcciones watch-only (solo-observación)</translation>
    </message>
    <message>
        <source>Spendable:</source>
        <translation>Gastable:</translation>
    </message>
    <message>
        <source>Recent transactions</source>
        <translation>Transacciones recientes</translation>
    </message>
    <message>
        <source>Unconfirmed transactions to watch-only addresses</source>
        <translation>Transacciones sin confirmar en direcciones watch-only (solo-observación)</translation>
    </message>
    <message>
        <source>Mined balance in watch-only addresses that has not yet matured</source>
        <translation>Saldo minado en direcciones watch-only que aún no ha madurado</translation>
    </message>
    <message>
        <source>Current total balance in watch-only addresses</source>
        <translation>Saldo total en las direcciones watch-only (solo-observación)</translation>
    </message>
</context>
<context>
    <name>PaymentServer</name>
    <message>
        <source>Payment request error</source>
        <translation>Fallo en la solicitud de pago</translation>
    </message>
    <message>
        <source>Cannot start bitcoin: click-to-pay handler</source>
        <translation>No se puede iniciar bitcoin: encargado click-para-pagar</translation>
    </message>
    <message>
        <source>URI handling</source>
        <translation>Manejo de URI</translation>
    </message>
    <message>
        <source>'bitcoin://' is not a valid URI. Use 'bitcoin:' instead.</source>
        <translation>'bitcoin: //' no es un URI válido. Use 'bitcoin:' en su lugar.</translation>
    </message>
    <message>
        <source>Payment request fetch URL is invalid: %1</source>
        <translation>La búsqueda de solicitud de pago URL es válida: %1</translation>
    </message>
    <message>
        <source>Invalid payment address %1</source>
        <translation>Dirección de pago inválida %1</translation>
    </message>
    <message>
        <source>URI cannot be parsed! This can be caused by an invalid Particl address or malformed URI parameters.</source>
        <translation>URI no puede ser analizado! Esto puede ser causado por una dirección Particl inválida o parametros URI mal formados.</translation>
    </message>
    <message>
        <source>Payment request file handling</source>
        <translation>Manejo del archivo de solicitud de pago</translation>
    </message>
    <message>
        <source>Payment request file cannot be read! This can be caused by an invalid payment request file.</source>
        <translation>¡El archivo de solicitud de pago no puede ser leído! Esto puede ser causado por un archivo de solicitud de pago inválido.</translation>
    </message>
    <message>
        <source>Payment request rejected</source>
        <translation>Solicitud de pago rechazada</translation>
    </message>
    <message>
        <source>Payment request network doesn't match client network.</source>
        <translation>La red de solicitud de pago no coincide con la red cliente.</translation>
    </message>
    <message>
        <source>Payment request expired.</source>
        <translation>Solicitud de pago caducada.</translation>
    </message>
    <message>
        <source>Payment request is not initialized.</source>
        <translation>La solicitud de pago no se ha iniciado.</translation>
    </message>
    <message>
        <source>Unverified payment requests to custom payment scripts are unsupported.</source>
        <translation>Solicitudes de pago sin verificar a scripts de pago habitual no se soportan.</translation>
    </message>
    <message>
        <source>Invalid payment request.</source>
        <translation>Solicitud de pago inválida.</translation>
    </message>
    <message>
        <source>Requested payment amount of %1 is too small (considered dust).</source>
        <translation>Cantidad de pago solicitada de %1 es demasiado pequeña (considerado polvo).</translation>
    </message>
    <message>
        <source>Refund from %1</source>
        <translation>Reembolsar desde %1</translation>
    </message>
    <message>
        <source>Payment request %1 is too large (%2 bytes, allowed %3 bytes).</source>
        <translation>Solicitud de pago de %1 es demasiado grande (%2 bytes, permitidos %3 bytes).</translation>
    </message>
    <message>
        <source>Error communicating with %1: %2</source>
        <translation>Fallo al comunicar con %1: %2</translation>
    </message>
    <message>
        <source>Payment request cannot be parsed!</source>
        <translation>¡La solicitud de pago no puede ser analizada!</translation>
    </message>
    <message>
        <source>Bad response from server %1</source>
        <translation>Mala respuesta desde el servidor %1</translation>
    </message>
    <message>
        <source>Network request error</source>
        <translation>Fallo de solicitud de red</translation>
    </message>
    <message>
        <source>Payment acknowledged</source>
        <translation>Pago declarado</translation>
    </message>
</context>
<context>
    <name>PeerTableModel</name>
    <message>
        <source>User Agent</source>
        <translation>User Agent</translation>
    </message>
    <message>
        <source>Node/Service</source>
        <translation>Nodo/Servicio</translation>
    </message>
    <message>
        <source>NodeId</source>
        <translation>ID de nodo</translation>
    </message>
    <message>
        <source>Ping</source>
        <translation>Ping</translation>
    </message>
    <message>
        <source>Sent</source>
        <translation>Enviado</translation>
    </message>
    <message>
        <source>Received</source>
        <translation>Recibido</translation>
    </message>
</context>
<context>
    <name>QObject</name>
    <message>
        <source>Amount</source>
        <translation>Cantidad</translation>
    </message>
    <message>
        <source>Enter a Particl address (e.g. %1)</source>
        <translation>Introducir una dirección Particl (p. ej. %1)</translation>
    </message>
    <message>
        <source>%1 d</source>
        <translation>%1 d</translation>
    </message>
    <message>
        <source>%1 h</source>
        <translation>%1 h</translation>
    </message>
    <message>
        <source>%1 m</source>
        <translation>%1 m</translation>
    </message>
    <message>
        <source>%1 s</source>
        <translation>%1 s</translation>
    </message>
    <message>
        <source>None</source>
        <translation>Ninguno</translation>
    </message>
    <message>
        <source>N/A</source>
        <translation>N/D</translation>
    </message>
    <message>
        <source>%1 ms</source>
        <translation>%1 ms</translation>
    </message>
    <message numerus="yes">
        <source>%n second(s)</source>
        <translation><numerusform>%n segundo</numerusform><numerusform>%n segundos</numerusform></translation>
    </message>
    <message numerus="yes">
        <source>%n minute(s)</source>
        <translation><numerusform>%n minuto</numerusform><numerusform>%n minutos</numerusform></translation>
    </message>
    <message numerus="yes">
        <source>%n hour(s)</source>
        <translation><numerusform>%n hora</numerusform><numerusform>%n horas</numerusform></translation>
    </message>
    <message numerus="yes">
        <source>%n day(s)</source>
        <translation><numerusform>%n dia</numerusform><numerusform>%n dias</numerusform></translation>
    </message>
    <message numerus="yes">
        <source>%n week(s)</source>
        <translation><numerusform>%n semana</numerusform><numerusform>%n semanas</numerusform></translation>
    </message>
    <message>
        <source>%1 and %2</source>
        <translation>%1 y %2</translation>
    </message>
    <message numerus="yes">
        <source>%n year(s)</source>
        <translation><numerusform>%n año</numerusform><numerusform>%n años</numerusform></translation>
    </message>
    <message>
        <source>%1 B</source>
        <translation>%1 B</translation>
    </message>
    <message>
        <source>%1 KB</source>
        <translation>%1 KB</translation>
    </message>
    <message>
        <source>%1 MB</source>
        <translation>%1 MB</translation>
    </message>
    <message>
        <source>%1 GB</source>
        <translation>%1 GB</translation>
    </message>
    <message>
        <source>%1 didn't yet exit safely...</source>
        <translation>%1 no se ha cerrado de forma segura todavía...</translation>
    </message>
    <message>
        <source>unknown</source>
        <translation>desconocido</translation>
    </message>
</context>
<context>
    <name>QObject::QObject</name>
    <message>
        <source>Error parsing command line arguments: %1.</source>
        <translation>Error al parsear los argumentos de la línea de comando: %1.</translation>
    </message>
    <message>
        <source>Error: Specified data directory "%1" does not exist.</source>
        <translation>Error: El directorio de datos «%1» especificado no existe.</translation>
    </message>
    <message>
        <source>Error: Cannot parse configuration file: %1.</source>
        <translation>Error: No se puede analizar/parsear el archivo de configuración: %1.</translation>
    </message>
    <message>
        <source>Error: %1</source>
        <translation>Error: %1</translation>
    </message>
</context>
<context>
    <name>QRImageWidget</name>
    <message>
        <source>&amp;Save Image...</source>
        <translation>&amp;Guardar imagen...</translation>
    </message>
    <message>
        <source>&amp;Copy Image</source>
        <translation>&amp;Copiar imagen</translation>
    </message>
    <message>
        <source>Save QR Code</source>
        <translation>Guardar código QR</translation>
    </message>
    <message>
        <source>PNG Image (*.png)</source>
        <translation>Imagen PNG (*.png)</translation>
    </message>
</context>
<context>
    <name>RPCConsole</name>
    <message>
        <source>N/A</source>
        <translation>N/D</translation>
    </message>
    <message>
        <source>Client version</source>
        <translation>Versión del cliente</translation>
    </message>
    <message>
        <source>&amp;Information</source>
        <translation>&amp;Información</translation>
    </message>
    <message>
        <source>Debug window</source>
        <translation>Ventana de depuración</translation>
    </message>
    <message>
        <source>General</source>
        <translation>General</translation>
    </message>
    <message>
        <source>Using BerkeleyDB version</source>
        <translation>Utilizando la versión de BerkeleyDB</translation>
    </message>
    <message>
        <source>Datadir</source>
        <translation>Datadir</translation>
    </message>
    <message>
        <source>Startup time</source>
        <translation>Hora de inicio</translation>
    </message>
    <message>
        <source>Network</source>
        <translation>Red</translation>
    </message>
    <message>
        <source>Name</source>
        <translation>Nombre</translation>
    </message>
    <message>
        <source>Number of connections</source>
        <translation>Número de conexiones</translation>
    </message>
    <message>
        <source>Block chain</source>
        <translation>Cadena de bloques</translation>
    </message>
    <message>
        <source>Current number of blocks</source>
        <translation>Número actual de bloques</translation>
    </message>
    <message>
        <source>Memory Pool</source>
        <translation>Piscina de Memoria</translation>
    </message>
    <message>
        <source>Current number of transactions</source>
        <translation>Número actual de transacciones</translation>
    </message>
    <message>
        <source>Memory usage</source>
        <translation>Uso de memoria</translation>
    </message>
    <message>
        <source>Wallet: </source>
        <translation>Monedero:</translation>
    </message>
    <message>
        <source>(none)</source>
        <translation>(ninguno)</translation>
    </message>
    <message>
        <source>&amp;Reset</source>
        <translation>&amp;Reiniciar</translation>
    </message>
    <message>
        <source>Received</source>
        <translation>Recibido</translation>
    </message>
    <message>
        <source>Sent</source>
        <translation>Enviado</translation>
    </message>
    <message>
        <source>&amp;Peers</source>
        <translation>&amp;Pares</translation>
    </message>
    <message>
        <source>Banned peers</source>
        <translation>Pares bloqueados</translation>
    </message>
    <message>
        <source>Select a peer to view detailed information.</source>
        <translation>Seleccionar un par para ver su información detallada.</translation>
    </message>
    <message>
        <source>Whitelisted</source>
        <translation>En la lista blanca</translation>
    </message>
    <message>
        <source>Direction</source>
        <translation>Dirección</translation>
    </message>
    <message>
        <source>Version</source>
        <translation>Versión</translation>
    </message>
    <message>
        <source>Starting Block</source>
        <translation>Importando bloques...</translation>
    </message>
    <message>
        <source>Synced Headers</source>
        <translation>Cabeceras Sincronizadas</translation>
    </message>
    <message>
        <source>Synced Blocks</source>
        <translation>Bloques Sincronizados</translation>
    </message>
    <message>
        <source>User Agent</source>
        <translation>User Agent</translation>
    </message>
    <message>
        <source>Open the %1 debug log file from the current data directory. This can take a few seconds for large log files.</source>
        <translation>Abrir el archivo de depuración %1 desde el directorio de datos actual. Puede tardar unos segundos para ficheros de gran tamaño.</translation>
    </message>
    <message>
        <source>Decrease font size</source>
        <translation>Disminuir tamaño de letra</translation>
    </message>
    <message>
        <source>Increase font size</source>
        <translation>Aumentar tamaño de letra</translation>
    </message>
    <message>
        <source>Services</source>
        <translation>Servicios</translation>
    </message>
    <message>
        <source>Ban Score</source>
        <translation>Puntuación de bloqueo</translation>
    </message>
    <message>
        <source>Connection Time</source>
        <translation>Duración de la conexión</translation>
    </message>
    <message>
        <source>Last Send</source>
        <translation>Último envío</translation>
    </message>
    <message>
        <source>Last Receive</source>
        <translation>Última recepción</translation>
    </message>
    <message>
        <source>Ping Time</source>
        <translation>Tiempo de Ping</translation>
    </message>
    <message>
        <source>The duration of a currently outstanding ping.</source>
        <translation>La duración de un ping actualmente en proceso.</translation>
    </message>
    <message>
        <source>Ping Wait</source>
        <translation>Espera de Ping</translation>
    </message>
    <message>
        <source>Min Ping</source>
        <translation>Min Ping</translation>
    </message>
    <message>
        <source>Time Offset</source>
        <translation>Desplazamiento de tiempo</translation>
    </message>
    <message>
        <source>Last block time</source>
        <translation>Hora del último bloque</translation>
    </message>
    <message>
        <source>&amp;Open</source>
        <translation>&amp;Abrir</translation>
    </message>
    <message>
        <source>&amp;Console</source>
        <translation>&amp;Consola</translation>
    </message>
    <message>
        <source>&amp;Network Traffic</source>
        <translation>&amp;Tráfico de Red</translation>
    </message>
    <message>
        <source>Totals</source>
        <translation>Total:</translation>
    </message>
    <message>
        <source>In:</source>
        <translation>Entrante:</translation>
    </message>
    <message>
        <source>Out:</source>
        <translation>Saliente:</translation>
    </message>
    <message>
        <source>Debug log file</source>
        <translation>Archivo de registro de depuración</translation>
    </message>
    <message>
        <source>Clear console</source>
        <translation>Borrar consola</translation>
    </message>
    <message>
        <source>1 &amp;hour</source>
        <translation>1 &amp;hora</translation>
    </message>
    <message>
        <source>1 &amp;day</source>
        <translation>1 &amp;día</translation>
    </message>
    <message>
        <source>1 &amp;week</source>
        <translation>1 &amp;semana</translation>
    </message>
    <message>
        <source>1 &amp;year</source>
        <translation>1 &amp;año</translation>
    </message>
    <message>
        <source>&amp;Disconnect</source>
        <translation>&amp;Desconectar</translation>
    </message>
    <message>
        <source>Ban for</source>
        <translation>Prohibir para</translation>
    </message>
    <message>
        <source>&amp;Unban</source>
        <translation>&amp;Unban</translation>
    </message>
    <message>
        <source>default wallet</source>
        <translation>Monedero predeterminado</translation>
    </message>
    <message>
        <source>Welcome to the %1 RPC console.</source>
        <translation>Bienvenido a la consola RPC %1.</translation>
    </message>
    <message>
        <source>Use up and down arrows to navigate history, and %1 to clear screen.</source>
        <translation>Utilice las teclas de navegación para revisar el historial, y %1 para limpiar la pantalla.</translation>
    </message>
    <message>
        <source>Type %1 for an overview of available commands.</source>
        <translation>Presione %1 para una vista previa de los comandos disponibles.</translation>
    </message>
    <message>
        <source>For more information on using this console type %1.</source>
        <translation>Para mas información sobre el uso de este tipo de consola %1</translation>
    </message>
    <message>
        <source>WARNING: Scammers have been active, telling users to type commands here, stealing their wallet contents. Do not use this console without fully understanding the ramifications of a command.</source>
        <translation>ADVERTENCIA: Los estafadores están solicitando a los usuarios introducir ordenes aquí, lo que ocasiona que estos roben los contenidos del monedero. No utilice esta consola sin comprender completamente las implicancias de cada orden.</translation>
    </message>
    <message>
        <source>Network activity disabled</source>
        <translation>Actividad de red deshabilitada</translation>
    </message>
    <message>
        <source>Executing command without any wallet</source>
        <translation>Ejecutar comando sin monedero</translation>
    </message>
    <message>
        <source>Executing command using "%1" wallet</source>
        <translation>Ejecutar comando usando "%1" monedero</translation>
    </message>
    <message>
        <source>(node id: %1)</source>
        <translation>(nodo: %1)</translation>
    </message>
    <message>
        <source>via %1</source>
        <translation>via %1</translation>
    </message>
    <message>
        <source>never</source>
        <translation>nunca</translation>
    </message>
    <message>
        <source>Inbound</source>
        <translation>Entrante</translation>
    </message>
    <message>
        <source>Outbound</source>
        <translation>Saliente</translation>
    </message>
    <message>
        <source>Yes</source>
        <translation>Sí</translation>
    </message>
    <message>
        <source>No</source>
        <translation>No</translation>
    </message>
    <message>
        <source>Unknown</source>
        <translation>Desconocido</translation>
    </message>
</context>
<context>
    <name>ReceiveCoinsDialog</name>
    <message>
        <source>&amp;Amount:</source>
        <translation>Cantidad</translation>
    </message>
    <message>
        <source>&amp;Label:</source>
        <translation>&amp;Etiqueta:</translation>
    </message>
    <message>
        <source>&amp;Message:</source>
        <translation>Mensaje:</translation>
    </message>
    <message>
        <source>An optional message to attach to the payment request, which will be displayed when the request is opened. Note: The message will not be sent with the payment over the Particl network.</source>
        <translation>Un mensaje opcional para adjuntar a la solicitud de pago, que se muestra cuando se abre la solicitud. Nota: El mensaje no se enviará con el pago por la red Particl.</translation>
    </message>
    <message>
        <source>An optional label to associate with the new receiving address.</source>
        <translation>Etiqueta opcional para asociar con la nueva dirección de recepción.</translation>
    </message>
    <message>
        <source>Use this form to request payments. All fields are &lt;b&gt;optional&lt;/b&gt;.</source>
        <translation>Utilice este formulario para solicitar pagos. Todos los campos son &lt;b&gt;opcionales&lt;/b&gt;.</translation>
    </message>
    <message>
        <source>An optional amount to request. Leave this empty or zero to not request a specific amount.</source>
        <translation>Para solicitar una cantidad opcional. Deje este vacío o cero para no solicitar una cantidad específica.</translation>
    </message>
    <message>
        <source>Clear all fields of the form.</source>
        <translation>Vaciar todos los campos del formulario.</translation>
    </message>
    <message>
        <source>Clear</source>
        <translation>Vaciar</translation>
    </message>
    <message>
        <source>Native segwit addresses (aka Bech32 or BIP-173) reduce your transaction fees later on and offer better protection against typos, but old wallets don't support them. When unchecked, an address compatible with older wallets will be created instead.</source>
        <translation>Las direcciones segwit nativas (también conocidas como Bech32 o BIP-173) reducen las comisiones de transacción más adelante y ofrecen una mejor protección contra errores tipográficos, pero las billeteras antiguas no las admiten. Cuando no está marcada, se creará una dirección compatible con billeteras más antiguas.</translation>
    </message>
    <message>
        <source>Generate native segwit (Bech32) address</source>
        <translation>Generar dirección segwit nativa (Bech32)</translation>
    </message>
    <message>
        <source>Requested payments history</source>
        <translation>Historial de pagos solicitados</translation>
    </message>
    <message>
        <source>&amp;Request payment</source>
        <translation>&amp;Solicitar pago</translation>
    </message>
    <message>
        <source>Show the selected request (does the same as double clicking an entry)</source>
        <translation>Muestra la petición seleccionada (También doble clic)</translation>
    </message>
    <message>
        <source>Show</source>
        <translation>Mostrar</translation>
    </message>
    <message>
        <source>Remove the selected entries from the list</source>
        <translation>Borrar las entradas seleccionadas de la lista</translation>
    </message>
    <message>
        <source>Remove</source>
        <translation>Eliminar</translation>
    </message>
    <message>
        <source>Copy URI</source>
        <translation>Copiar URI</translation>
    </message>
    <message>
        <source>Copy label</source>
        <translation>Copiar etiqueta</translation>
    </message>
    <message>
        <source>Copy message</source>
        <translation>Copiar imagen</translation>
    </message>
    <message>
        <source>Copy amount</source>
        <translation>Copiar cantidad</translation>
    </message>
</context>
<context>
    <name>ReceiveRequestDialog</name>
    <message>
        <source>QR Code</source>
        <translation>Código QR</translation>
    </message>
    <message>
        <source>Copy &amp;URI</source>
        <translation>Copiar &amp;URI</translation>
    </message>
    <message>
        <source>Copy &amp;Address</source>
        <translation>Copiar &amp;Dirección</translation>
    </message>
    <message>
        <source>&amp;Save Image...</source>
        <translation>Guardar Imagen...</translation>
    </message>
    <message>
        <source>Request payment to %1</source>
        <translation>Solicitar pago a %1</translation>
    </message>
    <message>
        <source>Payment information</source>
        <translation>Información de pago</translation>
    </message>
    <message>
        <source>URI</source>
        <translation>URI</translation>
    </message>
    <message>
        <source>Address</source>
        <translation>Dirección</translation>
    </message>
    <message>
        <source>Amount</source>
        <translation>Cantidad</translation>
    </message>
    <message>
        <source>Label</source>
        <translation>Etiqueta</translation>
    </message>
    <message>
        <source>Message</source>
        <translation>Mensaje</translation>
    </message>
    <message>
        <source>Wallet</source>
        <translation>Monedero</translation>
    </message>
    <message>
        <source>Resulting URI too long, try to reduce the text for label / message.</source>
        <translation>URI resultante demasiado grande, trate de reducir el texto de etiqueta / mensaje.</translation>
    </message>
    <message>
        <source>Error encoding URI into QR Code.</source>
        <translation>Fallo al codificar URI en código QR.</translation>
    </message>
</context>
<context>
    <name>RecentRequestsTableModel</name>
    <message>
        <source>Date</source>
        <translation>Fecha</translation>
    </message>
    <message>
        <source>Label</source>
        <translation>Etiqueta</translation>
    </message>
    <message>
        <source>Message</source>
        <translation>Mensaje</translation>
    </message>
    <message>
        <source>(no label)</source>
        <translation>(sin etiqueta)</translation>
    </message>
    <message>
        <source>(no message)</source>
        <translation>(no hay mensaje)</translation>
    </message>
    <message>
        <source>(no amount requested)</source>
        <translation>(no hay solicitud de cantidad)</translation>
    </message>
    <message>
        <source>Requested</source>
        <translation>Solicitado</translation>
    </message>
</context>
<context>
    <name>SendCoinsDialog</name>
    <message>
        <source>Send Coins</source>
        <translation>Enviar bitcoins</translation>
    </message>
    <message>
        <source>Coin Control Features</source>
        <translation>Características de Coin Control</translation>
    </message>
    <message>
        <source>Inputs...</source>
        <translation>Entradas...</translation>
    </message>
    <message>
        <source>automatically selected</source>
        <translation>seleccionado automáticamente</translation>
    </message>
    <message>
        <source>Insufficient funds!</source>
        <translation>Fondos insuficientes!</translation>
    </message>
    <message>
        <source>Quantity:</source>
        <translation>Cantidad:</translation>
    </message>
    <message>
        <source>Bytes:</source>
        <translation>Bytes:</translation>
    </message>
    <message>
        <source>Amount:</source>
        <translation>Cuantía:</translation>
    </message>
    <message>
        <source>Fee:</source>
        <translation>Comisión:</translation>
    </message>
    <message>
        <source>After Fee:</source>
        <translation>Después de comisión:</translation>
    </message>
    <message>
        <source>Change:</source>
        <translation>Cambio:</translation>
    </message>
    <message>
        <source>If this is activated, but the change address is empty or invalid, change will be sent to a newly generated address.</source>
        <translation>Si se marca esta opción pero la dirección de cambio está vacía o es inválida, el cambio se enviará a una nueva dirección recién generada.</translation>
    </message>
    <message>
        <source>Custom change address</source>
        <translation>Dirección propia</translation>
    </message>
    <message>
        <source>Transaction Fee:</source>
        <translation>Comisión de Transacción:</translation>
    </message>
    <message>
        <source>Choose...</source>
        <translation>Elija...</translation>
    </message>
    <message>
        <source>Using the fallbackfee can result in sending a transaction that will take several hours or days (or never) to confirm. Consider choosing your fee manually or wait until you have validated the complete chain.</source>
        <translation>Si utilizas la comisión por defecto, la transacción puede tardar varias horas o incluso días (o nunca) en confirmarse. Considera elegir la comisión de forma manual o espera hasta que se haya validado completamente la cadena.</translation>
    </message>
    <message>
        <source>Warning: Fee estimation is currently not possible.</source>
        <translation>Advertencia: En este momento no se puede estimar la comisión.</translation>
    </message>
    <message>
        <source>collapse fee-settings</source>
        <translation>Colapsar ajustes de comisión.</translation>
    </message>
    <message>
        <source>Specify a custom fee per kB (1,000 bytes) of the transaction's virtual size.

Note:  Since the fee is calculated on a per-byte basis, a fee of "100 satoshis per kB" for a transaction size of 500 bytes (half of 1 kB) would ultimately yield a fee of only 50 satoshis.</source>
        <translation>Especifique una comisión personalizada por kB (1,000 bytes) del tamaño virtual de la transacción.

Nota: Dado que la comisión se calcula por byte, una comisión de "100 satoshis por kB" para un tamaño de transacción de 500 bytes (la mitad de 1 kB) finalmente generará una comisión de solo 50 satoshis.</translation>
    </message>
    <message>
        <source>per kilobyte</source>
        <translation>por kilobyte</translation>
    </message>
    <message>
        <source>Hide</source>
        <translation>Ocultar</translation>
    </message>
    <message>
        <source>Paying only the minimum fee is just fine as long as there is less transaction volume than space in the blocks. But be aware that this can end up in a never confirming transaction once there is more demand for bitcoin transactions than the network can process.</source>
        <translation>Pagar solamente la comisión mínima es correcto, siempre y cuando haya menos volumen de transacciones que el espacio en los bloques. Pero tenga en cuenta que esto puede terminar en una transacción nunca confirmada, una vez que haya más demanda para transacciones Particl que la red pueda procesar.</translation>
    </message>
    <message>
        <source>(read the tooltip)</source>
        <translation>(leer la sugerencia)</translation>
    </message>
    <message>
        <source>Recommended:</source>
        <translation>Recomendada:</translation>
    </message>
    <message>
        <source>Custom:</source>
        <translation>Personalizada:</translation>
    </message>
    <message>
        <source>(Smart fee not initialized yet. This usually takes a few blocks...)</source>
        <translation>(Aún no se ha inicializado la Comisión Inteligente. Esto generalmente tarda pocos bloques...)</translation>
    </message>
    <message>
        <source>Send to multiple recipients at once</source>
        <translation>Enviar a múltiples destinatarios de una vez</translation>
    </message>
    <message>
        <source>Add &amp;Recipient</source>
        <translation>Añadir &amp;destinatario</translation>
    </message>
    <message>
        <source>Clear all fields of the form.</source>
        <translation>Vaciar todos los campos del formulario</translation>
    </message>
    <message>
        <source>Dust:</source>
        <translation>Polvo:</translation>
    </message>
    <message>
        <source>Confirmation time target:</source>
        <translation>Objetivo de tiempo de confirmación</translation>
    </message>
    <message>
        <source>Enable Replace-By-Fee</source>
        <translation>Habilitar Replace-By-Fee</translation>
    </message>
    <message>
        <source>With Replace-By-Fee (BIP-125) you can increase a transaction's fee after it is sent. Without this, a higher fee may be recommended to compensate for increased transaction delay risk.</source>
        <translation>Con Replace-By-Fee (BIP-125) puede incrementar la comisión después de haber enviado la transacción. Si no utiliza esto, se recomienda que añada una comisión mayor para compensar el riesgo adicional de que la transacción se retrase.</translation>
    </message>
    <message>
        <source>Clear &amp;All</source>
        <translation>Vaciar &amp;todo</translation>
    </message>
    <message>
        <source>Balance:</source>
        <translation>Saldo:</translation>
    </message>
    <message>
        <source>Confirm the send action</source>
        <translation>Confirmar el envío</translation>
    </message>
    <message>
        <source>S&amp;end</source>
        <translation>&amp;Enviar</translation>
    </message>
    <message>
        <source>Copy quantity</source>
        <translation>Copiar cantidad</translation>
    </message>
    <message>
        <source>Copy amount</source>
        <translation>Copiar cantidad</translation>
    </message>
    <message>
        <source>Copy fee</source>
        <translation>Copiar comisión</translation>
    </message>
    <message>
        <source>Copy after fee</source>
        <translation>Copiar después de comisión</translation>
    </message>
    <message>
        <source>Copy bytes</source>
        <translation>Copiar bytes</translation>
    </message>
    <message>
        <source>Copy dust</source>
        <translation>Copiar polvo</translation>
    </message>
    <message>
        <source>Copy change</source>
        <translation>Copiar cambio</translation>
    </message>
    <message>
        <source>%1 (%2 blocks)</source>
        <translation>%1 (%2 bloques)</translation>
    </message>
    <message>
        <source>%1 to %2</source>
        <translation>%1 a %2</translation>
    </message>
    <message>
        <source>Are you sure you want to send?</source>
        <translation>¿Seguro que quiere enviar?</translation>
    </message>
    <message>
        <source>or</source>
        <translation>o</translation>
    </message>
    <message>
        <source>You can increase the fee later (signals Replace-By-Fee, BIP-125).</source>
        <translation>Puede incrementar la comisión más tarde (usa Replace-By-Fee, BIP-125).</translation>
    </message>
    <message>
        <source>from wallet %1</source>
        <translation>de monedero %1</translation>
    </message>
    <message>
        <source>Please, review your transaction.</source>
        <translation>Por favor, revisa tu transacción</translation>
    </message>
    <message>
        <source>Transaction fee</source>
        <translation>Comisión de transacción</translation>
    </message>
    <message>
        <source>Not signalling Replace-By-Fee, BIP-125.</source>
        <translation>No usa Replace-By-Fee, BIP-125.</translation>
    </message>
    <message>
        <source>Total Amount</source>
        <translation>Monto total</translation>
    </message>
    <message>
        <source>Confirm send coins</source>
        <translation>Confirmar enviar monedas</translation>
    </message>
    <message>
        <source>The recipient address is not valid. Please recheck.</source>
        <translation>La dirección de destinatario no es válida. Por favor revísela.</translation>
    </message>
    <message>
        <source>The amount to pay must be larger than 0.</source>
        <translation>La cantidad a pagar debe de ser mayor que 0.</translation>
    </message>
    <message>
        <source>The amount exceeds your balance.</source>
        <translation>La cantidad excede su saldo.</translation>
    </message>
    <message>
        <source>The total exceeds your balance when the %1 transaction fee is included.</source>
        <translation>El total excede su saldo cuando la comisión de transacción de %1 es incluida.</translation>
    </message>
    <message>
        <source>Duplicate address found: addresses should only be used once each.</source>
        <translation>Dirección duplicada encontrada: la dirección sólo debería ser utilizada una vez por cada uso.</translation>
    </message>
    <message>
        <source>Transaction creation failed!</source>
        <translation>¡Falló la creación de transacción!</translation>
    </message>
    <message>
        <source>The transaction was rejected with the following reason: %1</source>
        <translation>Se ha rechazado la transacción por la siguiente razón: %1</translation>
    </message>
    <message>
        <source>A fee higher than %1 is considered an absurdly high fee.</source>
        <translation>Una comisión mayor que %1 se considera una comisión irracionalmente alta.</translation>
    </message>
    <message>
        <source>Payment request expired.</source>
        <translation>Solicitud de pago caducada.</translation>
    </message>
    <message>
        <source>Pay only the required fee of %1</source>
        <translation>Pagar únicamente la comisión solicitada de %1</translation>
    </message>
    <message numerus="yes">
        <source>Estimated to begin confirmation within %n block(s).</source>
        <translation><numerusform>Estimado para empezar la confirmación dentro de %n bloque.</numerusform><numerusform>Estimado para empezar la confirmación dentro de %n bloques.</numerusform></translation>
    </message>
    <message>
        <source>Warning: Invalid Particl address</source>
        <translation>Alerta: dirección Particl inválida</translation>
    </message>
    <message>
        <source>Warning: Unknown change address</source>
        <translation>Alerta: dirección de cambio desconocida</translation>
    </message>
    <message>
        <source>Confirm custom change address</source>
        <translation>Confirmar dirección de cambio personalizada</translation>
    </message>
    <message>
        <source>The address you selected for change is not part of this wallet. Any or all funds in your wallet may be sent to this address. Are you sure?</source>
        <translation>La dirección que ha seleccionado para cambiar no es parte de este monedero. ninguno o todos los fondos de su monedero pueden ser enviados a esta dirección. ¿Está seguro?</translation>
    </message>
    <message>
        <source>(no label)</source>
        <translation>(sin etiqueta)</translation>
    </message>
</context>
<context>
    <name>SendCoinsEntry</name>
    <message>
        <source>A&amp;mount:</source>
        <translation>Ca&amp;ntidad:</translation>
    </message>
    <message>
        <source>Pay &amp;To:</source>
        <translation>&amp;Pagar a:</translation>
    </message>
    <message>
        <source>&amp;Label:</source>
        <translation>&amp;Etiqueta:</translation>
    </message>
    <message>
        <source>Choose previously used address</source>
        <translation>Escoger direcciones previamente usadas</translation>
    </message>
    <message>
        <source>This is a normal payment.</source>
        <translation>Esto es un pago ordinario.</translation>
    </message>
    <message>
        <source>The Particl address to send the payment to</source>
        <translation>Dirección Particl a la que enviar el pago</translation>
    </message>
    <message>
        <source>Alt+A</source>
        <translation>Alt+A</translation>
    </message>
    <message>
        <source>Paste address from clipboard</source>
        <translation>Pegar dirección desde portapapeles</translation>
    </message>
    <message>
        <source>Alt+P</source>
        <translation>Alt+P</translation>
    </message>
    <message>
        <source>Remove this entry</source>
        <translation>Eliminar esta transacción</translation>
    </message>
    <message>
        <source>The fee will be deducted from the amount being sent. The recipient will receive less bitcoins than you enter in the amount field. If multiple recipients are selected, the fee is split equally.</source>
        <translation>La comisión será deducida de la cantidad que sea mandada. El destinatario recibirá menos bitcoins de la cantidad introducida en el campo Cantidad. Si hay varios destinatarios, la comisión será distribuida a partes iguales.</translation>
    </message>
    <message>
        <source>S&amp;ubtract fee from amount</source>
        <translation>Restar comisiones de la cantidad.</translation>
    </message>
    <message>
        <source>Use available balance</source>
        <translation>Usar balance disponible</translation>
    </message>
    <message>
        <source>Message:</source>
        <translation>Mensaje:</translation>
    </message>
    <message>
        <source>This is an unauthenticated payment request.</source>
        <translation>Esta es una petición de pago no autentificada.</translation>
    </message>
    <message>
        <source>This is an authenticated payment request.</source>
        <translation>Esta es una petición de pago autentificada.</translation>
    </message>
    <message>
        <source>Enter a label for this address to add it to the list of used addresses</source>
        <translation>Introduce una etiqueta para esta dirección para añadirla a la lista de direcciones utilizadas</translation>
    </message>
    <message>
        <source>A message that was attached to the bitcoin: URI which will be stored with the transaction for your reference. Note: This message will not be sent over the Particl network.</source>
        <translation>Un mensaje que se adjuntó a la bitcoin: URL que será almacenada con la transacción para su referencia. Nota: Este mensaje no se envía a través de la red Particl.</translation>
    </message>
    <message>
        <source>Pay To:</source>
        <translation>Paga a:</translation>
    </message>
    <message>
        <source>Memo:</source>
        <translation>Memo:</translation>
    </message>
    <message>
        <source>Enter a label for this address to add it to your address book</source>
        <translation>Introduzca una etiqueta para esta dirección para añadirla a su lista de direcciones.</translation>
    </message>
</context>
<context>
    <name>SendConfirmationDialog</name>
    <message>
        <source>Yes</source>
        <translation>Sí</translation>
    </message>
</context>
<context>
    <name>ShutdownWindow</name>
    <message>
        <source>%1 is shutting down...</source>
        <translation>%1 se esta cerrando...</translation>
    </message>
    <message>
        <source>Do not shut down the computer until this window disappears.</source>
        <translation>No apague el equipo hasta que desaparezca esta ventana.</translation>
    </message>
</context>
<context>
    <name>SignVerifyMessageDialog</name>
    <message>
        <source>Signatures - Sign / Verify a Message</source>
        <translation>Firmas - Firmar / verificar un mensaje</translation>
    </message>
    <message>
        <source>&amp;Sign Message</source>
        <translation>&amp;Firmar mensaje</translation>
    </message>
    <message>
        <source>You can sign messages/agreements with your addresses to prove you can receive bitcoins sent to them. Be careful not to sign anything vague or random, as phishing attacks may try to trick you into signing your identity over to them. Only sign fully-detailed statements you agree to.</source>
        <translation>Puede firmar los mensajes con sus direcciones para demostrar que las posee. Tenga cuidado de no firmar cualquier cosa de manera vaga o aleatoria, pues los ataques de phishing pueden tratar de engañarle firmando su identidad a través de ellos. Sólo firme declaraciones totalmente detalladas con las que usted esté de acuerdo.</translation>
    </message>
    <message>
        <source>The Particl address to sign the message with</source>
        <translation>Dirección Particl con la que firmar el mensaje</translation>
    </message>
    <message>
        <source>Choose previously used address</source>
        <translation>Escoger dirección previamente usada</translation>
    </message>
    <message>
        <source>Alt+A</source>
        <translation>Alt+A</translation>
    </message>
    <message>
        <source>Paste address from clipboard</source>
        <translation>Pegar dirección desde portapapeles</translation>
    </message>
    <message>
        <source>Alt+P</source>
        <translation>Alt+P</translation>
    </message>
    <message>
        <source>Enter the message you want to sign here</source>
        <translation>Introduzca el mensaje que desea firmar aquí</translation>
    </message>
    <message>
        <source>Signature</source>
        <translation>Firma</translation>
    </message>
    <message>
        <source>Copy the current signature to the system clipboard</source>
        <translation>Copiar la firma actual al portapapeles del sistema</translation>
    </message>
    <message>
        <source>Sign the message to prove you own this Particl address</source>
        <translation>Firmar el mensaje para demostrar que se posee esta dirección Particl</translation>
    </message>
    <message>
        <source>Sign &amp;Message</source>
        <translation>Firmar &amp;mensaje</translation>
    </message>
    <message>
        <source>Reset all sign message fields</source>
        <translation>Vaciar todos los campos de la firma de mensaje</translation>
    </message>
    <message>
        <source>Clear &amp;All</source>
        <translation>Vaciar &amp;todo</translation>
    </message>
    <message>
        <source>&amp;Verify Message</source>
        <translation>&amp;Verificar mensaje</translation>
    </message>
    <message>
        <source>Enter the receiver's address, message (ensure you copy line breaks, spaces, tabs, etc. exactly) and signature below to verify the message. Be careful not to read more into the signature than what is in the signed message itself, to avoid being tricked by a man-in-the-middle attack. Note that this only proves the signing party receives with the address, it cannot prove sendership of any transaction!</source>
        <translation>Introduzca la dirección para la firma, el mensaje (asegurándose de copiar tal cual los saltos de línea, espacios, tabulaciones, etc.) y la firma a continuación para verificar el mensaje. Tenga cuidado de no asumir más información de lo que dice el propio mensaje firmado para evitar fraudes basados en ataques de tipo man-in-the-middle. </translation>
    </message>
    <message>
        <source>The Particl address the message was signed with</source>
        <translation>La dirección Particl con la que se firmó el mensaje</translation>
    </message>
    <message>
        <source>Verify the message to ensure it was signed with the specified Particl address</source>
        <translation>Verificar el mensaje para comprobar que fue firmado con la dirección Particl indicada</translation>
    </message>
    <message>
        <source>Verify &amp;Message</source>
        <translation>Verificar &amp;mensaje</translation>
    </message>
    <message>
        <source>Reset all verify message fields</source>
        <translation>Vaciar todos los campos de la verificación de mensaje</translation>
    </message>
    <message>
        <source>Click "Sign Message" to generate signature</source>
        <translation>Click en "Fírmar mensaje" para generar una firma</translation>
    </message>
    <message>
        <source>The entered address is invalid.</source>
        <translation>La dirección introducida no es válida.</translation>
    </message>
    <message>
        <source>Please check the address and try again.</source>
        <translation>Por favor revise la dirección e inténtelo de nuevo.</translation>
    </message>
    <message>
        <source>The entered address does not refer to a key.</source>
        <translation>La dirección introducida no remite a una clave.</translation>
    </message>
    <message>
        <source>Wallet unlock was cancelled.</source>
        <translation>El desbloqueo del monedero fue cancelado.</translation>
    </message>
    <message>
        <source>Private key for the entered address is not available.</source>
        <translation>La clave privada de la dirección introducida no está disponible.</translation>
    </message>
    <message>
        <source>Message signing failed.</source>
        <translation>Falló la firma del mensaje.</translation>
    </message>
    <message>
        <source>Message signed.</source>
        <translation>Mensaje firmado.</translation>
    </message>
    <message>
        <source>The signature could not be decoded.</source>
        <translation>La firma no pudo descodificarse.</translation>
    </message>
    <message>
        <source>Please check the signature and try again.</source>
        <translation>Por favor compruebe la firma y pruebe de nuevo.</translation>
    </message>
    <message>
        <source>The signature did not match the message digest.</source>
        <translation>La firma no se combinó con el mensaje.</translation>
    </message>
    <message>
        <source>Message verification failed.</source>
        <translation>Falló la verificación del mensaje.</translation>
    </message>
    <message>
        <source>Message verified.</source>
        <translation>Mensaje verificado.</translation>
    </message>
</context>
<context>
    <name>SplashScreen</name>
    <message>
        <source>[testnet]</source>
        <translation>[testnet]</translation>
    </message>
</context>
<context>
    <name>TrafficGraphWidget</name>
    <message>
        <source>KB/s</source>
        <translation>KB/s</translation>
    </message>
</context>
<context>
    <name>TransactionDesc</name>
    <message numerus="yes">
        <source>Open for %n more block(s)</source>
        <translation><numerusform>Abrir para %n bloque más</numerusform><numerusform>Abrir para %n bloques más</numerusform></translation>
    </message>
    <message>
        <source>Open until %1</source>
        <translation>Abierto hasta %1</translation>
    </message>
    <message>
        <source>conflicted with a transaction with %1 confirmations</source>
        <translation>Hay un conflicto con una transacción con %1 confirmaciones</translation>
    </message>
    <message>
        <source>0/unconfirmed, %1</source>
        <translation>0/no confirmado, %1</translation>
    </message>
    <message>
        <source>in memory pool</source>
        <translation>en el pool de memoria</translation>
    </message>
    <message>
        <source>not in memory pool</source>
        <translation>no en el pool de memoria</translation>
    </message>
    <message>
        <source>abandoned</source>
        <translation>abandonado</translation>
    </message>
    <message>
        <source>%1/unconfirmed</source>
        <translation>%1/no confirmado</translation>
    </message>
    <message>
        <source>%1 confirmations</source>
        <translation>confirmaciones %1</translation>
    </message>
    <message>
        <source>Status</source>
        <translation>Estado</translation>
    </message>
    <message>
        <source>Date</source>
        <translation>Fecha</translation>
    </message>
    <message>
        <source>Source</source>
        <translation>Fuente</translation>
    </message>
    <message>
        <source>Generated</source>
        <translation>Generado</translation>
    </message>
    <message>
        <source>From</source>
        <translation>Desde</translation>
    </message>
    <message>
        <source>unknown</source>
        <translation>desconocido</translation>
    </message>
    <message>
        <source>To</source>
        <translation>Para</translation>
    </message>
    <message>
        <source>own address</source>
        <translation>dirección propia</translation>
    </message>
    <message>
        <source>watch-only</source>
        <translation>de observación</translation>
    </message>
    <message>
        <source>label</source>
        <translation>etiqueta</translation>
    </message>
    <message>
        <source>Credit</source>
        <translation>Credito</translation>
    </message>
    <message numerus="yes">
        <source>matures in %n more block(s)</source>
        <translation><numerusform>disponible en %n bloque más</numerusform><numerusform>disponible en %n bloques más</numerusform></translation>
    </message>
    <message>
        <source>not accepted</source>
        <translation>no aceptada</translation>
    </message>
    <message>
        <source>Debit</source>
        <translation>Enviado</translation>
    </message>
    <message>
        <source>Total debit</source>
        <translation>Total enviado</translation>
    </message>
    <message>
        <source>Total credit</source>
        <translation>Total recibido</translation>
    </message>
    <message>
        <source>Transaction fee</source>
        <translation>Comisión de transacción</translation>
    </message>
    <message>
        <source>Net amount</source>
        <translation>Cantidad neta</translation>
    </message>
    <message>
        <source>Message</source>
        <translation>Mensaje</translation>
    </message>
    <message>
        <source>Comment</source>
        <translation>Comentario</translation>
    </message>
    <message>
        <source>Transaction ID</source>
        <translation>Identificador de transacción (ID)</translation>
    </message>
    <message>
        <source>Transaction total size</source>
        <translation>Tamaño total de transacción</translation>
    </message>
    <message>
        <source>Transaction virtual size</source>
        <translation>Tamaño virtual de transacción</translation>
    </message>
    <message>
        <source>Output index</source>
        <translation>Indice de salida</translation>
    </message>
    <message>
        <source>Merchant</source>
        <translation>Vendedor</translation>
    </message>
    <message>
        <source>Generated coins must mature %1 blocks before they can be spent. When you generated this block, it was broadcast to the network to be added to the block chain. If it fails to get into the chain, its state will change to "not accepted" and it won't be spendable. This may occasionally happen if another node generates a block within a few seconds of yours.</source>
        <translation>Los bitcoins generados deben madurar %1 bloques antes de que puedan gastarse. Cuando generó este bloque, se transmitió a la red para que se añadiera a la cadena de bloques. Si no consigue entrar en la cadena, su estado cambiará a "no aceptado" y ya no se podrá gastar. Esto puede ocurrir ocasionalmente si otro nodo genera un bloque a pocos segundos del suyo.</translation>
    </message>
    <message>
        <source>Debug information</source>
        <translation>Información de depuración</translation>
    </message>
    <message>
        <source>Transaction</source>
        <translation>Transacción</translation>
    </message>
    <message>
        <source>Inputs</source>
        <translation>Entradas</translation>
    </message>
    <message>
        <source>Amount</source>
        <translation>Cantidad</translation>
    </message>
    <message>
        <source>true</source>
        <translation>verdadero</translation>
    </message>
    <message>
        <source>false</source>
        <translation>falso</translation>
    </message>
</context>
<context>
    <name>TransactionDescDialog</name>
    <message>
        <source>This pane shows a detailed description of the transaction</source>
        <translation>Esta ventana muestra información detallada sobre la transacción</translation>
    </message>
    <message>
        <source>Details for %1</source>
        <translation>Detalles para %1</translation>
    </message>
</context>
<context>
    <name>TransactionTableModel</name>
    <message>
        <source>Date</source>
        <translation>Fecha</translation>
    </message>
    <message>
        <source>Type</source>
        <translation>Tipo</translation>
    </message>
    <message>
        <source>Label</source>
        <translation>Etiqueta</translation>
    </message>
    <message numerus="yes">
        <source>Open for %n more block(s)</source>
        <translation><numerusform>Abrir para %n bloque más</numerusform><numerusform>Abrir para %n bloques más</numerusform></translation>
    </message>
    <message>
        <source>Open until %1</source>
        <translation>Abierto hasta %1</translation>
    </message>
    <message>
        <source>Unconfirmed</source>
        <translation>Sin confirmar</translation>
    </message>
    <message>
        <source>Abandoned</source>
        <translation>Abandonado</translation>
    </message>
    <message>
        <source>Confirming (%1 of %2 recommended confirmations)</source>
        <translation>Confirmando (%1 de %2 confirmaciones recomendadas)</translation>
    </message>
    <message>
        <source>Confirmed (%1 confirmations)</source>
        <translation>Confirmado (%1 confirmaciones)</translation>
    </message>
    <message>
        <source>Conflicted</source>
        <translation>En conflicto</translation>
    </message>
    <message>
        <source>Immature (%1 confirmations, will be available after %2)</source>
        <translation>No disponible (%1 confirmaciones. Estarán disponibles al cabo de %2)</translation>
    </message>
    <message>
        <source>Generated but not accepted</source>
        <translation>Generado pero no aceptado</translation>
    </message>
    <message>
        <source>Received with</source>
        <translation>Recibido con</translation>
    </message>
    <message>
        <source>Received from</source>
        <translation>Recibidos de</translation>
    </message>
    <message>
        <source>Sent to</source>
        <translation>Enviado a</translation>
    </message>
    <message>
        <source>Payment to yourself</source>
        <translation>Pago proprio</translation>
    </message>
    <message>
        <source>Mined</source>
        <translation>Minado</translation>
    </message>
    <message>
        <source>watch-only</source>
        <translation>de observación</translation>
    </message>
    <message>
        <source>(n/a)</source>
        <translation>(nd)</translation>
    </message>
    <message>
        <source>(no label)</source>
        <translation>(sin etiqueta)</translation>
    </message>
    <message>
        <source>Transaction status. Hover over this field to show number of confirmations.</source>
        <translation>Estado de transacción. Pasa el ratón sobre este campo para ver el número de confirmaciones.</translation>
    </message>
    <message>
        <source>Date and time that the transaction was received.</source>
        <translation>Fecha y hora en que se recibió la transacción.</translation>
    </message>
    <message>
        <source>Type of transaction.</source>
        <translation>Tipo de transacción.</translation>
    </message>
    <message>
        <source>Whether or not a watch-only address is involved in this transaction.</source>
        <translation>Si una dirección watch-only está involucrada en esta transacción o no.</translation>
    </message>
    <message>
        <source>User-defined intent/purpose of the transaction.</source>
        <translation>Descripción de la transacción definido por el usuario.</translation>
    </message>
    <message>
        <source>Amount removed from or added to balance.</source>
        <translation>Cantidad retirada o añadida al saldo.</translation>
    </message>
</context>
<context>
    <name>TransactionView</name>
    <message>
        <source>All</source>
        <translation>Todo</translation>
    </message>
    <message>
        <source>Today</source>
        <translation>Hoy</translation>
    </message>
    <message>
        <source>This week</source>
        <translation>Esta semana</translation>
    </message>
    <message>
        <source>This month</source>
        <translation>Este mes</translation>
    </message>
    <message>
        <source>Last month</source>
        <translation>Mes pasado</translation>
    </message>
    <message>
        <source>This year</source>
        <translation>Este año</translation>
    </message>
    <message>
        <source>Range...</source>
        <translation>Rango...</translation>
    </message>
    <message>
        <source>Received with</source>
        <translation>Recibido con</translation>
    </message>
    <message>
        <source>Sent to</source>
        <translation>Enviado a</translation>
    </message>
    <message>
        <source>To yourself</source>
        <translation>A usted mismo</translation>
    </message>
    <message>
        <source>Mined</source>
        <translation>Minado</translation>
    </message>
    <message>
        <source>Other</source>
        <translation>Otra</translation>
    </message>
    <message>
        <source>Enter address, transaction id, or label to search</source>
        <translation>Introduzca dirección, id de transacción o etiqueta a buscar</translation>
    </message>
    <message>
        <source>Min amount</source>
        <translation>Cantidad mínima</translation>
    </message>
    <message>
        <source>Abandon transaction</source>
        <translation>Transacción abandonada</translation>
    </message>
    <message>
        <source>Increase transaction fee</source>
        <translation>Incrementar cuota de transacción</translation>
    </message>
    <message>
        <source>Copy address</source>
        <translation>Copiar ubicación</translation>
    </message>
    <message>
        <source>Copy label</source>
        <translation>Copiar etiqueta</translation>
    </message>
    <message>
        <source>Copy amount</source>
        <translation>Copiar cantidad</translation>
    </message>
    <message>
        <source>Copy transaction ID</source>
        <translation>Copiar ID de transacción</translation>
    </message>
    <message>
        <source>Copy raw transaction</source>
        <translation>Copiar transacción raw</translation>
    </message>
    <message>
        <source>Copy full transaction details</source>
        <translation>Copiar todos los detalles de la transacción</translation>
    </message>
    <message>
        <source>Edit label</source>
        <translation>Editar etiqueta</translation>
    </message>
    <message>
        <source>Show transaction details</source>
        <translation>Mostrar detalles de la transacción</translation>
    </message>
    <message>
        <source>Export Transaction History</source>
        <translation>Exportar historial de transacciones</translation>
    </message>
    <message>
        <source>Comma separated file (*.csv)</source>
        <translation>Archivo separado de coma (*.csv)</translation>
    </message>
    <message>
        <source>Confirmed</source>
        <translation>Confirmado</translation>
    </message>
    <message>
        <source>Watch-only</source>
        <translation>De observación</translation>
    </message>
    <message>
        <source>Date</source>
        <translation>Fecha</translation>
    </message>
    <message>
        <source>Type</source>
        <translation>Tipo</translation>
    </message>
    <message>
        <source>Label</source>
        <translation>Etiqueta</translation>
    </message>
    <message>
        <source>Address</source>
        <translation>Dirección</translation>
    </message>
    <message>
        <source>ID</source>
        <translation>ID</translation>
    </message>
    <message>
        <source>Exporting Failed</source>
        <translation>Falló la exportación</translation>
    </message>
    <message>
        <source>There was an error trying to save the transaction history to %1.</source>
        <translation>Ha habido un error al intentar guardar la transacción con %1.</translation>
    </message>
    <message>
        <source>Exporting Successful</source>
        <translation>Exportación finalizada</translation>
    </message>
    <message>
        <source>The transaction history was successfully saved to %1.</source>
        <translation>La transacción ha sido guardada en %1.</translation>
    </message>
    <message>
        <source>Range:</source>
        <translation>Rango:</translation>
    </message>
    <message>
        <source>to</source>
        <translation>para</translation>
    </message>
</context>
<context>
    <name>UnitDisplayStatusBarControl</name>
    <message>
        <source>Unit to show amounts in. Click to select another unit.</source>
        <translation>Unidad en la que se muestran las cantidades. Haga clic para seleccionar otra unidad.</translation>
    </message>
</context>
<context>
    <name>WalletFrame</name>
    <message>
        <source>No wallet has been loaded.</source>
        <translation>No se ha cargado ningún monedero</translation>
    </message>
</context>
<context>
    <name>WalletModel</name>
    <message>
        <source>Send Coins</source>
        <translation>Enviar</translation>
    </message>
    <message>
        <source>Fee bump error</source>
        <translation>Error de incremento de comisión</translation>
    </message>
    <message>
        <source>Increasing transaction fee failed</source>
        <translation>Ha fallado el incremento de la comisión de transacción.</translation>
    </message>
    <message>
        <source>Do you want to increase the fee?</source>
        <translation>¿Desea incrementar la comisión?</translation>
    </message>
    <message>
        <source>Current fee:</source>
        <translation>Comisión actual:</translation>
    </message>
    <message>
        <source>Increase:</source>
        <translation>Incremento:</translation>
    </message>
    <message>
        <source>New fee:</source>
        <translation>Nueva comisión:</translation>
    </message>
    <message>
        <source>Confirm fee bump</source>
        <translation>Confirmar incremento de comisión.</translation>
    </message>
    <message>
        <source>Can't sign transaction.</source>
        <translation>No se ha podido firmar la transacción.</translation>
    </message>
    <message>
        <source>Could not commit transaction</source>
        <translation>No se pudo confirmar la transacción</translation>
    </message>
</context>
<context>
    <name>WalletView</name>
    <message>
        <source>&amp;Export</source>
        <translation>&amp;Exportar</translation>
    </message>
    <message>
        <source>Export the data in the current tab to a file</source>
        <translation>Exportar a un archivo los datos de esta pestaña</translation>
    </message>
    <message>
        <source>Backup Wallet</source>
        <translation>Copia de seguridad del monedero</translation>
    </message>
    <message>
        <source>Wallet Data (*.dat)</source>
        <translation>Datos de monedero (*.dat)</translation>
    </message>
    <message>
        <source>Backup Failed</source>
        <translation>La copia de seguridad ha fallado</translation>
    </message>
    <message>
        <source>There was an error trying to save the wallet data to %1.</source>
        <translation>Ha habido un error al intentar guardar los datos del monedero en %1.</translation>
    </message>
    <message>
        <source>Backup Successful</source>
        <translation>Se ha completado con éxito la copia de respaldo</translation>
    </message>
    <message>
        <source>The wallet data was successfully saved to %1.</source>
        <translation>Los datos del monedero se han guardado con éxito en %1.</translation>
    </message>
    <message>
        <source>Cancel</source>
        <translation>Cancelar</translation>
    </message>
</context>
<context>
    <name>bitcoin-core</name>
    <message>
        <source>Distributed under the MIT software license, see the accompanying file %s or %s</source>
        <translation>Distribuido bajo la licencia de software MIT, vea el archivo adjunto %s o %s</translation>
    </message>
    <message>
        <source>Prune configured below the minimum of %d MiB.  Please use a higher number.</source>
        <translation>La Poda se ha configurado por debajo del minimo de %d MiB. Por favor utiliza un valor más alto.</translation>
    </message>
    <message>
        <source>Prune: last wallet synchronisation goes beyond pruned data. You need to -reindex (download the whole blockchain again in case of pruned node)</source>
        <translation>Poda: la ultima sincronizacion del monedero sobrepasa los datos podados. Necesitas reindexar con -reindex (o descargar la cadena de bloques de nuevo en el caso de un nodo podado)</translation>
    </message>
    <message>
        <source>Rescans are not possible in pruned mode. You will need to use -reindex which will download the whole blockchain again.</source>
        <translation>Nos es posible re-escanear en modo podado.Necesitas utilizar -reindex el cual descargara la cadena de bloques al completo de nuevo.</translation>
    </message>
    <message>
        <source>Error: A fatal internal error occurred, see debug.log for details</source>
        <translation>Un error interno fatal ocurrió, ver debug.log para detalles</translation>
    </message>
    <message>
        <source>Pruning blockstore...</source>
        <translation>Poda blockstore ...</translation>
    </message>
    <message>
        <source>Unable to start HTTP server. See debug log for details.</source>
        <translation>No se ha podido comenzar el servidor HTTP. Ver debug log para detalles.</translation>
    </message>
    <message>
        <source>Particl Core</source>
        <translation>Particl Core</translation>
    </message>
    <message>
        <source>The %s developers</source>
        <translation>Los desarrolladores de %s</translation>
    </message>
    <message>
        <source>Cannot obtain a lock on data directory %s. %s is probably already running.</source>
        <translation>No se puede bloquear el directorio %s. %s ya se está ejecutando.</translation>
    </message>
    <message>
        <source>Cannot provide specific connections and have addrman find outgoing connections at the same.</source>
        <translation>No es posible mostrar las conexiones indicadas y tener addrman buscando conexiones al mismo tiempo.</translation>
    </message>
    <message>
        <source>Error reading %s! All keys read correctly, but transaction data or address book entries might be missing or incorrect.</source>
        <translation>Error leyendo %s!. Todas las claves se han leido correctamente, pero los datos de transacciones o la libreta de direcciones pueden faltar o ser incorrectos.</translation>
    </message>
    <message>
        <source>Please check that your computer's date and time are correct! If your clock is wrong, %s will not work properly.</source>
        <translation>Por favor, compruebe si la fecha y hora en su computadora son correctas! Si su reloj esta mal, %s no trabajara correctamente. </translation>
    </message>
    <message>
        <source>Please contribute if you find %s useful. Visit %s for further information about the software.</source>
        <translation>Contribuya si encuentra %s de utilidad. Visite %s para mas información acerca del programa.</translation>
    </message>
    <message>
        <source>The block database contains a block which appears to be from the future. This may be due to your computer's date and time being set incorrectly. Only rebuild the block database if you are sure that your computer's date and time are correct</source>
        <translation>La base de datos de bloques contiene un bloque que parece ser del futuro. Esto puede ser porque la fecha y hora de tu ordenador están mal ajustados. Reconstruye la base de datos de bloques solo si estas seguro de que la fecha y hora de tu ordenador estan ajustados correctamente.</translation>
    </message>
    <message>
        <source>This is a pre-release test build - use at your own risk - do not use for mining or merchant applications</source>
        <translation>Esta es una versión de prueba prelanzada - utilícelo a su propio riesgo - no lo utilice para aplicaciones de minería o comerciales</translation>
    </message>
    <message>
        <source>This is the transaction fee you may discard if change is smaller than dust at this level</source>
        <translation>Esta es la comisión de transacción que puedes descartar si el cambio es menor que el polvo a este nivel</translation>
    </message>
    <message>
        <source>Unable to replay blocks. You will need to rebuild the database using -reindex-chainstate.</source>
        <translation>No se ha podido reproducir los bloques. Deberá reconstruir la base de datos utilizando -reindex-chainstate.</translation>
    </message>
    <message>
        <source>Unable to rewind the database to a pre-fork state. You will need to redownload the blockchain</source>
        <translation>No es posible reconstruir la base de datos a un estado anterior. Debe descargar de nuevo la cadena de bloques.</translation>
    </message>
    <message>
        <source>Warning: The network does not appear to fully agree! Some miners appear to be experiencing issues.</source>
        <translation>Advertencia: ¡La red no parece coincidir del todo! Algunos mineros parecen estar experimentando problemas.</translation>
    </message>
    <message>
        <source>Warning: We do not appear to fully agree with our peers! You may need to upgrade, or other nodes may need to upgrade.</source>
        <translation>Advertencia: ¡No parecemos estar del todo con nuestros pares! Puede que necesite actualizarse, o puede que otros nodos necesiten actualizarse.</translation>
    </message>
    <message>
        <source>%d of last 100 blocks have unexpected version</source>
        <translation>%d de los últimos 100 bloques tienen versión no esperada</translation>
    </message>
    <message>
        <source>%s corrupt, salvage failed</source>
        <translation>%s corrupto. Fracasó la recuperacion</translation>
    </message>
    <message>
        <source>-maxmempool must be at least %d MB</source>
        <translation>-maxmempool debe ser por lo menos de %d MB</translation>
    </message>
    <message>
        <source>Cannot resolve -%s address: '%s'</source>
        <translation>No se puede resolver -%s direccion: '%s'</translation>
    </message>
    <message>
        <source>Change index out of range</source>
        <translation>Cambio de indice fuera de rango</translation>
    </message>
    <message>
        <source>Copyright (C) %i-%i</source>
        <translation>Copyright (C) %i-%i</translation>
    </message>
    <message>
        <source>Corrupted block database detected</source>
        <translation>Corrupción de base de datos de bloques detectada.</translation>
    </message>
    <message>
        <source>Do you want to rebuild the block database now?</source>
        <translation>¿Quieres reconstruir la base de datos de bloques ahora?</translation>
    </message>
    <message>
        <source>Error creating %s: You can't create non-HD wallets with this version.</source>
        <translation>Error generando %s: Con esta versin no puede crear monederos no-HD.</translation>
    </message>
    <message>
        <source>Error initializing block database</source>
        <translation>Error al inicializar la base de datos de bloques</translation>
    </message>
    <message>
        <source>Error initializing wallet database environment %s!</source>
        <translation>Error al inicializar el entorno de la base de datos del monedero  %s</translation>
    </message>
    <message>
        <source>Error loading %s</source>
        <translation>Error cargando %s</translation>
    </message>
    <message>
        <source>Error loading %s: Private keys can only be disabled during creation</source>
        <translation>Error cargando %s: las claves privadas solo pueden ser deshabilitado durante la creación</translation>
    </message>
    <message>
        <source>Error loading %s: Wallet corrupted</source>
        <translation>Error cargando %s: Monedero dañado</translation>
    </message>
    <message>
        <source>Error loading %s: Wallet requires newer version of %s</source>
        <translation>Error cargando %s: Monedero requiere un versión mas reciente de %s</translation>
    </message>
    <message>
        <source>Error loading block database</source>
        <translation>Error cargando base de datos de bloques</translation>
    </message>
    <message>
        <source>Error opening block database</source>
        <translation>Error al abrir base de datos de bloques.</translation>
    </message>
    <message>
        <source>Error: Disk space is low!</source>
        <translation>Error: ¡Espacio en disco bajo!</translation>
    </message>
    <message>
        <source>Failed to listen on any port. Use -listen=0 if you want this.</source>
        <translation>Ha fallado la escucha en todos los puertos. Use -listen=0 si desea esto.</translation>
    </message>
    <message>
        <source>Failed to rescan the wallet during initialization</source>
        <translation>Fallo al escanear el monedero durante la inicialización</translation>
    </message>
    <message>
        <source>Importing...</source>
        <translation>Importando...</translation>
    </message>
    <message>
        <source>Incorrect or no genesis block found. Wrong datadir for network?</source>
        <translation>Incorrecto o bloque de génesis no encontrado. Datadir equivocada para la red?</translation>
    </message>
    <message>
        <source>Initialization sanity check failed. %s is shutting down.</source>
        <translation>La inicialización de la verificación de validez falló. Se está apagando %s.</translation>
    </message>
    <message>
        <source>Invalid amount for -%s=&lt;amount&gt;: '%s'</source>
        <translation>Cantidad no valida para -%s=&lt;amount&gt;: '%s'</translation>
    </message>
    <message>
        <source>Invalid amount for -discardfee=&lt;amount&gt;: '%s'</source>
        <translation>Cantidad inválida para -discardfee=&lt;amount&gt;: '%s'</translation>
    </message>
    <message>
        <source>Invalid amount for -fallbackfee=&lt;amount&gt;: '%s'</source>
        <translation>Cantidad inválida para -fallbackfee=&lt;amount&gt;: '%s'</translation>
    </message>
    <message>
        <source>Upgrading txindex database</source>
        <translation>Actualización de la base de datos txindex</translation>
    </message>
    <message>
        <source>Loading P2P addresses...</source>
        <translation>Cargando direcciones P2P ...</translation>
    </message>
    <message>
        <source>Loading banlist...</source>
        <translation>Cargando banlist...</translation>
    </message>
    <message>
        <source>Not enough file descriptors available.</source>
        <translation>No hay suficientes descriptores de archivo disponibles. </translation>
    </message>
    <message>
        <source>Prune cannot be configured with a negative value.</source>
        <translation>Pode no se puede configurar con un valor negativo.</translation>
    </message>
    <message>
        <source>Prune mode is incompatible with -txindex.</source>
        <translation>El modo recorte es incompatible con -txindex.</translation>
    </message>
    <message>
        <source>Replaying blocks...</source>
        <translation>Reproduciendo bloques ...</translation>
    </message>
    <message>
        <source>Rewinding blocks...</source>
        <translation>Verificando bloques...</translation>
    </message>
    <message>
        <source>The source code is available from %s.</source>
        <translation>El código fuente esta disponible desde %s.</translation>
    </message>
    <message>
        <source>Transaction fee and change calculation failed</source>
        <translation>El cálculo de la comisión de transacción y del cambio han fallado</translation>
    </message>
    <message>
        <source>Unable to bind to %s on this computer. %s is probably already running.</source>
        <translation>No se ha podido conectar con %s en este equipo. %s es posible que este todavia en ejecución.</translation>
    </message>
    <message>
        <source>Unable to generate keys</source>
        <translation>Incapaz de generar claves</translation>
    </message>
    <message>
        <source>Unsupported argument -benchmark ignored, use -debug=bench.</source>
        <translation>El argumento -benchmark no es soportado y ha sido ignorado, utiliza -debug=bench</translation>
    </message>
    <message>
        <source>Unsupported argument -debugnet ignored, use -debug=net.</source>
        <translation>Parámetros no compatibles -debugnet ignorados , use -debug = red.</translation>
    </message>
    <message>
        <source>Unsupported argument -tor found, use -onion.</source>
        <translation>Parámetros no compatibles -tor encontrados, use -onion .</translation>
    </message>
    <message>
        <source>Unsupported logging category %s=%s.</source>
        <translation>Categoría de registro no soportada %s=%s.</translation>
    </message>
    <message>
        <source>Upgrading UTXO database</source>
        <translation>Actualizando la base de datos UTXO</translation>
    </message>
    <message>
        <source>User Agent comment (%s) contains unsafe characters.</source>
        <translation>El comentario del Agente de Usuario (%s) contiene caracteres inseguros.</translation>
    </message>
    <message>
        <source>Verifying blocks...</source>
        <translation>Verificando bloques...</translation>
    </message>
    <message>
        <source>Wallet needed to be rewritten: restart %s to complete</source>
        <translation>Es necesario reescribir el monedero: reiniciar %s para completar</translation>
    </message>
    <message>
        <source>Error: Listening for incoming connections failed (listen returned error %s)</source>
        <translation>Error: la escucha para conexiones entrantes falló (la escucha regresó el error %s)</translation>
    </message>
    <message>
        <source>Invalid amount for -maxtxfee=&lt;amount&gt;: '%s' (must be at least the minrelay fee of %s to prevent stuck transactions)</source>
        <translation>Cantidad no válida para -maxtxfee=&lt;amount&gt;: '%s' (debe ser por lo menos la comisión mínima de %s para prevenir transacciones atascadas)</translation>
    </message>
    <message>
        <source>The transaction amount is too small to send after the fee has been deducted</source>
        <translation>Monto de transacción muy pequeña luego de la deducción por comisión</translation>
    </message>
    <message>
        <source>You need to rebuild the database using -reindex to go back to unpruned mode.  This will redownload the entire blockchain</source>
        <translation>Necesitas reconstruir la base de datos utilizando -reindex para volver al modo sin recorte. Esto volverá a descargar toda la cadena de bloques</translation>
    </message>
    <message>
        <source>Error loading %s: You can't disable HD on an already existing HD wallet</source>
        <translation>Error cargando %s: No puedes deshabilitar HD en un monedero HD ya existente</translation>
    </message>
    <message>
        <source>Error reading from database, shutting down.</source>
        <translation>Error al leer la base de datos, cerrando.</translation>
    </message>
    <message>
        <source>Error upgrading chainstate database</source>
        <translation>Error actualizando la base de datos chainstate</translation>
    </message>
    <message>
        <source>Information</source>
        <translation>Información</translation>
    </message>
    <message>
        <source>Invalid -onion address or hostname: '%s'</source>
        <translation>Dirección -onion o nombre de host inválido: '%s'</translation>
    </message>
    <message>
        <source>Invalid -proxy address or hostname: '%s'</source>
        <translation>Dirección -proxy o nombre de host inválido: '%s'</translation>
    </message>
    <message>
        <source>Invalid amount for -paytxfee=&lt;amount&gt;: '%s' (must be at least %s)</source>
        <translation>Cantidad inválida para -paytxfee=&lt;amount&gt;: '%s' (debe ser por lo menos %s)</translation>
    </message>
    <message>
        <source>Invalid netmask specified in -whitelist: '%s'</source>
        <translation>Máscara de red inválida especificada en -whitelist: '%s'</translation>
    </message>
    <message>
        <source>Need to specify a port with -whitebind: '%s'</source>
        <translation>Necesita especificar un puerto con -whitebind: '%s'</translation>
    </message>
    <message>
        <source>Reducing -maxconnections from %d to %d, because of system limitations.</source>
        <translation>Reduciendo -maxconnections de %d a %d, debido a limitaciones del sistema.</translation>
    </message>
    <message>
        <source>Signing transaction failed</source>
        <translation>Transacción falló</translation>
    </message>
    <message>
        <source>Specified -walletdir "%s" does not exist</source>
        <translation>El -walletdir indicado "%s" no existe</translation>
    </message>
    <message>
        <source>Specified -walletdir "%s" is a relative path</source>
        <translation>Indique -walletdir "%s" como una ruta relativa</translation>
    </message>
    <message>
        <source>Specified -walletdir "%s" is not a directory</source>
        <translation>El -walletdir "%s" indicado no es un directorio</translation>
    </message>
    <message>
        <source>Specified blocks directory "%s" does not exist.
</source>
        <translation>El directorio de bloques especificado "%s" no existe.
</translation>
    </message>
    <message>
        <source>The transaction amount is too small to pay the fee</source>
        <translation>Cantidad de la transacción demasiado pequeña para pagar la comisión</translation>
    </message>
    <message>
        <source>This is experimental software.</source>
        <translation>Este software es experimental.</translation>
    </message>
    <message>
        <source>Transaction amount too small</source>
        <translation>Cantidad de la transacción demasiado pequeña</translation>
    </message>
    <message>
        <source>Transaction too large for fee policy</source>
        <translation>Transacción demasiado grande para la política de comisiones</translation>
    </message>
    <message>
        <source>Transaction too large</source>
        <translation>Transacción demasiado grande, intenta dividirla en varias.</translation>
    </message>
    <message>
        <source>Unable to bind to %s on this computer (bind returned error %s)</source>
        <translation>No es posible conectar con %s en este sistema (bind ha dado el error %s)</translation>
    </message>
    <message>
        <source>Unable to generate initial keys</source>
        <translation>No es posible generar llaves iniciales</translation>
    </message>
    <message>
        <source>Verifying wallet(s)...</source>
        <translation>Verificando monedero(s)...</translation>
    </message>
    <message>
        <source>Wallet %s resides outside wallet directory %s</source>
        <translation>Monedero %s situado fuera del directorio de monedero %s</translation>
    </message>
    <message>
        <source>Warning</source>
        <translation>Aviso</translation>
    </message>
    <message>
        <source>Warning: unknown new rules activated (versionbit %i)</source>
        <translation>Advertencia: nuevas reglas desconocidas activadas (versionbit %i)</translation>
    </message>
    <message>
        <source>Zapping all transactions from wallet...</source>
        <translation>Eliminando todas las transacciones del monedero...</translation>
    </message>
    <message>
        <source>-maxtxfee is set very high! Fees this large could be paid on a single transaction.</source>
        <translation>-maxtxfee tiene un ajuste muy elevado! Comisiones muy grandes podrían ser pagadas en una única transaccion.</translation>
    </message>
    <message>
        <source>Error loading %s: You can't enable HD on an already existing non-HD wallet</source>
        <translation>Error cargando %s: No puedes habilitar HD en un monedero no HD ya existente</translation>
    </message>
    <message>
        <source>This is the transaction fee you may pay when fee estimates are not available.</source>
        <translation>Esta es la comisión de transacción que debe pagar cuando las estimaciones de comisión no estén disponibles.</translation>
    </message>
    <message>
        <source>This product includes software developed by the OpenSSL Project for use in the OpenSSL Toolkit %s and cryptographic software written by Eric Young and UPnP software written by Thomas Bernard.</source>
        <translation>Este producto incluye software desarrollado por el Proyecto OpenSSL para utilizarlo en el juego de herramientas OpenSSL %s y software criptográfico escrito por Eric Young y software UPnP escrito por Thomas Bernard.</translation>
    </message>
    <message>
        <source>Total length of network version string (%i) exceeds maximum length (%i). Reduce the number or size of uacomments.</source>
        <translation>La longitud total de la cadena de versión de red ( %i ) supera la longitud máxima ( %i ) . Reducir el número o tamaño de uacomments .</translation>
    </message>
    <message>
        <source>Unsupported argument -socks found. Setting SOCKS version isn't possible anymore, only SOCKS5 proxies are supported.</source>
        <translation>Error:  argumento -socks encontrado. El ajuste de la versión SOCKS ya no es posible, sólo proxies SOCKS5 son compatibles.</translation>
    </message>
    <message>
        <source>Unsupported argument -whitelistalwaysrelay ignored, use -whitelistrelay and/or -whitelistforcerelay.</source>
        <translation>El argumento no soportado -whitelistalwaysrelay ha sido ignorado, utiliza -whitelistrelay  y/o -whitelistforcerelay.</translation>
    </message>
    <message>
        <source>Warning: Unknown block versions being mined! It's possible unknown rules are in effect</source>
        <translation>Advertencia: Se están minando versiones de bloques desconocidas! Es posible que normas desconocidas estén activas</translation>
    </message>
    <message>
        <source>Warning: Wallet file corrupt, data salvaged! Original %s saved as %s in %s; if your balance or transactions are incorrect you should restore from a backup.</source>
        <translation>Aviso: fichero de monedero corrupto, datos recuperados! Original %s guardado como %s en %s; si su balance de transacciones es incorrecto, debe restaurar desde una copia de seguridad.</translation>
    </message>
    <message>
        <source>%s is set very high!</source>
        <translation>¡%s se establece muy alto!</translation>
    </message>
    <message>
        <source>Error loading wallet %s. Duplicate -wallet filename specified.</source>
        <translation>Error cargando el monedero %s. Se ha especificado un nombre de fichero -wallet duplicado.</translation>
    </message>
    <message>
        <source>Keypool ran out, please call keypoolrefill first</source>
        <translation>Keypool se ha agotado, llame a keypoolrefill primero</translation>
    </message>
    <message>
        <source>Starting network threads...</source>
        <translation>Iniciando funciones de red...</translation>
    </message>
    <message>
        <source>The wallet will avoid paying less than the minimum relay fee.</source>
        <translation>El monedero evitará pagar menos que la cuota de retransmisión mínima.</translation>
    </message>
    <message>
        <source>This is the minimum transaction fee you pay on every transaction.</source>
        <translation>Esta es la comisión mínima de transacción que usted paga en cada transacción.</translation>
    </message>
    <message>
        <source>This is the transaction fee you will pay if you send a transaction.</source>
        <translation>Esta es la comisión de transacción que pagará si envía una transacción.</translation>
    </message>
    <message>
        <source>Transaction amounts must not be negative</source>
        <translation>Las cantidades de transacción no deben ser negativa</translation>
    </message>
    <message>
        <source>Transaction has too long of a mempool chain</source>
        <translation>La transacción tiene demasiado tiempo de una cadena de mempool</translation>
    </message>
    <message>
        <source>Transaction must have at least one recipient</source>
        <translation>La transacción debe de tener al menos un receptor</translation>
    </message>
    <message>
        <source>Unknown network specified in -onlynet: '%s'</source>
        <translation>La red especificada en -onlynet '%s' es desconocida</translation>
    </message>
    <message>
        <source>Insufficient funds</source>
        <translation>Fondos insuficientes</translation>
    </message>
    <message>
        <source>Can't generate a change-address key. Private keys are disabled for this wallet.</source>
        <translation>No se puede generar una clave de cambio de dirección. Las claves privadas están deshabilitadas para este monedero.</translation>
    </message>
    <message>
        <source>Cannot upgrade a non HD split wallet without upgrading to support pre split keypool. Please use -upgradewallet=169900 or -upgradewallet with no version specified.</source>
        <translation>No se puede actualizar un monedero dividido sin HD sin actualizar para admitir el keypool pre dividido. Utilice -upgradewallet = 169900 o -upgradewallet sin una versión especificada.</translation>
    </message>
    <message>
        <source>Fee estimation failed. Fallbackfee is disabled. Wait a few blocks or enable -fallbackfee.</source>
        <translation>Estimación de la comisión fallida. Fallbackfee está deshabilitado. Espere unos pocos bloques o habilite -fallbackfee.</translation>
    </message>
    <message>
        <source>Warning: Private keys detected in wallet {%s} with disabled private keys</source>
        <translation>Advertencia: claves privadas detectadas en el monedero {%s} con claves privadas deshabilitadas</translation>
    </message>
    <message>
        <source>Cannot write to data directory '%s'; check permissions.</source>
        <translation>No se puede escribir en el directorio de datos '%s';  verificar permisos.</translation>
    </message>
    <message>
        <source>Loading block index...</source>
        <translation>Cargando el índice de bloques...</translation>
    </message>
    <message>
        <source>Loading wallet...</source>
        <translation>Cargando monedero...</translation>
    </message>
    <message>
        <source>Cannot downgrade wallet</source>
        <translation>No se puede cambiar a una versión mas antigua el monedero</translation>
    </message>
    <message>
        <source>Rescanning...</source>
        <translation>Reexplorando...</translation>
    </message>
    <message>
        <source>Done loading</source>
        <translation>Se terminó de cargar</translation>
    </message>
    <message>
        <source>Error</source>
        <translation>Error</translation>
    </message>
</context>
</TS><|MERGE_RESOLUTION|>--- conflicted
+++ resolved
@@ -67,7 +67,7 @@
     </message>
     <message>
         <source>These are your Particl addresses for sending payments. Always check the amount and the receiving address before sending coins.</source>
-        <translation>Estas son sus direcciones Particl para enviar pagos. Verifique siempre la cantidad y la dirección de recepción antes de enviar bitcoins.</translation>
+        <translation>Estas son sus direcciones Particl para enviar pagos. Verifique siempre la cantidad y la dirección de recepción antes de enviar particl.</translation>
     </message>
     <message>
         <source>These are your Particl addresses for receiving payments. It is recommended to use a new receiving address for each transaction.</source>
@@ -176,8 +176,8 @@
         <translation>Confirmar cifrado del monedero</translation>
     </message>
     <message>
-        <source>Warning: If you encrypt your wallet and lose your passphrase, you will &lt;b&gt;LOSE ALL OF YOUR BITCOINS&lt;/b&gt;!</source>
-        <translation>Advertencia: Si cifra su monedero y pierde su contraseña&lt;b&gt;¡PERDERÁ TODOS SUS BITCOINS!&lt;/b&gt;</translation>
+        <source>Warning: If you encrypt your wallet and lose your passphrase, you will &lt;b&gt;LOSE ALL OF YOUR PARTICL&lt;/b&gt;!</source>
+        <translation>Advertencia: Si cifra su monedero y pierde su contraseña&lt;b&gt;¡PERDERÁ TODOS SUS PARTICL!&lt;/b&gt;</translation>
     </message>
     <message>
         <source>Are you sure you wish to encrypt your wallet?</source>
@@ -188,7 +188,7 @@
         <translation>Monedero cifrado</translation>
     </message>
     <message>
-        <source>%1 will close now to finish the encryption process. Remember that encrypting your wallet cannot fully protect your bitcoins from being stolen by malware infecting your computer.</source>
+        <source>%1 will close now to finish the encryption process. Remember that encrypting your wallet cannot fully protect your particl from being stolen by malware infecting your computer.</source>
         <translation>%1 se cerrará ahora para terminar el proceso de cifrado. Recuerde que cifrar su monedero no puede proteger completamente su monedero de ser robado por malware que infecte su ordenador.</translation>
     </message>
     <message>
@@ -354,17 +354,12 @@
         <translation>Reindexando bloques en disco...</translation>
     </message>
     <message>
-<<<<<<< HEAD
-        <source>Send coins to a Particl address</source>
-        <translation>Enviar bitcoins a una dirección Particl</translation>
-=======
         <source>Proxy is &lt;b&gt;enabled&lt;/b&gt;: %1</source>
         <translation>Proxy está&lt;b&gt;habilitado&lt;/b&gt;: %1</translation>
     </message>
     <message>
-        <source>Send coins to a Bitcoin address</source>
-        <translation>Enviar bitcoins a una dirección Bitcoin</translation>
->>>>>>> e5776690
+        <source>Send coins to a Particl address</source>
+        <translation>Enviar particl a una dirección Particl</translation>
     </message>
     <message>
         <source>Backup wallet to another location</source>
@@ -439,8 +434,8 @@
         <translation>Barra de pestañas</translation>
     </message>
     <message>
-        <source>Request payments (generates QR codes and bitcoin: URIs)</source>
-        <translation>Solicitar pagos (generando códigos QR e identificadores URI "bitcoin:")</translation>
+        <source>Request payments (generates QR codes and particl: URIs)</source>
+        <translation>Solicitar pagos (generando códigos QR e identificadores URI "particl:")</translation>
     </message>
     <message>
         <source>Show the list of used sending addresses and labels</source>
@@ -451,8 +446,8 @@
         <translation>Muestra la lista de direcciones de recepción y etiquetas</translation>
     </message>
     <message>
-        <source>Open a bitcoin: URI or payment request</source>
-        <translation>Abrir un identificador URI "bitcoin:" o una petición de pago</translation>
+        <source>Open a particl: URI or payment request</source>
+        <translation>Abrir un identificador URI "particl:" o una petición de pago</translation>
     </message>
     <message>
         <source>&amp;Command-line options</source>
@@ -865,8 +860,8 @@
         <translation>Utilizar un directorio de datos personalizado:</translation>
     </message>
     <message>
-        <source>Bitcoin</source>
-        <translation>Bitcoin</translation>
+        <source>Particl</source>
+        <translation>Particl</translation>
     </message>
     <message>
         <source>At least %1 GB of data will be stored in this directory, and it will grow over time.</source>
@@ -877,8 +872,8 @@
         <translation>Se almacenará aproximadamente %1 GB de datos en este directorio.</translation>
     </message>
     <message>
-        <source>%1 will download and store a copy of the Bitcoin block chain.</source>
-        <translation>%1 descargará y almacenará una copia de la cadena de bloques de Bitcoin.</translation>
+        <source>%1 will download and store a copy of the Particl block chain.</source>
+        <translation>%1 descargará y almacenará una copia de la cadena de bloques de Particl.</translation>
     </message>
     <message>
         <source>The wallet will also be stored in this directory.</source>
@@ -908,12 +903,12 @@
         <translation>Formulario</translation>
     </message>
     <message>
-        <source>Recent transactions may not yet be visible, and therefore your wallet's balance might be incorrect. This information will be correct once your wallet has finished synchronizing with the bitcoin network, as detailed below.</source>
-        <translation>Las transacciones recientes aún no pueden ser visibles, y por lo tanto el saldo de su monedero podría ser incorrecto. Esta información será correcta cuando su monedero haya terminado de sincronizarse con la red de bitcoin, como se detalla abajo.</translation>
-    </message>
-    <message>
-        <source>Attempting to spend bitcoins that are affected by not-yet-displayed transactions will not be accepted by the network.</source>
-        <translation>La red no aceptará el intentar gastar bitcoins que están afectados por transacciones aún no mostradas.</translation>
+        <source>Recent transactions may not yet be visible, and therefore your wallet's balance might be incorrect. This information will be correct once your wallet has finished synchronizing with the particl network, as detailed below.</source>
+        <translation>Las transacciones recientes aún no pueden ser visibles, y por lo tanto el saldo de su monedero podría ser incorrecto. Esta información será correcta cuando su monedero haya terminado de sincronizarse con la red de particl, como se detalla abajo.</translation>
+    </message>
+    <message>
+        <source>Attempting to spend particl that are affected by not-yet-displayed transactions will not be accepted by the network.</source>
+        <translation>La red no aceptará el intentar gastar particl que están afectados por transacciones aún no mostradas.</translation>
     </message>
     <message>
         <source>Number of blocks left</source>
@@ -1187,7 +1182,7 @@
     </message>
     <message>
         <source>Choose the default subdivision unit to show in the interface and when sending coins.</source>
-        <translation>Elegir la subdivisión predeterminada para mostrar cantidades en la interfaz y cuando se envían bitcoins.</translation>
+        <translation>Elegir la subdivisión predeterminada para mostrar cantidades en la interfaz y cuando se envían particl.</translation>
     </message>
     <message>
         <source>Whether to show coin control features or not.</source>
@@ -1332,16 +1327,16 @@
         <translation>Fallo en la solicitud de pago</translation>
     </message>
     <message>
-        <source>Cannot start bitcoin: click-to-pay handler</source>
-        <translation>No se puede iniciar bitcoin: encargado click-para-pagar</translation>
+        <source>Cannot start particl: click-to-pay handler</source>
+        <translation>No se puede iniciar particl: encargado click-para-pagar</translation>
     </message>
     <message>
         <source>URI handling</source>
         <translation>Manejo de URI</translation>
     </message>
     <message>
-        <source>'bitcoin://' is not a valid URI. Use 'bitcoin:' instead.</source>
-        <translation>'bitcoin: //' no es un URI válido. Use 'bitcoin:' en su lugar.</translation>
+        <source>'particl://' is not a valid URI. Use 'particl:' instead.</source>
+        <translation>'particl: //' no es un URI válido. Use 'particl:' en su lugar.</translation>
     </message>
     <message>
         <source>Payment request fetch URL is invalid: %1</source>
@@ -2068,7 +2063,7 @@
     <name>SendCoinsDialog</name>
     <message>
         <source>Send Coins</source>
-        <translation>Enviar bitcoins</translation>
+        <translation>Enviar particl</translation>
     </message>
     <message>
         <source>Coin Control Features</source>
@@ -2155,7 +2150,7 @@
         <translation>Ocultar</translation>
     </message>
     <message>
-        <source>Paying only the minimum fee is just fine as long as there is less transaction volume than space in the blocks. But be aware that this can end up in a never confirming transaction once there is more demand for bitcoin transactions than the network can process.</source>
+        <source>Paying only the minimum fee is just fine as long as there is less transaction volume than space in the blocks. But be aware that this can end up in a never confirming transaction once there is more demand for particl transactions than the network can process.</source>
         <translation>Pagar solamente la comisión mínima es correcto, siempre y cuando haya menos volumen de transacciones que el espacio en los bloques. Pero tenga en cuenta que esto puede terminar en una transacción nunca confirmada, una vez que haya más demanda para transacciones Particl que la red pueda procesar.</translation>
     </message>
     <message>
@@ -2398,8 +2393,8 @@
         <translation>Eliminar esta transacción</translation>
     </message>
     <message>
-        <source>The fee will be deducted from the amount being sent. The recipient will receive less bitcoins than you enter in the amount field. If multiple recipients are selected, the fee is split equally.</source>
-        <translation>La comisión será deducida de la cantidad que sea mandada. El destinatario recibirá menos bitcoins de la cantidad introducida en el campo Cantidad. Si hay varios destinatarios, la comisión será distribuida a partes iguales.</translation>
+        <source>The fee will be deducted from the amount being sent. The recipient will receive less particl than you enter in the amount field. If multiple recipients are selected, the fee is split equally.</source>
+        <translation>La comisión será deducida de la cantidad que sea mandada. El destinatario recibirá menos particl de la cantidad introducida en el campo Cantidad. Si hay varios destinatarios, la comisión será distribuida a partes iguales.</translation>
     </message>
     <message>
         <source>S&amp;ubtract fee from amount</source>
@@ -2426,8 +2421,8 @@
         <translation>Introduce una etiqueta para esta dirección para añadirla a la lista de direcciones utilizadas</translation>
     </message>
     <message>
-        <source>A message that was attached to the bitcoin: URI which will be stored with the transaction for your reference. Note: This message will not be sent over the Particl network.</source>
-        <translation>Un mensaje que se adjuntó a la bitcoin: URL que será almacenada con la transacción para su referencia. Nota: Este mensaje no se envía a través de la red Particl.</translation>
+        <source>A message that was attached to the particl: URI which will be stored with the transaction for your reference. Note: This message will not be sent over the Particl network.</source>
+        <translation>Un mensaje que se adjuntó a la particl: URL que será almacenada con la transacción para su referencia. Nota: Este mensaje no se envía a través de la red Particl.</translation>
     </message>
     <message>
         <source>Pay To:</source>
@@ -2471,7 +2466,7 @@
         <translation>&amp;Firmar mensaje</translation>
     </message>
     <message>
-        <source>You can sign messages/agreements with your addresses to prove you can receive bitcoins sent to them. Be careful not to sign anything vague or random, as phishing attacks may try to trick you into signing your identity over to them. Only sign fully-detailed statements you agree to.</source>
+        <source>You can sign messages/agreements with your addresses to prove you can receive particl sent to them. Be careful not to sign anything vague or random, as phishing attacks may try to trick you into signing your identity over to them. Only sign fully-detailed statements you agree to.</source>
         <translation>Puede firmar los mensajes con sus direcciones para demostrar que las posee. Tenga cuidado de no firmar cualquier cosa de manera vaga o aleatoria, pues los ataques de phishing pueden tratar de engañarle firmando su identidad a través de ellos. Sólo firme declaraciones totalmente detalladas con las que usted esté de acuerdo.</translation>
     </message>
     <message>
@@ -2753,7 +2748,7 @@
     </message>
     <message>
         <source>Generated coins must mature %1 blocks before they can be spent. When you generated this block, it was broadcast to the network to be added to the block chain. If it fails to get into the chain, its state will change to "not accepted" and it won't be spendable. This may occasionally happen if another node generates a block within a few seconds of yours.</source>
-        <translation>Los bitcoins generados deben madurar %1 bloques antes de que puedan gastarse. Cuando generó este bloque, se transmitió a la red para que se añadiera a la cadena de bloques. Si no consigue entrar en la cadena, su estado cambiará a "no aceptado" y ya no se podrá gastar. Esto puede ocurrir ocasionalmente si otro nodo genera un bloque a pocos segundos del suyo.</translation>
+        <translation>Los particl generados deben madurar %1 bloques antes de que puedan gastarse. Cuando generó este bloque, se transmitió a la red para que se añadiera a la cadena de bloques. Si no consigue entrar en la cadena, su estado cambiará a "no aceptado" y ya no se podrá gastar. Esto puede ocurrir ocasionalmente si otro nodo genera un bloque a pocos segundos del suyo.</translation>
     </message>
     <message>
         <source>Debug information</source>
