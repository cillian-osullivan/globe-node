// Copyright (c) 2009-2010 Satoshi Nakamoto
// Copyright (c) 2009-2021 The Bitcoin Core developers
// Distributed under the MIT software license, see the accompanying
// file COPYING or http://www.opensource.org/licenses/mit-license.php.

#include <validation.h>

#include <kernel/coinstats.h>
#include <kernel/mempool_persist.h>

#include <arith_uint256.h>
#include <chain.h>
#include <chainparams.h>
#include <checkqueue.h>
#include <consensus/amount.h>
#include <consensus/consensus.h>
#include <consensus/merkle.h>
#include <consensus/tx_check.h>
#include <consensus/tx_verify.h>
#include <consensus/validation.h>
#include <cuckoocache.h>
#include <flatfile.h>
#include <fs.h>
#include <hash.h>
#include <logging.h>
#include <logging/timer.h>
#include <node/blockstorage.h>
#include <node/interface_ui.h>
#include <node/utxo_snapshot.h>
#include <policy/policy.h>
#include <policy/rbf.h>
#include <policy/settings.h>
#include <pow.h>
#include <primitives/block.h>
#include <primitives/transaction.h>
#include <random.h>
#include <reverse_iterator.h>
#include <script/script.h>
#include <script/interpreter.h>
#include <script/sigcache.h>
#include <shutdown.h>
#include <signet.h>
#include <tinyformat.h>
#include <txdb.h>
#include <txmempool.h>
#include <uint256.h>
#include <undo.h>
#include <util/check.h> // For NDEBUG compile time check
#include <util/hasher.h>
#include <util/moneystr.h>
#include <util/rbf.h>
#include <util/strencodings.h>
#include <util/system.h>
#include <util/time.h>
#include <util/trace.h>
#include <util/translation.h>
#include <validationinterface.h>
#include <warnings.h>
#include <script/standard.h>
#include <key_io.h>
#include <net.h>
#include <smsg/manager.h>
#include <pos/kernel.h>
#include <pos/miner.h>
#include <anon.h>
#include <rctindex.h>
#include <insight/insight.h>
#include <insight/balanceindex.h>
#include <net_processing.h>

#include <algorithm>
#include <cassert>
#include <chrono>
#include <deque>
#include <numeric>
#include <optional>
#include <string>

using kernel::CCoinsStats;
using kernel::CoinStatsHashType;
using kernel::ComputeUTXOStats;
using kernel::LoadMempool;

using fsbridge::FopenFn;
using node::BlockManager;
using node::BlockMap;
using node::CBlockIndexHeightOnlyComparator;
using node::CBlockIndexWorkComparator;
using node::fImporting;
using node::fPruneMode;
using node::fReindex;
using node::ReadBlockFromDisk;
using node::SnapshotMetadata;
using node::UndoReadFromDisk;
using node::UnlinkPrunedFiles;

#define MICRO 0.000001
#define MILLI 0.001

/** Maximum kilobytes for transactions to store for processing during reorg */
static const unsigned int MAX_DISCONNECTED_TX_POOL_SIZE = 20000;
/** Time to wait between writing blocks/block index to disk. */
static constexpr std::chrono::hours DATABASE_WRITE_INTERVAL{1};
/** Time to wait between flushing chainstate to disk. */
static constexpr std::chrono::hours DATABASE_FLUSH_INTERVAL{24};
/** Maximum age of our tip for us to be considered current for fee estimation */
static constexpr std::chrono::hours MAX_FEE_ESTIMATION_TIP_AGE{3};
const std::vector<std::string> CHECKLEVEL_DOC {
    "level 0 reads the blocks from disk",
    "level 1 verifies block validity",
    "level 2 verifies undo data",
    "level 3 checks disconnection of tip blocks",
    "level 4 tries to reconnect the blocks",
    "each level includes the checks of the previous levels",
};
/** The number of blocks to keep below the deepest prune lock.
 *  There is nothing special about this number. It is higher than what we
 *  expect to see in regular mainnet reorgs, but not so high that it would
 *  noticeably interfere with the pruning mechanism.
 * */
static constexpr int PRUNE_LOCK_BUFFER{10};

/**
 * Mutex to guard access to validation specific variables, such as reading
 * or changing the chainstate.
 *
 * This may also need to be locked when updating the transaction pool, e.g. on
 * AcceptToMemoryPool. See CTxMemPool::cs comment for details.
 *
 * The transaction pool has a separate lock to allow reading from it and the
 * chainstate at the same time.
 */
RecursiveMutex cs_main;

GlobalMutex g_best_block_mutex;
std::condition_variable g_best_block_cv;
uint256 g_best_block;
bool g_parallel_script_checks{false};
bool fCheckBlockIndex = false;
bool fCheckpointsEnabled = DEFAULT_CHECKPOINTS_ENABLED;
unsigned int MIN_BLOCKS_TO_KEEP = 288;
unsigned int NODE_NETWORK_LIMITED_MIN_BLOCKS = 288;
int64_t nMaxTipAge = DEFAULT_MAX_TIP_AGE;

uint256 hashAssumeValid;
arith_uint256 nMinimumChainWork;

const CBlockIndex* CChainState::FindForkInGlobalIndex(const CBlockLocator& locator) const
{
    AssertLockHeld(cs_main);

    // Find the latest block common to locator and chain - we expect that
    // locator.vHave is sorted descending by height.
    for (const uint256& hash : locator.vHave) {
        const CBlockIndex* pindex{m_blockman.LookupBlockIndex(hash)};
        if (pindex) {
            if (m_chain.Contains(pindex)) {
                return pindex;
            }
            if (pindex->GetAncestor(m_chain.Height()) == m_chain.Tip()) {
                return m_chain.Tip();
            }
        }
    }
    return m_chain.Genesis();
}

namespace particl {
bool DelayBlock(BlockManager &blockman, const std::shared_ptr<const CBlock> &pblock, BlockValidationState &state) EXCLUSIVE_LOCKS_REQUIRED(cs_main);
void CheckDelayedBlocks(BlockManager &blockman, BlockValidationState &state, const uint256 &block_hash) LOCKS_EXCLUDED(cs_main);

std::map<uint256, StakeConflict> mapStakeConflict;
std::map<COutPoint, uint256> mapStakeSeen;
std::list<COutPoint> listStakeSeen;

CoinStakeCache coinStakeCache GUARDED_BY(cs_main);
CoinStakeCache smsgFeeCoinstakeCache;
CoinStakeCache smsgDifficultyCoinstakeCache(180);

size_t MAX_DELAYED_BLOCKS = 64;
int64_t MAX_DELAY_BLOCK_SECONDS = 180;

class DelayedBlock
{
public:
    DelayedBlock(const std::shared_ptr<const CBlock>& pblock, int node_id) : m_pblock(pblock), m_node_id(node_id) {
        m_time = GetTime();
    }
    int64_t m_time;
    std::shared_ptr<const CBlock> m_pblock;
    int m_node_id;
};
std::list<DelayedBlock> list_delayed_blocks;
bool fVerifyingDB = false;
static bool attempted_rct_index_repair = false;
std::atomic_bool fSkipRangeproof(false);
std::atomic_bool fBusyImporting(false);        // covers ActivateBestChain too
} // namespace particl


bool CheckInputScripts(const CTransaction& tx, TxValidationState& state,
                       const CCoinsViewCache& inputs, unsigned int flags, bool cacheSigStore,
                       bool cacheFullScriptStore, PrecomputedTransactionData& txdata,
                       std::vector<CScriptCheck> *pvChecks = nullptr, bool fAnonChecks = true)
                       EXCLUSIVE_LOCKS_REQUIRED(cs_main);

bool CheckFinalTxAtTip(const CBlockIndex& active_chain_tip, const CTransaction& tx)
{
    AssertLockHeld(cs_main);

    // CheckFinalTxAtTip() uses active_chain_tip.Height()+1 to evaluate
    // nLockTime because when IsFinalTx() is called within
    // AcceptBlock(), the height of the block *being*
    // evaluated is what is used. Thus if we want to know if a
    // transaction can be part of the *next* block, we need to call
    // IsFinalTx() with one more than active_chain_tip.Height().
    const int nBlockHeight = active_chain_tip.nHeight + 1;

    // BIP113 requires that time-locked transactions have nLockTime set to
    // less than the median time of the previous block they're contained in.
    // When the next block is created its previous block will be the current
    // chain tip, so we use that to calculate the median time passed to
    // IsFinalTx().
    const int64_t nBlockTime{active_chain_tip.GetMedianTimePast()};

    return IsFinalTx(tx, nBlockHeight, nBlockTime);
}

bool CheckSequenceLocksAtTip(CBlockIndex* tip,
                        const CCoinsView& coins_view,
                        const CTransaction& tx,
                        LockPoints* lp,
                        bool useExistingLockPoints)
{
    assert(tip != nullptr);

    CBlockIndex index;
    index.pprev = tip;
    // CheckSequenceLocksAtTip() uses active_chainstate.m_chain.Height()+1 to evaluate
    // height based locks because when SequenceLocks() is called within
    // ConnectBlock(), the height of the block *being*
    // evaluated is what is used.
    // Thus if we want to know if a transaction can be part of the
    // *next* block, we need to use one more than active_chainstate.m_chain.Height()
    index.nHeight = tip->nHeight + 1;

    std::pair<int, int64_t> lockPair;
    if (useExistingLockPoints) {
        assert(lp);
        lockPair.first = lp->height;
        lockPair.second = lp->time;
    }
    else {
        std::vector<int> prevheights;
        prevheights.resize(tx.vin.size());
        for (size_t txinIndex = 0; txinIndex < tx.vin.size(); txinIndex++) {
            const CTxIn& txin = tx.vin[txinIndex];

            if (txin.IsAnonInput()) {
                prevheights[txinIndex] = tip->nHeight + 1;
                continue;
            }

            Coin coin;
            if (!coins_view.GetCoin(txin.prevout, coin)) {
                return error("%s: Missing input", __func__);
            }
            if (coin.nHeight == MEMPOOL_HEIGHT) {
                // Assume all mempool transaction confirm in the next block
                prevheights[txinIndex] = tip->nHeight + 1;
            } else {
                prevheights[txinIndex] = coin.nHeight;
            }
        }
        lockPair = CalculateSequenceLocks(tx, STANDARD_LOCKTIME_VERIFY_FLAGS, prevheights, index);
        if (lp) {
            lp->height = lockPair.first;
            lp->time = lockPair.second;
            // Also store the hash of the block with the highest height of
            // all the blocks which have sequence locked prevouts.
            // This hash needs to still be on the chain
            // for these LockPoint calculations to be valid
            // Note: It is impossible to correctly calculate a maxInputBlock
            // if any of the sequence locked inputs depend on unconfirmed txs,
            // except in the special case where the relative lock time/height
            // is 0, which is equivalent to no sequence lock. Since we assume
            // input height of tip+1 for mempool txs and test the resulting
            // lockPair from CalculateSequenceLocks against tip+1.  We know
            // EvaluateSequenceLocks will fail if there was a non-zero sequence
            // lock on a mempool input, so we can use the return value of
            // CheckSequenceLocksAtTip to indicate the LockPoints validity
            int maxInputHeight = 0;
            for (const int height : prevheights) {
                // Can ignore mempool inputs since we'll fail if they had non-zero locks
                if (height != tip->nHeight+1) {
                    maxInputHeight = std::max(maxInputHeight, height);
                }
            }
            // tip->GetAncestor(maxInputHeight) should never return a nullptr
            // because maxInputHeight is always less than the tip height.
            // It would, however, be a bad bug to continue execution, since a
            // LockPoints object with the maxInputBlock member set to nullptr
            // signifies no relative lock time.
            lp->maxInputBlock = Assert(tip->GetAncestor(maxInputHeight));
        }
    }
    return EvaluateSequenceLocks(index, lockPair);
}

// Returns the script flags which should be checked for a given block
static unsigned int GetBlockScriptFlags(const CBlockIndex& block_index, const ChainstateManager& chainman);

static void LimitMempoolSize(CTxMemPool& pool, CCoinsViewCache& coins_cache)
    EXCLUSIVE_LOCKS_REQUIRED(::cs_main, pool.cs)
{
    AssertLockHeld(::cs_main);
    AssertLockHeld(pool.cs);
    int expired = pool.Expire(GetTime<std::chrono::seconds>() - pool.m_expiry);
    if (expired != 0) {
        LogPrint(BCLog::MEMPOOL, "Expired %i transactions from the memory pool\n", expired);
    }

    std::vector<COutPoint> vNoSpendsRemaining;
    pool.TrimToSize(pool.m_max_size_bytes, &vNoSpendsRemaining);
    for (const COutPoint& removed : vNoSpendsRemaining)
        coins_cache.Uncache(removed);
}

static bool IsCurrentForFeeEstimation(CChainState& active_chainstate) EXCLUSIVE_LOCKS_REQUIRED(cs_main)
{
    AssertLockHeld(cs_main);
    if (active_chainstate.IsInitialBlockDownload())
        return false;
    if (active_chainstate.m_chain.Tip()->GetBlockTime() < count_seconds(GetTime<std::chrono::seconds>() - MAX_FEE_ESTIMATION_TIP_AGE))
        return false;
    if (active_chainstate.m_chain.Height() < active_chainstate.m_chainman.m_best_header->nHeight - 1) {
        return false;
    }
    return true;
}

void CChainState::MaybeUpdateMempoolForReorg(
    DisconnectedBlockTransactions& disconnectpool,
    bool fAddToMempool)
{
    if (!m_mempool) return;

    AssertLockHeld(cs_main);
    AssertLockHeld(m_mempool->cs);
    std::vector<uint256> vHashUpdate;
    // disconnectpool's insertion_order index sorts the entries from
    // oldest to newest, but the oldest entry will be the last tx from the
    // latest mined block that was disconnected.
    // Iterate disconnectpool in reverse, so that we add transactions
    // back to the mempool starting with the earliest transaction that had
    // been previously seen in a block.
    auto it = disconnectpool.queuedTx.get<insertion_order>().rbegin();
    while (it != disconnectpool.queuedTx.get<insertion_order>().rend()) {
        // ignore validation errors in resurrected transactions
        if (!fAddToMempool || (*it)->IsCoinBase() || (*it)->IsCoinStake() ||
            AcceptToMemoryPool(*this, *it, GetTime(),
                /*bypass_limits=*/true, /*test_accept=*/false).m_result_type !=
                    MempoolAcceptResult::ResultType::VALID) {
            // If the transaction doesn't make it in to the mempool, remove any
            // transactions that depend on it (which would now be orphans).
            m_mempool->removeRecursive(**it, MemPoolRemovalReason::REORG);
        } else if (m_mempool->exists(GenTxid::Txid((*it)->GetHash()))) {
            vHashUpdate.push_back((*it)->GetHash());
        }
        ++it;
    }
    disconnectpool.queuedTx.clear();
    // AcceptToMemoryPool/addUnchecked all assume that new mempool entries have
    // no in-mempool children, which is generally not true when adding
    // previously-confirmed transactions back to the mempool.
    // UpdateTransactionsFromBlock finds descendants of any transactions in
    // the disconnectpool that were added back and cleans up the mempool state.
    m_mempool->UpdateTransactionsFromBlock(vHashUpdate);

    // Predicate to use for filtering transactions in removeForReorg.
    // Checks whether the transaction is still final and, if it spends a coinbase output, mature.
    // Also updates valid entries' cached LockPoints if needed.
    // If false, the tx is still valid and its lockpoints are updated.
    // If true, the tx would be invalid in the next block; remove this entry and all of its descendants.
    const auto filter_final_and_mature = [this](CTxMemPool::txiter it)
        EXCLUSIVE_LOCKS_REQUIRED(m_mempool->cs, ::cs_main) {
        AssertLockHeld(m_mempool->cs);
        AssertLockHeld(::cs_main);
        const CTransaction& tx = it->GetTx();

        // The transaction must be final.
        if (!CheckFinalTxAtTip(*Assert(m_chain.Tip()), tx)) return true;
        LockPoints lp = it->GetLockPoints();
        const bool validLP{TestLockPointValidity(m_chain, lp)};
        CCoinsViewMemPool view_mempool(&CoinsTip(), *m_mempool);
        // CheckSequenceLocksAtTip checks if the transaction will be final in the next block to be
        // created on top of the new chain. We use useExistingLockPoints=false so that, instead of
        // using the information in lp (which might now refer to a block that no longer exists in
        // the chain), it will update lp to contain LockPoints relevant to the new chain.
        if (!CheckSequenceLocksAtTip(m_chain.Tip(), view_mempool, tx, &lp, validLP)) {
            // If CheckSequenceLocksAtTip fails, remove the tx and don't depend on the LockPoints.
            return true;
        } else if (!validLP) {
            // If CheckSequenceLocksAtTip succeeded, it also updated the LockPoints.
            // Now update the mempool entry lockpoints as well.
            m_mempool->mapTx.modify(it, [&lp](CTxMemPoolEntry& e) { e.UpdateLockPoints(lp); });
        }

        // If the transaction spends any coinbase outputs, it must be mature.
        if (it->GetSpendsCoinbase()) {
            for (const CTxIn& txin : tx.vin) {
                if (txin.IsAnonInput()) {
                    continue;
                }
                auto it2 = m_mempool->mapTx.find(txin.prevout.hash);
                if (it2 != m_mempool->mapTx.end())
                    continue;
                const Coin& coin{CoinsTip().AccessCoin(txin.prevout)};
                assert(!coin.IsSpent());
                const auto mempool_spend_height{m_chain.Tip()->nHeight + 1};
                if (coin.IsCoinBase() && mempool_spend_height - coin.nHeight < COINBASE_MATURITY) {
                    return true;
                }
            }
        }
        // Transaction is still valid and cached LockPoints are updated.
        return false;
    };

    // We also need to remove any now-immature transactions
    m_mempool->removeForReorg(m_chain, filter_final_and_mature);
    // Re-limit mempool size, in case we added any transactions
    LimitMempoolSize(*m_mempool, this->CoinsTip());
}

/**
* Checks to avoid mempool polluting consensus critical paths since cached
* signature and script validity results will be reused if we validate this
* transaction again during block validation.
* */
static bool CheckInputsFromMempoolAndCache(const CTransaction& tx, TxValidationState& state,
                const CCoinsViewCache& view, const CTxMemPool& pool,
                unsigned int flags, PrecomputedTransactionData& txdata, CCoinsViewCache& coins_tip)
                EXCLUSIVE_LOCKS_REQUIRED(cs_main, pool.cs)
{
    AssertLockHeld(cs_main);
    AssertLockHeld(pool.cs);

    assert(!tx.IsCoinBase());
    for (const CTxIn& txin : tx.vin) {
        if (txin.IsAnonInput()) {
            continue;
        }
        const Coin& coin = view.AccessCoin(txin.prevout);

        // This coin was checked in PreChecks and MemPoolAccept
        // has been holding cs_main since then.
        Assume(!coin.IsSpent());
        if (coin.IsSpent()) return false;

        // If the Coin is available, there are 2 possibilities:
        // it is available in our current ChainstateActive UTXO set,
        // or it's a UTXO provided by a transaction in our mempool.
        // Ensure the scriptPubKeys in Coins from CoinsView are correct.
        const CTransactionRef& txFrom = pool.get(txin.prevout.hash);
        if (txFrom) {
            assert(txFrom->GetHash() == txin.prevout.hash);
            assert(txFrom->GetNumVOuts() > txin.prevout.n);
            if (txFrom->IsParticlVersion()) {
                assert(coin.Matches(txFrom->vpout[txin.prevout.n].get()));
            } else {
                assert(txFrom->vout[txin.prevout.n] == coin.out);
            }
        } else {
            const Coin& coinFromUTXOSet = coins_tip.AccessCoin(txin.prevout);
            assert(!coinFromUTXOSet.IsSpent());
            assert(coinFromUTXOSet.out == coin.out);
        }
    }

    // Call CheckInputScripts() to cache signature and script validity against current tip consensus rules.
    return CheckInputScripts(tx, state, view, flags, /* cacheSigStore= */ true, /* cacheFullScriptStore= */ true, txdata);
}

namespace {

class MemPoolAccept
{
public:
    explicit MemPoolAccept(CTxMemPool& mempool, CChainState& active_chainstate) : m_pool(mempool), m_view(&m_dummy), m_viewmempool(&active_chainstate.CoinsTip(), m_pool), m_active_chainstate(active_chainstate),
        m_limit_ancestors(m_pool.m_limits.ancestor_count),
        m_limit_ancestor_size(m_pool.m_limits.ancestor_size_vbytes),
        m_limit_descendants(m_pool.m_limits.descendant_count),
        m_limit_descendant_size(m_pool.m_limits.descendant_size_vbytes) {
    }

    // We put the arguments we're handed into a struct, so we can pass them
    // around easier.
    struct ATMPArgs {
        const CChainParams& m_chainparams;
        const int64_t m_accept_time;
        const bool m_bypass_limits;
        /*
         * Return any outpoints which were not previously present in the coins
         * cache, but were added as a result of validating the tx for mempool
         * acceptance. This allows the caller to optionally remove the cache
         * additions if the associated transaction ends up being rejected by
         * the mempool.
         */
        std::vector<COutPoint>& m_coins_to_uncache;
        const bool m_test_accept;
        /** Whether we allow transactions to replace mempool transactions by BIP125 rules. If false,
         * any transaction spending the same inputs as a transaction in the mempool is considered
         * a conflict. */
        const bool m_allow_replacement;
        /** When true, the mempool will not be trimmed when individual transactions are submitted in
         * Finalize(). Instead, limits should be enforced at the end to ensure the package is not
         * partially submitted.
         */
        const bool m_package_submission;
        /** When true, use package feerates instead of individual transaction feerates for fee-based
         * policies such as mempool min fee and min relay fee.
         */
        const bool m_package_feerates;

        /** Particl - test if tx would get in the mempool without considering locks */
        const bool m_ignore_locks;

        /** Parameters for single transaction mempool validation. */
        static ATMPArgs SingleAccept(const CChainParams& chainparams, int64_t accept_time,
                                     bool bypass_limits, std::vector<COutPoint>& coins_to_uncache,
                                     bool test_accept, bool ignore_locks) {
            return ATMPArgs{/* m_chainparams */ chainparams,
                            /* m_accept_time */ accept_time,
                            /* m_bypass_limits */ bypass_limits,
                            /* m_coins_to_uncache */ coins_to_uncache,
                            /* m_test_accept */ test_accept,
                            /* m_allow_replacement */ true,
                            /* m_package_submission */ false,
                            /* m_package_feerates */ false,
                            ignore_locks,
            };
        }

        /** Parameters for test package mempool validation through testmempoolaccept. */
        static ATMPArgs PackageTestAccept(const CChainParams& chainparams, int64_t accept_time,
                                          std::vector<COutPoint>& coins_to_uncache, bool ignore_locks) {
            return ATMPArgs{/* m_chainparams */ chainparams,
                            /* m_accept_time */ accept_time,
                            /* m_bypass_limits */ false,
                            /* m_coins_to_uncache */ coins_to_uncache,
                            /* m_test_accept */ true,
                            /* m_allow_replacement */ false,
                            /* m_package_submission */ false, // not submitting to mempool
                            /* m_package_feerates */ false,
                            ignore_locks,
            };
        }

        /** Parameters for child-with-unconfirmed-parents package validation. */
        static ATMPArgs PackageChildWithParents(const CChainParams& chainparams, int64_t accept_time,
                                                std::vector<COutPoint>& coins_to_uncache, bool ignore_locks) {
            return ATMPArgs{/* m_chainparams */ chainparams,
                            /* m_accept_time */ accept_time,
                            /* m_bypass_limits */ false,
                            /* m_coins_to_uncache */ coins_to_uncache,
                            /* m_test_accept */ false,
                            /* m_allow_replacement */ false,
                            /* m_package_submission */ true,
                            /* m_package_feerates */ true,
                            ignore_locks,
            };
        }

        /** Parameters for a single transaction within a package. */
        static ATMPArgs SingleInPackageAccept(const ATMPArgs& package_args) {
            return ATMPArgs{/* m_chainparams */ package_args.m_chainparams,
                            /* m_accept_time */ package_args.m_accept_time,
                            /* m_bypass_limits */ false,
                            /* m_coins_to_uncache */ package_args.m_coins_to_uncache,
                            /* m_test_accept */ package_args.m_test_accept,
                            /* m_allow_replacement */ true,
                            /* m_package_submission */ false,
                            /* m_package_feerates */ false, // only 1 transaction
                            /* m_ignore_locks */ package_args.m_ignore_locks,
            };
        }

    private:
        // Private ctor to avoid exposing details to clients and allowing the possibility of
        // mixing up the order of the arguments. Use static functions above instead.
        ATMPArgs(const CChainParams& chainparams,
                 int64_t accept_time,
                 bool bypass_limits,
                 std::vector<COutPoint>& coins_to_uncache,
                 bool test_accept,
                 bool allow_replacement,
                 bool package_submission,
                 bool package_feerates,
                 bool ignore_locks)
            : m_chainparams{chainparams},
              m_accept_time{accept_time},
              m_bypass_limits{bypass_limits},
              m_coins_to_uncache{coins_to_uncache},
              m_test_accept{test_accept},
              m_allow_replacement{allow_replacement},
              m_package_submission{package_submission},
              m_package_feerates{package_feerates},
              m_ignore_locks{ignore_locks}
        {
        }
    };

    // Single transaction acceptance
    MempoolAcceptResult AcceptSingleTransaction(const CTransactionRef& ptx, ATMPArgs& args) EXCLUSIVE_LOCKS_REQUIRED(cs_main);

    /**
    * Multiple transaction acceptance. Transactions may or may not be interdependent, but must not
    * conflict with each other, and the transactions cannot already be in the mempool. Parents must
    * come before children if any dependencies exist.
    */
    PackageMempoolAcceptResult AcceptMultipleTransactions(const std::vector<CTransactionRef>& txns, ATMPArgs& args) EXCLUSIVE_LOCKS_REQUIRED(cs_main);

    /**
     * Package (more specific than just multiple transactions) acceptance. Package must be a child
     * with all of its unconfirmed parents, and topologically sorted.
     */
    PackageMempoolAcceptResult AcceptPackage(const Package& package, ATMPArgs& args) EXCLUSIVE_LOCKS_REQUIRED(cs_main);

private:
    // All the intermediate state that gets passed between the various levels
    // of checking a given transaction.
    struct Workspace {
        explicit Workspace(const CTransactionRef& ptx) : m_ptx(ptx), m_hash(ptx->GetHash()) {}
        /** Txids of mempool transactions that this transaction directly conflicts with. */
        std::set<uint256> m_conflicts;
        /** Iterators to mempool entries that this transaction directly conflicts with. */
        CTxMemPool::setEntries m_iters_conflicting;
        /** Iterators to all mempool entries that would be replaced by this transaction, including
         * those it directly conflicts with and their descendants. */
        CTxMemPool::setEntries m_all_conflicting;
        /** All mempool ancestors of this transaction. */
        CTxMemPool::setEntries m_ancestors;
        /** Mempool entry constructed for this transaction. Constructed in PreChecks() but not
         * inserted into the mempool until Finalize(). */
        std::unique_ptr<CTxMemPoolEntry> m_entry;
        /** Pointers to the transactions that have been removed from the mempool and replaced by
         * this transaction, used to return to the MemPoolAccept caller. Only populated if
         * validation is successful and the original transactions are removed. */
        std::list<CTransactionRef> m_replaced_transactions;

        /** Virtual size of the transaction as used by the mempool, calculated using serialized size
         * of the transaction and sigops. */
        int64_t m_vsize;
        /** Fees paid by this transaction: total input amounts subtracted by total output amounts. */
        CAmount m_base_fees;
        /** Base fees + any fee delta set by the user with prioritisetransaction. */
        CAmount m_modified_fees;
        /** Total modified fees of all transactions being replaced. */
        CAmount m_conflicting_fees{0};
        /** Total virtual size of all transactions being replaced. */
        size_t m_conflicting_size{0};

        const CTransactionRef& m_ptx;
        /** Txid. */
        const uint256& m_hash;
        TxValidationState m_state;
        /** A temporary cache containing serialized transaction data for signature verification.
         * Reused across PolicyScriptChecks and ConsensusScriptChecks. */
        PrecomputedTransactionData m_precomputed_txdata;
    };

    // Run the policy checks on a given transaction, excluding any script checks.
    // Looks up inputs, calculates feerate, considers replacement, evaluates
    // package limits, etc. As this function can be invoked for "free" by a peer,
    // only tests that are fast should be done here (to avoid CPU DoS).
    bool PreChecks(ATMPArgs& args, Workspace& ws) EXCLUSIVE_LOCKS_REQUIRED(cs_main, m_pool.cs);

    // Run checks for mempool replace-by-fee.
    bool ReplacementChecks(Workspace& ws) EXCLUSIVE_LOCKS_REQUIRED(cs_main, m_pool.cs);

    // Enforce package mempool ancestor/descendant limits (distinct from individual
    // ancestor/descendant limits done in PreChecks).
    bool PackageMempoolChecks(const std::vector<CTransactionRef>& txns,
                              PackageValidationState& package_state) EXCLUSIVE_LOCKS_REQUIRED(cs_main, m_pool.cs);

    // Run the script checks using our policy flags. As this can be slow, we should
    // only invoke this on transactions that have otherwise passed policy checks.
    bool PolicyScriptChecks(const ATMPArgs& args, Workspace& ws) EXCLUSIVE_LOCKS_REQUIRED(cs_main, m_pool.cs);

    // Re-run the script checks, using consensus flags, and try to cache the
    // result in the scriptcache. This should be done after
    // PolicyScriptChecks(). This requires that all inputs either be in our
    // utxo set or in the mempool.
    bool ConsensusScriptChecks(const ATMPArgs& args, Workspace& ws) EXCLUSIVE_LOCKS_REQUIRED(cs_main, m_pool.cs);

    // Try to add the transaction to the mempool, removing any conflicts first.
    // Returns true if the transaction is in the mempool after any size
    // limiting is performed, false otherwise.
    bool Finalize(const ATMPArgs& args, Workspace& ws) EXCLUSIVE_LOCKS_REQUIRED(cs_main, m_pool.cs);

    // Submit all transactions to the mempool and call ConsensusScriptChecks to add to the script
    // cache - should only be called after successful validation of all transactions in the package.
    // The package may end up partially-submitted after size limiting; returns true if all
    // transactions are successfully added to the mempool, false otherwise.
    bool SubmitPackage(const ATMPArgs& args, std::vector<Workspace>& workspaces, PackageValidationState& package_state,
                       std::map<const uint256, const MempoolAcceptResult>& results)
         EXCLUSIVE_LOCKS_REQUIRED(cs_main, m_pool.cs);

    // Compare a package's feerate against minimum allowed.
    bool CheckFeeRate(size_t package_size, CAmount package_fee, TxValidationState& state) EXCLUSIVE_LOCKS_REQUIRED(::cs_main, m_pool.cs)
    {
        AssertLockHeld(::cs_main);
        AssertLockHeld(m_pool.cs);
        CAmount mempoolRejectFee = m_pool.GetMinFee().GetFee(package_size);
        if (state.m_has_anon_output) {
            mempoolRejectFee *= ANON_FEE_MULTIPLIER;
        }
        if (mempoolRejectFee > 0 && package_fee < mempoolRejectFee) {
            return state.Invalid(TxValidationResult::TX_MEMPOOL_POLICY, "mempool min fee not met", strprintf("%d < %d", package_fee, mempoolRejectFee));
        }

        if (package_fee < m_pool.m_min_relay_feerate.GetFee(package_size)) {
            return state.Invalid(TxValidationResult::TX_MEMPOOL_POLICY, "min relay fee not met",
                                 strprintf("%d < %d", package_fee, m_pool.m_min_relay_feerate.GetFee(package_size)));
        }
        return true;
    }

private:
    CTxMemPool& m_pool;
    CCoinsViewCache m_view;
    CCoinsViewMemPool m_viewmempool;
    CCoinsView m_dummy;

    CChainState& m_active_chainstate;

    // The package limits in effect at the time of invocation.
    const size_t m_limit_ancestors;
    const size_t m_limit_ancestor_size;
    // These may be modified while evaluating a transaction (eg to account for
    // in-mempool conflicts; see below).
    size_t m_limit_descendants;
    size_t m_limit_descendant_size;

    /** Whether the transaction(s) would replace any mempool transactions. If so, RBF rules apply. */
    bool m_rbf{false};
};

bool MemPoolAccept::PreChecks(ATMPArgs& args, Workspace& ws)
{
    AssertLockHeld(cs_main);
    AssertLockHeld(m_pool.cs);
    const CTransactionRef& ptx = ws.m_ptx;
    const CTransaction& tx = *ws.m_ptx;
    const uint256& hash = ws.m_hash;

    // Copy/alias what we need out of args
    const int64_t nAcceptTime = args.m_accept_time;
    const bool bypass_limits = args.m_bypass_limits;
    std::vector<COutPoint>& coins_to_uncache = args.m_coins_to_uncache;

    // Alias what we need out of ws
    TxValidationState& state = ws.m_state;
    std::unique_ptr<CTxMemPoolEntry>& entry = ws.m_entry;

    const Consensus::Params &consensus = Params().GetConsensus();
    state.SetStateInfo(nAcceptTime, m_active_chainstate.m_chain.Height(), consensus, fParticlMode, (particl::fBusyImporting && particl::fSkipRangeproof));

    if (!CheckTransaction(tx, state)) {
        return false; // state filled in by CheckTransaction
    }

    // Coinbase is only valid in a block, not as a loose transaction
    if (tx.IsCoinBase())
        return state.Invalid(TxValidationResult::TX_CONSENSUS, "coinbase");

    // Coinstake is only valid in a block, not as a loose transaction
    if (tx.IsCoinStake())
        return state.Invalid(TxValidationResult::TX_CONSENSUS, "coinstake");

    // Rather not work on nonstandard transactions (unless -testnet/-regtest)
    std::string reason;
    if (m_pool.m_require_standard && !IsStandardTx(tx, m_pool.m_max_datacarrier_bytes, m_pool.m_permit_bare_multisig, m_pool.m_dust_relay_feerate, reason, nAcceptTime)) {
        return state.Invalid(TxValidationResult::TX_NOT_STANDARD, reason);
    }

    // Do not work on transactions that are too small.
    // A transaction with 1 segwit input and 1 P2WPHK output has non-witness size of 82 bytes.
    // Transactions smaller than this are not relayed to mitigate CVE-2017-12842 by not relaying
    // 64-byte transactions.
    if (::GetSerializeSize(tx, PROTOCOL_VERSION | SERIALIZE_TRANSACTION_NO_WITNESS) < (fParticlMode ? MIN_STANDARD_TX_NONWITNESS_SIZE_PART : MIN_STANDARD_TX_NONWITNESS_SIZE))
        return state.Invalid(TxValidationResult::TX_NOT_STANDARD, "tx-size-small");

    // Only accept nLockTime-using transactions that can be mined in the next
    // block; we don't want our mempool filled up with transactions that can't
    // be mined yet.
    if (!args.m_test_accept || !args.m_ignore_locks)
    if (!CheckFinalTxAtTip(*Assert(m_active_chainstate.m_chain.Tip()), tx)) {
        return state.Invalid(TxValidationResult::TX_PREMATURE_SPEND, "non-final");
    }

    if (m_pool.exists(GenTxid::Wtxid(tx.GetWitnessHash()))) {
        // Exact transaction already exists in the mempool.
        return state.Invalid(TxValidationResult::TX_CONFLICT, "txn-already-in-mempool");
    } else if (m_pool.exists(GenTxid::Txid(tx.GetHash()))) {
        // Transaction with the same non-witness data but different witness (same txid, different
        // wtxid) already exists in the mempool.
        return state.Invalid(TxValidationResult::TX_CONFLICT, "txn-same-nonwitness-data-in-mempool");
    }

    // Check for conflicts with in-memory transactions
    for (const CTxIn &txin : tx.vin)
    {
        if (txin.IsAnonInput()) {
            if (!CheckAnonInputMempoolConflicts(txin, hash, &m_pool, state)) {
                return false; // state filled in by CheckAnonInputMempoolConflicts
            }
            continue;
        }
        const CTransaction* ptxConflicting = m_pool.GetConflictTx(txin.prevout);
        if (ptxConflicting) {
            if (!args.m_allow_replacement) {
                // Transaction conflicts with a mempool tx, but we're not allowing replacements.
                return state.Invalid(TxValidationResult::TX_MEMPOOL_POLICY, "bip125-replacement-disallowed");
            }
            if (!ws.m_conflicts.count(ptxConflicting->GetHash()))
            {
                // Transactions that don't explicitly signal replaceability are
                // *not* replaceable with the current logic, even if one of their
                // unconfirmed ancestors signals replaceability. This diverges
                // from BIP125's inherited signaling description (see CVE-2021-31876).
                // Applications relying on first-seen mempool behavior should
                // check all unconfirmed ancestors; otherwise an opt-in ancestor
                // might be replaced, causing removal of this descendant.
                //
                // If replaceability signaling is ignored due to node setting,
                // replacement is always allowed.
                if (!m_pool.m_full_rbf && !SignalsOptInRBF(*ptxConflicting)) {
                    return state.Invalid(TxValidationResult::TX_MEMPOOL_POLICY, "txn-mempool-conflict");
                }

                ws.m_conflicts.insert(ptxConflicting->GetHash());
            }
        }
    }

    LockPoints lp;
    m_view.SetBackend(m_viewmempool);

    state.m_has_anon_input = false;
    const CCoinsViewCache& coins_cache = m_active_chainstate.CoinsTip();
    // do all inputs exist?
    for (const CTxIn& txin : tx.vin) {
        if (txin.IsAnonInput()) {
            state.m_has_anon_input = true;
            continue;
        }
        if (!coins_cache.HaveCoinInCache(txin.prevout)) {
            coins_to_uncache.push_back(txin.prevout);
        }

        // Note: this call may add txin.prevout to the coins cache
        // (coins_cache.cacheCoins) by way of FetchCoin(). It should be removed
        // later (via coins_to_uncache) if this tx turns out to be invalid.
        if (!m_view.HaveCoin(txin.prevout)) {
            // Are inputs missing because we already have the tx?
            for (size_t out = 0; out < tx.GetNumVOuts(); out++) {
                // Optimistically just do efficient check of cache for outputs
                if (coins_cache.HaveCoinInCache(COutPoint(hash, out))) {
                    return state.Invalid(TxValidationResult::TX_CONFLICT, "txn-already-known");
                }
            }
            // Otherwise assume this might be an orphan tx for which we just haven't seen parents yet
            return state.Invalid(TxValidationResult::TX_MISSING_INPUTS, "bad-txns-inputs-missingorspent");
        }
    }

    if (state.m_has_anon_input && gArgs.GetBoolArg("-checkpeerheight", true) &&
        m_active_chainstate.m_chain.Height() < particl::GetNumBlocksOfPeers() - 1) {
        LogPrintf("%s: Ignoring anon transaction while chain syncs height %d - peers %d.\n",
            __func__, m_active_chainstate.m_chain.Height(), particl::GetNumBlocksOfPeers());
        return state.Error("Syncing");
    }

    if (!AllAnonOutputsUnknown(m_active_chainstate, tx, state)) { // Also sets state.m_has_anon_output
        // Already in the blockchain, containing block could have been received before loose tx
        return state.Invalid(TxValidationResult::TX_CONFLICT, "txn-already-in-mempool");
    }
    // This is const, but calls into the back end CoinsViews. The CCoinsViewDB at the bottom of the
    // hierarchy brings the best block into scope. See CCoinsViewDB::GetBestBlock().
    m_view.GetBestBlock();

    // we have all inputs cached now, so switch back to dummy (to protect
    // against bugs where we pull more inputs from disk that miss being added
    // to coins_to_uncache)
    m_view.SetBackend(m_dummy);

    assert(m_active_chainstate.m_blockman.LookupBlockIndex(m_view.GetBestBlock()) == m_active_chainstate.m_chain.Tip());

    // Only accept BIP68 sequence locked transactions that can be mined in the next
    // block; we don't want our mempool filled up with transactions that can't
    // be mined yet.
    // Pass in m_view which has all of the relevant inputs cached. Note that, since m_view's
    // backend was removed, it no longer pulls coins from the mempool.
    if (!args.m_test_accept || !args.m_ignore_locks)  // Particl: Only check m_ignore_locks when m_test_accept is true
    if (!CheckSequenceLocksAtTip(m_active_chainstate.m_chain.Tip(), m_view, tx, &lp)) {
        return state.Invalid(TxValidationResult::TX_PREMATURE_SPEND, "non-BIP68-final");
    }

    // The mempool holds txs for the next block, so pass height+1 to CheckTxInputs
    if (!Consensus::CheckTxInputs(tx, state, m_view, m_active_chainstate.m_chain.Height() + 1, ws.m_base_fees)) {
        return false; // state filled in by CheckTxInputs
    }

    if (m_pool.m_require_standard && !AreInputsStandard(tx, m_view, nAcceptTime)) {
        return state.Invalid(TxValidationResult::TX_INPUTS_NOT_STANDARD, "bad-txns-nonstandard-inputs");
    }

    // Check for non-standard witnesses.
    if (tx.HasWitness() && m_pool.m_require_standard && !IsWitnessStandard(tx, m_view)) {
        return state.Invalid(TxValidationResult::TX_WITNESS_MUTATED, "bad-witness-nonstandard");
    }

    int64_t nSigOpsCost = GetTransactionSigOpCost(tx, m_view, STANDARD_SCRIPT_VERIFY_FLAGS);

    // ws.m_modified_fees includes any fee deltas from PrioritiseTransaction
    ws.m_modified_fees = ws.m_base_fees;
    m_pool.ApplyDelta(hash, ws.m_modified_fees);

    // Keep track of transactions that spend a coinbase, which we re-scan
    // during reorgs to ensure COINBASE_MATURITY is still met.
    bool fSpendsCoinbase = false;
    for (const CTxIn &txin : tx.vin) {
        if (txin.IsAnonInput()) {
            continue;
        }
        const Coin &coin = m_view.AccessCoin(txin.prevout);
        if (coin.IsCoinBase()) {
            fSpendsCoinbase = true;
            break;
        }
    }

    entry.reset(new CTxMemPoolEntry(ptx, ws.m_base_fees, nAcceptTime, m_active_chainstate.m_chain.Height(),
            fSpendsCoinbase, nSigOpsCost, lp));
    ws.m_vsize = entry->GetTxSize();

    if (nSigOpsCost > MAX_STANDARD_TX_SIGOPS_COST)
        return state.Invalid(TxValidationResult::TX_NOT_STANDARD, "bad-txns-too-many-sigops",
                strprintf("%d", nSigOpsCost));

    // No individual transactions are allowed below the min relay feerate and mempool min feerate except from
    // disconnected blocks and transactions in a package. Package transactions will be checked using
    // package feerate later.
    if (!bypass_limits && !args.m_package_feerates && !CheckFeeRate(ws.m_vsize, ws.m_modified_fees, state)) return false;

    ws.m_iters_conflicting = m_pool.GetIterSet(ws.m_conflicts);
    // Calculate in-mempool ancestors, up to a limit.
    if (ws.m_conflicts.size() == 1) {
        // In general, when we receive an RBF transaction with mempool conflicts, we want to know whether we
        // would meet the chain limits after the conflicts have been removed. However, there isn't a practical
        // way to do this short of calculating the ancestor and descendant sets with an overlay cache of
        // changed mempool entries. Due to both implementation and runtime complexity concerns, this isn't
        // very realistic, thus we only ensure a limited set of transactions are RBF'able despite mempool
        // conflicts here. Importantly, we need to ensure that some transactions which were accepted using
        // the below carve-out are able to be RBF'ed, without impacting the security the carve-out provides
        // for off-chain contract systems (see link in the comment below).
        //
        // Specifically, the subset of RBF transactions which we allow despite chain limits are those which
        // conflict directly with exactly one other transaction (but may evict children of said transaction),
        // and which are not adding any new mempool dependencies. Note that the "no new mempool dependencies"
        // check is accomplished later, so we don't bother doing anything about it here, but if our
        // policy changes, we may need to move that check to here instead of removing it wholesale.
        //
        // Such transactions are clearly not merging any existing packages, so we are only concerned with
        // ensuring that (a) no package is growing past the package size (not count) limits and (b) we are
        // not allowing something to effectively use the (below) carve-out spot when it shouldn't be allowed
        // to.
        //
        // To check these we first check if we meet the RBF criteria, above, and increment the descendant
        // limits by the direct conflict and its descendants (as these are recalculated in
        // CalculateMempoolAncestors by assuming the new transaction being added is a new descendant, with no
        // removals, of each parent's existing dependent set). The ancestor count limits are unmodified (as
        // the ancestor limits should be the same for both our new transaction and any conflicts).
        // We don't bother incrementing m_limit_descendants by the full removal count as that limit never comes
        // into force here (as we're only adding a single transaction).
        assert(ws.m_iters_conflicting.size() == 1);
        CTxMemPool::txiter conflict = *ws.m_iters_conflicting.begin();

        m_limit_descendants += 1;
        m_limit_descendant_size += conflict->GetSizeWithDescendants();
    }

    std::string errString;
    if (!m_pool.CalculateMemPoolAncestors(*entry, ws.m_ancestors, m_limit_ancestors, m_limit_ancestor_size, m_limit_descendants, m_limit_descendant_size, errString)) {
        ws.m_ancestors.clear();
        // If CalculateMemPoolAncestors fails second time, we want the original error string.
        std::string dummy_err_string;
        // Contracting/payment channels CPFP carve-out:
        // If the new transaction is relatively small (up to 40k weight)
        // and has at most one ancestor (ie ancestor limit of 2, including
        // the new transaction), allow it if its parent has exactly the
        // descendant limit descendants.
        //
        // This allows protocols which rely on distrusting counterparties
        // being able to broadcast descendants of an unconfirmed transaction
        // to be secure by simply only having two immediately-spendable
        // outputs - one for each counterparty. For more info on the uses for
        // this, see https://lists.linuxfoundation.org/pipermail/bitcoin-dev/2018-November/016518.html
        if (ws.m_vsize > EXTRA_DESCENDANT_TX_SIZE_LIMIT ||
                !m_pool.CalculateMemPoolAncestors(*entry, ws.m_ancestors, 2, m_limit_ancestor_size, m_limit_descendants + 1, m_limit_descendant_size + EXTRA_DESCENDANT_TX_SIZE_LIMIT, dummy_err_string)) {
            return state.Invalid(TxValidationResult::TX_MEMPOOL_POLICY, "too-long-mempool-chain", errString);
        }
    }

    // A transaction that spends outputs that would be replaced by it is invalid. Now
    // that we have the set of all ancestors we can detect this
    // pathological case by making sure ws.m_conflicts and ws.m_ancestors don't
    // intersect.
    if (const auto err_string{EntriesAndTxidsDisjoint(ws.m_ancestors, ws.m_conflicts, hash)}) {
        // We classify this as a consensus error because a transaction depending on something it
        // conflicts with would be inconsistent.
        return state.Invalid(TxValidationResult::TX_CONSENSUS, "bad-txns-spends-conflicting-tx", *err_string);
    }

    m_rbf = !ws.m_conflicts.empty();
    return true;
}

bool MemPoolAccept::ReplacementChecks(Workspace& ws)
{
    AssertLockHeld(cs_main);
    AssertLockHeld(m_pool.cs);

    const CTransaction& tx = *ws.m_ptx;
    const uint256& hash = ws.m_hash;
    TxValidationState& state = ws.m_state;

    CFeeRate newFeeRate(ws.m_modified_fees, ws.m_vsize);
    // Enforce Rule #6. The replacement transaction must have a higher feerate than its direct conflicts.
    // - The motivation for this check is to ensure that the replacement transaction is preferable for
    //   block-inclusion, compared to what would be removed from the mempool.
    // - This logic predates ancestor feerate-based transaction selection, which is why it doesn't
    //   consider feerates of descendants.
    // - Note: Ancestor feerate-based transaction selection has made this comparison insufficient to
    //   guarantee that this is incentive-compatible for miners, because it is possible for a
    //   descendant transaction of a direct conflict to pay a higher feerate than the transaction that
    //   might replace them, under these rules.
    if (const auto err_string{PaysMoreThanConflicts(ws.m_iters_conflicting, newFeeRate, hash)}) {
        return state.Invalid(TxValidationResult::TX_MEMPOOL_POLICY, "insufficient fee", *err_string);
    }

    // Calculate all conflicting entries and enforce Rule #5.
    if (const auto err_string{GetEntriesForConflicts(tx, m_pool, ws.m_iters_conflicting, ws.m_all_conflicting)}) {
        return state.Invalid(TxValidationResult::TX_MEMPOOL_POLICY,
                             "too many potential replacements", *err_string);
    }
    // Enforce Rule #2.
    if (const auto err_string{HasNoNewUnconfirmed(tx, m_pool, ws.m_iters_conflicting)}) {
        return state.Invalid(TxValidationResult::TX_MEMPOOL_POLICY,
                             "replacement-adds-unconfirmed", *err_string);
    }
    // Check if it's economically rational to mine this transaction rather than the ones it
    // replaces and pays for its own relay fees. Enforce Rules #3 and #4.
    for (CTxMemPool::txiter it : ws.m_all_conflicting) {
        ws.m_conflicting_fees += it->GetModifiedFee();
        ws.m_conflicting_size += it->GetTxSize();
    }
    if (const auto err_string{PaysForRBF(ws.m_conflicting_fees, ws.m_modified_fees, ws.m_vsize,
                                         m_pool.m_incremental_relay_feerate, hash)}) {
        return state.Invalid(TxValidationResult::TX_MEMPOOL_POLICY, "insufficient fee", *err_string);
    }
    return true;
}

bool MemPoolAccept::PackageMempoolChecks(const std::vector<CTransactionRef>& txns,
                                         PackageValidationState& package_state)
{
    AssertLockHeld(cs_main);
    AssertLockHeld(m_pool.cs);

    // CheckPackageLimits expects the package transactions to not already be in the mempool.
    assert(std::all_of(txns.cbegin(), txns.cend(), [this](const auto& tx)
                       { return !m_pool.exists(GenTxid::Txid(tx->GetHash()));}));

    std::string err_string;
    if (!m_pool.CheckPackageLimits(txns, m_limit_ancestors, m_limit_ancestor_size, m_limit_descendants,
                                   m_limit_descendant_size, err_string)) {
        // This is a package-wide error, separate from an individual transaction error.
        return package_state.Invalid(PackageValidationResult::PCKG_POLICY, "package-mempool-limits", err_string);
    }
   return true;
}

bool MemPoolAccept::PolicyScriptChecks(const ATMPArgs& args, Workspace& ws)
{
    AssertLockHeld(cs_main);
    AssertLockHeld(m_pool.cs);
    const CTransaction& tx = *ws.m_ptx;
    TxValidationState& state = ws.m_state;
    state.m_chainstate = &m_active_chainstate;

    constexpr unsigned int scriptVerifyFlags = STANDARD_SCRIPT_VERIFY_FLAGS;

    // Check input scripts and signatures.
    // This is done last to help prevent CPU exhaustion denial-of-service attacks.
    if (!CheckInputScripts(tx, state, m_view, scriptVerifyFlags, true, false, ws.m_precomputed_txdata)) {
        // SCRIPT_VERIFY_CLEANSTACK requires SCRIPT_VERIFY_WITNESS, so we
        // need to turn both off, and compare against just turning off CLEANSTACK
        // to see if the failure is specifically due to witness validation.
        TxValidationState state_dummy; // Want reported failures to be from first CheckInputScripts
        state_dummy.CopyStateInfo(state);
        if (!tx.HasWitness() && CheckInputScripts(tx, state_dummy, m_view, scriptVerifyFlags & ~(SCRIPT_VERIFY_WITNESS | SCRIPT_VERIFY_CLEANSTACK), true, false, ws.m_precomputed_txdata) &&
                !CheckInputScripts(tx, state_dummy, m_view, scriptVerifyFlags & ~SCRIPT_VERIFY_CLEANSTACK, true, false, ws.m_precomputed_txdata)) {
            // Only the witness is missing, so the transaction itself may be fine.
            state.Invalid(TxValidationResult::TX_WITNESS_STRIPPED,
                    state.GetRejectReason(), state.GetDebugMessage());
        }
        return false; // state filled in by CheckInputScripts
    }

    return true;
}

bool MemPoolAccept::ConsensusScriptChecks(const ATMPArgs& args, Workspace& ws)
{
    AssertLockHeld(cs_main);
    AssertLockHeld(m_pool.cs);
    const CTransaction& tx = *ws.m_ptx;
    const uint256& hash = ws.m_hash;
    TxValidationState& state = ws.m_state;
    state.m_chainstate = &m_active_chainstate;

    // Check again against the current block tip's script verification
    // flags to cache our script execution flags. This is, of course,
    // useless if the next block has different script flags from the
    // previous one, but because the cache tracks script flags for us it
    // will auto-invalidate and we'll just have a few blocks of extra
    // misses on soft-fork activation.
    //
    // This is also useful in case of bugs in the standard flags that cause
    // transactions to pass as valid when they're actually invalid. For
    // instance the STRICTENC flag was incorrectly allowing certain
    // CHECKSIG NOT scripts to pass, even though they were invalid.
    //
    // There is a similar check in CreateNewBlock() to prevent creating
    // invalid blocks (using TestBlockValidity), however allowing such
    // transactions into the mempool can be exploited as a DoS attack.
    unsigned int currentBlockScriptVerifyFlags{GetBlockScriptFlags(*m_active_chainstate.m_chain.Tip(), m_active_chainstate.m_chainman)};
    if (!CheckInputsFromMempoolAndCache(tx, state, m_view, m_pool, currentBlockScriptVerifyFlags,
                                        ws.m_precomputed_txdata, m_active_chainstate.CoinsTip())) {
        LogPrintf("BUG! PLEASE REPORT THIS! CheckInputScripts failed against latest-block but not STANDARD flags %s, %s\n", hash.ToString(), state.ToString());
        return Assume(false);
    }

    return true;
}

bool MemPoolAccept::Finalize(const ATMPArgs& args, Workspace& ws)
{
    AssertLockHeld(cs_main);
    AssertLockHeld(m_pool.cs);
    const CTransaction& tx = *ws.m_ptx;
    const uint256& hash = ws.m_hash;
    TxValidationState& state = ws.m_state;
    const bool bypass_limits = args.m_bypass_limits;

    std::unique_ptr<CTxMemPoolEntry>& entry = ws.m_entry;

    // Remove conflicting transactions from the mempool
    for (CTxMemPool::txiter it : ws.m_all_conflicting)
    {
        LogPrint(BCLog::MEMPOOL, "replacing tx %s with %s for %s additional fees, %d delta bytes\n",
                it->GetTx().GetHash().ToString(),
                hash.ToString(),
                FormatMoney(ws.m_modified_fees - ws.m_conflicting_fees),
                (int)entry->GetTxSize() - (int)ws.m_conflicting_size);
        ws.m_replaced_transactions.push_back(it->GetSharedTx());
    }
    m_pool.RemoveStaged(ws.m_all_conflicting, false, MemPoolRemovalReason::REPLACED);

    // This transaction should only count for fee estimation if:
    // - it's not being re-added during a reorg which bypasses typical mempool fee limits
    // - the node is not behind
    // - the transaction is not dependent on any other transactions in the mempool
    // - it's not part of a package. Since package relay is not currently supported, this
    // transaction has not necessarily been accepted to miners' mempools.
    bool validForFeeEstimation = !bypass_limits && !args.m_package_submission && IsCurrentForFeeEstimation(m_active_chainstate) && m_pool.HasNoInputsOf(tx);

    // Store transaction in memory
    m_pool.addUnchecked(*entry, ws.m_ancestors, validForFeeEstimation);

    // trim mempool and check if tx was trimmed
    // If we are validating a package, don't trim here because we could evict a previous transaction
    // in the package. LimitMempoolSize() should be called at the very end to make sure the mempool
    // is still within limits and package submission happens atomically.
    if (!args.m_package_submission && !bypass_limits) {
        LimitMempoolSize(m_pool, m_active_chainstate.CoinsTip());
        if (!m_pool.exists(GenTxid::Txid(hash)))
            return state.Invalid(TxValidationResult::TX_MEMPOOL_POLICY, "mempool full");
    }

    if (!AddKeyImagesToMempool(tx, m_pool)) {
        LogPrintf("ERROR: %s: AddKeyImagesToMempool failed.\n", __func__);
        return state.Invalid(TxValidationResult::TX_CONSENSUS, "bad-anonin-keyimages");
    }

    // Update mempool indices
    if (fAddressIndex) {
        m_pool.addAddressIndex(*entry, m_view);
    }
    if (fSpentIndex) {
        m_pool.addSpentIndex(*entry, m_view);
    }

    return true;
}

bool MemPoolAccept::SubmitPackage(const ATMPArgs& args, std::vector<Workspace>& workspaces,
                                  PackageValidationState& package_state,
                                  std::map<const uint256, const MempoolAcceptResult>& results)
{
    AssertLockHeld(cs_main);
    AssertLockHeld(m_pool.cs);
    // Sanity check: none of the transactions should be in the mempool, and none of the transactions
    // should have a same-txid-different-witness equivalent in the mempool.
    assert(std::all_of(workspaces.cbegin(), workspaces.cend(), [this](const auto& ws){
        return !m_pool.exists(GenTxid::Txid(ws.m_ptx->GetHash())); }));

    bool all_submitted = true;
    // ConsensusScriptChecks adds to the script cache and is therefore consensus-critical;
    // CheckInputsFromMempoolAndCache asserts that transactions only spend coins available from the
    // mempool or UTXO set. Submit each transaction to the mempool immediately after calling
    // ConsensusScriptChecks to make the outputs available for subsequent transactions.
    for (Workspace& ws : workspaces) {
        if (!ConsensusScriptChecks(args, ws)) {
            results.emplace(ws.m_ptx->GetWitnessHash(), MempoolAcceptResult::Failure(ws.m_state));
            // Since PolicyScriptChecks() passed, this should never fail.
            Assume(false);
            all_submitted = false;
            package_state.Invalid(PackageValidationResult::PCKG_MEMPOOL_ERROR,
                                  strprintf("BUG! PolicyScriptChecks succeeded but ConsensusScriptChecks failed: %s",
                                            ws.m_ptx->GetHash().ToString()));
        }

        // Re-calculate mempool ancestors to call addUnchecked(). They may have changed since the
        // last calculation done in PreChecks, since package ancestors have already been submitted.
        std::string unused_err_string;
        if(!m_pool.CalculateMemPoolAncestors(*ws.m_entry, ws.m_ancestors, m_limit_ancestors,
                                             m_limit_ancestor_size, m_limit_descendants,
                                             m_limit_descendant_size, unused_err_string)) {
            results.emplace(ws.m_ptx->GetWitnessHash(), MempoolAcceptResult::Failure(ws.m_state));
            // Since PreChecks() and PackageMempoolChecks() both enforce limits, this should never fail.
            Assume(false);
            all_submitted = false;
            package_state.Invalid(PackageValidationResult::PCKG_MEMPOOL_ERROR,
                                  strprintf("BUG! Mempool ancestors or descendants were underestimated: %s",
                                            ws.m_ptx->GetHash().ToString()));
        }
        // If we call LimitMempoolSize() for each individual Finalize(), the mempool will not take
        // the transaction's descendant feerate into account because it hasn't seen them yet. Also,
        // we risk evicting a transaction that a subsequent package transaction depends on. Instead,
        // allow the mempool to temporarily bypass limits, the maximum package size) while
        // submitting transactions individually and then trim at the very end.
        if (!Finalize(args, ws)) {
            results.emplace(ws.m_ptx->GetWitnessHash(), MempoolAcceptResult::Failure(ws.m_state));
            // Since LimitMempoolSize() won't be called, this should never fail.
            Assume(false);
            all_submitted = false;
            package_state.Invalid(PackageValidationResult::PCKG_MEMPOOL_ERROR,
                                  strprintf("BUG! Adding to mempool failed: %s", ws.m_ptx->GetHash().ToString()));
        }
    }

    // It may or may not be the case that all the transactions made it into the mempool. Regardless,
    // make sure we haven't exceeded max mempool size.
    LimitMempoolSize(m_pool, m_active_chainstate.CoinsTip());

    // Find the wtxids of the transactions that made it into the mempool. Allow partial submission,
    // but don't report success unless they all made it into the mempool.
    for (Workspace& ws : workspaces) {
        if (m_pool.exists(GenTxid::Wtxid(ws.m_ptx->GetWitnessHash()))) {
            results.emplace(ws.m_ptx->GetWitnessHash(),
                MempoolAcceptResult::Success(std::move(ws.m_replaced_transactions), ws.m_vsize, ws.m_base_fees));
            GetMainSignals().TransactionAddedToMempool(ws.m_ptx, m_pool.GetAndIncrementSequence());
        } else {
            all_submitted = false;
            ws.m_state.Invalid(TxValidationResult::TX_MEMPOOL_POLICY, "mempool full");
            results.emplace(ws.m_ptx->GetWitnessHash(), MempoolAcceptResult::Failure(ws.m_state));
        }
    }
    return all_submitted;
}

MempoolAcceptResult MemPoolAccept::AcceptSingleTransaction(const CTransactionRef& ptx, ATMPArgs& args)
{
    AssertLockHeld(cs_main);
    LOCK(m_pool.cs); // mempool "read lock" (held through GetMainSignals().TransactionAddedToMempool())

    Workspace ws(ptx);

    if (!PreChecks(args, ws)) return MempoolAcceptResult::Failure(ws.m_state);

    if (m_rbf && !ReplacementChecks(ws)) return MempoolAcceptResult::Failure(ws.m_state);

    // Perform the inexpensive checks first and avoid hashing and signature verification unless
    // those checks pass, to mitigate CPU exhaustion denial-of-service attacks.
    if (!PolicyScriptChecks(args, ws)) return MempoolAcceptResult::Failure(ws.m_state);

    if (!ConsensusScriptChecks(args, ws)) return MempoolAcceptResult::Failure(ws.m_state);

    // Tx was accepted, but not added
    if (args.m_test_accept) {
        return MempoolAcceptResult::Success(std::move(ws.m_replaced_transactions), ws.m_vsize, ws.m_base_fees);
    }

    if (!Finalize(args, ws)) return MempoolAcceptResult::Failure(ws.m_state);

    GetMainSignals().TransactionAddedToMempool(ptx, m_pool.GetAndIncrementSequence());

    return MempoolAcceptResult::Success(std::move(ws.m_replaced_transactions), ws.m_vsize, ws.m_base_fees);
}

PackageMempoolAcceptResult MemPoolAccept::AcceptMultipleTransactions(const std::vector<CTransactionRef>& txns, ATMPArgs& args)
{
    AssertLockHeld(cs_main);

    // These context-free package limits can be done before taking the mempool lock.
    PackageValidationState package_state;
    if (!CheckPackage(txns, package_state)) return PackageMempoolAcceptResult(package_state, {});

    std::vector<Workspace> workspaces{};
    workspaces.reserve(txns.size());
    std::transform(txns.cbegin(), txns.cend(), std::back_inserter(workspaces),
                   [](const auto& tx) { return Workspace(tx); });
    std::map<const uint256, const MempoolAcceptResult> results;

    LOCK(m_pool.cs);

    // Do all PreChecks first and fail fast to avoid running expensive script checks when unnecessary.
    for (Workspace& ws : workspaces) {
        if (!PreChecks(args, ws)) {
            package_state.Invalid(PackageValidationResult::PCKG_TX, "transaction failed");
            // Exit early to avoid doing pointless work. Update the failed tx result; the rest are unfinished.
            results.emplace(ws.m_ptx->GetWitnessHash(), MempoolAcceptResult::Failure(ws.m_state));
            return PackageMempoolAcceptResult(package_state, std::move(results));
        }
        // Make the coins created by this transaction available for subsequent transactions in the
        // package to spend. Since we already checked conflicts in the package and we don't allow
        // replacements, we don't need to track the coins spent. Note that this logic will need to be
        // updated if package replace-by-fee is allowed in the future.
        assert(!args.m_allow_replacement);
        m_viewmempool.PackageAddTransaction(ws.m_ptx);
    }

    // Transactions must meet two minimum feerates: the mempool minimum fee and min relay fee.
    // For transactions consisting of exactly one child and its parents, it suffices to use the
    // package feerate (total modified fees / total virtual size) to check this requirement.
    const auto m_total_vsize = std::accumulate(workspaces.cbegin(), workspaces.cend(), int64_t{0},
        [](int64_t sum, auto& ws) { return sum + ws.m_vsize; });
    const auto m_total_modified_fees = std::accumulate(workspaces.cbegin(), workspaces.cend(), CAmount{0},
        [](CAmount sum, auto& ws) { return sum + ws.m_modified_fees; });
    const CFeeRate package_feerate(m_total_modified_fees, m_total_vsize);
    TxValidationState placeholder_state;
    if (args.m_package_feerates &&
        !CheckFeeRate(m_total_vsize, m_total_modified_fees, placeholder_state)) {
        package_state.Invalid(PackageValidationResult::PCKG_POLICY, "package-fee-too-low");
        return PackageMempoolAcceptResult(package_state, package_feerate, {});
    }

    // Apply package mempool ancestor/descendant limits. Skip if there is only one transaction,
    // because it's unnecessary. Also, CPFP carve out can increase the limit for individual
    // transactions, but this exemption is not extended to packages in CheckPackageLimits().
    std::string err_string;
    if (txns.size() > 1 && !PackageMempoolChecks(txns, package_state)) {
        return PackageMempoolAcceptResult(package_state, package_feerate, std::move(results));
    }

    for (Workspace& ws : workspaces) {
        if (!PolicyScriptChecks(args, ws)) {
            // Exit early to avoid doing pointless work. Update the failed tx result; the rest are unfinished.
            package_state.Invalid(PackageValidationResult::PCKG_TX, "transaction failed");
            results.emplace(ws.m_ptx->GetWitnessHash(), MempoolAcceptResult::Failure(ws.m_state));
            return PackageMempoolAcceptResult(package_state, package_feerate, std::move(results));
        }
        if (args.m_test_accept) {
            // When test_accept=true, transactions that pass PolicyScriptChecks are valid because there are
            // no further mempool checks (passing PolicyScriptChecks implies passing ConsensusScriptChecks).
            results.emplace(ws.m_ptx->GetWitnessHash(),
                            MempoolAcceptResult::Success(std::move(ws.m_replaced_transactions),
                                                         ws.m_vsize, ws.m_base_fees));
        }
    }

    if (args.m_test_accept) return PackageMempoolAcceptResult(package_state, package_feerate, std::move(results));

    if (!SubmitPackage(args, workspaces, package_state, results)) {
        // PackageValidationState filled in by SubmitPackage().
        return PackageMempoolAcceptResult(package_state, package_feerate, std::move(results));
    }

    return PackageMempoolAcceptResult(package_state, package_feerate, std::move(results));
}

PackageMempoolAcceptResult MemPoolAccept::AcceptPackage(const Package& package, ATMPArgs& args)
{
    AssertLockHeld(cs_main);
    PackageValidationState package_state;

    // Check that the package is well-formed. If it isn't, we won't try to validate any of the
    // transactions and thus won't return any MempoolAcceptResults, just a package-wide error.

    // Context-free package checks.
    if (!CheckPackage(package, package_state)) return PackageMempoolAcceptResult(package_state, {});

    // All transactions in the package must be a parent of the last transaction. This is just an
    // opportunity for us to fail fast on a context-free check without taking the mempool lock.
    if (!IsChildWithParents(package)) {
        package_state.Invalid(PackageValidationResult::PCKG_POLICY, "package-not-child-with-parents");
        return PackageMempoolAcceptResult(package_state, {});
    }

    // IsChildWithParents() guarantees the package is > 1 transactions.
    assert(package.size() > 1);
    // The package must be 1 child with all of its unconfirmed parents. The package is expected to
    // be sorted, so the last transaction is the child.
    const auto& child = package.back();
    std::unordered_set<uint256, SaltedTxidHasher> unconfirmed_parent_txids;
    std::transform(package.cbegin(), package.cend() - 1,
                   std::inserter(unconfirmed_parent_txids, unconfirmed_parent_txids.end()),
                   [](const auto& tx) { return tx->GetHash(); });

    // All child inputs must refer to a preceding package transaction or a confirmed UTXO. The only
    // way to verify this is to look up the child's inputs in our current coins view (not including
    // mempool), and enforce that all parents not present in the package be available at chain tip.
    // Since this check can bring new coins into the coins cache, keep track of these coins and
    // uncache them if we don't end up submitting this package to the mempool.
    const CCoinsViewCache& coins_tip_cache = m_active_chainstate.CoinsTip();
    for (const auto& input : child->vin) {
        if (!coins_tip_cache.HaveCoinInCache(input.prevout)) {
            args.m_coins_to_uncache.push_back(input.prevout);
        }
    }
    // Using the MemPoolAccept m_view cache allows us to look up these same coins faster later.
    // This should be connecting directly to CoinsTip, not to m_viewmempool, because we specifically
    // require inputs to be confirmed if they aren't in the package.
    m_view.SetBackend(m_active_chainstate.CoinsTip());
    const auto package_or_confirmed = [this, &unconfirmed_parent_txids](const auto& input) {
         return unconfirmed_parent_txids.count(input.prevout.hash) > 0 || m_view.HaveCoin(input.prevout);
    };
    if (!std::all_of(child->vin.cbegin(), child->vin.cend(), package_or_confirmed)) {
        package_state.Invalid(PackageValidationResult::PCKG_POLICY, "package-not-child-with-unconfirmed-parents");
        return PackageMempoolAcceptResult(package_state, {});
    }
    // Protect against bugs where we pull more inputs from disk that miss being added to
    // coins_to_uncache. The backend will be connected again when needed in PreChecks.
    m_view.SetBackend(m_dummy);

    LOCK(m_pool.cs);
    std::map<const uint256, const MempoolAcceptResult> results;
    // Node operators are free to set their mempool policies however they please, nodes may receive
    // transactions in different orders, and malicious counterparties may try to take advantage of
    // policy differences to pin or delay propagation of transactions. As such, it's possible for
    // some package transaction(s) to already be in the mempool, and we don't want to reject the
    // entire package in that case (as that could be a censorship vector). De-duplicate the
    // transactions that are already in the mempool, and only call AcceptMultipleTransactions() with
    // the new transactions. This ensures we don't double-count transaction counts and sizes when
    // checking ancestor/descendant limits, or double-count transaction fees for fee-related policy.
    ATMPArgs single_args = ATMPArgs::SingleInPackageAccept(args);
    bool quit_early{false};
    std::vector<CTransactionRef> txns_new;
    for (const auto& tx : package) {
        const auto& wtxid = tx->GetWitnessHash();
        const auto& txid = tx->GetHash();
        // There are 3 possibilities: already in mempool, same-txid-diff-wtxid already in mempool,
        // or not in mempool. An already confirmed tx is treated as one not in mempool, because all
        // we know is that the inputs aren't available.
        if (m_pool.exists(GenTxid::Wtxid(wtxid))) {
            // Exact transaction already exists in the mempool.
            auto iter = m_pool.GetIter(txid);
            assert(iter != std::nullopt);
            results.emplace(wtxid, MempoolAcceptResult::MempoolTx(iter.value()->GetTxSize(), iter.value()->GetFee()));
        } else if (m_pool.exists(GenTxid::Txid(txid))) {
            // Transaction with the same non-witness data but different witness (same txid,
            // different wtxid) already exists in the mempool.
            //
            // We don't allow replacement transactions right now, so just swap the package
            // transaction for the mempool one. Note that we are ignoring the validity of the
            // package transaction passed in.
            // TODO: allow witness replacement in packages.
            auto iter = m_pool.GetIter(txid);
            assert(iter != std::nullopt);
            // Provide the wtxid of the mempool tx so that the caller can look it up in the mempool.
            results.emplace(wtxid, MempoolAcceptResult::MempoolTxDifferentWitness(iter.value()->GetTx().GetWitnessHash()));
        } else {
            // Transaction does not already exist in the mempool.
            // Try submitting the transaction on its own.
            const auto single_res = AcceptSingleTransaction(tx, single_args);
            if (single_res.m_result_type == MempoolAcceptResult::ResultType::VALID) {
                // The transaction succeeded on its own and is now in the mempool. Don't include it
                // in package validation, because its fees should only be "used" once.
                assert(m_pool.exists(GenTxid::Wtxid(wtxid)));
                results.emplace(wtxid, single_res);
            } else if (single_res.m_state.GetResult() != TxValidationResult::TX_MEMPOOL_POLICY &&
                       single_res.m_state.GetResult() != TxValidationResult::TX_MISSING_INPUTS) {
                // Package validation policy only differs from individual policy in its evaluation
                // of feerate. For example, if a transaction fails here due to violation of a
                // consensus rule, the result will not change when it is submitted as part of a
                // package. To minimize the amount of repeated work, unless the transaction fails
                // due to feerate or missing inputs (its parent is a previous transaction in the
                // package that failed due to feerate), don't run package validation. Note that this
                // decision might not make sense if different types of packages are allowed in the
                // future.  Continue individually validating the rest of the transactions, because
                // some of them may still be valid.
                quit_early = true;
            } else {
                txns_new.push_back(tx);
            }
        }
    }

    // Nothing to do if the entire package has already been submitted.
    if (quit_early || txns_new.empty()) {
        // No package feerate when no package validation was done.
        return PackageMempoolAcceptResult(package_state, std::move(results));
    }
    // Validate the (deduplicated) transactions as a package.
    auto submission_result = AcceptMultipleTransactions(txns_new, args);
    // Include already-in-mempool transaction results in the final result.
    for (const auto& [wtxid, mempoolaccept_res] : results) {
        submission_result.m_tx_results.emplace(wtxid, mempoolaccept_res);
    }
    if (submission_result.m_state.IsValid()) assert(submission_result.m_package_feerate.has_value());
    return submission_result;
}

} // anon namespace

MempoolAcceptResult AcceptToMemoryPool(CChainState& active_chainstate, const CTransactionRef& tx,
                                       int64_t accept_time, bool bypass_limits, bool test_accept, bool ignore_locks)
    EXCLUSIVE_LOCKS_REQUIRED(::cs_main)
{
    AssertLockHeld(::cs_main);
    const CChainParams& chainparams{active_chainstate.m_params};
    assert(active_chainstate.GetMempool() != nullptr);
    CTxMemPool& pool{*active_chainstate.GetMempool()};

    std::vector<COutPoint> coins_to_uncache;
    auto args = MemPoolAccept::ATMPArgs::SingleAccept(chainparams, accept_time, bypass_limits, coins_to_uncache, test_accept, ignore_locks);
    const MempoolAcceptResult result = MemPoolAccept(pool, active_chainstate).AcceptSingleTransaction(tx, args);
    if (result.m_result_type != MempoolAcceptResult::ResultType::VALID) {
        // Remove coins that were not present in the coins cache before calling
        // AcceptSingleTransaction(); this is to prevent memory DoS in case we receive a large
        // number of invalid transactions that attempt to overrun the in-memory coins cache
        // (`CCoinsViewCache::cacheCoins`).

        for (const COutPoint& hashTx : coins_to_uncache)
            active_chainstate.CoinsTip().Uncache(hashTx);
    }
    // After we've (potentially) uncached entries, ensure our coins cache is still within its size limits
    BlockValidationState state_dummy;
    active_chainstate.FlushStateToDisk(state_dummy, FlushStateMode::PERIODIC);
    return result;
}

PackageMempoolAcceptResult ProcessNewPackage(CChainState& active_chainstate, CTxMemPool& pool,
                                                   const Package& package, bool test_accept, bool ignore_locks)
{
    AssertLockHeld(cs_main);
    assert(!package.empty());
    assert(std::all_of(package.cbegin(), package.cend(), [](const auto& tx){return tx != nullptr;}));

    std::vector<COutPoint> coins_to_uncache;
    const CChainParams& chainparams = active_chainstate.m_params;
    const auto result = [&]() EXCLUSIVE_LOCKS_REQUIRED(cs_main) {
        AssertLockHeld(cs_main);
        if (test_accept) {
            auto args = MemPoolAccept::ATMPArgs::PackageTestAccept(chainparams, GetTime(), coins_to_uncache, ignore_locks);
            return MemPoolAccept(pool, active_chainstate).AcceptMultipleTransactions(package, args);
        } else {
            auto args = MemPoolAccept::ATMPArgs::PackageChildWithParents(chainparams, GetTime(), coins_to_uncache, ignore_locks);
            return MemPoolAccept(pool, active_chainstate).AcceptPackage(package, args);
        }
    }();

    // Uncache coins pertaining to transactions that were not submitted to the mempool.
    if (test_accept || result.m_state.IsInvalid()) {
        for (const COutPoint& hashTx : coins_to_uncache) {
            active_chainstate.CoinsTip().Uncache(hashTx);
        }
    }
    // Ensure the coins cache is still within limits.
    BlockValidationState state_dummy;
    active_chainstate.FlushStateToDisk(state_dummy, FlushStateMode::PERIODIC);
    return result;
}

CAmount GetBlockSubsidy(int nHeight, const Consensus::Params& consensusParams)
{
    int halvings = nHeight / consensusParams.nSubsidyHalvingInterval;
    // Force block reward to zero when right shift is undefined.
    if (halvings >= 64)
        return 0;

    CAmount nSubsidy = 50 * COIN;
    // Subsidy is cut in half every 210,000 blocks which will occur approximately every 4 years.
    nSubsidy >>= halvings;
    return nSubsidy;
}

CoinsViews::CoinsViews(
    fs::path ldb_name,
    size_t cache_size_bytes,
    bool in_memory,
    bool should_wipe) : m_dbview(
                            gArgs.GetDataDirNet() / ldb_name, cache_size_bytes, in_memory, should_wipe),
                        m_catcherview(&m_dbview) {}

void CoinsViews::InitCache()
{
    AssertLockHeld(::cs_main);
    m_cacheview = std::make_unique<CCoinsViewCache>(&m_catcherview);
}

CChainState::CChainState(
    CTxMemPool* mempool,
    BlockManager& blockman,
    ChainstateManager& chainman,
    std::optional<uint256> from_snapshot_blockhash)
    : m_mempool(mempool),
      m_blockman(blockman),
      m_params(chainman.GetParams()),
      m_chainman(chainman),
      m_from_snapshot_blockhash(from_snapshot_blockhash) {}

void CChainState::InitCoinsDB(
    size_t cache_size_bytes,
    bool in_memory,
    bool should_wipe,
    fs::path leveldb_name)
{
    if (m_from_snapshot_blockhash) {
        leveldb_name += "_" + m_from_snapshot_blockhash->ToString();
    }

    m_coins_views = std::make_unique<CoinsViews>(
        leveldb_name, cache_size_bytes, in_memory, should_wipe);
}

void CChainState::InitCoinsCache(size_t cache_size_bytes)
{
    AssertLockHeld(::cs_main);
    assert(m_coins_views != nullptr);
    m_coinstip_cache_size_bytes = cache_size_bytes;
    m_coins_views->InitCache();
}

// Note that though this is marked const, we may end up modifying `m_cached_finished_ibd`, which
// is a performance-related implementation detail. This function must be marked
// `const` so that `CValidationInterface` clients (which are given a `const CChainState*`)
// can call it.
//
bool CChainState::IsInitialBlockDownload() const
{
    // Optimization: pre-test latch before taking the lock.
    if (m_cached_finished_ibd.load(std::memory_order_relaxed))
        return false;

    static bool check_peer_height = gArgs.GetBoolArg("-checkpeerheight", true);

    {
    LOCK(cs_main);
    if (m_cached_finished_ibd.load(std::memory_order_relaxed))
        return false;
    if (fImporting || fReindex)
        return true;
    if (m_chain.Tip() == nullptr)
        return true;
    if (m_chain.Tip()->nChainWork < nMinimumChainWork)
        return true;
    if ((!fParticlMode || m_chain.Tip()->nHeight > COINBASE_MATURITY) &&
        m_chain.Tip()->GetBlockTime() < (GetTime() - nMaxTipAge))
        return true;
    if (fParticlMode && check_peer_height &&
        (particl::GetNumPeers() < 1 ||
         m_chain.Tip()->nHeight < particl::GetNumBlocksOfPeers() - 10))
        return true;

    LogPrintf("Leaving InitialBlockDownload (latching to false)\n");
    m_cached_finished_ibd.store(true, std::memory_order_relaxed);
    }
    GetMainSignals().LeavingIBD();
    WakeAllThreadStakeMiner();
    return false;
}

static void AlertNotify(const std::string& strMessage)
{
    uiInterface.NotifyAlertChanged();
#if HAVE_SYSTEM
    std::string strCmd = gArgs.GetArg("-alertnotify", "");
    if (strCmd.empty()) return;

    // Alert text should be plain ascii coming from a trusted source, but to
    // be safe we first strip anything not in safeChars, then add single quotes around
    // the whole string before passing it to the shell:
    std::string singleQuote("'");
    std::string safeStatus = SanitizeString(strMessage);
    safeStatus = singleQuote+safeStatus+singleQuote;
    ReplaceAll(strCmd, "%s", safeStatus);

    std::thread t(runCommand, strCmd);
    t.detach(); // thread runs free
#endif
}

void CChainState::CheckForkWarningConditions()
{
    AssertLockHeld(cs_main);

    // Before we get past initial download, we cannot reliably alert about forks
    // (we assume we don't get stuck on a fork before finishing our initial sync)
    if (IsInitialBlockDownload()) {
        return;
    }

    if (m_chainman.m_best_invalid && m_chainman.m_best_invalid->nChainWork > m_chain.Tip()->nChainWork + (GetBlockProof(*m_chain.Tip()) * 6)) {
        LogPrintf("%s: Warning: Found invalid chain at least ~6 blocks longer than our best chain.\nChain state database corruption likely.\n", __func__);
        SetfLargeWorkInvalidChainFound(true);
    } else {
        SetfLargeWorkInvalidChainFound(false);
    }
}

// Called both upon regular invalid block discovery *and* InvalidateBlock
void CChainState::InvalidChainFound(CBlockIndex* pindexNew)
{
    AssertLockHeld(cs_main);
    if (!m_chainman.m_best_invalid || pindexNew->nChainWork > m_chainman.m_best_invalid->nChainWork) {
        m_chainman.m_best_invalid = pindexNew;
    }
    if (m_chainman.m_best_header != nullptr && m_chainman.m_best_header->GetAncestor(pindexNew->nHeight) == pindexNew) {
        m_chainman.m_best_header = m_chain.Tip();
    }

    LogPrintf("%s: invalid block=%s  height=%d  log2_work=%f  date=%s\n", __func__,
      pindexNew->GetBlockHash().ToString(), pindexNew->nHeight,
      log(pindexNew->nChainWork.getdouble())/log(2.0), FormatISO8601DateTime(pindexNew->GetBlockTime()));
    CBlockIndex *tip = m_chain.Tip();
    assert (tip);
    LogPrintf("%s:  current best=%s  height=%d  log2_work=%f  date=%s\n", __func__,
      tip->GetBlockHash().ToString(), m_chain.Height(), log(tip->nChainWork.getdouble())/log(2.0),
      FormatISO8601DateTime(tip->GetBlockTime()));
    CheckForkWarningConditions();
}

// Same as InvalidChainFound, above, except not called directly from InvalidateBlock,
// which does its own setBlockIndexCandidates management.
void CChainState::InvalidBlockFound(CBlockIndex* pindex, const BlockValidationState& state)
{
    AssertLockHeld(cs_main);
    if (state.GetResult() != BlockValidationResult::BLOCK_MUTATED) {
        pindex->nStatus |= BLOCK_FAILED_VALID;
        m_chainman.m_failed_blocks.insert(pindex);
        m_blockman.m_dirty_blockindex.insert(pindex);
        setBlockIndexCandidates.erase(pindex);
        InvalidChainFound(pindex);
    }
}

void UpdateCoins(const CTransaction& tx, CCoinsViewCache& inputs, CTxUndo &txundo, int nHeight)
{
    // mark inputs spent
    if (!tx.IsCoinBase()) {
        txundo.vprevout.reserve(tx.vin.size());
        for (const CTxIn &txin : tx.vin)
        {
            if (txin.IsAnonInput()) {
                continue;
            }

            txundo.vprevout.emplace_back();
            bool is_spent = inputs.SpendCoin(txin.prevout, &txundo.vprevout.back());
            assert(is_spent);
        }
    }
    // add outputs
    AddCoins(inputs, tx, nHeight);
}

bool CScriptCheck::operator()() {
    const CScript &scriptSig = ptxTo->vin[nIn].scriptSig;
    const CScriptWitness *witness = &ptxTo->vin[nIn].scriptWitness;

    return VerifyScript(scriptSig, scriptPubKey, witness, nFlags, CachingTransactionSignatureChecker(ptxTo, nIn, vchAmount, cacheStore, *txdata), &error);
    //return VerifyScript(scriptSig, m_tx_out.scriptPubKey, witness, nFlags, CachingTransactionSignatureChecker(ptxTo, nIn, m_tx_out.nValue, cacheStore, *txdata), &error);
}

static CuckooCache::cache<uint256, SignatureCacheHasher> g_scriptExecutionCache;
static CSHA256 g_scriptExecutionCacheHasher;

bool InitScriptExecutionCache(size_t max_size_bytes)
{
    // Setup the salted hasher
    uint256 nonce = GetRandHash();
    // We want the nonce to be 64 bytes long to force the hasher to process
    // this chunk, which makes later hash computations more efficient. We
    // just write our 32-byte entropy twice to fill the 64 bytes.
    g_scriptExecutionCacheHasher.Write(nonce.begin(), 32);
    g_scriptExecutionCacheHasher.Write(nonce.begin(), 32);

    auto setup_results = g_scriptExecutionCache.setup_bytes(max_size_bytes);
    if (!setup_results) return false;

    const auto [num_elems, approx_size_bytes] = *setup_results;
    LogPrintf("Using %zu MiB out of %zu MiB requested for script execution cache, able to store %zu elements\n",
              approx_size_bytes >> 20, max_size_bytes >> 20, num_elems);
    return true;
}

/**
 * Check whether all of this transaction's input scripts succeed.
 *
 * This involves ECDSA signature checks so can be computationally intensive. This function should
 * only be called after the cheap sanity checks in CheckTxInputs passed.
 *
 * If pvChecks is not nullptr, script checks are pushed onto it instead of being performed inline. Any
 * script checks which are not necessary (eg due to script execution cache hits) are, obviously,
 * not pushed onto pvChecks/run.
 *
 * Setting cacheSigStore/cacheFullScriptStore to false will remove elements from the corresponding cache
 * which are matched. This is useful for checking blocks where we will likely never need the cache
 * entry again.
 *
 * Note that we may set state.reason to NOT_STANDARD for extra soft-fork flags in flags, block-checking
 * callers should probably reset it to CONSENSUS in such cases.
 *
 * Non-static (and re-declared) in src/test/txvalidationcache_tests.cpp
 */
bool CheckInputScripts(const CTransaction& tx, TxValidationState &state,
                       const CCoinsViewCache &inputs, unsigned int flags, bool cacheSigStore,
                       bool cacheFullScriptStore, PrecomputedTransactionData& txdata,
                       std::vector<CScriptCheck> *pvChecks, bool fAnonChecks)
{
    if (tx.IsCoinBase()) return true;
    if (pvChecks) {
        pvChecks->reserve(tx.vin.size());
    }

    // First check if script executions have been cached with the same
    // flags. Note that this assumes that the inputs provided are
    // correct (ie that the transaction hash which is in tx's prevouts
    // properly commits to the scriptPubKey in the inputs view of that
    // transaction).
    bool m_has_anon_input = false;
    uint256 hashCacheEntry;
    CSHA256 hasher = g_scriptExecutionCacheHasher;
    hasher.Write(tx.GetWitnessHash().begin(), 32).Write((unsigned char*)&flags, sizeof(flags)).Finalize(hashCacheEntry.begin());
    AssertLockHeld(cs_main); //TODO: Remove this requirement by making CuckooCache not require external locks
    if (g_scriptExecutionCache.contains(hashCacheEntry, !cacheFullScriptStore)) {
        return true;
    }

    if (!txdata.m_spent_outputs_ready) {
        std::vector<CTxOutSign> spent_outputs;
        spent_outputs.reserve(tx.vin.size());

        for (const auto& txin : tx.vin) {
            if (txin.IsAnonInput()) {
                // Add placeholder CTxOutSign to maintain index
                spent_outputs.emplace_back();
                continue;
            }
            const COutPoint& prevout = txin.prevout;
            const Coin& coin = inputs.AccessCoin(prevout);
            assert(!coin.IsSpent());
            const CScript& scriptPubKey = coin.out.scriptPubKey;

            std::vector<uint8_t> vchAmount;
            if (coin.nType == OUTPUT_STANDARD) {
                part::SetAmount(vchAmount, coin.out.nValue);
            } else
            if (coin.nType == OUTPUT_CT) {
                vchAmount.resize(33);
                memcpy(vchAmount.data(), coin.commitment.data, 33);
            }

            spent_outputs.emplace_back(vchAmount, scriptPubKey);
        }
        txdata.Init_vec(tx, std::move(spent_outputs));
    }
    assert(txdata.m_spent_outputs.size() == tx.vin.size());

    for (unsigned int i = 0; i < tx.vin.size(); i++) {
        if (tx.vin[i].IsAnonInput()) {
            m_has_anon_input = true;
            continue;
        }

        // We very carefully only pass in things to CScriptCheck which
        // are clearly committed to by tx' witness hash. This provides
        // a sanity check that our caching is not introducing consensus
        // failures through additional data in, eg, the coins being
        // spent being checked as a part of CScriptCheck.

        // Verify signature
        CScriptCheck check(txdata.m_spent_outputs[i], tx, i, flags, cacheSigStore, &txdata);
        if (pvChecks) {
            pvChecks->push_back(CScriptCheck());
            check.swap(pvChecks->back());
        } else if (!check()) {
            if (flags & STANDARD_NOT_MANDATORY_VERIFY_FLAGS) {
                // Check whether the failure was caused by a
                // non-mandatory script verification check, such as
                // non-standard DER encodings or non-null dummy
                // arguments; if so, ensure we return NOT_STANDARD
                // instead of CONSENSUS to avoid downstream users
                // splitting the network between upgraded and
                // non-upgraded nodes by banning CONSENSUS-failing
                // data providers.
                CScriptCheck check2(txdata.m_spent_outputs[i], tx, i,
                        flags & ~STANDARD_NOT_MANDATORY_VERIFY_FLAGS, cacheSigStore, &txdata);

                if (check2())
                    return state.Invalid(TxValidationResult::TX_NOT_STANDARD, strprintf("non-mandatory-script-verify-flag (%s)", ScriptErrorString(check.GetScriptError())));
            }
            // MANDATORY flag failures correspond to
            // TxValidationResult::TX_CONSENSUS. Because CONSENSUS
            // failures are the most serious case of validation
            // failures, we may need to consider using
            // RECENT_CONSENSUS_CHANGE for any script failure that
            // could be due to non-upgraded nodes which we may want to
            // support, to avoid splitting the network (but this
            // depends on the details of how net_processing handles
            // such errors).
            return state.Invalid(TxValidationResult::TX_CONSENSUS, strprintf("mandatory-script-verify-flag-failed (%s)", ScriptErrorString(check.GetScriptError())));
        }
    }

    if (m_has_anon_input && fAnonChecks
        && !VerifyMLSAG(tx, state)) {
        return false;
    }

    if (cacheFullScriptStore && !pvChecks) {
        // We executed all of the provided scripts, and were told to
        // cache the result. Do so now.
        g_scriptExecutionCache.insert(hashCacheEntry);
    }

    return true;
}

bool AbortNode(BlockValidationState& state, const std::string& strMessage, const bilingual_str& userMessage)
{
    AbortNode(strMessage, userMessage);
    return state.Error(strMessage);
}

/**
 * Restore the UTXO in a Coin at a given COutPoint
 * @param undo The Coin to be restored.
 * @param view The coins view to which to apply the changes.
 * @param out The out point that corresponds to the tx input.
 * @return A DisconnectResult as an int
 */
int ApplyTxInUndo(Coin&& undo, CCoinsViewCache& view, const COutPoint& out)
{
    bool fClean = true;

    if (view.HaveCoin(out)) fClean = false; // overwriting transaction output

    if (undo.nHeight == 0 && // Genesis block txns are spendable in Particl
        (!fParticlMode || out.hash != Params().GenesisBlock().vtx[0]->GetHash())) {
        // Missing undo metadata (height and coinbase). Older versions included this
        // information only in undo records for the last spend of a transactions'
        // outputs. This implies that it must be present for some other output of the same tx.
        const Coin& alternate = AccessByTxid(view, out.hash);
        if (!alternate.IsSpent()) {
            undo.nHeight = alternate.nHeight;
            undo.fCoinBase = alternate.fCoinBase;
        } else {
            return DISCONNECT_FAILED; // adding output for transaction without known metadata
        }
    }
    // If the coin already exists as an unspent coin in the cache, then the
    // possible_overwrite parameter to AddCoin must be set to true. We have
    // already checked whether an unspent coin exists above using HaveCoin, so
    // we don't need to guess. When fClean is false, an unspent coin already
    // existed and it is an overwrite.
    view.AddCoin(out, std::move(undo), !fClean);

    return fClean ? DISCONNECT_OK : DISCONNECT_UNCLEAN;
}

/** Undo the effects of this block (with given index) on the UTXO set represented by coins.
 *  When FAILED is returned, view is left in an indeterminate state. */
DisconnectResult CChainState::DisconnectBlock(const CBlock& block, const CBlockIndex* pindex, CCoinsViewCache& view)
{
    AssertLockHeld(::cs_main);

    if (LogAcceptCategory(BCLog::HDWALLET, BCLog::Level::Debug)) {
        LogPrintf("%s: hash %s, height %d\n", __func__, block.GetHash().ToString(), pindex->nHeight);
    }

    bool fClean = true;

    CBlockUndo blockUndo;
    if (!UndoReadFromDisk(blockUndo, pindex)) {
        error("DisconnectBlock(): failure reading undo data");
        return DISCONNECT_FAILED;
    }

    if (!fParticlMode) {
        if (blockUndo.vtxundo.size() + 1 != block.vtx.size()) {
            error("DisconnectBlock(): block and undo data inconsistent");
            return DISCONNECT_FAILED;
        }
    } else {
        if (blockUndo.vtxundo.size() != block.vtx.size()) {
            // Count non coinbase txns, this should only happen in early blocks.
            size_t nExpectTxns = 0;
            for (auto &tx : block.vtx) {
                if (!tx->IsCoinBase()) {
                    nExpectTxns++;
                }
            }

            if (blockUndo.vtxundo.size() != nExpectTxns) {
                error("DisconnectBlock(): block and undo data inconsistent");
                return DISCONNECT_FAILED;
            }
        }
    }

    int nVtxundo = (int)blockUndo.vtxundo.size()-1;
    // undo transactions in reverse order
    for (int i = block.vtx.size() - 1; i >= 0; i--)
    {
        const CTransaction &tx = *(block.vtx[i]);
        uint256 hash = tx.GetHash();

        for (const auto &txin : tx.vin) {
            if (txin.IsAnonInput()) {
                uint32_t nInputs, nRingSize;
                txin.GetAnonInfo(nInputs, nRingSize);
                if (txin.scriptData.stack.size() != 1
                    || txin.scriptData.stack[0].size() != 33 * nInputs) {
                    error("%s: Bad scriptData stack, %s.", __func__, hash.ToString());
                    return DISCONNECT_FAILED;
                }

                const std::vector<uint8_t> &vKeyImages = txin.scriptData.stack[0];
                for (size_t k = 0; k < nInputs; ++k) {
                    const CCmpPubKey &ki = *((CCmpPubKey*)&vKeyImages[k*33]);
                    view.keyImages[ki] = hash;
                }
            } else {
                Coin coin;
                view.spent_cache.emplace_back(txin.prevout, SpentCoin());
            }
        }

        bool is_coinbase = tx.IsCoinBase() || tx.IsCoinStake();

        for (int k = (int)tx.vpout.size(); k-- > 0;) {
            const CTxOutBase *out = tx.vpout[k].get();

            if (out->IsType(OUTPUT_RINGCT)) {
                const CTxOutRingCT *txout = (CTxOutRingCT*)out;

                if (view.nLastRCTOutput == 0) {
                    view.nLastRCTOutput = pindex->nAnonOutputs;
                    // Verify data matches
                    CAnonOutput ao;
                    if (!m_blockman.m_block_tree_db->ReadRCTOutput(view.nLastRCTOutput, ao)) {
                        error("%s: RCT output missing, txn %s, %d, index %d.", __func__, hash.ToString(), k, view.nLastRCTOutput);
                        if (!view.fForceDisconnect) {
                            return DISCONNECT_FAILED;
                        }
                    } else
                    if (ao.pubkey != txout->pk) {
                        error("%s: RCT output mismatch, txn %s, %d, index %d.", __func__, hash.ToString(), k, view.nLastRCTOutput);
                        if (!view.fForceDisconnect) {
                            return DISCONNECT_FAILED;
                        }
                    }
                }

                view.anonOutputLinks[txout->pk] = view.nLastRCTOutput;
                view.nLastRCTOutput--;

                continue;
            }

            // Check that all outputs are available and match the outputs in the block itself
            // exactly.
            if (out->IsType(OUTPUT_STANDARD) || out->IsType(OUTPUT_CT)) {
                const CScript *pScript = out->GetPScriptPubKey();
                if (!pScript->IsUnspendable()) {
                    COutPoint op(hash, k);
                    Coin coin;
                    CTxOut txout(0, *pScript);

                    if (out->IsType(OUTPUT_STANDARD)) {
                        txout.nValue = out->GetValue();
                    }
                    bool is_spent = view.SpendCoin(op, &coin);
                    if (!is_spent || txout != coin.out || pindex->nHeight != coin.nHeight || is_coinbase != coin.fCoinBase) {
                        fClean = false; // transaction output mismatch
                    }
                }
            }

            if (!fAddressIndex ||
                (!out->IsType(OUTPUT_STANDARD) &&
                 !out->IsType(OUTPUT_CT))) {
                continue;
            }

            const CScript *pScript;
            std::vector<unsigned char> hashBytes;
            int scriptType = 0;
            CAmount nValue;
            if (!ExtractIndexInfo(out, scriptType, hashBytes, nValue, pScript)
                || scriptType == 0) {
                continue;
            }
            // undo receiving activity
            view.addressIndex.push_back(std::make_pair(CAddressIndexKey(scriptType, uint256(hashBytes.data(), hashBytes.size()), pindex->nHeight, i, hash, k, false), nValue));
            // undo unspent index
            view.addressUnspentIndex.push_back(std::make_pair(CAddressUnspentKey(scriptType, uint256(hashBytes.data(), hashBytes.size()), hash, k), CAddressUnspentValue()));
        }


        if (fParticlMode) {
            // Restore inputs
            if (!tx.IsCoinBase()) {
                if (nVtxundo < 0 || nVtxundo >= (int)blockUndo.vtxundo.size()) {
                    error("DisconnectBlock(): transaction undo data offset out of range.");
                    return DISCONNECT_FAILED;
                }

                size_t nExpectUndo = 0;
                for (const auto &txin : tx.vin)
                if (!txin.IsAnonInput()) {
                    nExpectUndo++;
                }

                CTxUndo &txundo = blockUndo.vtxundo[nVtxundo--];
                if (txundo.vprevout.size() != nExpectUndo) {
                    error("DisconnectBlock(): transaction and undo data inconsistent");
                    return DISCONNECT_FAILED;
                }

                for (unsigned int j = tx.vin.size(); j > 0;) {
                    --j;
                    if (tx.vin[j].IsAnonInput()) {
                        continue;
                    }

                    const COutPoint &out = tx.vin[j].prevout;
                    int res = ApplyTxInUndo(std::move(txundo.vprevout[j]), view, out);
                    if (res == DISCONNECT_FAILED) {
                        error("DisconnectBlock(): ApplyTxInUndo failed");
                        return DISCONNECT_FAILED;
                    }
                    fClean = fClean && res != DISCONNECT_UNCLEAN;

                    const CTxIn input = tx.vin[j];

                    if (fSpentIndex) { // undo and delete the spent index
                        view.spentIndex.push_back(std::make_pair(CSpentIndexKey(input.prevout.hash, input.prevout.n), CSpentIndexValue()));
                    }

                    if (fAddressIndex) {
                        const Coin &coin = view.AccessCoin(tx.vin[j].prevout);
                        const CScript *pScript = &coin.out.scriptPubKey;

                        CAmount nValue = coin.nType == OUTPUT_CT ? 0 : coin.out.nValue;
                        std::vector<uint8_t> hashBytes;
                        int scriptType = 0;
                        if (!ExtractIndexInfo(pScript, scriptType, hashBytes)
                            || scriptType == 0) {
                            continue;
                        }

                        // undo spending activity
                        view.addressIndex.push_back(std::make_pair(CAddressIndexKey(scriptType, uint256(hashBytes.data(), hashBytes.size()), pindex->nHeight, i, hash, j, true), nValue * -1));
                        // restore unspent index
                        view.addressUnspentIndex.push_back(std::make_pair(CAddressUnspentKey(scriptType, uint256(hashBytes.data(), hashBytes.size()), input.prevout.hash, input.prevout.n), CAddressUnspentValue(nValue, *pScript, coin.nHeight)));
                    }
                }
            }
        } else {
            // Check that all outputs are available and match the outputs in the block itself
            // exactly.
            for (size_t o = 0; o < tx.vout.size(); o++) {
                if (!tx.vout[o].scriptPubKey.IsUnspendable()) {
                    COutPoint out(hash, o);
                    Coin coin;
                    bool is_spent = view.SpendCoin(out, &coin);
                    if (!is_spent || tx.vout[o] != coin.out || pindex->nHeight != coin.nHeight || is_coinbase != coin.fCoinBase) {
                        fClean = false; // transaction output mismatch
                    }
                }
            }

            if (i > 0) { // not coinbases
                CTxUndo &txundo = blockUndo.vtxundo[i-1];
                if (txundo.vprevout.size() != tx.vin.size()) {
                    error("DisconnectBlock(): transaction and undo data inconsistent");
                    return DISCONNECT_FAILED;
                }
                for (unsigned int j = tx.vin.size(); j > 0;) {
                    --j;
                    const COutPoint& out = tx.vin[j].prevout;
                    int res = ApplyTxInUndo(std::move(txundo.vprevout[j]), view, out);
                    if (res == DISCONNECT_FAILED) return DISCONNECT_FAILED;
                    fClean = fClean && res != DISCONNECT_UNCLEAN;
                }
            }
            // At this point, all of txundo.vprevout should have been moved out.
        }
    }

    // move best block pointer to prevout block
    view.SetBestBlock(pindex->pprev->GetBlockHash(), pindex->pprev->nHeight);

    return fClean ? DISCONNECT_OK : DISCONNECT_UNCLEAN;
}

static CCheckQueue<CScriptCheck> scriptcheckqueue(128);

void StartScriptCheckWorkerThreads(int threads_num)
{
    scriptcheckqueue.StartWorkerThreads(threads_num);
}

void StopScriptCheckWorkerThreads()
{
    scriptcheckqueue.StopWorkerThreads();
}

/**
 * Threshold condition checker that triggers when unknown versionbits are seen on the network.
 */
class WarningBitsConditionChecker : public AbstractThresholdConditionChecker
{
private:
    const ChainstateManager& m_chainman;
    int m_bit;

public:
    explicit WarningBitsConditionChecker(const ChainstateManager& chainman, int bit) : m_chainman{chainman}, m_bit(bit) {}

    int64_t BeginTime(const Consensus::Params& params) const override { return 0; }
    int64_t EndTime(const Consensus::Params& params) const override { return std::numeric_limits<int64_t>::max(); }
    int Period(const Consensus::Params& params) const override { return params.nMinerConfirmationWindow; }
    int Threshold(const Consensus::Params& params) const override { return params.nRuleChangeActivationThreshold; }

    bool Condition(const CBlockIndex* pindex, const Consensus::Params& params) const override
    {
        return pindex->nHeight >= params.MinBIP9WarningHeight &&
               ((pindex->nVersion & VERSIONBITS_TOP_MASK) == VERSIONBITS_TOP_BITS) &&
               ((pindex->nVersion >> m_bit) & 1) != 0 &&
               ((m_chainman.m_versionbitscache.ComputeBlockVersion(pindex->pprev, params) >> m_bit) & 1) == 0;
    }
};

static std::array<ThresholdConditionCache, VERSIONBITS_NUM_BITS> warningcache GUARDED_BY(cs_main);

static unsigned int GetBlockScriptFlags(const CBlockIndex& block_index, const ChainstateManager& chainman)
{
    const Consensus::Params& consensusparams = chainman.GetConsensus();

    if (fParticlMode) {
        unsigned int flags = SCRIPT_VERIFY_P2SH;
        flags |= SCRIPT_VERIFY_DERSIG;
        flags |= SCRIPT_VERIFY_CHECKLOCKTIMEVERIFY;
        flags |= SCRIPT_VERIFY_CHECKSEQUENCEVERIFY;
        flags |= SCRIPT_VERIFY_WITNESS;
        flags |= SCRIPT_VERIFY_NULLDUMMY;

        if (block_index.nTime >= consensusparams.m_taproot_time) {
            flags |= SCRIPT_VERIFY_TAPROOT;
        }

        return flags;
    }

    // BIP16 didn't become active until Apr 1 2012 (on mainnet, and
    // retroactively applied to testnet)
    // However, only one historical block violated the P2SH rules (on both
    // mainnet and testnet).
    // Similarly, only one historical block violated the TAPROOT rules on
    // mainnet.
    // For simplicity, always leave P2SH+WITNESS+TAPROOT on except for the two
    // violating blocks.
    uint32_t flags{SCRIPT_VERIFY_P2SH | SCRIPT_VERIFY_WITNESS | SCRIPT_VERIFY_TAPROOT};
    const auto it{consensusparams.script_flag_exceptions.find(*Assert(block_index.phashBlock))};
    if (it != consensusparams.script_flag_exceptions.end()) {
        flags = it->second;
    }

    // Enforce the DERSIG (BIP66) rule
    if (DeploymentActiveAt(block_index, chainman, Consensus::DEPLOYMENT_DERSIG)) {
        flags |= SCRIPT_VERIFY_DERSIG;
    }

    // Enforce CHECKLOCKTIMEVERIFY (BIP65)
    if (DeploymentActiveAt(block_index, chainman, Consensus::DEPLOYMENT_CLTV)) {
        flags |= SCRIPT_VERIFY_CHECKLOCKTIMEVERIFY;
    }

    // Enforce CHECKSEQUENCEVERIFY (BIP112)
    if (DeploymentActiveAt(block_index, chainman, Consensus::DEPLOYMENT_CSV)) {
        flags |= SCRIPT_VERIFY_CHECKSEQUENCEVERIFY;
    }

    // Enforce BIP147 NULLDUMMY (activated simultaneously with segwit)
    if (DeploymentActiveAt(block_index, chainman, Consensus::DEPLOYMENT_SEGWIT)) {
        flags |= SCRIPT_VERIFY_NULLDUMMY;
    }

    return flags;
}


static int64_t nTimeCheck = 0;
static int64_t nTimeForks = 0;
static int64_t nTimeConnect = 0;
static int64_t nTimeVerify = 0;
static int64_t nTimeUndo = 0;
static int64_t nTimeIndex = 0;
static int64_t nTimeTotal = 0;
static int64_t nBlocksTotal = 0;

/** Apply the effects of this block (with given index) on the UTXO set represented by coins.
 *  Validity checks that depend on the UTXO set are also done; ConnectBlock()
 *  can fail if those validity checks fail (among other reasons). */
bool CChainState::ConnectBlock(const CBlock& block, BlockValidationState& state, CBlockIndex* pindex,
                               CCoinsViewCache& view, bool fJustCheck)
{
    AssertLockHeld(cs_main);
    assert(pindex);

    uint256 block_hash{block.GetHash()};
    assert(*pindex->phashBlock == block_hash);

    int64_t nTimeStart = GetTimeMicros();

    const Consensus::Params &consensus = Params().GetConsensus();
    state.SetStateInfo(block.nTime, pindex->nHeight, consensus, fParticlMode, (particl::fBusyImporting && particl::fSkipRangeproof), true);

    // Check it again in case a previous version let a bad block in
    // NOTE: We don't currently (re-)invoke ContextualCheckBlock() or
    // ContextualCheckBlockHeader() here. This means that if we add a new
    // consensus rule that is enforced in one of those two functions, then we
    // may have let in a block that violates the rule prior to updating the
    // software, and we would NOT be enforcing the rule here. Fully solving
    // upgrade from one software version to the next after a consensus rule
    // change is potentially tricky and issue-specific (see NeedsRedownload()
    // for one approach that was used for BIP 141 deployment).
    // Also, currently the rule against blocks more than 2 hours in the future
    // is enforced in ContextualCheckBlockHeader(); we wouldn't want to
    // re-enforce that rule here (at least until we make it impossible for
    // m_adjusted_time_callback() to go backward).
    if (!CheckBlock(block, state, m_params.GetConsensus(), !fJustCheck, !fJustCheck)) {
        if (state.GetResult() == BlockValidationResult::BLOCK_MUTATED) {
            // We don't write down blocks to disk if they may have been
            // corrupted, so this should be impossible unless we're having hardware
            // problems.
            return AbortNode(state, "Corrupt block found indicating potential hardware failure; shutting down");
        }
        return error("%s: Consensus::CheckBlock: %s", __func__, state.ToString());
    }

    if (block.IsProofOfStake()) {
        pindex->bnStakeModifier = ComputeStakeModifierV2(pindex->pprev, pindex->prevoutStake.hash);
        m_blockman.m_dirty_blockindex.insert(pindex);

        uint256 hashProof, targetProofOfStake;
        if (!CheckProofOfStake(*this, state, pindex->pprev, *block.vtx[0], block.nTime, block.nBits, hashProof, targetProofOfStake)) {
            return error("%s: Check proof of stake failed.", __func__);
        }
    }

    // verify that the view's current state corresponds to the previous block
    uint256 hashPrevBlock = pindex->pprev == nullptr ? uint256() : pindex->pprev->GetBlockHash();
    assert(hashPrevBlock == view.GetBestBlock());

    const uint256 blockHash = block.GetHash();
    bool fIsGenesisBlock = blockHash == m_params.GetConsensus().hashGenesisBlock;
    nBlocksTotal++;

    // Special case for the genesis block, skipping connection of its transactions
    // (its coinbase is unspendable)
    if (!fParticlMode &&    // genesis coinbase is spendable when in Particl mode
        fIsGenesisBlock) {
        if (!fJustCheck)
            view.SetBestBlock(pindex->GetBlockHash(), pindex->nHeight);
        return true;
    }

    bool fScriptChecks = true;
    if (!hashAssumeValid.IsNull()) {
        // We've been configured with the hash of a block which has been externally verified to have a valid history.
        // A suitable default value is included with the software and updated from time to time.  Because validity
        //  relative to a piece of software is an objective fact these defaults can be easily reviewed.
        // This setting doesn't force the selection of any particular chain but makes validating some faster by
        //  effectively caching the result of part of the verification.
        BlockMap::const_iterator  it = m_blockman.m_block_index.find(hashAssumeValid);
        if (it != m_blockman.m_block_index.end()) {
            if (it->second.GetAncestor(pindex->nHeight) == pindex &&
                m_chainman.m_best_header->GetAncestor(pindex->nHeight) == pindex &&
                m_chainman.m_best_header->nChainWork >= nMinimumChainWork) {
                // This block is a member of the assumed verified chain and an ancestor of the best header.
                // Script verification is skipped when connecting blocks under the
                // assumevalid block. Assuming the assumevalid block is valid this
                // is safe because block merkle hashes are still computed and checked,
                // Of course, if an assumed valid block is invalid due to false scriptSigs
                // this optimization would allow an invalid chain to be accepted.
                // The equivalent time check discourages hash power from extorting the network via DOS attack
                //  into accepting an invalid block through telling users they must manually set assumevalid.
                //  Requiring a software change or burying the invalid block, regardless of the setting, makes
                //  it hard to hide the implication of the demand.  This also avoids having release candidates
                //  that are hardly doing any signature verification at all in testing without having to
                //  artificially set the default assumed verified block further back.
                // The test against nMinimumChainWork prevents the skipping when denied access to any chain at
                //  least as good as the expected chain.
                fScriptChecks = (GetBlockProofEquivalentTime(*m_chainman.m_best_header, *pindex, *m_chainman.m_best_header, m_params.GetConsensus()) <= 60 * 60 * 24 * 7 * 2);
            }
        }
    }



    int64_t nTime1 = GetTimeMicros(); nTimeCheck += nTime1 - nTimeStart;
    LogPrint(BCLog::BENCH, "    - Sanity checks: %.2fms [%.2fs (%.2fms/blk)]\n", MILLI * (nTime1 - nTimeStart), nTimeCheck * MICRO, nTimeCheck * MILLI / nBlocksTotal);

    // Do not allow blocks that contain transactions which 'overwrite' older transactions,
    // unless those are already completely spent.
    // If such overwrites are allowed, coinbases and transactions depending upon those
    // can be duplicated to remove the ability to spend the first instance -- even after
    // being sent to another address.
    // See BIP30, CVE-2012-1909, and http://r6.ca/blog/20120206T005236Z.html for more information.
    // This rule was originally applied to all blocks with a timestamp after March 15, 2012, 0:00 UTC.
    // Now that the whole chain is irreversibly beyond that time it is applied to all blocks except the
    // two in the chain that violate it. This prevents exploiting the issue against nodes during their
    // initial block download.
    bool fEnforceBIP30 = fParticlMode || (!((pindex->nHeight==91842 && pindex->GetBlockHash() == uint256S("0x00000000000a4d0a398161ffc163c503763b1f4360639393e0e4c8e300e0caec")) ||
                           (pindex->nHeight==91880 && pindex->GetBlockHash() == uint256S("0x00000000000743f190a18c5577a3c2d2a1f610ae9601ac046a38084ccb7cd721"))));

    // Once BIP34 activated it was not possible to create new duplicate coinbases and thus other than starting
    // with the 2 existing duplicate coinbase pairs, not possible to create overwriting txs.  But by the
    // time BIP34 activated, in each of the existing pairs the duplicate coinbase had overwritten the first
    // before the first had been spent.  Since those coinbases are sufficiently buried it's no longer possible to create further
    // duplicate transactions descending from the known pairs either.
    // If we're on the known chain at height greater than where BIP34 activated, we can save the db accesses needed for the BIP30 check.

    // BIP34 requires that a block at height X (block X) has its coinbase
    // scriptSig start with a CScriptNum of X (indicated height X).  The above
    // logic of no longer requiring BIP30 once BIP34 activates is flawed in the
    // case that there is a block X before the BIP34 height of 227,931 which has
    // an indicated height Y where Y is greater than X.  The coinbase for block
    // X would also be a valid coinbase for block Y, which could be a BIP30
    // violation.  An exhaustive search of all mainnet coinbases before the
    // BIP34 height which have an indicated height greater than the block height
    // reveals many occurrences. The 3 lowest indicated heights found are
    // 209,921, 490,897, and 1,983,702 and thus coinbases for blocks at these 3
    // heights would be the first opportunity for BIP30 to be violated.

    // The search reveals a great many blocks which have an indicated height
    // greater than 1,983,702, so we simply remove the optimization to skip
    // BIP30 checking for blocks at height 1,983,702 or higher.  Before we reach
    // that block in another 25 years or so, we should take advantage of a
    // future consensus change to do a new and improved version of BIP34 that
    // will actually prevent ever creating any duplicate coinbases in the
    // future.
    static constexpr int BIP34_IMPLIES_BIP30_LIMIT = 1983702;

    // There is no potential to create a duplicate coinbase at block 209,921
    // because this is still before the BIP34 height and so explicit BIP30
    // checking is still active.

    // The final case is block 176,684 which has an indicated height of
    // 490,897. Unfortunately, this issue was not discovered until about 2 weeks
    // before block 490,897 so there was not much opportunity to address this
    // case other than to carefully analyze it and determine it would not be a
    // problem. Block 490,897 was, in fact, mined with a different coinbase than
    // block 176,684, but it is important to note that even if it hadn't been or
    // is remined on an alternate fork with a duplicate coinbase, we would still
    // not run into a BIP30 violation.  This is because the coinbase for 176,684
    // is spent in block 185,956 in transaction
    // d4f7fbbf92f4a3014a230b2dc70b8058d02eb36ac06b4a0736d9d60eaa9e8781.  This
    // spending transaction can't be duplicated because it also spends coinbase
    // 0328dd85c331237f18e781d692c92de57649529bd5edf1d01036daea32ffde29.  This
    // coinbase has an indicated height of over 4.2 billion, and wouldn't be
    // duplicatable until that height, and it's currently impossible to create a
    // chain that long. Nevertheless we may wish to consider a future soft fork
    // which retroactively prevents block 490,897 from creating a duplicate
    // coinbase. The two historical BIP30 violations often provide a confusing
    // edge case when manipulating the UTXO and it would be simpler not to have
    // another edge case to deal with.

    // testnet3 has no blocks before the BIP34 height with indicated heights
    // post BIP34 before approximately height 486,000,000. After block
    // 1,983,702 testnet3 starts doing unnecessary BIP30 checking again.
    if (pindex->pprev) {
        CBlockIndex* pindexBIP34height = pindex->pprev->GetAncestor(m_params.GetConsensus().BIP34Height);
        //Only continue to enforce if we're below BIP34 activation height or the block hash at that height doesn't correspond.
        fEnforceBIP30 = fEnforceBIP30 && (!pindexBIP34height || !(pindexBIP34height->GetBlockHash() == m_params.GetConsensus().BIP34Hash));
    }

    // TODO: Remove BIP30 checking from block height 1,983,702 on, once we have a
    // consensus change that ensures coinbases at those heights cannot
    // duplicate earlier coinbases.
    if (fEnforceBIP30 || pindex->nHeight >= BIP34_IMPLIES_BIP30_LIMIT) {
        for (const auto& tx : block.vtx) {
            for (size_t o = 0; o < tx->GetNumVOuts(); o++) {
                if (view.HaveCoin(COutPoint(tx->GetHash(), o))) {
                    LogPrintf("ERROR: ConnectBlock(): tried to overwrite transaction\n");
                    return state.Invalid(BlockValidationResult::BLOCK_CONSENSUS, "bad-txns-BIP30");
                }
            }
        }
    }

    // Enforce BIP68 (sequence locks)
    int nLockTimeFlags = 0;
    if (DeploymentActiveAt(*pindex, m_chainman, Consensus::DEPLOYMENT_CSV)) {
        nLockTimeFlags |= LOCKTIME_VERIFY_SEQUENCE;
    }

    // Get the script flags for this block
    unsigned int flags{GetBlockScriptFlags(*pindex, m_chainman)};

    int64_t nTime2 = GetTimeMicros(); nTimeForks += nTime2 - nTime1;
    LogPrint(BCLog::BENCH, "    - Fork checks: %.2fms [%.2fs (%.2fms/blk)]\n", MILLI * (nTime2 - nTime1), nTimeForks * MICRO, nTimeForks * MILLI / nBlocksTotal);

    CBlockUndo blockundo;

    // Precomputed transaction data pointers must not be invalidated
    // until after `control` has run the script checks (potentially
    // in multiple threads). Preallocate the vector size so a new allocation
    // doesn't invalidate pointers into the vector, and keep txsdata in scope
    // for as long as `control`.
    CCheckQueueControl<CScriptCheck> control(fScriptChecks && g_parallel_script_checks ? &scriptcheckqueue : nullptr);
    std::vector<PrecomputedTransactionData> txsdata(block.vtx.size());

    std::vector<int> prevheights;
    CAmount nFees = 0;
    int nInputs = 0;
    int64_t nSigOpsCost = 0;
    int64_t nAnonIn = 0;
    int64_t nStakeReward = 0;

    blockundo.vtxundo.reserve(block.vtx.size() - (fParticlMode ? 0 : 1));

    // NOTE: Block reward is based on nMoneySupply
    CAmount nMoneyCreated = 0;
    CAmount nMoneyBurned = 0;
    CAmount block_balances[3] = {0};
    bool reset_balances = false;

    for (unsigned int i = 0; i < block.vtx.size(); i++)
    {
        const CTransaction &tx = *(block.vtx[i]);
        const uint256 txhash = tx.GetHash();
        nInputs += tx.vin.size();

        TxValidationState tx_state;
        tx_state.SetStateInfo(block.nTime, pindex->nHeight, consensus, fParticlMode, (particl::fBusyImporting && particl::fSkipRangeproof), true);
        tx_state.m_chainman = state.m_chainman;
        tx_state.m_chainstate = this;
        if (!tx.IsCoinBase())
        {
            CAmount txfee = 0;
            if (!Consensus::CheckTxInputs(tx, tx_state, view, pindex->nHeight, txfee)) {
                control.Wait();
                // Any transaction validation failure in ConnectBlock is a block consensus failure
                state.Invalid(BlockValidationResult::BLOCK_CONSENSUS,
                            tx_state.GetRejectReason(), tx_state.GetDebugMessage());
                return error("%s: Consensus::CheckTxInputs: %s, %s", __func__, tx.GetHash().ToString(), state.ToString());
            }
            if (tx_state.m_exploit_fix_2 && tx_state.m_spends_frozen_blinded) {
                // Add redeemed frozen blinded value to moneysupply
                nMoneyCreated += tx.GetValueOut() + txfee;
            }
            if (tx.IsCoinStake())
            {
                // Block reward is passed back in txfee (nPlainValueOut - nPlainValueIn)
                nStakeReward += txfee;
                nMoneyCreated += nStakeReward;
            } else
            {
                nFees += txfee;
            }
            if (!MoneyRange(nFees)) {
                control.Wait();
                LogPrintf("ERROR: %s: accumulated fee in the block out of range.\n", __func__);
                return state.Invalid(BlockValidationResult::BLOCK_CONSENSUS, "bad-txns-accumulated-fee-outofrange");
            }

            // Check that transaction is BIP68 final
            // BIP68 lock checks (as opposed to nLockTime checks) must
            // be in ConnectBlock because they require the UTXO set

            prevheights.resize(tx.vin.size());
            for (size_t j = 0; j < tx.vin.size(); j++) {
                if (tx.vin[j].IsAnonInput())
                    prevheights[j] = 0;
                else
                    prevheights[j] = view.AccessCoin(tx.vin[j].prevout).nHeight;
            }

            if (!SequenceLocks(tx, nLockTimeFlags, prevheights, *pindex)) {
                control.Wait();
                LogPrintf("ERROR: %s: contains a non-BIP68-final transaction\n", __func__);
                return state.Invalid(BlockValidationResult::BLOCK_CONSENSUS, "bad-txns-nonfinal");
            }

            if (tx.IsParticlVersion()) {
                // Update spent inputs
                for (size_t j = 0; j < tx.vin.size(); j++) {
                    const CTxIn input = tx.vin[j];
                    if (input.IsAnonInput()) {
                        nAnonIn++;
                        continue;
                    }

                    const Coin &coin = view.AccessCoin(input.prevout);

                    if (coin.nType != OUTPUT_CT) {
                        // Cache recently spent coins for staking.
                        view.spent_cache.emplace_back(input.prevout, SpentCoin(coin, pindex->nHeight));
                    }
                    if (!fAddressIndex && !fSpentIndex) {
                        continue;
                    }

                    const CScript *pScript = &coin.out.scriptPubKey;
                    CAmount nValue = coin.nType == OUTPUT_CT ? 0 : coin.out.nValue;
                    std::vector<uint8_t> hashBytes;
                    int scriptType = 0;

                    if (!ExtractIndexInfo(pScript, scriptType, hashBytes)) {
                        continue;
                    }

                    uint256 hashAddress;
                    if (scriptType > 0) {
                        hashAddress = uint256(hashBytes.data(), hashBytes.size());
                    }
                    if (fAddressIndex && scriptType > 0) {
                        // record spending activity
                        view.addressIndex.push_back(std::make_pair(CAddressIndexKey(scriptType, hashAddress, pindex->nHeight, i, txhash, j, true), nValue * -1));
                        // remove address from unspent index
                        view.addressUnspentIndex.push_back(std::make_pair(CAddressUnspentKey(scriptType, hashAddress, input.prevout.hash, input.prevout.n), CAddressUnspentValue()));
                    }
                    if (fSpentIndex) {
                        CAmount nValue = coin.nType == OUTPUT_CT ? -1 : coin.out.nValue;
                        // add the spent index to determine the txid and input that spent an output
                        // and to find the amount and address from an input
                        view.spentIndex.push_back(std::make_pair(CSpentIndexKey(input.prevout.hash, input.prevout.n), CSpentIndexValue(txhash, j, pindex->nHeight, nValue, scriptType, hashAddress)));
                    }
                }

                if (tx_state.m_funds_smsg) {
                    m_chainman.m_smsgman->StoreFundingTx(view.smsg_cache, tx, pindex);
                }
            }
        } else {
            tx_state.tx_balances[BAL_IND_PLAIN_ADDED] = tx.GetValueOut();
        }

        // GetTransactionSigOpCost counts 3 types of sigops:
        // * legacy (always)
        // * p2sh (when P2SH enabled in flags and excludes coinbase)
        // * witness (when witness enabled in flags and excludes coinbase)
        nSigOpsCost += GetTransactionSigOpCost(tx, view, flags);
        if (nSigOpsCost > MAX_BLOCK_SIGOPS_COST) {
            control.Wait();
            LogPrintf("ERROR: ConnectBlock(): too many sigops\n");
            return state.Invalid(BlockValidationResult::BLOCK_CONSENSUS, "bad-blk-sigops");
        }

        if (!tx.IsCoinBase())
        {
            std::vector<CScriptCheck> vChecks;
            bool fCacheResults = fJustCheck; /* Don't cache results if we're actually connecting blocks (still consult the cache, though) */
            //TxValidationState tx_state;
            if (fScriptChecks && !CheckInputScripts(tx, tx_state, view, flags, fCacheResults, fCacheResults, txsdata[i], g_parallel_script_checks ? &vChecks : nullptr)) {
                control.Wait();
                // Any transaction validation failure in ConnectBlock is a block consensus failure
                state.Invalid(BlockValidationResult::BLOCK_CONSENSUS,
                              tx_state.GetRejectReason(), tx_state.GetDebugMessage());
                return error("ConnectBlock(): CheckInputScripts on %s failed with %s",
                    txhash.ToString(), state.ToString());
            }
            control.Add(vChecks);

            blockundo.vtxundo.push_back(CTxUndo());
            UpdateCoins(tx, view, blockundo.vtxundo.back(), pindex->nHeight);
        } else
        {
            // tx is coinbase
            CTxUndo undoDummy;
            UpdateCoins(tx, view, undoDummy, pindex->nHeight);
            nMoneyCreated += tx.GetValueOut();
        }

        if (view.nLastRCTOutput == 0) {
            view.nLastRCTOutput = pindex->pprev ? pindex->pprev->nAnonOutputs : 0;
        }

        // Index rct outputs and keyimages
        if (tx_state.m_has_anon_output || tx_state.m_has_anon_input) {
            COutPoint op(txhash, 0);
            if (tx_state.m_has_anon_input) {
                assert(tx_state.m_setHaveKI.size());
            }
            for (const auto &ki : tx_state.m_setHaveKI) {
                // Test for duplicate keyimage used in block
                if (!view.keyImages.insert(std::make_pair(ki, txhash)).second) {
                    return state.Invalid(BlockValidationResult::BLOCK_CONSENSUS, "bad-anonin-dup-ki");
                }
            }

            for (unsigned int k = 0; k < tx.vpout.size(); k++) {
                if (!tx.vpout[k]->IsType(OUTPUT_RINGCT)) {
                    continue;
                }

                CTxOutRingCT *txout = (CTxOutRingCT*)tx.vpout[k].get();

                int64_t nTestExists;
                if (!particl::fVerifyingDB && m_blockman.m_block_tree_db->ReadRCTOutputLink(txout->pk, nTestExists)) {
                    control.Wait();

                    if (nTestExists > pindex->pprev->nAnonOutputs) {
                        // The anon index can diverge from the chain index if shutdown does not complete
                        LogPrintf("%s: Duplicate anon-output %s, index %d, above last index %d.\n", __func__, HexStr(txout->pk), nTestExists, pindex->pprev->nAnonOutputs);

                        if (!particl::attempted_rct_index_repair) {
                            LogPrintf("Attempting to repair anon index.\n");
                            assert(state.m_chainman);
                            std::set<CCmpPubKey> setKi; // unused
                            RollBackRCTIndex(*state.m_chainman, pindex->pprev->nAnonOutputs, nTestExists, pindex->pprev->nHeight, setKi);
                            particl::attempted_rct_index_repair = true;
                            return false;
                        } else {
                            LogPrintf("Not attempting anon index repair, already tried once.\n");
                        }
                    }

                    return error("%s: Duplicate anon-output (db) %s, index %d.", __func__, HexStr(txout->pk), nTestExists);
                }
                if (!particl::fVerifyingDB && view.ReadRCTOutputLink(txout->pk, nTestExists)) {
                    control.Wait();
                    return error("%s: Duplicate anon-output (view) %s, index %d.", __func__, HexStr(txout->pk), nTestExists);
                }

                op.n = k;
                view.nLastRCTOutput++;
                CAnonOutput ao(txout->pk, txout->commitment, op, pindex->nHeight, 0);

                view.anonOutputLinks[txout->pk] = view.nLastRCTOutput;
                view.anonOutputs.push_back(std::make_pair(view.nLastRCTOutput, ao));
            }
        }

        if (fAddressIndex) {
            // Update outputs for insight
            for (unsigned int k = 0; k < tx.vpout.size(); k++) {
                const CTxOutBase *out = tx.vpout[k].get();

                if (!out->IsType(OUTPUT_STANDARD)
                    && !out->IsType(OUTPUT_CT)) {
                    continue;
                }

                const CScript *pScript;
                std::vector<unsigned char> hashBytes;
                int scriptType = 0;
                CAmount nValue;
                if (!ExtractIndexInfo(out, scriptType, hashBytes, nValue, pScript)
                    || scriptType == 0) {
                    continue;
                }

                // Record receiving activity
                view.addressIndex.push_back(std::make_pair(CAddressIndexKey(scriptType, uint256(hashBytes.data(), hashBytes.size()), pindex->nHeight, i, txhash, k, false), nValue));
                // Record unspent output
                view.addressUnspentIndex.push_back(std::make_pair(CAddressUnspentKey(scriptType, uint256(hashBytes.data(), hashBytes.size()), txhash, k), CAddressUnspentValue(nValue, *pScript, pindex->nHeight)));
            }
        }

        block_balances[BAL_IND_PLAIN] += tx_state.tx_balances[BAL_IND_PLAIN_ADDED] - tx_state.tx_balances[BAL_IND_PLAIN_REMOVED];
        block_balances[BAL_IND_BLIND] += tx_state.tx_balances[BAL_IND_BLIND_ADDED] - tx_state.tx_balances[BAL_IND_BLIND_REMOVED];
        block_balances[BAL_IND_ANON]  += tx_state.tx_balances[BAL_IND_ANON_ADDED]  - tx_state.tx_balances[BAL_IND_ANON_REMOVED];
        nMoneyBurned += tx.GetPlainValueBurned();
    }

    int64_t nTime3 = GetTimeMicros(); nTimeConnect += nTime3 - nTime2;
    LogPrint(BCLog::BENCH, "      - Connect %u transactions: %.2fms (%.3fms/tx, %.3fms/txin) [%.2fs (%.2fms/blk)]\n", (unsigned)block.vtx.size(), MILLI * (nTime3 - nTime2), MILLI * (nTime3 - nTime2) / block.vtx.size(), nInputs <= 1 ? 0 : MILLI * (nTime3 - nTime2) / (nInputs-1), nTimeConnect * MICRO, nTimeConnect * MILLI / nBlocksTotal);


    if (!control.Wait()) {
        LogPrintf("ERROR: %s: CheckQueue failed\n", __func__);
        return state.Invalid(BlockValidationResult::BLOCK_CONSENSUS, "block-validation-failed");
    }

    if (fParticlMode) {
        if (block.nTime >= consensus.clamp_tx_version_time) {
            nMoneyCreated -= nFees;  // nStakeReward includes fees
            nMoneyCreated -= nMoneyBurned;
        }
        if (block.IsProofOfStake()) { // Only the genesis block isn't proof of stake
            CTransactionRef txCoinstake = block.vtx[0];
            CTransactionRef txPrevCoinstake = nullptr;
            const TreasuryFundSettings *pTreasuryFundSettings = m_params.GetTreasuryFundSettings(block.nTime);
            const CAmount nCalculatedStakeReward = m_params.GetProofOfStakeReward(pindex->pprev, nFees);

            if (block.nTime >= consensus.smsg_fee_time) {
                CAmount smsg_fee_new, smsg_fee_prev = consensus.smsg_fee_msg_per_day_per_k;
                if (pindex->pprev->nHeight > 0 // Skip genesis block (POW)
                    && pindex->pprev->nTime >= consensus.smsg_fee_time) {
                    if (!particl::coinStakeCache.GetCoinStake(*this, pindex->pprev->GetBlockHash(), txPrevCoinstake)
                        || !txPrevCoinstake->GetSmsgFeeRate(smsg_fee_prev)) {
                        LogPrintf("ERROR: %s: Failed to get previous smsg fee.\n", __func__);
                        return state.Invalid(BlockValidationResult::BLOCK_CONSENSUS, "bad-cs-smsg-fee-prev");
                    }
                }

                if (!txCoinstake->GetSmsgFeeRate(smsg_fee_new)) {
                    LogPrintf("ERROR: %s: Failed to get smsg fee.\n", __func__);
                    return state.Invalid(BlockValidationResult::BLOCK_CONSENSUS, "bad-cs-smsg-fee");
                }
                if (smsg_fee_new < 1) {
                    LogPrintf("ERROR: %s: Smsg fee < 1.\n", __func__);
                    return state.Invalid(BlockValidationResult::BLOCK_CONSENSUS, "bad-cs-smsg-fee");
                }
                int64_t delta = std::abs(smsg_fee_new - smsg_fee_prev);
                int64_t max_delta = m_params.GetMaxSmsgFeeRateDelta(smsg_fee_prev, pindex->nTime);
                if (delta > max_delta) {
                    LogPrintf("ERROR: %s: Bad smsg-fee (delta=%d, max_delta=%d)\n", __func__, delta, max_delta);
                    return state.Invalid(BlockValidationResult::BLOCK_CONSENSUS, "bad-cs-smsg-fee");
                }
            }

            if (block.nTime >= consensus.smsg_difficulty_time) {
                uint32_t smsg_difficulty_new, smsg_difficulty_prev = consensus.smsg_min_difficulty;
                if (pindex->pprev->nHeight > 0 // Skip genesis block (POW)
                    && pindex->pprev->nTime >= consensus.smsg_difficulty_time) {
                    if (!particl::coinStakeCache.GetCoinStake(*this, pindex->pprev->GetBlockHash(), txPrevCoinstake)
                        || !txPrevCoinstake->GetSmsgDifficulty(smsg_difficulty_prev)) {
                        LogPrintf("ERROR: %s: Failed to get previous smsg difficulty.\n", __func__);
                        return state.Invalid(BlockValidationResult::BLOCK_CONSENSUS, "bad-cs-smsg-diff-prev");
                    }
                }

                if (!txCoinstake->GetSmsgDifficulty(smsg_difficulty_new)) {
                    LogPrintf("ERROR: %s: Failed to get smsg difficulty.\n", __func__);
                    return state.Invalid(BlockValidationResult::BLOCK_CONSENSUS, "bad-cs-smsg-diff");
                }
                if (smsg_difficulty_new < 1 || smsg_difficulty_new > consensus.smsg_min_difficulty) {
                    LogPrintf("ERROR: %s: Smsg difficulty out of range.\n", __func__);
                    return state.Invalid(BlockValidationResult::BLOCK_CONSENSUS, "bad-cs-smsg-diff");
                }
                int delta = int(smsg_difficulty_prev) - int(smsg_difficulty_new);
                if (abs(delta) > int(consensus.smsg_difficulty_max_delta)) {
                    LogPrintf("ERROR: %s: Smsg difficulty change out of range.\n", __func__);
                    return state.Invalid(BlockValidationResult::BLOCK_CONSENSUS, "bad-cs-smsg-diff");
                }
            }

            if (!pTreasuryFundSettings || pTreasuryFundSettings->nMinTreasuryStakePercent <= 0) {
                if (nStakeReward < 0 || nStakeReward > nCalculatedStakeReward) {
                    LogPrintf("ERROR: %s: Coinstake pays too much(actual=%d vs calculated=%d)\n", __func__, nStakeReward, nCalculatedStakeReward);
                    return state.Invalid(BlockValidationResult::BLOCK_CONSENSUS, "bad-cs-amount");
                }
            } else {
                assert(pTreasuryFundSettings->nMinTreasuryStakePercent <= 100);

                CAmount nTreasuryBfwd = 0, nTreasuryCfwdCheck = 0;
                CAmount nMinTreasuryPart = (nCalculatedStakeReward * pTreasuryFundSettings->nMinTreasuryStakePercent) / 100;
                CAmount nMaxHolderPart = nCalculatedStakeReward - nMinTreasuryPart;
                if (nMinTreasuryPart < 0 || nMaxHolderPart < 0) {
                    LogPrintf("ERROR: %s: Bad coinstake split amount (treasury=%d vs reward=%d)\n", __func__, nMinTreasuryPart, nMaxHolderPart);
                    return state.Invalid(BlockValidationResult::BLOCK_CONSENSUS, "bad-cs-amount");
                }

                if (pindex->pprev->nHeight > 0) { // Genesis block is pow
                    if (!txPrevCoinstake &&
                        !particl::coinStakeCache.GetCoinStake(*this, pindex->pprev->GetBlockHash(), txPrevCoinstake)) {
                        LogPrintf("ERROR: %s: Failed to get previous coinstake.\n", __func__);
                        return state.Invalid(BlockValidationResult::BLOCK_CONSENSUS, "bad-cs-prev");
                    }

                    assert(txPrevCoinstake->IsCoinStake()); // Sanity check
                    if (!txPrevCoinstake->GetTreasuryFundCfwd(nTreasuryBfwd)) {
                        nTreasuryBfwd = 0;
                    }
                }

                if (pindex->nHeight % pTreasuryFundSettings->nTreasuryOutputPeriod == 0) {
                    // Fund output must exist and match cfwd, cfwd data output must be unset
                    // nStakeReward must == nTreasuryBfwd + nCalculatedStakeReward

                    if (nStakeReward != nTreasuryBfwd + nCalculatedStakeReward) {
                        LogPrintf("ERROR: %s: Bad stake-reward (actual=%d vs expected=%d)\n", __func__, nStakeReward, nTreasuryBfwd + nCalculatedStakeReward);
                        return state.Invalid(BlockValidationResult::BLOCK_CONSENSUS, "bad-cs-amount");
                    }

                    CTxDestination dfDest = DecodeDestination(pTreasuryFundSettings->sTreasuryFundAddresses);
                    if (std::get_if<CNoDestination>(&dfDest)) {
                        return error("%s: Failed to get treasury fund destination: %s.", __func__, pTreasuryFundSettings->sTreasuryFundAddresses);
                    }
                    CScript fundScriptPubKey = GetScriptForDestination(dfDest);

                    // Output 1 must be to the treasury fund
                    const CTxOutStandard *outputDF = txCoinstake->vpout[1]->GetStandardOutput();
                    if (!outputDF) {
                        LogPrintf("ERROR: %s: Bad treasury fund output.\n", __func__);
                        return state.Invalid(BlockValidationResult::BLOCK_CONSENSUS, "bad-cs");
                    }
                    if (outputDF->scriptPubKey != fundScriptPubKey) {
                        LogPrintf("ERROR: %s: Bad treasury fund output script.\n", __func__);
                        return state.Invalid(BlockValidationResult::BLOCK_CONSENSUS, "bad-cs");
                    }
                    if (outputDF->nValue < nTreasuryBfwd + nMinTreasuryPart) { // Max value is clamped already
                        LogPrintf("ERROR: %s: Bad treasury-reward (actual=%d vs minfundpart=%d)\n", __func__, nStakeReward, nTreasuryBfwd + nMinTreasuryPart);
                        return state.Invalid(BlockValidationResult::BLOCK_CONSENSUS, "bad-cs-fund-amount");
                    }
                    if (txCoinstake->GetTreasuryFundCfwd(nTreasuryCfwdCheck)) {
                        LogPrintf("ERROR: %s: Coinstake treasury cfwd must be unset.\n", __func__);
                        return state.Invalid(BlockValidationResult::BLOCK_CONSENSUS, "bad-cs-cfwd");
                    }
                } else {
                    // Ensure cfwd data output is correct and nStakeReward is <= nHolderPart
                    // cfwd must == nTreasuryBfwd + (nCalculatedStakeReward - nStakeReward) // Allowing users to set a higher split

                    if (nStakeReward < 0 || nStakeReward > nMaxHolderPart) {
                        LogPrintf("ERROR: %s: Bad stake-reward (actual=%d vs maxholderpart=%d)\n", __func__, nStakeReward, nMaxHolderPart);
                        return state.Invalid(BlockValidationResult::BLOCK_CONSENSUS, "bad-cs-amount");
                    }
                    CAmount nTreasuryCfwd = nTreasuryBfwd + nCalculatedStakeReward - nStakeReward;
                    if (!txCoinstake->GetTreasuryFundCfwd(nTreasuryCfwdCheck)
                        || nTreasuryCfwdCheck != nTreasuryCfwd) {
                        LogPrintf("ERROR: %s: Coinstake treasury fund carried forward mismatch (actual=%d vs expected=%d)\n", __func__, nTreasuryCfwdCheck, nTreasuryCfwd);
                        return state.Invalid(BlockValidationResult::BLOCK_CONSENSUS, "bad-cs-cfwd");
                    }
                }

                particl::coinStakeCache.InsertCoinStake(blockHash, txCoinstake);
            }
        } else {
            if (blockHash != m_params.GetConsensus().hashGenesisBlock) {
                LogPrintf("ERROR: %s: Block isn't coinstake or genesis.\n", __func__);
                return state.Invalid(BlockValidationResult::BLOCK_CONSENSUS, "bad-cs");
            }
        }
    } else {
        CAmount blockReward = nFees + GetBlockSubsidy(pindex->nHeight, m_params.GetConsensus());
        if (block.vtx[0]->GetValueOut() > blockReward) {
            LogPrintf("ERROR: ConnectBlock(): coinbase pays too much (actual=%d vs limit=%d)\n", block.vtx[0]->GetValueOut(), blockReward);
            return state.Invalid(BlockValidationResult::BLOCK_CONSENSUS, "bad-cb-amount");
        }
    }

    int64_t nTime4 = GetTimeMicros(); nTimeVerify += nTime4 - nTime2;
    LogPrint(BCLog::BENCH, "    - Verify %u txins: %.2fms (%.3fms/txin) [%.2fs (%.2fms/blk)]\n", nInputs - 1, MILLI * (nTime4 - nTime2), nInputs <= 1 ? 0 : MILLI * (nTime4 - nTime2) / (nInputs-1), nTimeVerify * MICRO, nTimeVerify * MILLI / nBlocksTotal);

    if (fJustCheck)
        return true;

    if (consensus.exploit_fix_2_height && pindex->nHeight == (int)consensus.exploit_fix_2_height) {
        // Set moneysupply to utxoset sum
        pindex->nMoneySupply = particl::GetUTXOSum(*this) + nMoneyCreated;
        LogPrintf("RCT mint fix HF2, set nMoneySupply to: %d\n", pindex->nMoneySupply);
        reset_balances = true;
        block_balances[BAL_IND_PLAIN] = pindex->nMoneySupply;
    } else {
        pindex->nMoneySupply = (pindex->pprev ? pindex->pprev->nMoneySupply : 0) + nMoneyCreated;
    }
    pindex->nAnonOutputs = view.nLastRCTOutput;
    m_blockman.m_dirty_blockindex.insert(pindex); // pindex has changed, must save to disk

    if ((!fIsGenesisBlock || fParticlMode) &&
        !m_blockman.WriteUndoDataForBlock(blockundo, state, pindex, m_params)) {
        return false;
    }

    int64_t nTime5 = GetTimeMicros(); nTimeUndo += nTime5 - nTime4;
    LogPrint(BCLog::BENCH, "    - Write undo data: %.2fms [%.2fs (%.2fms/blk)]\n", MILLI * (nTime5 - nTime4), nTimeUndo * MICRO, nTimeUndo * MILLI / nBlocksTotal);

    if (!pindex->IsValid(BLOCK_VALID_SCRIPTS)) {
        pindex->RaiseValidity(BLOCK_VALID_SCRIPTS);
        m_blockman.m_dirty_blockindex.insert(pindex);
    }

    if (fTimestampIndex) {
        unsigned int logicalTS = pindex->nTime;
        if (!m_blockman.m_block_tree_db->WriteTimestampIndex(CTimestampIndexKey(logicalTS, pindex->GetBlockHash()))) {
            return AbortNode(state, "Failed to write timestamp index");
        }
        if (!m_blockman.m_block_tree_db->WriteTimestampBlockIndex(CTimestampBlockIndexKey(pindex->GetBlockHash()), CTimestampBlockIndexValue(logicalTS))) {
            return AbortNode(state, "Failed to write blockhash index");
        }
    }
    if (fBalancesIndex) {
        BlockBalances values(block_balances);
        if (pindex->pprev && !reset_balances) {
            BlockBalances prev_balances;
            if (!m_blockman.m_block_tree_db->ReadBlockBalancesIndex(pindex->pprev->GetBlockHash(), prev_balances)) {
                return AbortNode(state, "Failed to read previous block's balances");
            } else {
                values.sum(prev_balances);
            }
        }
        if (!m_blockman.m_block_tree_db->WriteBlockBalancesIndex(block.GetHash(), values)) {
            return AbortNode(state, "Failed to write balances index");
        }
    }
    m_chainman.m_smsgman->SetBestBlock(view.smsg_cache, pindex->GetBlockHash(), pindex->nHeight, pindex->nTime);

    // add this block to the view's block chain
    view.SetBestBlock(pindex->GetBlockHash(), pindex->nHeight);

    int64_t nTime6 = GetTimeMicros(); nTimeIndex += nTime6 - nTime5;
    LogPrint(BCLog::BENCH, "    - Index writing: %.2fms [%.2fs (%.2fms/blk)]\n", MILLI * (nTime6 - nTime5), nTimeIndex * MICRO, nTimeIndex * MILLI / nBlocksTotal);

    TRACE6(validation, block_connected,
        block_hash.data(),
        pindex->nHeight,
        block.vtx.size(),
        nInputs,
        nSigOpsCost,
        nTime5 - nTimeStart // in microseconds (µs)
    );

    return true;
}

CoinsCacheSizeState CChainState::GetCoinsCacheSizeState()
{
    AssertLockHeld(::cs_main);
    return this->GetCoinsCacheSizeState(
        m_coinstip_cache_size_bytes,
        m_mempool ? m_mempool->m_max_size_bytes : 0);
}

CoinsCacheSizeState CChainState::GetCoinsCacheSizeState(
    size_t max_coins_cache_size_bytes,
    size_t max_mempool_size_bytes)
{
    AssertLockHeld(::cs_main);
    const int64_t nMempoolUsage = m_mempool ? m_mempool->DynamicMemoryUsage() : 0;
    int64_t cacheSize = CoinsTip().DynamicMemoryUsage();
    int64_t nTotalSpace =
        max_coins_cache_size_bytes + std::max<int64_t>(int64_t(max_mempool_size_bytes) - nMempoolUsage, 0);

    //! No need to periodic flush if at least this much space still available.
    static constexpr int64_t MAX_BLOCK_COINSDB_USAGE_BYTES = 10 * 1024 * 1024;  // 10MB
    int64_t large_threshold =
        std::max((9 * nTotalSpace) / 10, nTotalSpace - MAX_BLOCK_COINSDB_USAGE_BYTES);

    if (cacheSize > nTotalSpace) {
        LogPrintf("Cache size (%s) exceeds total space (%s)\n", cacheSize, nTotalSpace);
        return CoinsCacheSizeState::CRITICAL;
    } else if (cacheSize > large_threshold) {
        return CoinsCacheSizeState::LARGE;
    }
    return CoinsCacheSizeState::OK;
}

bool CChainState::FlushStateToDisk(
    BlockValidationState &state,
    FlushStateMode mode,
    int nManualPruneHeight)
{
    LOCK(cs_main);
    assert(this->CanFlushToDisk());
    static std::chrono::microseconds nLastWrite{0};
    static std::chrono::microseconds nLastFlush{0};
    std::set<int> setFilesToPrune;
    bool full_flush_completed = false;

    const size_t coins_count = CoinsTip().GetCacheSize();
    const size_t coins_mem_usage = CoinsTip().DynamicMemoryUsage();

    try {
    {
        bool fFlushForPrune = false;
        bool fDoFullFlush = false;

        CoinsCacheSizeState cache_state = GetCoinsCacheSizeState();
        LOCK(m_blockman.cs_LastBlockFile);
        if (fPruneMode && (m_blockman.m_check_for_pruning || nManualPruneHeight > 0) && !fReindex) {
            // make sure we don't prune above any of the prune locks bestblocks
            // pruning is height-based
            int last_prune{m_chain.Height()}; // last height we can prune
            std::optional<std::string> limiting_lock; // prune lock that actually was the limiting factor, only used for logging

            for (const auto& prune_lock : m_blockman.m_prune_locks) {
                if (prune_lock.second.height_first == std::numeric_limits<int>::max()) continue;
                // Remove the buffer and one additional block here to get actual height that is outside of the buffer
                const int lock_height{prune_lock.second.height_first - PRUNE_LOCK_BUFFER - 1};
                last_prune = std::max(1, std::min(last_prune, lock_height));
                if (last_prune == lock_height) {
                    limiting_lock = prune_lock.first;
                }
            }

            if (limiting_lock) {
                LogPrint(BCLog::PRUNE, "%s limited pruning to height %d\n", limiting_lock.value(), last_prune);
            }

            if (nManualPruneHeight > 0) {
                LOG_TIME_MILLIS_WITH_CATEGORY("find files to prune (manual)", BCLog::BENCH);

                m_blockman.FindFilesToPruneManual(setFilesToPrune, std::min(last_prune, nManualPruneHeight), m_chain.Height());
            } else {
                LOG_TIME_MILLIS_WITH_CATEGORY("find files to prune", BCLog::BENCH);

                m_blockman.FindFilesToPrune(setFilesToPrune, m_params.PruneAfterHeight(), m_chain.Height(), last_prune, IsInitialBlockDownload());
                m_blockman.m_check_for_pruning = false;
            }
            if (!setFilesToPrune.empty()) {
                fFlushForPrune = true;
                if (!m_blockman.m_have_pruned) {
                    m_blockman.m_block_tree_db->WriteFlag("prunedblockfiles", true);
                    m_blockman.m_have_pruned = true;
                }
            }
        }
        const auto nNow = GetTime<std::chrono::microseconds>();
        // Avoid writing/flushing immediately after startup.
        if (nLastWrite.count() == 0) {
            nLastWrite = nNow;
        }
        if (nLastFlush.count() == 0) {
            nLastFlush = nNow;
        }
        // The cache is large and we're within 10% and 10 MiB of the limit, but we have time now (not in the middle of a block processing).
        bool fCacheLarge = mode == FlushStateMode::PERIODIC && cache_state >= CoinsCacheSizeState::LARGE;
        // The cache is over the limit, we have to write now.
        bool fCacheCritical = mode == FlushStateMode::IF_NEEDED && cache_state >= CoinsCacheSizeState::CRITICAL;
        // It's been a while since we wrote the block index to disk. Do this frequently, so we don't need to redownload after a crash.
        bool fPeriodicWrite = mode == FlushStateMode::PERIODIC && nNow > nLastWrite + DATABASE_WRITE_INTERVAL;
        // It's been very long since we flushed the cache. Do this infrequently, to optimize cache usage.
        bool fPeriodicFlush = mode == FlushStateMode::PERIODIC && nNow > nLastFlush + DATABASE_FLUSH_INTERVAL;
        // Combine all conditions that result in a full cache flush.
        fDoFullFlush = (mode == FlushStateMode::ALWAYS) || fCacheLarge || fCacheCritical || fPeriodicFlush || fFlushForPrune;
        // Write blocks and block index to disk.
        if (fDoFullFlush || fPeriodicWrite) {
            // Ensure we can write block index
            if (!CheckDiskSpace(gArgs.GetBlocksDirPath())) {
                return AbortNode(state, "Disk space is too low!", _("Disk space is too low!"));
            }
            {
                LOG_TIME_MILLIS_WITH_CATEGORY("write block and undo data to disk", BCLog::BENCH);

                // First make sure all block and undo data is flushed to disk.
                m_blockman.FlushBlockFile();
            }

            // Then update all block file information (which may refer to block and undo files).
            {
                LOG_TIME_MILLIS_WITH_CATEGORY("write block index to disk", BCLog::BENCH);

                if (!m_blockman.WriteBlockIndexDB()) {
                    return AbortNode(state, "Failed to write to block index database");
                }
            }
            // Finally remove any pruned files
            if (fFlushForPrune) {
                LOG_TIME_MILLIS_WITH_CATEGORY("unlink pruned files", BCLog::BENCH);

                UnlinkPrunedFiles(setFilesToPrune);
            }
            nLastWrite = nNow;
        }
        // Flush best chain related state. This can only be done if the blocks / block index write was also done.
        if (fDoFullFlush && !CoinsTip().GetBestBlock().IsNull()) {
            LOG_TIME_MILLIS_WITH_CATEGORY(strprintf("write coins cache to disk (%d coins, %.2fkB)",
                coins_count, coins_mem_usage / 1000), BCLog::BENCH);

            // Typical Coin structures on disk are around 48 bytes in size.
            // Pushing a new one to the database can cause it to be written
            // twice (once in the log, and once in the tables). This is already
            // an overestimation, as most will delete an existing entry or
            // overwrite one. Still, use a conservative safety factor of 2.
            if (!CheckDiskSpace(gArgs.GetDataDirNet(), 48 * 2 * 2 * CoinsTip().GetCacheSize())) {
                return AbortNode(state, "Disk space is too low!", _("Disk space is too low!"));
            }
            // Flush the chainstate (which may refer to block index entries).
            if (!CoinsTip().Flush())
                return AbortNode(state, "Failed to write to coin database");
            nLastFlush = nNow;
            full_flush_completed = true;
            TRACE5(utxocache, flush,
                   (int64_t)(GetTimeMicros() - nNow.count()), // in microseconds (µs)
                   (uint32_t)mode,
                   (uint64_t)coins_count,
                   (uint64_t)coins_mem_usage,
                   (bool)fFlushForPrune);
        }
    }
    if (full_flush_completed) {
        // Update best block in wallet (so we can detect restored wallets).
        GetMainSignals().ChainStateFlushed(m_chain.GetLocator());
    }
    } catch (const std::runtime_error& e) {
        return AbortNode(state, std::string("System error while flushing: ") + e.what());
    }
    return true;
}

void CChainState::ForceFlushStateToDisk()
{
    BlockValidationState state;
    if (!this->FlushStateToDisk(state, FlushStateMode::ALWAYS)) {
        LogPrintf("%s: failed to flush state (%s)\n", __func__, state.ToString());
    }
}

void CChainState::PruneAndFlush()
{
    BlockValidationState state;
    m_blockman.m_check_for_pruning = true;
    if (!this->FlushStateToDisk(state, FlushStateMode::NONE)) {
        LogPrintf("%s: failed to flush state (%s)\n", __func__, state.ToString());
    }
}

static void DoWarning(const bilingual_str& warning)
{
    static bool fWarned = false;
    SetMiscWarning(warning);
    if (!fWarned) {
        AlertNotify(warning.original);
        fWarned = true;
    }
}

static void ClearSpentCache(CChainState &chainstate, CDBBatch &batch, int height)
{
    CBlockIndex* pblockindex = chainstate.m_chain[height];
    if (!pblockindex) {
        return;
    }
    CBlock block;
    if (!ReadBlockFromDisk(block, pblockindex, chainstate.m_params.GetConsensus())) {
        LogPrintf("%s: failed read block from disk (%d, %s)\n", __func__, height, pblockindex->GetBlockHash().ToString());
        return;
    }
    for (int i = block.vtx.size() - 1; i >= 0; i--) {
        const CTransaction &tx = *(block.vtx[i]);
        for (const auto &txin : tx.vin) {
            if (!txin.IsAnonInput()) {
                std::pair<uint8_t, COutPoint> key = std::make_pair(DB_SPENTCACHE, txin.prevout);
                batch.Erase(key);
            }
        }
    }
}

bool FlushView(CCoinsViewCache *view, BlockValidationState& state, CChainState &chainstate, bool fDisconnecting)
{
    auto& pblocktree{chainstate.m_blockman.m_block_tree_db};

    if (!view->Flush())
        return false;

    if (fAddressIndex) {
        if (fDisconnecting) {
            if (!pblocktree->EraseAddressIndex(view->addressIndex)) {
                return AbortNode(state, "Failed to delete address index");
            }
        } else {
            if (!pblocktree->WriteAddressIndex(view->addressIndex)) {
                return AbortNode(state, "Failed to write address index");
            }
        }
        if (!pblocktree->UpdateAddressUnspentIndex(view->addressUnspentIndex)) {
            return AbortNode(state, "Failed to write address unspent index");
        }
    }

    if (fSpentIndex) {
        if (!pblocktree->UpdateSpentIndex(view->spentIndex)) {
            return AbortNode(state, "Failed to write transaction index");
        }
    }

    view->addressIndex.clear();
    view->addressUnspentIndex.clear();
    view->spentIndex.clear();

    if (fDisconnecting) {
        for (const auto &it : view->keyImages) {
            if (!pblocktree->EraseRCTKeyImage(it.first)) {
                return error("%s: EraseRCTKeyImage failed, txn %s.", __func__, it.second.ToString());
            }
        }
        for (const auto &it : view->anonOutputLinks) {
            if (!pblocktree->EraseRCTOutput(it.second)) {
                return error("%s: EraseRCTOutput failed.", __func__);
            }
            if (!pblocktree->EraseRCTOutputLink(it.first)) {
                return error("%s: EraseRCTOutputLink failed.", __func__);
            }
        }
        for (const auto &it : view->spent_cache) {
            if (!pblocktree->EraseSpentCache(it.first)) {
                return error("%s: EraseSpentCache failed.", __func__);
            }
        }
    } else {
        CDBBatch batch(*pblocktree);

        for (const auto &it : view->keyImages) {
            CAnonKeyImageInfo data(it.second, state.m_spend_height);
            std::pair<uint8_t, CCmpPubKey> key = std::make_pair(DB_RCTKEYIMAGE, it.first);
            batch.Write(key, data);
        }
        for (const auto &it : view->anonOutputs) {
            std::pair<uint8_t, int64_t> key = std::make_pair(DB_RCTOUTPUT, it.first);
            batch.Write(key, it.second);
        }
        for (const auto &it : view->anonOutputLinks) {
            std::pair<uint8_t, CCmpPubKey> key = std::make_pair(DB_RCTOUTPUT_LINK, it.first);
            batch.Write(key, it.second);
        }
        for (const auto &it : view->spent_cache) {
            std::pair<uint8_t, COutPoint> key = std::make_pair(DB_SPENTCACHE, it.first);
            batch.Write(key, it.second);
        }
        if (state.m_spend_height > (int)MIN_BLOCKS_TO_KEEP) {
            ClearSpentCache(chainstate, batch, state.m_spend_height - (MIN_BLOCKS_TO_KEEP+1));
        }
        if (!pblocktree->WriteBatch(batch)) {
            return error("%s: Write index data failed.", __func__);
        }
        if (0 != chainstate.m_chainman.m_smsgman->WriteCache(view->smsg_cache)) {
            return error("%s: smsgModule WriteCache failed.", __func__);
        }
    }

    view->nLastRCTOutput = 0;
    view->anonOutputs.clear();
    view->anonOutputLinks.clear();
    view->keyImages.clear();
    view->spent_cache.clear();
    view->smsg_cache.Clear();

    return true;
};

/** Private helper function that concatenates warning messages. */
static void AppendWarning(bilingual_str& res, const bilingual_str& warn)
{
    if (!res.empty()) res += Untranslated(", ");
    res += warn;
}

static void UpdateTipLog(
    const CCoinsViewCache& coins_tip,
    const CBlockIndex* tip,
    const CChainParams& params,
    const std::string& func_name,
    const std::string& prefix,
    const std::string& warning_messages) EXCLUSIVE_LOCKS_REQUIRED(::cs_main)
{

    AssertLockHeld(::cs_main);
    LogPrintf("%s%s: new best=%s height=%d version=0x%08x log2_work=%f tx=%lu date='%s' progress=%f cache=%.1fMiB(%utxo)%s\n",
        prefix, func_name,
        tip->GetBlockHash().ToString(), tip->nHeight, tip->nVersion,
        log(tip->nChainWork.getdouble()) / log(2.0), (unsigned long)tip->nChainTx,
        FormatISO8601DateTime(tip->GetBlockTime()),
        GuessVerificationProgress(params.TxData(), tip),
        coins_tip.DynamicMemoryUsage() * (1.0 / (1 << 20)),
        coins_tip.GetCacheSize(),
        !warning_messages.empty() ? strprintf(" warning='%s'", warning_messages) : "");
}

void CChainState::UpdateTip(const CBlockIndex* pindexNew)
{
    AssertLockHeld(::cs_main);
    const auto& coins_tip = this->CoinsTip();

    // The remainder of the function isn't relevant if we are not acting on
    // the active chainstate, so return if need be.
    if (this != &m_chainman.ActiveChainstate()) {
        // Only log every so often so that we don't bury log messages at the tip.
        constexpr int BACKGROUND_LOG_INTERVAL = 2000;
        if (pindexNew->nHeight % BACKGROUND_LOG_INTERVAL == 0) {
            UpdateTipLog(coins_tip, pindexNew, m_params, __func__, "[background validation] ", "");
        }
        return;
    }

    // New best block
    if (m_mempool) {
        m_mempool->AddTransactionsUpdated(1);
    }

    {
        LOCK(g_best_block_mutex);
        g_best_block = pindexNew->GetBlockHash();
        g_best_block_cv.notify_all();
    }

    bilingual_str warning_messages;
    if (!this->IsInitialBlockDownload()) {
        const CBlockIndex* pindex = pindexNew;
        for (int bit = 0; bit < VERSIONBITS_NUM_BITS; bit++) {
            WarningBitsConditionChecker checker(m_chainman, bit);
            ThresholdState state = checker.GetStateFor(pindex, m_params.GetConsensus(), warningcache.at(bit));
            if (state == ThresholdState::ACTIVE || state == ThresholdState::LOCKED_IN) {
                const bilingual_str warning = strprintf(_("Unknown new rules activated (versionbit %i)"), bit);
                if (state == ThresholdState::ACTIVE) {
                    DoWarning(warning);
                } else {
                    AppendWarning(warning_messages, warning);
                }
            }
        }
    }
    UpdateTipLog(coins_tip, pindexNew, m_params, __func__, "", warning_messages.original);
}

/** Disconnect m_chain's tip.
  * After calling, the mempool will be in an inconsistent state, with
  * transactions from disconnected blocks being added to disconnectpool.  You
  * should make the mempool consistent again by calling MaybeUpdateMempoolForReorg.
  * with cs_main held.
  *
  * If disconnectpool is nullptr, then no disconnected transactions are added to
  * disconnectpool (note that the caller is responsible for mempool consistency
  * in any case).
  */
bool CChainState::DisconnectTip(BlockValidationState& state, DisconnectedBlockTransactions* disconnectpool)
{
    AssertLockHeld(cs_main);
    if (m_mempool) AssertLockHeld(m_mempool->cs);

    CBlockIndex *pindexDelete = m_chain.Tip();
    assert(pindexDelete);
    assert(pindexDelete->pprev);
    // Read block from disk.
    std::shared_ptr<CBlock> pblock = std::make_shared<CBlock>();
    CBlock& block = *pblock;
    if (!ReadBlockFromDisk(block, pindexDelete, m_params.GetConsensus())) {
        return error("DisconnectTip(): Failed to read block");
    }
    // Apply the block atomically to the chain state.
    int64_t nStart = GetTimeMicros();
    {
        CCoinsViewCache view(&CoinsTip());
        assert(view.GetBestBlock() == pindexDelete->GetBlockHash());
        if (DisconnectBlock(block, pindexDelete, view) != DISCONNECT_OK)
            return error("DisconnectTip(): DisconnectBlock %s failed", pindexDelete->GetBlockHash().ToString());
        bool flushed = FlushView(&view, state, *this, true);
        assert(flushed);
    }
    LogPrint(BCLog::BENCH, "- Disconnect block: %.2fms\n", (GetTimeMicros() - nStart) * MILLI);

    {
        // Prune locks that began at or after the tip should be moved backward so they get a chance to reorg
        const int max_height_first{pindexDelete->nHeight - 1};
        for (auto& prune_lock : m_blockman.m_prune_locks) {
            if (prune_lock.second.height_first <= max_height_first) continue;

            prune_lock.second.height_first = max_height_first;
            LogPrint(BCLog::PRUNE, "%s prune lock moved back to %d\n", prune_lock.first, max_height_first);
        }
    }

    // Write the chain state to disk, if necessary.
    if (!FlushStateToDisk(state, FlushStateMode::IF_NEEDED)) {
        return false;
    }

    if (disconnectpool && m_mempool) {
        // Save transactions to re-add to mempool at end of reorg
        for (auto it = block.vtx.rbegin(); it != block.vtx.rend(); ++it) {
            disconnectpool->addTransaction(*it);
        }
        while (disconnectpool->DynamicMemoryUsage() > MAX_DISCONNECTED_TX_POOL_SIZE * 1000) {
            // Drop the earliest entry, and remove its children from the mempool.
            auto it = disconnectpool->queuedTx.get<insertion_order>().begin();
            m_mempool->removeRecursive(**it, MemPoolRemovalReason::REORG);
            disconnectpool->removeEntry(it);
        }
    }

    m_chain.SetTip(*pindexDelete->pprev);

    UpdateTip(pindexDelete->pprev);
    // Let wallets know transactions went from 1-confirmed to
    // 0-confirmed or conflicted:
    GetMainSignals().BlockDisconnected(pblock, pindexDelete);
    return true;
}

static int64_t nTimeReadFromDiskTotal = 0;
static int64_t nTimeConnectTotal = 0;
static int64_t nTimeFlush = 0;
static int64_t nTimeChainState = 0;
static int64_t nTimePostConnect = 0;

struct PerBlockConnectTrace {
    CBlockIndex* pindex = nullptr;
    std::shared_ptr<const CBlock> pblock;
    PerBlockConnectTrace() = default;
};
/**
 * Used to track blocks whose transactions were applied to the UTXO state as a
 * part of a single ActivateBestChainStep call.
 *
 * This class is single-use, once you call GetBlocksConnected() you have to throw
 * it away and make a new one.
 */
class ConnectTrace {
private:
    std::vector<PerBlockConnectTrace> blocksConnected;

public:
    explicit ConnectTrace() : blocksConnected(1) {}

    void BlockConnected(CBlockIndex* pindex, std::shared_ptr<const CBlock> pblock) {
        assert(!blocksConnected.back().pindex);
        assert(pindex);
        assert(pblock);
        blocksConnected.back().pindex = pindex;
        blocksConnected.back().pblock = std::move(pblock);
        blocksConnected.emplace_back();
    }

    std::vector<PerBlockConnectTrace>& GetBlocksConnected() {
        // We always keep one extra block at the end of our list because
        // blocks are added after all the conflicted transactions have
        // been filled in. Thus, the last entry should always be an empty
        // one waiting for the transactions from the next block. We pop
        // the last entry here to make sure the list we return is sane.
        assert(!blocksConnected.back().pindex);
        blocksConnected.pop_back();
        return blocksConnected;
    }
};

/**
 * Connect a new block to m_chain. pblock is either nullptr or a pointer to a CBlock
 * corresponding to pindexNew, to bypass loading it again from disk.
 *
 * The block is added to connectTrace if connection succeeds.
 */
bool CChainState::ConnectTip(BlockValidationState& state, CBlockIndex* pindexNew, const std::shared_ptr<const CBlock>& pblock, ConnectTrace& connectTrace, DisconnectedBlockTransactions& disconnectpool)
{
    AssertLockHeld(cs_main);
    if (m_mempool) AssertLockHeld(m_mempool->cs);

    assert(pindexNew->pprev == m_chain.Tip());
    // Read block from disk.
    int64_t nTime1 = GetTimeMicros();
    std::shared_ptr<const CBlock> pthisBlock;
    if (!pblock) {
        std::shared_ptr<CBlock> pblockNew = std::make_shared<CBlock>();
        if (!ReadBlockFromDisk(*pblockNew, pindexNew, m_params.GetConsensus())) {
            return AbortNode(state, "Failed to read block");
        }
        pthisBlock = pblockNew;
    } else {
        LogPrint(BCLog::BENCH, "  - Using cached block\n");
        pthisBlock = pblock;
    }
    const CBlock& blockConnecting = *pthisBlock;
    // Apply the block atomically to the chain state.
    int64_t nTime2 = GetTimeMicros(); nTimeReadFromDiskTotal += nTime2 - nTime1;
    int64_t nTime3;
    LogPrint(BCLog::BENCH, "  - Load block from disk: %.2fms [%.2fs (%.2fms/blk)]\n", (nTime2 - nTime1) * MILLI, nTimeReadFromDiskTotal * MICRO, nTimeReadFromDiskTotal * MILLI / nBlocksTotal);
    {
        CCoinsViewCache view(&CoinsTip());
        bool rv = ConnectBlock(blockConnecting, state, pindexNew, view);
        if (pindexNew->nFlags & BLOCK_FAILED_DUPLICATE_STAKE) {
            state.nFlags |= BLOCK_FAILED_DUPLICATE_STAKE;
        }
        GetMainSignals().BlockChecked(blockConnecting, state);
        if (!rv) {
            if (state.IsInvalid())
                InvalidBlockFound(pindexNew, state);
            return error("%s: ConnectBlock %s failed, %s", __func__, pindexNew->GetBlockHash().ToString(), state.ToString());
        }
        nTime3 = GetTimeMicros(); nTimeConnectTotal += nTime3 - nTime2;
        assert(nBlocksTotal > 0);
        LogPrint(BCLog::BENCH, "  - Connect total: %.2fms [%.2fs (%.2fms/blk)]\n", (nTime3 - nTime2) * MILLI, nTimeConnectTotal * MICRO, nTimeConnectTotal * MILLI / nBlocksTotal);
        bool flushed = FlushView(&view, state, *this, false);
        assert(flushed);
    }
    int64_t nTime4 = GetTimeMicros(); nTimeFlush += nTime4 - nTime3;
    LogPrint(BCLog::BENCH, "  - Flush: %.2fms [%.2fs (%.2fms/blk)]\n", (nTime4 - nTime3) * MILLI, nTimeFlush * MICRO, nTimeFlush * MILLI / nBlocksTotal);
    // Write the chain state to disk, if necessary.
    if (!FlushStateToDisk(state, FlushStateMode::IF_NEEDED))
    {
        //RollBackRCTIndex(nLastValidRCTOutput, setConnectKi);
        return false;
    }
    int64_t nTime5 = GetTimeMicros(); nTimeChainState += nTime5 - nTime4;
    LogPrint(BCLog::BENCH, "  - Writing chainstate: %.2fms [%.2fs (%.2fms/blk)]\n", (nTime5 - nTime4) * MILLI, nTimeChainState * MICRO, nTimeChainState * MILLI / nBlocksTotal);
    // Remove conflicting transactions from the mempool.;
    if (m_mempool) {
        m_mempool->removeForBlock(blockConnecting.vtx, pindexNew->nHeight);
        disconnectpool.removeForBlock(blockConnecting.vtx);
    }
    // Update m_chain & related variables.
    m_chain.SetTip(*pindexNew);
    UpdateTip(pindexNew);

    int64_t nTime6 = GetTimeMicros(); nTimePostConnect += nTime6 - nTime5; nTimeTotal += nTime6 - nTime1;
    LogPrint(BCLog::BENCH, "  - Connect postprocess: %.2fms [%.2fs (%.2fms/blk)]\n", (nTime6 - nTime5) * MILLI, nTimePostConnect * MICRO, nTimePostConnect * MILLI / nBlocksTotal);
    LogPrint(BCLog::BENCH, "- Connect block: %.2fms [%.2fs (%.2fms/blk)]\n", (nTime6 - nTime1) * MILLI, nTimeTotal * MICRO, nTimeTotal * MILLI / nBlocksTotal);

    connectTrace.BlockConnected(pindexNew, std::move(pthisBlock));
    return true;
}

/**
 * Return the tip of the chain with the most work in it, that isn't
 * known to be invalid (it's however far from certain to be valid).
 */
CBlockIndex* CChainState::FindMostWorkChain()
{
    AssertLockHeld(::cs_main);
    do {
        CBlockIndex *pindexNew = nullptr;

        // Find the best candidate header.
        {
            std::set<CBlockIndex*, CBlockIndexWorkComparator>::reverse_iterator it = setBlockIndexCandidates.rbegin();
            if (it == setBlockIndexCandidates.rend())
                return nullptr;
            pindexNew = *it;
        }

        // Check whether all blocks on the path between the currently active chain and the candidate are valid.
        // Just going until the active chain is an optimization, as we know all blocks in it are valid already.
        CBlockIndex *pindexTest = pindexNew;
        bool fInvalidAncestor = false;
        while (pindexTest && !m_chain.Contains(pindexTest)) {
            assert(pindexTest->HaveTxsDownloaded() || pindexTest->nHeight == 0);

            // Pruned nodes may have entries in setBlockIndexCandidates for
            // which block files have been deleted.  Remove those as candidates
            // for the most work chain if we come across them; we can't switch
            // to a chain unless we have all the non-active-chain parent blocks.
            bool fFailedChain = pindexTest->nStatus & BLOCK_FAILED_MASK;
            bool fMissingData = !(pindexTest->nStatus & BLOCK_HAVE_DATA);

            if (fFailedChain || fMissingData) {
                // Candidate chain is not usable (either invalid or missing data)
                if (fFailedChain && (m_chainman.m_best_invalid == nullptr || pindexNew->nChainWork > m_chainman.m_best_invalid->nChainWork)) {
                    m_chainman.m_best_invalid = pindexNew;
                }
                CBlockIndex *pindexFailed = pindexNew;
                // Remove the entire chain from the set.
                while (pindexTest != pindexFailed) {
                    if (fFailedChain) {

                        if (pindexTest->nFlags & BLOCK_FAILED_DUPLICATE_STAKE)
                            pindexFailed->nFlags |= BLOCK_FAILED_DUPLICATE_STAKE;

                        pindexFailed->nStatus |= BLOCK_FAILED_CHILD;
                    } else if (fMissingData) {
                        // If we're missing data, then add back to m_blocks_unlinked,
                        // so that if the block arrives in the future we can try adding
                        // to setBlockIndexCandidates again.
                        m_blockman.m_blocks_unlinked.insert(
                            std::make_pair(pindexFailed->pprev, pindexFailed));
                    }
                    setBlockIndexCandidates.erase(pindexFailed);
                    pindexFailed = pindexFailed->pprev;
                }
                setBlockIndexCandidates.erase(pindexTest);
                fInvalidAncestor = true;
                break;
            }
            pindexTest = pindexTest->pprev;
        }
        if (!fInvalidAncestor)
            return pindexNew;
    } while(true);
}

/** Delete all entries in setBlockIndexCandidates that are worse than the current tip. */
void CChainState::PruneBlockIndexCandidates() {
    // Note that we can't delete the current block itself, as we may need to return to it later in case a
    // reorganization to a better block fails.
    std::set<CBlockIndex*, CBlockIndexWorkComparator>::iterator it = setBlockIndexCandidates.begin();
    while (it != setBlockIndexCandidates.end() && setBlockIndexCandidates.value_comp()(*it, m_chain.Tip())) {
        setBlockIndexCandidates.erase(it++);
    }
    // Either the current tip or a successor of it we're working towards is left in setBlockIndexCandidates.
    assert(!setBlockIndexCandidates.empty());
}

/**
 * Try to make some progress towards making pindexMostWork the active block.
 * pblock is either nullptr or a pointer to a CBlock corresponding to pindexMostWork.
 *
 * @returns true unless a system error occurred
 */
bool CChainState::ActivateBestChainStep(BlockValidationState& state, CBlockIndex* pindexMostWork, const std::shared_ptr<const CBlock>& pblock, bool& fInvalidFound, ConnectTrace& connectTrace)
{
    AssertLockHeld(cs_main);
    if (m_mempool) AssertLockHeld(m_mempool->cs);

    const CBlockIndex* pindexOldTip = m_chain.Tip();
    const CBlockIndex* pindexFork = m_chain.FindFork(pindexMostWork);

    // Disconnect active blocks which are no longer in the best chain.
    bool fBlocksDisconnected = false;
    DisconnectedBlockTransactions disconnectpool;
    while (m_chain.Tip() && m_chain.Tip() != pindexFork) {
        if (!DisconnectTip(state, &disconnectpool)) {
            // This is likely a fatal error, but keep the mempool consistent,
            // just in case. Only remove from the mempool in this case.
            MaybeUpdateMempoolForReorg(disconnectpool, false);

            // If we're unable to disconnect a block during normal operation,
            // then that is a failure of our local system -- we should abort
            // rather than stay on a less work chain.
            AbortNode(state, "Failed to disconnect block; see debug.log for details");
            return false;
        }
        fBlocksDisconnected = true;
    }

    // Build list of new blocks to connect (in descending height order).
    std::vector<CBlockIndex*> vpindexToConnect;
    bool fContinue = true;
    int nHeight = pindexFork ? pindexFork->nHeight : -1;
    while (fContinue && nHeight != pindexMostWork->nHeight) {
        // Don't iterate the entire list of potential improvements toward the best tip, as we likely only need
        // a few blocks along the way.
        int nTargetHeight = std::min(nHeight + 32, pindexMostWork->nHeight);
        vpindexToConnect.clear();
        vpindexToConnect.reserve(nTargetHeight - nHeight);
        CBlockIndex* pindexIter = pindexMostWork->GetAncestor(nTargetHeight);
        while (pindexIter && pindexIter->nHeight != nHeight) {
            vpindexToConnect.push_back(pindexIter);
            pindexIter = pindexIter->pprev;
        }
        nHeight = nTargetHeight;

        // Connect new blocks.
        for (CBlockIndex* pindexConnect : reverse_iterate(vpindexToConnect)) {
            if (!ConnectTip(state, pindexConnect, pindexConnect == pindexMostWork ? pblock : std::shared_ptr<const CBlock>(), connectTrace, disconnectpool)) {
                if (state.IsInvalid()) {
                    // The block violates a consensus rule.
                    if (state.GetResult() != BlockValidationResult::BLOCK_MUTATED) {
                        InvalidChainFound(vpindexToConnect.front());
                    }
                    if (!state.m_preserve_state) {
                        auto pchainman = state.m_chainman;
                        auto ppeerman = state.m_peerman;
                        state = BlockValidationState();
                        state.m_chainman = pchainman;
                        state.m_peerman = ppeerman;
                    }
                    fInvalidFound = true;
                    fContinue = false;
                    break;
                } else {
                    // A system error occurred (disk space, database error, ...).
                    // Make the mempool consistent with the current tip, just in case
                    // any observers try to use it before shutdown.
                    MaybeUpdateMempoolForReorg(disconnectpool, false);
                    return false;
                }
            } else {
                PruneBlockIndexCandidates();
                if (!pindexOldTip || m_chain.Tip()->nChainWork > pindexOldTip->nChainWork) {
                    // We're in a better position than we were. Return temporarily to release the lock.
                    fContinue = false;
                    break;
                }
            }
        }
    }

    if (fBlocksDisconnected) {
        // If any blocks were disconnected, disconnectpool may be non empty.  Add
        // any disconnected transactions back to the mempool.
        MaybeUpdateMempoolForReorg(disconnectpool, true);
    }
    if (m_mempool) m_mempool->check(this->CoinsTip(), this->m_chain.Height() + 1);

    CheckForkWarningConditions();

    return true;
}

static SynchronizationState GetSynchronizationState(bool init)
{
    if (!init) return SynchronizationState::POST_INIT;
    if (::fReindex) return SynchronizationState::INIT_REINDEX;
    return SynchronizationState::INIT_DOWNLOAD;
}

static bool NotifyHeaderTip(CChainState& chainstate) LOCKS_EXCLUDED(cs_main) {
    bool fNotify = false;
    bool fInitialBlockDownload = false;
    static CBlockIndex* pindexHeaderOld = nullptr;
    CBlockIndex* pindexHeader = nullptr;
    {
        LOCK(cs_main);
        pindexHeader = chainstate.m_chainman.m_best_header;

        if (pindexHeader != pindexHeaderOld) {
            fNotify = true;
            fInitialBlockDownload = chainstate.IsInitialBlockDownload();
            pindexHeaderOld = pindexHeader;
        }
    }
    // Send block tip changed notifications without cs_main
    if (fNotify) {
        uiInterface.NotifyHeaderTip(GetSynchronizationState(fInitialBlockDownload), pindexHeader->nHeight, pindexHeader->nTime, false);
    }
    return fNotify;
}

static void LimitValidationInterfaceQueue() LOCKS_EXCLUDED(cs_main) {
    AssertLockNotHeld(cs_main);

    if (GetMainSignals().CallbacksPending() > 10) {
        SyncWithValidationInterfaceQueue();
    }
}

bool CChainState::ActivateBestChain(BlockValidationState& state, std::shared_ptr<const CBlock> pblock)
{
    AssertLockNotHeld(m_chainstate_mutex);
    std::vector<uint256> connected_blocks;

    // Note that while we're often called here from ProcessNewBlock, this is
    // far from a guarantee. Things in the P2P/RPC will often end up calling
    // us in the middle of ProcessNewBlock - do not assume pblock is set
    // sanely for performance or correctness!
    AssertLockNotHeld(::cs_main);

    // ABC maintains a fair degree of expensive-to-calculate internal state
    // because this function periodically releases cs_main so that it does not lock up other threads for too long
    // during large connects - and to allow for e.g. the callback queue to drain
    // we use m_chainstate_mutex to enforce mutual exclusion so that only one caller may execute this function at a time
    { // CheckDelayedBlocks can call ActivateBestChain
    LOCK(m_chainstate_mutex);

    CBlockIndex *pindexMostWork = nullptr;
    CBlockIndex *pindexNewTip = nullptr;
    int nStopAtHeight = gArgs.GetIntArg("-stopatheight", DEFAULT_STOPATHEIGHT);
    do {
        // Block until the validation queue drains. This should largely
        // never happen in normal operation, however may happen during
        // reindex, causing memory blowup if we run too far ahead.
        // Note that if a validationinterface callback ends up calling
        // ActivateBestChain this may lead to a deadlock! We should
        // probably have a DEBUG_LOCKORDER test for this in the future.
        LimitValidationInterfaceQueue();

        {
            LOCK(cs_main);
            // Lock transaction pool for at least as long as it takes for connectTrace to be consumed
            LOCK(MempoolMutex());
            CBlockIndex* starting_tip = m_chain.Tip();
            bool blocks_connected = false;
            do {
                // We absolutely may not unlock cs_main until we've made forward progress
                // (with the exception of shutdown due to hardware issues, low disk space, etc).
                ConnectTrace connectTrace; // Destructed before cs_main is unlocked

                if (pindexMostWork == nullptr) {
                    pindexMostWork = FindMostWorkChain();
                }

                // Whether we have anything to do at all.
                if (pindexMostWork == nullptr || pindexMostWork == m_chain.Tip()) {
                    break;
                }

                bool fInvalidFound = false;
                std::shared_ptr<const CBlock> nullBlockPtr;
                if (!ActivateBestChainStep(state, pindexMostWork, pblock && pblock->GetHash() == pindexMostWork->GetBlockHash() ? pblock : nullBlockPtr, fInvalidFound, connectTrace)) {
                    // A system error occurred
                    return false;
                }
                blocks_connected = true;

                if (fInvalidFound) {
                    // Wipe cache, we may need another branch now.
                    pindexMostWork = nullptr;
                }
                pindexNewTip = m_chain.Tip();

                for (const PerBlockConnectTrace& trace : connectTrace.GetBlocksConnected()) {
                    assert(trace.pblock && trace.pindex);
                    connected_blocks.push_back(trace.pblock->GetHash());
                    GetMainSignals().BlockConnected(trace.pblock, trace.pindex);
                }
            } while (!m_chain.Tip() || (starting_tip && CBlockIndexWorkComparator()(m_chain.Tip(), starting_tip)));
            if (!blocks_connected) return true;

            const CBlockIndex* pindexFork = m_chain.FindFork(starting_tip);
            bool fInitialDownload = IsInitialBlockDownload();

            // Notify external listeners about the new tip.
            // Enqueue while holding cs_main to ensure that UpdatedBlockTip is called in the order in which blocks are connected
            if (pindexFork != pindexNewTip) {
                // Notify ValidationInterface subscribers
                GetMainSignals().UpdatedBlockTip(pindexNewTip, pindexFork, fInitialDownload);

                // Always notify the UI if a new block tip was connected
                uiInterface.NotifyBlockTip(GetSynchronizationState(fInitialDownload), pindexNewTip);
            }
        }
        // When we reach this point, we switched to a new tip (stored in pindexNewTip).

        if (nStopAtHeight && pindexNewTip && pindexNewTip->nHeight >= nStopAtHeight) StartShutdown();

        // We check shutdown only after giving ActivateBestChainStep a chance to run once so that we
        // never shutdown before connecting the genesis block during LoadChainTip(). Previously this
        // caused an assert() failure during shutdown in such cases as the UTXO DB flushing checks
        // that the best block hash is non-null.
        if (ShutdownRequested()) break;
    } while (pindexNewTip != pindexMostWork);
    CheckBlockIndex();

    // Write changes periodically to disk, after relay.
    if (!FlushStateToDisk(state, FlushStateMode::PERIODIC)) {
        return false;
    }
    }

    for (const auto &block_hash : connected_blocks) {
        particl::CheckDelayedBlocks(m_blockman, state, block_hash);
    }

    return true;
}

bool CChainState::PreciousBlock(BlockValidationState& state, CBlockIndex* pindex)
{
    AssertLockNotHeld(m_chainstate_mutex);
    AssertLockNotHeld(::cs_main);
    {
        LOCK(cs_main);
        if (pindex->nChainWork < m_chain.Tip()->nChainWork) {
            // Nothing to do, this block is not at the tip.
            return true;
        }
        if (m_chain.Tip()->nChainWork > nLastPreciousChainwork) {
            // The chain has been extended since the last call, reset the counter.
            nBlockReverseSequenceId = -1;
        }
        nLastPreciousChainwork = m_chain.Tip()->nChainWork;
        setBlockIndexCandidates.erase(pindex);
        pindex->nSequenceId = nBlockReverseSequenceId;
        if (nBlockReverseSequenceId > std::numeric_limits<int32_t>::min()) {
            // We can't keep reducing the counter if somebody really wants to
            // call preciousblock 2**31-1 times on the same set of tips...
            nBlockReverseSequenceId--;
        }
        if (pindex->IsValid(BLOCK_VALID_TRANSACTIONS) && pindex->HaveTxsDownloaded()) {
            setBlockIndexCandidates.insert(pindex);
            PruneBlockIndexCandidates();
        }
    }

    return ActivateBestChain(state, std::shared_ptr<const CBlock>());
}

bool CChainState::InvalidateBlock(BlockValidationState& state, CBlockIndex* pindex)
{
    AssertLockNotHeld(m_chainstate_mutex);
    AssertLockNotHeld(::cs_main);

    // Genesis block can't be invalidated
    assert(pindex);
    if (pindex->nHeight == 0) return false;

    CBlockIndex* to_mark_failed = pindex;
    bool pindex_was_in_chain = false;
    int disconnected = 0;

    // We do not allow ActivateBestChain() to run while InvalidateBlock() is
    // running, as that could cause the tip to change while we disconnect
    // blocks.
    LOCK(m_chainstate_mutex);

    // We'll be acquiring and releasing cs_main below, to allow the validation
    // callbacks to run. However, we should keep the block index in a
    // consistent state as we disconnect blocks -- in particular we need to
    // add equal-work blocks to setBlockIndexCandidates as we disconnect.
    // To avoid walking the block index repeatedly in search of candidates,
    // build a map once so that we can look up candidate blocks by chain
    // work as we go.
    std::multimap<const arith_uint256, CBlockIndex *> candidate_blocks_by_work;

    {
        LOCK(cs_main);
        for (auto& entry : m_blockman.m_block_index) {
            CBlockIndex* candidate = &entry.second;
            // We don't need to put anything in our active chain into the
            // multimap, because those candidates will be found and considered
            // as we disconnect.
            // Instead, consider only non-active-chain blocks that have at
            // least as much work as where we expect the new tip to end up.
            if (!m_chain.Contains(candidate) &&
                    !CBlockIndexWorkComparator()(candidate, pindex->pprev) &&
                    candidate->IsValid(BLOCK_VALID_TRANSACTIONS) &&
                    candidate->HaveTxsDownloaded()) {
                candidate_blocks_by_work.insert(std::make_pair(candidate->nChainWork, candidate));
            }
        }
    }

    // Disconnect (descendants of) pindex, and mark them invalid.
    while (true) {
        if (ShutdownRequested()) break;

        // Make sure the queue of validation callbacks doesn't grow unboundedly.
        LimitValidationInterfaceQueue();

        LOCK(cs_main);
        // Lock for as long as disconnectpool is in scope to make sure MaybeUpdateMempoolForReorg is
        // called after DisconnectTip without unlocking in between
        LOCK(MempoolMutex());
        if (!m_chain.Contains(pindex)) break;
        pindex_was_in_chain = true;
        CBlockIndex *invalid_walk_tip = m_chain.Tip();

        // ActivateBestChain considers blocks already in m_chain
        // unconditionally valid already, so force disconnect away from it.
        DisconnectedBlockTransactions disconnectpool;
        bool ret = DisconnectTip(state, &disconnectpool);
        // DisconnectTip will add transactions to disconnectpool.
        // Adjust the mempool to be consistent with the new tip, adding
        // transactions back to the mempool if disconnecting was successful,
        // and we're not doing a very deep invalidation (in which case
        // keeping the mempool up to date is probably futile anyway).
        MaybeUpdateMempoolForReorg(disconnectpool, /* fAddToMempool = */ (++disconnected <= 10) && ret);
        if (!ret) return false;
        assert(invalid_walk_tip->pprev == m_chain.Tip());

        // We immediately mark the disconnected blocks as invalid.
        // This prevents a case where pruned nodes may fail to invalidateblock
        // and be left unable to start as they have no tip candidates (as there
        // are no blocks that meet the "have data and are not invalid per
        // nStatus" criteria for inclusion in setBlockIndexCandidates).
        invalid_walk_tip->nStatus |= BLOCK_FAILED_VALID;
        m_blockman.m_dirty_blockindex.insert(invalid_walk_tip);
        setBlockIndexCandidates.erase(invalid_walk_tip);
        setBlockIndexCandidates.insert(invalid_walk_tip->pprev);
        if (invalid_walk_tip->pprev == to_mark_failed && (to_mark_failed->nStatus & BLOCK_FAILED_VALID)) {
            // We only want to mark the last disconnected block as BLOCK_FAILED_VALID; its children
            // need to be BLOCK_FAILED_CHILD instead.
            to_mark_failed->nStatus = (to_mark_failed->nStatus ^ BLOCK_FAILED_VALID) | BLOCK_FAILED_CHILD;
            m_blockman.m_dirty_blockindex.insert(to_mark_failed);
        }

        // Add any equal or more work headers to setBlockIndexCandidates
        auto candidate_it = candidate_blocks_by_work.lower_bound(invalid_walk_tip->pprev->nChainWork);
        while (candidate_it != candidate_blocks_by_work.end()) {
            if (!CBlockIndexWorkComparator()(candidate_it->second, invalid_walk_tip->pprev)) {
                setBlockIndexCandidates.insert(candidate_it->second);
                candidate_it = candidate_blocks_by_work.erase(candidate_it);
            } else {
                ++candidate_it;
            }
        }

        // Track the last disconnected block, so we can correct its BLOCK_FAILED_CHILD status in future
        // iterations, or, if it's the last one, call InvalidChainFound on it.
        to_mark_failed = invalid_walk_tip;
    }

    CheckBlockIndex();

    {
        LOCK(cs_main);
        if (m_chain.Contains(to_mark_failed)) {
            // If the to-be-marked invalid block is in the active chain, something is interfering and we can't proceed.
            return false;
        }

        // Mark pindex (or the last disconnected block) as invalid, even when it never was in the main chain
        to_mark_failed->nStatus |= BLOCK_FAILED_VALID;
        m_blockman.m_dirty_blockindex.insert(to_mark_failed);
        setBlockIndexCandidates.erase(to_mark_failed);
        m_chainman.m_failed_blocks.insert(to_mark_failed);

        // If any new blocks somehow arrived while we were disconnecting
        // (above), then the pre-calculation of what should go into
        // setBlockIndexCandidates may have missed entries. This would
        // technically be an inconsistency in the block index, but if we clean
        // it up here, this should be an essentially unobservable error.
        // Loop back over all block index entries and add any missing entries
        // to setBlockIndexCandidates.
        for (auto& [_, block_index] : m_blockman.m_block_index) {
            if (block_index.IsValid(BLOCK_VALID_TRANSACTIONS) && block_index.HaveTxsDownloaded() && !setBlockIndexCandidates.value_comp()(&block_index, m_chain.Tip())) {
                setBlockIndexCandidates.insert(&block_index);
            }
        }

        InvalidChainFound(to_mark_failed);
    }

    // Only notify about a new block tip if the active chain was modified.
    if (pindex_was_in_chain) {
        uiInterface.NotifyBlockTip(GetSynchronizationState(IsInitialBlockDownload()), to_mark_failed->pprev);
    }
    return true;
}

void CChainState::ResetBlockFailureFlags(CBlockIndex *pindex) {
    AssertLockHeld(cs_main);

    int nHeight = pindex->nHeight;

    // Remove the invalidity flag from this block and all its descendants.
    for (auto& [_, block_index] : m_blockman.m_block_index) {
        if (!block_index.IsValid() && block_index.GetAncestor(nHeight) == pindex) {
            block_index.nStatus &= ~BLOCK_FAILED_MASK;
            block_index.nFlags &= ~(BLOCK_FAILED_DUPLICATE_STAKE | BLOCK_STAKE_KERNEL_SPENT);
            m_blockman.m_dirty_blockindex.insert(&block_index);
            if (block_index.IsValid(BLOCK_VALID_TRANSACTIONS) && block_index.HaveTxsDownloaded() && setBlockIndexCandidates.value_comp()(m_chain.Tip(), &block_index)) {
                setBlockIndexCandidates.insert(&block_index);
            }
            if (&block_index == m_chainman.m_best_invalid) {
                // Reset invalid block marker if it was pointing to one of those.
                m_chainman.m_best_invalid = nullptr;
            }
            m_chainman.m_failed_blocks.erase(&block_index);
        }
    }

    // Remove the invalidity flag from all ancestors too.
    while (pindex != nullptr) {
        if (pindex->nStatus & BLOCK_FAILED_MASK) {
            pindex->nStatus &= ~BLOCK_FAILED_MASK;
            m_blockman.m_dirty_blockindex.insert(pindex);
            m_chainman.m_failed_blocks.erase(pindex);
        }
        pindex = pindex->pprev;
    }
}

/** Mark a block as having its data received and checked (up to BLOCK_VALID_TRANSACTIONS). */
void CChainState::ReceivedBlockTransactions(const CBlock& block, CBlockIndex* pindexNew, const FlatFilePos& pos)
{
    AssertLockHeld(cs_main);
    pindexNew->nTx = block.vtx.size();
    pindexNew->nChainTx = 0;
    pindexNew->nFile = pos.nFile;
    pindexNew->nDataPos = pos.nPos;
    pindexNew->nUndoPos = 0;
    pindexNew->nStatus |= BLOCK_HAVE_DATA;
    if (DeploymentActiveAt(*pindexNew, m_chainman, Consensus::DEPLOYMENT_SEGWIT)) {
        pindexNew->nStatus |= BLOCK_OPT_WITNESS;
    }
    pindexNew->RaiseValidity(BLOCK_VALID_TRANSACTIONS);
    m_blockman.m_dirty_blockindex.insert(pindexNew);

    if (pindexNew->pprev == nullptr || pindexNew->pprev->HaveTxsDownloaded()) {
        // If pindexNew is the genesis block or all parents are BLOCK_VALID_TRANSACTIONS.
        std::deque<CBlockIndex*> queue;
        queue.push_back(pindexNew);

        // Recursively process any descendant blocks that now may be eligible to be connected.
        while (!queue.empty()) {
            CBlockIndex *pindex = queue.front();
            queue.pop_front();
            pindex->nChainTx = (pindex->pprev ? pindex->pprev->nChainTx : 0) + pindex->nTx;
            pindex->nSequenceId = nBlockSequenceId++;
            if (m_chain.Tip() == nullptr || !setBlockIndexCandidates.value_comp()(pindex, m_chain.Tip())) {
                setBlockIndexCandidates.insert(pindex);
            }
            std::pair<std::multimap<CBlockIndex*, CBlockIndex*>::iterator, std::multimap<CBlockIndex*, CBlockIndex*>::iterator> range = m_blockman.m_blocks_unlinked.equal_range(pindex);
            while (range.first != range.second) {
                std::multimap<CBlockIndex*, CBlockIndex*>::iterator it = range.first;
                queue.push_back(it->second);
                range.first++;
                m_blockman.m_blocks_unlinked.erase(it);
            }
        }
    } else {
        if (pindexNew->pprev && pindexNew->pprev->IsValid(BLOCK_VALID_TREE)) {
            m_blockman.m_blocks_unlinked.insert(std::make_pair(pindexNew->pprev, pindexNew));
        }
    }
}

static bool CheckBlockHeader(const CBlockHeader& block, BlockValidationState& state, const Consensus::Params& consensusParams, bool fCheckPOW = true)
{
    if (fParticlMode &&
        !block.IsParticlVersion())
        return state.Invalid(BlockValidationResult::BLOCK_CONSENSUS, "block-version", "bad block version");

    // Check proof of work matches claimed amount
    if (!fParticlMode &&
        fCheckPOW && !CheckProofOfWork(block.GetHash(), block.nBits, consensusParams))
        return state.Invalid(BlockValidationResult::BLOCK_INVALID_HEADER, "high-hash", "proof of work failed");

    return true;
}


bool CheckBlockSignature(const CBlock &block)
{
    if (!block.IsProofOfStake())
        return block.vchBlockSig.empty();
    if (block.vchBlockSig.empty())
        return false;
    if (block.vtx[0]->vin.size() < 1)
        return false;

    const auto &txin = block.vtx[0]->vin[0];
    if (txin.scriptWitness.stack.size() != 2)
        return false;

    if (txin.scriptWitness.stack[1].size() != 33)
        return false;

    CPubKey pubKey(txin.scriptWitness.stack[1]);
    return pubKey.Verify(block.GetHash(), block.vchBlockSig);
};

bool CheckBlock(const CBlock& block, BlockValidationState& state, const Consensus::Params& consensusParams, bool fCheckPOW, bool fCheckMerkleRoot)
{
    // These are checks that are independent of context.

    if (block.fChecked)
        return true;

    // Check that the header is valid (particularly PoW).  This is mostly
    // redundant with the call in AcceptBlockHeader.
    if (!CheckBlockHeader(block, state, consensusParams, fCheckPOW))
        return false;

    state.SetStateInfo(block.nTime, -1, consensusParams, fParticlMode, (particl::fBusyImporting && particl::fSkipRangeproof), true);

    // Signet only: check block solution
    if (consensusParams.signet_blocks && fCheckPOW && !CheckSignetBlockSolution(block, consensusParams)) {
        return state.Invalid(BlockValidationResult::BLOCK_CONSENSUS, "bad-signet-blksig", "signet block signature validation failure");
    }

    // Check the merkle root.
    if (fCheckMerkleRoot) {
        bool mutated;

        uint256 hashMerkleRoot2 = BlockMerkleRoot(block, &mutated);

        if (block.hashMerkleRoot != hashMerkleRoot2)
            return state.Invalid(BlockValidationResult::BLOCK_MUTATED, "bad-txnmrklroot", "hashMerkleRoot mismatch");

        // Check for merkle tree malleability (CVE-2012-2459): repeating sequences
        // of transactions in a block without affecting the merkle root of a block,
        // while still invalidating it.
        if (mutated)
            return state.Invalid(BlockValidationResult::BLOCK_MUTATED, "bad-txns-duplicate", "duplicate transaction");
    }

    // All potential-corruption validation must be done before we do any
    // transaction validation, as otherwise we may mark the header as invalid
    // because we receive the wrong transactions for it.
    // Note that witness malleability is checked in ContextualCheckBlock, so no
    // checks that use witness data may be performed here.

    // Size limits
    if (block.vtx.empty() || block.vtx.size() * WITNESS_SCALE_FACTOR > MAX_BLOCK_WEIGHT || ::GetSerializeSize(block, PROTOCOL_VERSION | SERIALIZE_TRANSACTION_NO_WITNESS) * WITNESS_SCALE_FACTOR > MAX_BLOCK_WEIGHT)
        return state.Invalid(BlockValidationResult::BLOCK_CONSENSUS, "bad-blk-length", "size limits failed");

    if (fParticlMode) {
        // First transaction must be coinbase (genesis only) or coinstake
        // 2nd txn may be coinbase in early blocks: check further in ContextualCheckBlock
        if (!(block.vtx[0]->IsCoinBase() || block.vtx[0]->IsCoinStake())) { // only genesis can be coinbase, check in ContextualCheckBlock
            return state.Invalid(BlockValidationResult::BLOCK_CONSENSUS, "bad-cb-missing", "first tx is not coinbase");
        }

        // 2nd txn may never be coinstake, remaining txns must not be coinbase/stake
        for (size_t i = 1; i < block.vtx.size(); i++) {
            if ((i > 1 && block.vtx[i]->IsCoinBase()) || block.vtx[i]->IsCoinStake()) {
                return state.Invalid(BlockValidationResult::BLOCK_CONSENSUS, "bad-cb-multiple", "more than one coinbase or coinstake");
            }
        }

        if (!CheckBlockSignature(block)) {
            return state.Invalid(BlockValidationResult::BLOCK_CONSENSUS, "bad-block-signature", "bad block signature");
        }
    } else {
        // First transaction must be coinbase, the rest must not be
        if (block.vtx.empty() || !block.vtx[0]->IsCoinBase())
            return state.Invalid(BlockValidationResult::BLOCK_CONSENSUS, "bad-cb-missing", "first tx is not coinbase");
        for (unsigned int i = 1; i < block.vtx.size(); i++)
        if (block.vtx[i]->IsCoinBase())
            return state.Invalid(BlockValidationResult::BLOCK_CONSENSUS, "bad-cb-multiple", "more than one coinbase");
    }

    // Check transactions
    // Must check for duplicate inputs (see CVE-2018-17144)
    for (const auto& tx : block.vtx) {
        TxValidationState tx_state;
        tx_state.SetStateInfo(block.nTime, -1, consensusParams, fParticlMode, (particl::fBusyImporting && particl::fSkipRangeproof), true);
        tx_state.m_chainman = state.m_chainman;
        if (state.m_chainman) {
            tx_state.m_chainstate = &state.m_chainman->ActiveChainstate();
        }
        if (!CheckTransaction(*tx, tx_state)) {
            // CheckBlock() does context-free validation checks. The only
            // possible failures are consensus failures.
            assert(tx_state.GetResult() == TxValidationResult::TX_CONSENSUS);
            return state.Invalid(BlockValidationResult::BLOCK_CONSENSUS, tx_state.GetRejectReason(),
                                 strprintf("Transaction check failed (tx hash %s) %s", tx->GetHash().ToString(), tx_state.GetDebugMessage()));
        }
    }
    unsigned int nSigOps = 0;
    for (const auto& tx : block.vtx)
    {
        nSigOps += GetLegacySigOpCount(*tx);
    }
    if (nSigOps * WITNESS_SCALE_FACTOR > MAX_BLOCK_SIGOPS_COST)
        return state.Invalid(BlockValidationResult::BLOCK_CONSENSUS, "bad-blk-sigops", "out-of-bounds SigOpCount");

    if (fCheckPOW && fCheckMerkleRoot)
        block.fChecked = true;

    return true;
}

void ChainstateManager::UpdateUncommittedBlockStructures(CBlock& block, const CBlockIndex* pindexPrev) const
{
    int commitpos = GetWitnessCommitmentIndex(block);
    static const std::vector<unsigned char> nonce(32, 0x00);
    if (commitpos != NO_WITNESS_COMMITMENT && DeploymentActiveAfter(pindexPrev, *this, Consensus::DEPLOYMENT_SEGWIT) && !block.vtx[0]->HasWitness()) {
        CMutableTransaction tx(*block.vtx[0]);
        tx.vin[0].scriptWitness.stack.resize(1);
        tx.vin[0].scriptWitness.stack[0] = nonce;
        block.vtx[0] = MakeTransactionRef(std::move(tx));
    }
}

std::vector<unsigned char> ChainstateManager::GenerateCoinbaseCommitment(CBlock& block, const CBlockIndex* pindexPrev) const
{
    std::vector<unsigned char> commitment;
    if (fParticlMode) {
        return commitment;
    }

    int commitpos = GetWitnessCommitmentIndex(block);
    std::vector<unsigned char> ret(32, 0x00);
    if (commitpos == NO_WITNESS_COMMITMENT) {
        uint256 witnessroot = BlockWitnessMerkleRoot(block, nullptr);
        CHash256().Write(witnessroot).Write(ret).Finalize(witnessroot);
        CTxOut out;
        out.nValue = 0;
        out.scriptPubKey.resize(MINIMUM_WITNESS_COMMITMENT);
        out.scriptPubKey[0] = OP_RETURN;
        out.scriptPubKey[1] = 0x24;
        out.scriptPubKey[2] = 0xaa;
        out.scriptPubKey[3] = 0x21;
        out.scriptPubKey[4] = 0xa9;
        out.scriptPubKey[5] = 0xed;
        memcpy(&out.scriptPubKey[6], witnessroot.begin(), 32);
        commitment = std::vector<unsigned char>(out.scriptPubKey.begin(), out.scriptPubKey.end());
        CMutableTransaction tx(*block.vtx[0]);
        tx.vout.push_back(out);
        block.vtx[0] = MakeTransactionRef(std::move(tx));
    }
    UpdateUncommittedBlockStructures(block, pindexPrev);
    return commitment;
}

<<<<<<< HEAD
unsigned int GetNextTargetRequired(const CBlockIndex *pindexLast, const Consensus::Params &consensus)
{
    arith_uint256 bnProofOfWorkLimit;
    unsigned int nProofOfWorkLimit;
    int nHeight = pindexLast ? pindexLast->nHeight+1 : 0;

    if (nHeight < (int)Params().GetLastImportHeight()) {
        if (nHeight == 0) {
            return arith_uint256("00ffffffffffffffffffffffffffffffffffffffffffffffffffffffffffffff").GetCompact();
        }
        int nLastImportHeight = (int) Params().GetLastImportHeight();
        arith_uint256 nMaxProofOfWorkLimit = arith_uint256("000000000008ffffffffffffffffffffffffffffffffffffffffffffffffffff");
        arith_uint256 nMinProofOfWorkLimit = UintToArith256(consensus.powLimit);
        arith_uint256 nStep = (nMaxProofOfWorkLimit - nMinProofOfWorkLimit) / nLastImportHeight;

        bnProofOfWorkLimit = nMaxProofOfWorkLimit - (nStep * nHeight);
        nProofOfWorkLimit = bnProofOfWorkLimit.GetCompact();
    } else {
        bnProofOfWorkLimit = UintToArith256(consensus.powLimit);
        nProofOfWorkLimit = bnProofOfWorkLimit.GetCompact();
    }

    if (pindexLast == nullptr) {
        return nProofOfWorkLimit; // Genesis block
    }

    const CBlockIndex* pindexPrev = pindexLast;
    if (pindexPrev->pprev == nullptr) {
        return nProofOfWorkLimit; // first block
    }
    const CBlockIndex *pindexPrevPrev = pindexPrev->pprev;
    if (pindexPrevPrev->pprev == nullptr) {
        return nProofOfWorkLimit; // second block
    }

    int64_t nTargetSpacing = Params().GetTargetSpacing();
    int64_t nTargetTimespan = Params().GetTargetTimespan();
    int64_t nActualSpacing = pindexPrev->GetBlockTime() - pindexPrevPrev->GetBlockTime();

    if (nActualSpacing > nTargetSpacing * 10) {
        nActualSpacing = nTargetSpacing * 10;
    }

    // pos: target change every block
    // pos: retarget with exponential moving toward target spacing
    arith_uint256 bnNew;
    bnNew.SetCompact(pindexLast->nBits);

    int64_t nInterval = nTargetTimespan / nTargetSpacing;
    bnNew *= ((nInterval - 1) * nTargetSpacing + nActualSpacing + nActualSpacing);
    bnNew /= ((nInterval + 1) * nTargetSpacing);

    if (bnNew <= 0 || bnNew > bnProofOfWorkLimit) {
        return nProofOfWorkLimit;
    }

    return bnNew.GetCompact();
=======
bool HasValidProofOfWork(const std::vector<CBlockHeader>& headers, const Consensus::Params& consensusParams)
{
    return std::all_of(headers.cbegin(), headers.cend(),
            [&](const auto& header) { return CheckProofOfWork(header.GetHash(), header.nBits, consensusParams);});
}

arith_uint256 CalculateHeadersWork(const std::vector<CBlockHeader>& headers)
{
    arith_uint256 total_work{0};
    for (const CBlockHeader& header : headers) {
        CBlockIndex dummy(header);
        total_work += GetBlockProof(dummy);
    }
    return total_work;
>>>>>>> 52dcb1d2
}

/** Context-dependent validity checks.
 *  By "context", we mean only the previous block headers, but not the UTXO
 *  set; UTXO-related validity checks are done in ConnectBlock().
 *  NOTE: This function is not currently invoked by ConnectBlock(), so we
 *  should consider upgrade issues if we change which consensus rules are
 *  enforced in this function (eg by adding a new consensus rule). See comment
 *  in ConnectBlock().
 *  Note that -reindex-chainstate skips the validation that happens here!
 */
static bool ContextualCheckBlockHeader(const CBlockHeader& block, BlockValidationState& state, BlockManager& blockman, const ChainstateManager& chainman, const CBlockIndex* pindexPrev, NodeClock::time_point now) EXCLUSIVE_LOCKS_REQUIRED(::cs_main)
{
    AssertLockHeld(::cs_main);
    //assert(pindexPrev != nullptr);
    const int nHeight = pindexPrev == nullptr ? 0 : pindexPrev->nHeight + 1;

    // Check proof of work
    const Consensus::Params& consensusParams = chainman.GetConsensus();
    if (fParticlMode && pindexPrev) {
        // Check proof-of-stake
        if (block.nBits != GetNextTargetRequired(pindexPrev, consensusParams))
            return state.Invalid(BlockValidationResult::BLOCK_INVALID_HEADER, "bad-diffbits-pos", "incorrect proof of stake");
    } else {
        // Check proof of work
        if (block.nBits != GetNextWorkRequired(pindexPrev, &block, consensusParams))
            return state.Invalid(BlockValidationResult::BLOCK_INVALID_HEADER, "bad-diffbits", "incorrect proof of work");
    }

    // Check against checkpoints
    if (fCheckpointsEnabled) {
        // Don't accept any forks from the main chain prior to last checkpoint.
        // GetLastCheckpoint finds the last checkpoint in MapCheckpoints that's in our
        // BlockIndex().
        const CBlockIndex* pcheckpoint = blockman.GetLastCheckpoint(chainman.GetParams().Checkpoints());
        if (pcheckpoint && nHeight < pcheckpoint->nHeight) {
            LogPrintf("ERROR: %s: forked chain older than last checkpoint (height %d)\n", __func__, nHeight);
            return state.Invalid(BlockValidationResult::BLOCK_CHECKPOINT, "bad-fork-prior-to-checkpoint");
        }
    }

    // Check timestamp against prev
    if (block.GetBlockTime() <= pindexPrev->GetMedianTimePast())
        return state.Invalid(BlockValidationResult::BLOCK_INVALID_HEADER, "time-too-old", "block's timestamp is too early");

    // Check timestamp
    auto unix_timestamp = TicksSinceEpoch<std::chrono::seconds>(now);
    if (!block.hashPrevBlock.IsNull() && // allow genesis block to be created in the future
        (fParticlMode ? (block.GetBlockTime() > particl::FutureDrift(unix_timestamp)) : (block.Time() > now + std::chrono::seconds{MAX_FUTURE_BLOCK_TIME}))) {
        return state.Invalid(BlockValidationResult::BLOCK_TIME_FUTURE, "time-too-new", "block timestamp too far in the future");
    }

    // Reject blocks with outdated version
    if ((block.nVersion < 2 && DeploymentActiveAfter(pindexPrev, chainman, Consensus::DEPLOYMENT_HEIGHTINCB)) ||
        (block.nVersion < 3 && DeploymentActiveAfter(pindexPrev, chainman, Consensus::DEPLOYMENT_DERSIG)) ||
        (block.nVersion < 4 && DeploymentActiveAfter(pindexPrev, chainman, Consensus::DEPLOYMENT_CLTV))) {
            return state.Invalid(BlockValidationResult::BLOCK_INVALID_HEADER, strprintf("bad-version(0x%08x)", block.nVersion),
                                 strprintf("rejected nVersion=0x%08x block", block.nVersion));
    }

    return true;
}

/** NOTE: This function is not currently invoked by ConnectBlock(), so we
 *  should consider upgrade issues if we change which consensus rules are
 *  enforced in this function (eg by adding a new consensus rule). See comment
 *  in ConnectBlock().
 *  Note that -reindex-chainstate skips the validation that happens here!
 */
static bool ContextualCheckBlock(const CBlock& block, BlockValidationState& state, const ChainstateManager& chainman, const CBlockIndex* pindexPrev, bool accept_block=false) EXCLUSIVE_LOCKS_REQUIRED(cs_main)
{
    const int nHeight = pindexPrev == nullptr ? 0 : pindexPrev->nHeight + 1;
    const int64_t nPrevTime = pindexPrev ? pindexPrev->nTime : 0;

    // Enforce BIP113 (Median Time Past).
    bool enforce_locktime_median_time_past{false};
    if (DeploymentActiveAfter(pindexPrev, chainman, Consensus::DEPLOYMENT_CSV)) {
        assert(pindexPrev != nullptr);
        enforce_locktime_median_time_past = true;
    }

    const int64_t nLockTimeCutoff{enforce_locktime_median_time_past ?
                                      (pindexPrev ? pindexPrev->GetMedianTimePast() : block.GetBlockTime()) :
                                      block.GetBlockTime()};

    // Check that all transactions are finalized
    for (const auto& tx : block.vtx) {
        if (!IsFinalTx(*tx, nHeight, nLockTimeCutoff)) {
            return state.Invalid(BlockValidationResult::BLOCK_CONSENSUS, "bad-txns-nonfinal", "non-final transaction");
        }
    }

    if (fParticlMode) {
        if (block.IsProofOfStake()) {
            if (!chainman.ActiveChainstate().IsInitialBlockDownload() &&
                !particl::CheckStakeUnique(block)) {
                //state.DoS(10, false, "bad-cs-duplicate", false, "duplicate coinstake");

                state.nFlags |= BLOCK_FAILED_DUPLICATE_STAKE;

                /*
                // TODO: ask peers which stake kernel they have
                if (chainActive.Tip()->nHeight < GetNumBlocksOfPeers() - 8) // peers have significantly longer chain, this node must've got the wrong stake 1st
                {
                    LogPrint(BCLog::POS, "%s: Ignoring CheckStakeUnique for block %s, chain height behind peers.\n", __func__, block.GetHash().ToString());
                    const COutPoint &kernel = block.vtx[0]->vin[0].prevout;
                    mapStakeSeen[kernel] = block.GetHash();
                } else
                    return state.DoS(20, false, "bad-cs-duplicate", false, "duplicate coinstake");
                */
            }

            // Limit the number of outputs in a coinstake txn to 6: 1 data + 1 treasury + 4 user
            if (nPrevTime >= chainman.ActiveChainstate().m_params.GetConsensus().OpIsCoinstakeTime) {
                if (block.vtx[0]->vpout.size() > 6) {
                    return state.Invalid(BlockValidationResult::BLOCK_CONSENSUS, "bad-cs-outputs", "Too many outputs in coinstake");
                }
            }

            // Coinstake output 0 must be data output of blockheight
            int i;
            if (!block.vtx[0]->GetCoinStakeHeight(i)) {
                return state.Invalid(BlockValidationResult::BLOCK_CONSENSUS, "bad-cs-malformed", "coinstake txn is malformed");
            }

            if (i != nHeight) {
                return state.Invalid(BlockValidationResult::BLOCK_CONSENSUS, "bad-cs-height", "block height mismatch in coinstake");
            }

            std::vector<uint8_t> &vData = ((CTxOutData*)block.vtx[0]->vpout[0].get())->vData;
            if (vData.size() > 8 && vData[4] == DO_VOTE) {
                uint32_t voteToken;
                memcpy(&voteToken, &vData[5], 4);
                voteToken = le32toh(voteToken);

                LogPrint(BCLog::HDWALLET, _("Block %d casts vote for option %u of proposal %u.\n").translated.c_str(),
                    nHeight, voteToken >> 16, voteToken & 0xFFFF);
            }

            // check witness merkleroot, TODO: should witnessmerkleroot be hashed?
            bool malleated = false;
            uint256 hashWitness = BlockWitnessMerkleRoot(block, &malleated);

            if (hashWitness != block.hashWitnessMerkleRoot) {
                return state.Invalid(BlockValidationResult::BLOCK_MUTATED, "bad-witness-merkle-match", strprintf("%s : witness merkle commitment mismatch", __func__));
            }

            if (!CheckCoinStakeTimestamp(nHeight, block.GetBlockTime())) {
                return state.Invalid(BlockValidationResult::DOS_50, "bad-coinstake-time", strprintf("%s: coinstake timestamp violation nTimeBlock=%d", __func__, block.GetBlockTime()));
            }

            // Check timestamp against prev
            if (block.GetBlockTime() <= pindexPrev->GetPastTimeLimit() || particl::FutureDrift(block.GetBlockTime()) < pindexPrev->GetBlockTime()) {
                return state.Invalid(BlockValidationResult::DOS_50, "bad-block-time", strprintf("%s: block's timestamp is too early", __func__));
            }

            uint256 hashProof, targetProofOfStake;

            // IsInitialBlockDownload tests (!fImporting && !fReindex)
            // Blocks are connected at end of import / reindex
            if (accept_block && chainman.ActiveChainstate().IsInitialBlockDownload()) {
                // CheckProofOfStake is run again during connectblock
            } else
            if (!CheckProofOfStake(chainman.ActiveChainstate(), state, pindexPrev, *block.vtx[0], block.nTime, block.nBits, hashProof, targetProofOfStake)) {
                return error("ContextualCheckBlock(): check proof-of-stake failed for block %s\n", block.GetHash().ToString());
            }
        } else {
            bool fCheckPOW = true; // TODO: pass properly
            if (fCheckPOW && !CheckProofOfWork(block.GetHash(), block.nBits, chainman.ActiveChainstate().m_params.GetConsensus(), nHeight, chainman.ActiveChainstate().m_params.GetLastImportHeight()))
                return state.Invalid(BlockValidationResult::BLOCK_INVALID_HEADER, "high-hash", "proof of work failed");

            // Enforce rule that the coinbase ends with serialized block height
            // genesis block scriptSig size will be different
            CScript expect = CScript() << OP_RETURN << nHeight;
            const CScript &scriptSig = block.vtx[0]->vin[0].scriptSig;
            if (scriptSig.size() < expect.size() ||
                !std::equal(expect.begin()
                    , expect.end(), scriptSig.begin() + scriptSig.size()-expect.size())) {
                return state.Invalid(BlockValidationResult::BLOCK_CONSENSUS, "bad-cb-height", "block height mismatch in coinbase");
            }
        }

        if (nHeight > 0 && !block.vtx[0]->IsCoinStake()) { // only genesis block can start with coinbase
            return state.Invalid(BlockValidationResult::BLOCK_CONSENSUS, "bad-cs-missing", "first tx is not coinstake");
        }

        if (nHeight > 0 &&  // skip genesis
            chainman.ActiveChainstate().m_params.GetLastImportHeight() >= (uint32_t)nHeight) {
            // 2nd txn must be coinbase
            if (block.vtx.size() < 2 || !block.vtx[1]->IsCoinBase()) {
                return state.Invalid(BlockValidationResult::BLOCK_CONSENSUS, "bad-cb", "Second txn of import block must be coinbase");
            }

            // Check hash of genesis import txn matches expected hash.
            uint256 txnHash = block.vtx[1]->GetHash();
            if (!chainman.ActiveChainstate().m_params.CheckImportCoinbase(nHeight, txnHash)) {
                return state.Invalid(BlockValidationResult::BLOCK_CONSENSUS, "bad-cb", "Incorrect outputs hash.");
            }
        } else {
            // 2nd txn can't be coinbase if block height > GetLastImportHeight
            if (block.vtx.size() > 1 && block.vtx[1]->IsCoinBase()) {
                return state.Invalid(BlockValidationResult::BLOCK_CONSENSUS, "bad-cb-multiple", "unexpected coinbase");
            }
        }
    } else {
        // Enforce rule that the coinbase starts with serialized block height
        if (DeploymentActiveAfter(pindexPrev, chainman, Consensus::DEPLOYMENT_HEIGHTINCB))
        {
            CScript expect = CScript() << nHeight;
            if (block.vtx[0]->vin[0].scriptSig.size() < expect.size() ||
                !std::equal(expect.begin(), expect.end(), block.vtx[0]->vin[0].scriptSig.begin())) {
                return state.Invalid(BlockValidationResult::BLOCK_CONSENSUS, "bad-cb-height", "block height mismatch in coinbase");
            }
        }

        // Validation for witness commitments.
        // * We compute the witness hash (which is the hash including witnesses) of all the block's transactions, except the
        //   coinbase (where 0x0000....0000 is used instead).
        // * The coinbase scriptWitness is a stack of a single 32-byte vector, containing a witness reserved value (unconstrained).
        // * We build a merkle tree with all those witness hashes as leaves (similar to the hashMerkleRoot in the block header).
        // * There must be at least one output whose scriptPubKey is a single 36-byte push, the first 4 bytes of which are
        //   {0xaa, 0x21, 0xa9, 0xed}, and the following 32 bytes are SHA256^2(witness root, witness reserved value). In case there are
        //   multiple, the last one is used.
        bool fHaveWitness = false;
        if (DeploymentActiveAfter(pindexPrev, chainman, Consensus::DEPLOYMENT_SEGWIT)) {
            int commitpos = GetWitnessCommitmentIndex(block);
            if (commitpos != NO_WITNESS_COMMITMENT) {
                bool malleated = false;
                uint256 hashWitness = BlockWitnessMerkleRoot(block, &malleated);
                // The malleation check is ignored; as the transaction tree itself
                // already does not permit it, it is impossible to trigger in the
                // witness tree.
                if (block.vtx[0]->vin[0].scriptWitness.stack.size() != 1 || block.vtx[0]->vin[0].scriptWitness.stack[0].size() != 32) {
                    return state.Invalid(BlockValidationResult::BLOCK_MUTATED, "bad-witness-nonce-size", strprintf("%s : invalid witness reserved value size", __func__));
                }
                CHash256().Write(hashWitness).Write(block.vtx[0]->vin[0].scriptWitness.stack[0]).Finalize(hashWitness);
                if (memcmp(hashWitness.begin(), &block.vtx[0]->vout[commitpos].scriptPubKey[6], 32)) {
                    return state.Invalid(BlockValidationResult::BLOCK_MUTATED, "bad-witness-merkle-match", strprintf("%s : witness merkle commitment mismatch", __func__));
                }
                fHaveWitness = true;
            }
        }

        // No witness data is allowed in blocks that don't commit to witness data, as this would otherwise leave room for spam
        if (!fHaveWitness) {
          for (const auto& tx : block.vtx) {
                if (tx->HasWitness()) {
                    return state.Invalid(BlockValidationResult::BLOCK_MUTATED, "unexpected-witness", strprintf("%s : unexpected witness data found", __func__));
                }
            }
        }
    }

    // After the coinbase witness reserved value and commitment are verified,
    // we can check if the block weight passes (before we've checked the
    // coinbase witness, it would be possible for the weight to be too
    // large by filling up the coinbase witness, which doesn't change
    // the block hash, so we couldn't mark the block as permanently
    // failed).
    if (GetBlockWeight(block) > MAX_BLOCK_WEIGHT) {
        return state.Invalid(BlockValidationResult::BLOCK_CONSENSUS, "bad-blk-weight", strprintf("%s : weight limit failed", __func__));
    }

    return true;
}

<<<<<<< HEAD
bool ChainstateManager::AcceptBlockHeader(const CBlockHeader& block, BlockValidationState& state, CBlockIndex** ppindex, bool fRequested)
=======
bool ChainstateManager::AcceptBlockHeader(const CBlockHeader& block, BlockValidationState& state, CBlockIndex** ppindex, bool min_pow_checked)
>>>>>>> 52dcb1d2
{
    AssertLockHeld(cs_main);

    // Check for duplicate
    uint256 hash = block.GetHash();
    BlockMap::iterator miSelf{m_blockman.m_block_index.find(hash)};
    if (hash != GetConsensus().hashGenesisBlock) {
        if (miSelf != m_blockman.m_block_index.end()) {
            // Block header is already known.
            CBlockIndex* pindex = &(miSelf->second);
            if (state.m_chainman && !state.m_peerman) {
                state.m_peerman = state.m_chainman->m_peerman;
            }
            if (fParticlMode && !fRequested &&
                !state.m_chainman->ActiveChainstate().IsInitialBlockDownload() && state.nodeId >= 0 &&
                !state.m_peerman->IncDuplicateHeaders(state.nodeId)) {
                state.m_punish_for_duplicates = true;
            }

            if (ppindex)
                *ppindex = pindex;
            if (pindex->nStatus & BLOCK_FAILED_MASK) {
                /*
                if (pindex->nFlags & BLOCK_FAILED_DUPLICATE_STAKE
                    && ProcessDuplicateStakeHeader(pindex, state.nodeId))
                {
                    // pass
                } else */
                LogPrint(BCLog::VALIDATION, "%s: block %s is marked invalid\n", __func__, hash.ToString());
                return state.Invalid(BlockValidationResult::BLOCK_CACHED_INVALID, "duplicate");
            }
            return true;
        }

        if (!CheckBlockHeader(block, state, GetConsensus())) {
            LogPrint(BCLog::VALIDATION, "%s: Consensus::CheckBlockHeader: %s, %s\n", __func__, hash.ToString(), state.ToString());
            return false;
        }

        // Get prev block index
        CBlockIndex* pindexPrev = nullptr;
        BlockMap::iterator mi{m_blockman.m_block_index.find(block.hashPrevBlock)};
        if (mi == m_blockman.m_block_index.end()) {
            LogPrint(BCLog::VALIDATION, "%s: %s prev block not found\n", __func__, hash.ToString());
            return state.Invalid(BlockValidationResult::BLOCK_MISSING_PREV, "prev-blk-not-found");
        }
        pindexPrev = &((*mi).second);
        if (pindexPrev->nStatus & BLOCK_FAILED_MASK) {
            LogPrint(BCLog::VALIDATION, "%s: %s prev block invalid\n", __func__, hash.ToString());
            return state.Invalid(BlockValidationResult::BLOCK_INVALID_PREV, "bad-prevblk");
        }
        if (!ContextualCheckBlockHeader(block, state, m_blockman, *this, pindexPrev, m_options.adjusted_time_callback())) {
            LogPrint(BCLog::VALIDATION, "%s: Consensus::ContextualCheckBlockHeader: %s, %s\n", __func__, hash.ToString(), state.ToString());
            return false;
        }

        /* Determine if this block descends from any block which has been found
         * invalid (m_failed_blocks), then mark pindexPrev and any blocks between
         * them as failed. For example:
         *
         *                D3
         *              /
         *      B2 - C2
         *    /         \
         *  A             D2 - E2 - F2
         *    \
         *      B1 - C1 - D1 - E1
         *
         * In the case that we attempted to reorg from E1 to F2, only to find
         * C2 to be invalid, we would mark D2, E2, and F2 as BLOCK_FAILED_CHILD
         * but NOT D3 (it was not in any of our candidate sets at the time).
         *
         * In any case D3 will also be marked as BLOCK_FAILED_CHILD at restart
         * in LoadBlockIndex.
         */
        if (!pindexPrev->IsValid(BLOCK_VALID_SCRIPTS)) {
            // The above does not mean "invalid": it checks if the previous block
            // hasn't been validated up to BLOCK_VALID_SCRIPTS. This is a performance
            // optimization, in the common case of adding a new block to the tip,
            // we don't need to iterate over the failed blocks list.
            for (const CBlockIndex* failedit : m_failed_blocks) {
                if (pindexPrev->GetAncestor(failedit->nHeight) == failedit) {
                    if (!(failedit->nStatus & BLOCK_FAILED_VALID)) {
                        LogPrintf("ERROR: Valid block in m_failed_blocks!\n");
                    }
                    CBlockIndex* invalid_walk = pindexPrev;
                    if (failedit->nStatus & BLOCK_FAILED_VALID)
                    while (invalid_walk != failedit) {
                        invalid_walk->nStatus |= BLOCK_FAILED_CHILD;
                        m_blockman.m_dirty_blockindex.insert(invalid_walk);
                        invalid_walk = invalid_walk->pprev;
                    }
                    LogPrint(BCLog::VALIDATION, "%s: %s prev block invalid ancestor %s\n", __func__, hash.ToString(), failedit->GetBlockHash().ToString());
                    return state.Invalid(BlockValidationResult::BLOCK_INVALID_PREV, "bad-prevblk");
                }
            }
        }
    }
<<<<<<< HEAD
    bool force_accept = true;
    if (fParticlMode &&
        state.nodeId >= 0 &&
        state.m_chainman->HaveActiveChainstate() &&
        !state.m_chainman->ActiveChainstate().IsInitialBlockDownload()) {
        if (!state.m_peerman->AddNodeHeader(state.nodeId, hash)) {
            LogPrintf("ERROR: %s: DoS limits\n", __func__);
            return state.Invalid(BlockValidationResult::DOS_20, "dos-limits");
        }
        force_accept = false;
=======
    if (!min_pow_checked) {
        LogPrint(BCLog::VALIDATION, "%s: not adding new block header %s, missing anti-dos proof-of-work validation\n", __func__, hash.ToString());
        return state.Invalid(BlockValidationResult::BLOCK_HEADER_LOW_WORK, "too-little-chainwork");
>>>>>>> 52dcb1d2
    }
    CBlockIndex* pindex{m_blockman.AddToBlockIndex(block, m_best_header)};
    if (force_accept) {
        pindex->nFlags |= BLOCK_ACCEPTED;
    }

    if (ppindex)
        *ppindex = pindex;

    return true;
}

// Exposed wrapper for AcceptBlockHeader
bool ChainstateManager::ProcessNewBlockHeaders(const std::vector<CBlockHeader>& headers, bool min_pow_checked, BlockValidationState& state, const CBlockIndex** ppindex)
{
    state.m_chainman = this;
    AssertLockNotHeld(cs_main);
    {
        LOCK(cs_main);
        for (const CBlockHeader& header : headers) {
            CBlockIndex *pindex = nullptr; // Use a temp pindex instead of ppindex to avoid a const_cast
            bool accepted{AcceptBlockHeader(header, state, &pindex, min_pow_checked)};
            ActiveChainstate().CheckBlockIndex();

            if (!accepted) {
                return false;
            }
            if (ppindex) {
                *ppindex = pindex;
            }
        }
    }
    if (NotifyHeaderTip(ActiveChainstate())) {
        if (ActiveChainstate().IsInitialBlockDownload() && ppindex && *ppindex) {
            const CBlockIndex& last_accepted{**ppindex};
            const int64_t blocks_left{(GetTime() - last_accepted.GetBlockTime()) / GetConsensus().nPowTargetSpacing};
            const double progress{100.0 * last_accepted.nHeight / (last_accepted.nHeight + blocks_left)};
            LogPrintf("Synchronizing blockheaders, height: %d (~%.2f%%)\n", last_accepted.nHeight, progress);
        }
    }
    return true;
}

void ChainstateManager::ReportHeadersPresync(const arith_uint256& work, int64_t height, int64_t timestamp)
{
    AssertLockNotHeld(cs_main);
    const auto& chainstate = ActiveChainstate();
    {
        LOCK(cs_main);
        // Don't report headers presync progress if we already have a post-minchainwork header chain.
        // This means we lose reporting for potentially legimate, but unlikely, deep reorgs, but
        // prevent attackers that spam low-work headers from filling our logs.
        if (m_best_header->nChainWork >= UintToArith256(GetConsensus().nMinimumChainWork)) return;
        // Rate limit headers presync updates to 4 per second, as these are not subject to DoS
        // protection.
        auto now = std::chrono::steady_clock::now();
        if (now < m_last_presync_update + std::chrono::milliseconds{250}) return;
        m_last_presync_update = now;
    }
    bool initial_download = chainstate.IsInitialBlockDownload();
    uiInterface.NotifyHeaderTip(GetSynchronizationState(initial_download), height, timestamp, /*presync=*/true);
    if (initial_download) {
        const int64_t blocks_left{(GetTime() - timestamp) / GetConsensus().nPowTargetSpacing};
        const double progress{100.0 * height / (height + blocks_left)};
        LogPrintf("Pre-synchronizing blockheaders, height: %d (~%.2f%%)\n", height, progress);
    }
}

/** Store block on disk. If dbp is non-nullptr, the file is known to already reside on disk */
bool CChainState::AcceptBlock(const std::shared_ptr<const CBlock>& pblock, BlockValidationState& state, CBlockIndex** ppindex, bool fRequested, const FlatFilePos* dbp, bool* fNewBlock, bool min_pow_checked)
{
    const CBlock& block = *pblock;

    if (fNewBlock) *fNewBlock = false;
    AssertLockHeld(cs_main);

    CBlockIndex *pindexDummy = nullptr;
    CBlockIndex *&pindex = ppindex ? *ppindex : pindexDummy;

<<<<<<< HEAD
    bool accepted_header{m_chainman.AcceptBlockHeader(block, state, &pindex, fRequested)};
=======
    bool accepted_header{m_chainman.AcceptBlockHeader(block, state, &pindex, min_pow_checked)};
>>>>>>> 52dcb1d2
    CheckBlockIndex();

    if (!accepted_header)
        return false;

    // Try to process all requested blocks that we don't have, but only
    // process an unrequested block if it's new and has enough work to
    // advance our tip, and isn't too many blocks ahead.
    bool fAlreadyHave = pindex->nStatus & BLOCK_HAVE_DATA;
    bool fHasMoreOrSameWork = (m_chain.Tip() ? pindex->nChainWork >= m_chain.Tip()->nChainWork : true);
    // Blocks that are too out-of-order needlessly limit the effectiveness of
    // pruning, because pruning will not delete block files that contain any
    // blocks which are too close in height to the tip.  Apply this test
    // regardless of whether pruning is enabled; it should generally be safe to
    // not process unrequested blocks.
    bool fTooFarAhead{pindex->nHeight > m_chain.Height() + int(MIN_BLOCKS_TO_KEEP)};

    // TODO: Decouple this function from the block download logic by removing fRequested
    // This requires some new chain data structure to efficiently look up if a
    // block is in a chain leading to a candidate for best tip, despite not
    // being such a candidate itself.
    // Note that this would break the getblockfrompeer RPC

    // TODO: deal better with return value and error conditions for duplicate
    // and unrequested blocks.
    if (fAlreadyHave) return true;
    if (!fRequested) {  // If we didn't ask for it:
        if (pindex->nTx != 0) return true;    // This is a previously-processed block that was pruned
        if (!fHasMoreOrSameWork) return true; // Don't process less-work chains
        if (fTooFarAhead) return true;        // Block height is too high

        // Protect against DoS attacks from low-work chains.
        // If our tip is behind, a peer could try to send us
        // low-work blocks on a fake chain that we would never
        // request; don't process these.
        if (pindex->nChainWork < nMinimumChainWork) return true;
    }

    if (!CheckBlock(block, state, m_params.GetConsensus())) {
        if (state.IsInvalid() && state.GetResult() != BlockValidationResult::BLOCK_MUTATED) {
            pindex->nStatus |= BLOCK_FAILED_VALID;
            m_blockman.m_dirty_blockindex.insert(pindex);
        }
        return error("%s: %s", __func__, state.ToString());
    }

    if (block.IsProofOfStake()) {
        pindex->SetProofOfStake();
        pindex->prevoutStake = pblock->vtx[0]->vin[0].prevout;
        if (!pindex->pprev ||
            (pindex->pprev->bnStakeModifier.IsNull() &&
             pindex->pprev->GetBlockHash() != m_params.GetConsensus().hashGenesisBlock)) {
            // Block received out of order
            if (fParticlMode && !IsInitialBlockDownload()) {
                if (pindex->nFlags & BLOCK_DELAYED) {
                    // Block is already delayed
                    state.nFlags |= BLOCK_DELAYED;
                    return true;
                }
                pindex->nFlags |= BLOCK_DELAYED;
                return particl::DelayBlock(m_blockman, pblock, state);
            }
        } else {
            pindex->bnStakeModifier = ComputeStakeModifierV2(pindex->pprev, pindex->prevoutStake.hash);
        }
        pindex->nFlags = pindex->nFlags & (uint32_t)~BLOCK_DELAYED;
        m_blockman.m_dirty_blockindex.insert(pindex);
    }

    if (!ContextualCheckBlock(block, state, m_chainman, pindex->pprev, true)) {
        if (state.IsInvalid() && state.GetResult() != BlockValidationResult::BLOCK_MUTATED) {
            pindex->nStatus |= BLOCK_FAILED_VALID;
            m_blockman.m_dirty_blockindex.insert(pindex);
        }
        return error("%s: %s", __func__, state.ToString());
    }

    if (state.nFlags & BLOCK_STAKE_KERNEL_SPENT && !(state.nFlags & BLOCK_FAILED_DUPLICATE_STAKE)) {
        if (state.nodeId > -1) {
            state.m_peerman->MisbehavingById(state.nodeId, 20, "Spent kernel");
        }
    }

    // m_peerman is not set in unit tests
    if (m_chainman.m_peerman) {
        m_chainman.m_peerman->RemoveNodeHeader(pindex->GetBlockHash());
    }
    pindex->nFlags |= BLOCK_ACCEPTED;
    m_blockman.m_dirty_blockindex.insert(pindex);

    // Header is valid/has work, merkle tree and segwit merkle tree are good...RELAY NOW
    // (but if it does not build on our best tip, let the SendMessages loop relay it)
    if (!(state.nFlags & (BLOCK_STAKE_KERNEL_SPENT | BLOCK_FAILED_DUPLICATE_STAKE)) &&
        !IsInitialBlockDownload() && m_chain.Tip() == pindex->pprev) {
        GetMainSignals().NewPoWValidBlock(pindex, pblock);
    }

    // Write block to history file
    if (fNewBlock) *fNewBlock = true;
    try {
        FlatFilePos blockPos{m_blockman.SaveBlockToDisk(block, pindex->nHeight, m_chain, m_params, dbp)};
        if (blockPos.IsNull()) {
            state.Error(strprintf("%s: Failed to find position to write new block to disk", __func__));
            return false;
        }
        ReceivedBlockTransactions(block, pindex, blockPos);
    } catch (const std::runtime_error& e) {
        return AbortNode(state, std::string("System error: ") + e.what());
    }

    FlushStateToDisk(state, FlushStateMode::NONE);

    CheckBlockIndex();

    return true;
}

<<<<<<< HEAD
bool ChainstateManager::ProcessNewBlock(const std::shared_ptr<const CBlock>& block, bool force_processing, bool* new_block, NodeId node_id, PeerManager *peerman)
=======
bool ChainstateManager::ProcessNewBlock(const std::shared_ptr<const CBlock>& block, bool force_processing, bool min_pow_checked, bool* new_block)
>>>>>>> 52dcb1d2
{
    AssertLockNotHeld(cs_main);

    CBlockIndex *pindex = nullptr;
    {
        /*
        uint256 hash = pblock->GetHash();
        // Limited duplicity on stake: prevents block flood attack
        // Duplicate stake allowed only when there is orphan child block
        if (!fReindex && !fImporting && pblock->IsProofOfStake() && setStakeSeen.count(pblock->GetProofOfStake()) && !mapOrphanBlocksByPrev.count(hash))
            return error("%s: Duplicate proof-of-stake (%s, %d) for block %s", pblock->GetProofOfStake().first.ToString(), pblock->GetProofOfStake().second, hash.ToString());
        */

        if (new_block) *new_block = false;
        BlockValidationState state;
        state.m_chainman = this;
        if (peerman) {
            state.m_peerman = peerman;
        } else {
            state.m_peerman = this->m_peerman;
        }
        if (node_id > -1) {
            state.nodeId = node_id;
        }

        // CheckBlock() does not support multi-threaded block validation because CBlock::fChecked can cause data race.
        // Therefore, the following critical section must include the CheckBlock() call as well.
        LOCK(cs_main);

        // Skipping AcceptBlock() for CheckBlock() failures means that we will never mark a block as invalid if
        // CheckBlock() fails.  This is protective against consensus failure if there are any unknown forms of block
        // malleability that cause CheckBlock() to fail; see e.g. CVE-2012-2459 and
        // https://lists.linuxfoundation.org/pipermail/bitcoin-dev/2019-February/016697.html.  Because CheckBlock() is
        // not very expensive, the anti-DoS benefits of caching failure (of a definitely-invalid block) are not substantial.
        bool ret = CheckBlock(*block, state, GetConsensus());
        if (ret) {
            // Store to disk
            ret = ActiveChainstate().AcceptBlock(block, state, &pindex, force_processing, nullptr, new_block, min_pow_checked);
        }
        if (state.nFlags & BLOCK_DELAYED) {
            return true;
        }
        if (!ret) {
            if (fParticlMode && state.GetResult() != BlockValidationResult::BLOCK_MISSING_PREV) {
                // Mark block as invalid to prevent re-requesting from peer.
                // Block will have been added to the block index in AcceptBlockHeader
                CBlockIndex *pindex = ActiveChainstate().m_blockman.AddToBlockIndex(*block, m_best_header);
                ActiveChainstate().InvalidBlockFound(pindex, state);
            }
            GetMainSignals().BlockChecked(*block, state);
            return error("%s: AcceptBlock FAILED (%s)", __func__, state.ToString());
        }

        if (pindex && state.nFlags & BLOCK_FAILED_DUPLICATE_STAKE) {
            pindex->nFlags |= BLOCK_FAILED_DUPLICATE_STAKE;
            m_blockman.m_dirty_blockindex.insert(pindex);
            LogPrint(BCLog::POS, "%s Marking duplicate stake: %s.\n", __func__, pindex->GetBlockHash().ToString());
            GetMainSignals().BlockChecked(*block, state);
        }
    }

    NotifyHeaderTip(ActiveChainstate());

    BlockValidationState state; // Only used to report errors, not invalidity - ignore it
    state.m_chainman = this;
    if (peerman) {
        state.m_peerman = peerman;
    } else {
        state.m_peerman = this->m_peerman;
    }
    if (!ActiveChainstate().ActivateBestChain(state, block)) {
        return error("%s: ActivateBestChain failed (%s)", __func__, state.ToString());
    }

    if (m_smsgman->IsEnabled() && gArgs.GetBoolArg("-smsgscanincoming", false)) {
        m_smsgman->ScanBlock(*block);
    }

    {
        assert(pindex);
        // Check here for blocks not connected to the chain, TODO: move to a timer.
        particl::CheckDelayedBlocks(ActiveChainstate().m_blockman, state, pindex->GetBlockHash());
    }

    return true;
}

MempoolAcceptResult ChainstateManager::ProcessTransaction(const CTransactionRef& tx, bool test_accept, bool ignore_locks)
{
    AssertLockHeld(cs_main);
    CChainState& active_chainstate = ActiveChainstate();
    if (!active_chainstate.GetMempool()) {
        TxValidationState state;
        state.Invalid(TxValidationResult::TX_NO_MEMPOOL, "no-mempool");
        return MempoolAcceptResult::Failure(state);
    }
    auto result = AcceptToMemoryPool(active_chainstate, tx, GetTime(), /*bypass_limits=*/ false, test_accept, ignore_locks);
    active_chainstate.GetMempool()->check(active_chainstate.CoinsTip(), active_chainstate.m_chain.Height() + 1);
    return result;
}

bool TestBlockValidity(BlockValidationState& state,
                       const CChainParams& chainparams,
                       CChainState& chainstate,
                       const CBlock& block,
                       CBlockIndex* pindexPrev,
                       const std::function<NodeClock::time_point()>& adjusted_time_callback,
                       bool fCheckPOW,
                       bool fCheckMerkleRoot)
{
    AssertLockHeld(cs_main);
    assert(pindexPrev && pindexPrev == chainstate.m_chain.Tip());
    CCoinsViewCache viewNew(&chainstate.CoinsTip());
    uint256 block_hash(block.GetHash());
    CBlockIndex indexDummy(block);
    indexDummy.pprev = pindexPrev;
    indexDummy.nHeight = pindexPrev->nHeight + 1;
    indexDummy.phashBlock = &block_hash;

    // NOTE: CheckBlockHeader is called by CheckBlock
    if (!ContextualCheckBlockHeader(block, state, chainstate.m_blockman, chainstate.m_chainman, pindexPrev, adjusted_time_callback()))
        return error("%s: Consensus::ContextualCheckBlockHeader: %s", __func__, state.ToString());
    if (!CheckBlock(block, state, chainparams.GetConsensus(), fCheckPOW, fCheckMerkleRoot))
        return error("%s: Consensus::CheckBlock: %s", __func__, state.ToString());
    if (!ContextualCheckBlock(block, state, chainstate.m_chainman, pindexPrev))
        return error("%s: Consensus::ContextualCheckBlock: %s", __func__, state.ToString());
    if (!chainstate.ConnectBlock(block, state, &indexDummy, viewNew, true)) {
        return false;
    }
    assert(state.IsValid());

    return true;
}

/* This function is called from the RPC code for pruneblockchain */
void PruneBlockFilesManual(CChainState& active_chainstate, int nManualPruneHeight)
{
    BlockValidationState state;
    if (!active_chainstate.FlushStateToDisk(
            state, FlushStateMode::NONE, nManualPruneHeight)) {
        LogPrintf("%s: failed to flush state (%s)\n", __func__, state.ToString());
    }
}

void CChainState::LoadMempool(const fs::path& load_path, FopenFn mockable_fopen_function)
{
    if (!m_mempool) return;
    ::LoadMempool(*m_mempool, load_path, *this, mockable_fopen_function);
    m_mempool->SetLoadTried(!ShutdownRequested());
}

bool CChainState::LoadChainTip()
{
    AssertLockHeld(cs_main);
    const CCoinsViewCache& coins_cache = CoinsTip();
    assert(!coins_cache.GetBestBlock().IsNull()); // Never called when the coins view is empty
    const CBlockIndex* tip = m_chain.Tip();

    if (tip && tip->GetBlockHash() == coins_cache.GetBestBlock()) {
        return true;
    }

    // Load pointer to end of best chain
    CBlockIndex* pindex = m_blockman.LookupBlockIndex(coins_cache.GetBestBlock());
    if (!pindex) {
        return false;
    }
    m_chain.SetTip(*pindex);
    PruneBlockIndexCandidates();

    tip = m_chain.Tip();
    LogPrintf("Loaded best chain: hashBestChain=%s height=%d date=%s progress=%f\n",
              tip->GetBlockHash().ToString(),
              m_chain.Height(),
              FormatISO8601DateTime(tip->GetBlockTime()),
              GuessVerificationProgress(m_params.TxData(), tip));
    return true;
}

CVerifyDB::CVerifyDB()
{
    uiInterface.ShowProgress(_("Verifying blocks…").translated, 0, false);
}

CVerifyDB::~CVerifyDB()
{
    uiInterface.ShowProgress("", 100, false);
}

bool CVerifyDB::VerifyDB(
    CChainState& chainstate,
    const Consensus::Params& consensus_params,
    CCoinsView& coinsview,
    int nCheckLevel, int nCheckDepth)
{
    AssertLockHeld(cs_main);

    if (chainstate.m_chain.Tip() == nullptr || chainstate.m_chain.Tip()->pprev == nullptr) {
        return true;
    }

    particl::fVerifyingDB = true;

    // Verify blocks in the best chain
    if (nCheckDepth <= 0 || nCheckDepth > chainstate.m_chain.Height()) {
        nCheckDepth = chainstate.m_chain.Height();
    }
    nCheckLevel = std::max(0, std::min(4, nCheckLevel));
    LogPrintf("Verifying last %i blocks at level %i\n", nCheckDepth, nCheckLevel);
    CCoinsViewCache coins(&coinsview);
    CBlockIndex* pindex;
    CBlockIndex* pindexFailure = nullptr;
    int nGoodTransactions = 0;
    BlockValidationState state;
    int reportDone = 0;
    LogPrintf("[0%%]..."); /* Continued */

    const bool is_snapshot_cs{!chainstate.m_from_snapshot_blockhash};

    for (pindex = chainstate.m_chain.Tip(); pindex && pindex->pprev; pindex = pindex->pprev) {
        const int percentageDone = std::max(1, std::min(99, (int)(((double)(chainstate.m_chain.Height() - pindex->nHeight)) / (double)nCheckDepth * (nCheckLevel >= 4 ? 50 : 100))));
        if (reportDone < percentageDone / 10) {
            // report every 10% step
            LogPrintf("[%d%%]...", percentageDone); /* Continued */
            reportDone = percentageDone / 10;
        }
        uiInterface.ShowProgress(_("Verifying blocks…").translated, percentageDone, false);
        if (pindex->nHeight <= chainstate.m_chain.Height() - nCheckDepth) {
            break;
        }
        if ((fPruneMode || is_snapshot_cs) && !(pindex->nStatus & BLOCK_HAVE_DATA)) {
            // If pruning or running under an assumeutxo snapshot, only go
            // back as far as we have data.
            LogPrintf("VerifyDB(): block verification stopping at height %d (pruning, no data)\n", pindex->nHeight);
            break;
        }
        CBlock block;
        // check level 0: read from disk
        if (!ReadBlockFromDisk(block, pindex, consensus_params)) {
            return error("VerifyDB(): *** ReadBlockFromDisk failed at %d, hash=%s", pindex->nHeight, pindex->GetBlockHash().ToString());
        }
        // check level 1: verify block validity
        if (nCheckLevel >= 1 && !CheckBlock(block, state, consensus_params)) {
            return error("%s: *** found bad block at %d, hash=%s (%s)\n", __func__,
                         pindex->nHeight, pindex->GetBlockHash().ToString(), state.ToString());
        }
        // check level 2: verify undo validity
        if (nCheckLevel >= 2 && pindex) {
            CBlockUndo undo;
            if (!pindex->GetUndoPos().IsNull()) {
                if (!UndoReadFromDisk(undo, pindex)) {
                    return error("VerifyDB(): *** found bad undo data at %d, hash=%s\n", pindex->nHeight, pindex->GetBlockHash().ToString());
                }
            }
        }
        // check level 3: check for inconsistencies during memory-only disconnect of tip blocks
        size_t curr_coins_usage = coins.DynamicMemoryUsage() + chainstate.CoinsTip().DynamicMemoryUsage();

        if (nCheckLevel >= 3 && curr_coins_usage <= chainstate.m_coinstip_cache_size_bytes) {
            assert(coins.GetBestBlock() == pindex->GetBlockHash());
            DisconnectResult res = chainstate.DisconnectBlock(block, pindex, coins);
            if (res == DISCONNECT_FAILED) {
                return error("VerifyDB(): *** irrecoverable inconsistency in block data at %d, hash=%s", pindex->nHeight, pindex->GetBlockHash().ToString());
            }
            if (res == DISCONNECT_UNCLEAN) {
                nGoodTransactions = 0;
                pindexFailure = pindex;
            } else {
                nGoodTransactions += block.vtx.size();
            }
        }
        if (ShutdownRequested()) return true;
    }
    if (pindexFailure) {
        return error("VerifyDB(): *** coin database inconsistencies found (last %i blocks, %i good transactions before that)\n", chainstate.m_chain.Height() - pindexFailure->nHeight + 1, nGoodTransactions);
    }

    // store block count as we move pindex at check level >= 4
    int block_count = chainstate.m_chain.Height() - pindex->nHeight;

    // check level 4: try reconnecting blocks
    if (nCheckLevel >= 4) {
        while (pindex != chainstate.m_chain.Tip()) {
            const int percentageDone = std::max(1, std::min(99, 100 - (int)(((double)(chainstate.m_chain.Height() - pindex->nHeight)) / (double)nCheckDepth * 50)));
            if (reportDone < percentageDone / 10) {
                // report every 10% step
                LogPrintf("[%d%%]...", percentageDone); /* Continued */
                reportDone = percentageDone / 10;
            }
            uiInterface.ShowProgress(_("Verifying blocks…").translated, percentageDone, false);
            pindex = chainstate.m_chain.Next(pindex);
            CBlock block;
            if (!ReadBlockFromDisk(block, pindex, consensus_params))
                return error("VerifyDB(): *** ReadBlockFromDisk failed at %d, hash=%s", pindex->nHeight, pindex->GetBlockHash().ToString());
            // Particl: Clear state, data from VerifyDB is not written to disk.
            BlockValidationState state;
            coins.ClearFlushed();
            if (!chainstate.ConnectBlock(block, state, pindex, coins)) {
                return error("VerifyDB(): *** found unconnectable block at %d, hash=%s (%s)", pindex->nHeight, pindex->GetBlockHash().ToString(), state.ToString());
            }
            if (ShutdownRequested()) return true;
        }
    }

    LogPrintf("[DONE].\n");
    LogPrintf("No coin database inconsistencies in last %i blocks (%i transactions)\n", block_count, nGoodTransactions);
    particl::fVerifyingDB = false;

    return true;
}

/** Apply the effects of a block on the utxo cache, ignoring that it may already have been applied. */
bool CChainState::RollforwardBlock(const CBlockIndex* pindex, CCoinsViewCache& inputs)
{
    AssertLockHeld(cs_main);
    // TODO: merge with ConnectBlock
    CBlock block;
    if (!ReadBlockFromDisk(block, pindex, m_params.GetConsensus())) {
        return error("ReplayBlock(): ReadBlockFromDisk failed at %d, hash=%s", pindex->nHeight, pindex->GetBlockHash().ToString());
    }

    for (const CTransactionRef& tx : block.vtx) {
        if (!tx->IsCoinBase()) {
            for (const CTxIn &txin : tx->vin) {
                inputs.SpendCoin(txin.prevout);
            }
        }
        // Pass check = true as every addition may be an overwrite.
        AddCoins(inputs, *tx, pindex->nHeight, true);
    }
    return true;
}

bool CChainState::ReplayBlocks()
{
    LOCK(cs_main);

    CCoinsView& db = this->CoinsDB();
    CCoinsViewCache cache(&db);

    std::vector<uint256> hashHeads = db.GetHeadBlocks();
    if (hashHeads.empty()) return true; // We're already in a consistent state.
    if (hashHeads.size() != 2) return error("ReplayBlocks(): unknown inconsistent state");

    uiInterface.ShowProgress(_("Replaying blocks…").translated, 0, false);
    LogPrintf("Replaying blocks\n");

    const CBlockIndex* pindexOld = nullptr;  // Old tip during the interrupted flush.
    const CBlockIndex* pindexNew;            // New tip during the interrupted flush.
    const CBlockIndex* pindexFork = nullptr; // Latest block common to both the old and the new tip.

    if (m_blockman.m_block_index.count(hashHeads[0]) == 0) {
        return error("ReplayBlocks(): reorganization to unknown block requested");
    }
    pindexNew = &(m_blockman.m_block_index[hashHeads[0]]);

    if (!hashHeads[1].IsNull()) { // The old tip is allowed to be 0, indicating it's the first flush.
        if (m_blockman.m_block_index.count(hashHeads[1]) == 0) {
            return error("ReplayBlocks(): reorganization from unknown block requested");
        }
        pindexOld = &(m_blockman.m_block_index[hashHeads[1]]);
        pindexFork = LastCommonAncestor(pindexOld, pindexNew);
        assert(pindexFork != nullptr);
    }

    // Rollback along the old branch.
    while (pindexOld != pindexFork) {
        if (pindexOld->nHeight > 0) { // Never disconnect the genesis block.
            CBlock block;
            if (!ReadBlockFromDisk(block, pindexOld, m_params.GetConsensus())) {
                return error("RollbackBlock(): ReadBlockFromDisk() failed at %d, hash=%s", pindexOld->nHeight, pindexOld->GetBlockHash().ToString());
            }
            LogPrintf("Rolling back %s (%i)\n", pindexOld->GetBlockHash().ToString(), pindexOld->nHeight);
            DisconnectResult res = DisconnectBlock(block, pindexOld, cache);
            if (res == DISCONNECT_FAILED) {
                return error("RollbackBlock(): DisconnectBlock failed at %d, hash=%s", pindexOld->nHeight, pindexOld->GetBlockHash().ToString());
            }
            // If DISCONNECT_UNCLEAN is returned, it means a non-existing UTXO was deleted, or an existing UTXO was
            // overwritten. It corresponds to cases where the block-to-be-disconnect never had all its operations
            // applied to the UTXO set. However, as both writing a UTXO and deleting a UTXO are idempotent operations,
            // the result is still a version of the UTXO set with the effects of that block undone.
        }
        pindexOld = pindexOld->pprev;
    }

    // Roll forward from the forking point to the new tip.
    int nForkHeight = pindexFork ? pindexFork->nHeight : 0;
    for (int nHeight = nForkHeight + 1; nHeight <= pindexNew->nHeight; ++nHeight) {
        const CBlockIndex& pindex{*Assert(pindexNew->GetAncestor(nHeight))};

        LogPrintf("Rolling forward %s (%i)\n", pindex.GetBlockHash().ToString(), nHeight);
        uiInterface.ShowProgress(_("Replaying blocks…").translated, (int) ((nHeight - nForkHeight) * 100.0 / (pindexNew->nHeight - nForkHeight)) , false);
        if (!RollforwardBlock(&pindex, cache)) return false;
    }

    cache.SetBestBlock(pindexNew->GetBlockHash(), pindexNew->nHeight);
    cache.Flush();
    uiInterface.ShowProgress("", 100, false);
    return true;
}

bool CChainState::NeedsRedownload() const
{
    AssertLockHeld(cs_main);

    // At and above m_params.SegwitHeight, segwit consensus rules must be validated
    CBlockIndex* block{m_chain.Tip()};

    while (block != nullptr && DeploymentActiveAt(*block, m_chainman, Consensus::DEPLOYMENT_SEGWIT)) {
        if (!(block->nStatus & BLOCK_OPT_WITNESS)) {
            // block is insufficiently validated for a segwit client
            return true;
        }
        block = block->pprev;
    }

    return false;
}

void CChainState::UnloadBlockIndex()
{
    AssertLockHeld(::cs_main);
    nBlockSequenceId = 1;
    setBlockIndexCandidates.clear();
}

bool ChainstateManager::LoadBlockIndex()
{
    AssertLockHeld(cs_main);
    // Load block index from databases
    bool needs_init = fReindex;

    if (!fReindex) {
        bool ret = m_blockman.LoadBlockIndexDB(GetConsensus());
        if (!ret) return false;

        std::vector<CBlockIndex*> vSortedByHeight{m_blockman.GetAllBlockIndices()};
        std::sort(vSortedByHeight.begin(), vSortedByHeight.end(),
                  CBlockIndexHeightOnlyComparator());

        // Find start of assumed-valid region.
        int first_assumed_valid_height = std::numeric_limits<int>::max();

        for (const CBlockIndex* block : vSortedByHeight) {
            if (block->IsAssumedValid()) {
                auto chainstates = GetAll();

                // If we encounter an assumed-valid block index entry, ensure that we have
                // one chainstate that tolerates assumed-valid entries and another that does
                // not (i.e. the background validation chainstate), since assumed-valid
                // entries should always be pending validation by a fully-validated chainstate.
                auto any_chain = [&](auto fnc) { return std::any_of(chainstates.cbegin(), chainstates.cend(), fnc); };
                assert(any_chain([](auto chainstate) { return chainstate->reliesOnAssumedValid(); }));
                assert(any_chain([](auto chainstate) { return !chainstate->reliesOnAssumedValid(); }));

                first_assumed_valid_height = block->nHeight;
                break;
            }
        }

        for (CBlockIndex* pindex : vSortedByHeight) {
            if (ShutdownRequested()) return false;
            if (pindex->IsAssumedValid() ||
                    (pindex->IsValid(BLOCK_VALID_TRANSACTIONS) &&
                     (pindex->HaveTxsDownloaded() || pindex->pprev == nullptr))) {

                // Fill each chainstate's block candidate set. Only add assumed-valid
                // blocks to the tip candidate set if the chainstate is allowed to rely on
                // assumed-valid blocks.
                //
                // If all setBlockIndexCandidates contained the assumed-valid blocks, the
                // background chainstate's ActivateBestChain() call would add assumed-valid
                // blocks to the chain (based on how FindMostWorkChain() works). Obviously
                // we don't want this since the purpose of the background validation chain
                // is to validate assued-valid blocks.
                //
                // Note: This is considering all blocks whose height is greater or equal to
                // the first assumed-valid block to be assumed-valid blocks, and excluding
                // them from the background chainstate's setBlockIndexCandidates set. This
                // does mean that some blocks which are not technically assumed-valid
                // (later blocks on a fork beginning before the first assumed-valid block)
                // might not get added to the background chainstate, but this is ok,
                // because they will still be attached to the active chainstate if they
                // actually contain more work.
                //
                // Instead of this height-based approach, an earlier attempt was made at
                // detecting "holistically" whether the block index under consideration
                // relied on an assumed-valid ancestor, but this proved to be too slow to
                // be practical.
                for (CChainState* chainstate : GetAll()) {
                    if (chainstate->reliesOnAssumedValid() ||
                            pindex->nHeight < first_assumed_valid_height) {
                        chainstate->setBlockIndexCandidates.insert(pindex);
                    }
                }
            }
            if (pindex->nStatus & BLOCK_FAILED_MASK && (!m_best_invalid || pindex->nChainWork > m_best_invalid->nChainWork)) {
                m_best_invalid = pindex;
            }
            if (pindex->IsValid(BLOCK_VALID_TREE) && (m_best_header == nullptr || CBlockIndexWorkComparator()(m_best_header, pindex)))
                m_best_header = pindex;
        }

        needs_init = m_blockman.m_block_index.empty();
    }

    if (needs_init) {
        // Everything here is for *new* reindex/DBs. Thus, though
        // LoadBlockIndexDB may have set fReindex if we shut down
        // mid-reindex previously, we don't check fReindex and
        // instead only check it prior to LoadBlockIndexDB to set
        // needs_init.

        LogPrintf("Initializing databases...\n");
        m_blockman.m_block_tree_db->WriteFlag("v1", true);
        m_blockman.m_block_tree_db->WriteFlag("v2", true);

        // Use the provided setting for indices in the new database
        fAddressIndex = gArgs.GetBoolArg("-addressindex", particl::DEFAULT_ADDRESSINDEX);
        m_blockman.m_block_tree_db->WriteFlag("addressindex", fAddressIndex);
        LogPrintf("%s: address index %s\n", __func__, fAddressIndex ? "enabled" : "disabled");
        fTimestampIndex = gArgs.GetBoolArg("-timestampindex", particl::DEFAULT_TIMESTAMPINDEX);
        m_blockman.m_block_tree_db->WriteFlag("timestampindex", fTimestampIndex);
        LogPrintf("%s: timestamp index %s\n", __func__, fTimestampIndex ? "enabled" : "disabled");
        fSpentIndex = gArgs.GetBoolArg("-spentindex", particl::DEFAULT_SPENTINDEX);
        m_blockman.m_block_tree_db->WriteFlag("spentindex", fSpentIndex);
        LogPrintf("%s: spent index %s\n", __func__, fSpentIndex ? "enabled" : "disabled");
        fBalancesIndex = gArgs.GetBoolArg("-balancesindex", particl::DEFAULT_BALANCESINDEX);
        m_blockman.m_block_tree_db->WriteFlag("balancesindex", fBalancesIndex);
        LogPrintf("%s: balances index %s\n", __func__, fBalancesIndex ? "enabled" : "disabled");
    }
    return true;
}

bool CChainState::LoadGenesisBlock()
{
    LOCK(cs_main);

    // Check whether we're already initialized by checking for genesis in
    // m_blockman.m_block_index. Note that we can't use m_chain here, since it is
    // set based on the coins db, not the block index db, which is the only
    // thing loaded at this point.
    if (m_blockman.m_block_index.count(m_params.GenesisBlock().GetHash()))
        return true;

    try {
        const CBlock& block = m_params.GenesisBlock();
        FlatFilePos blockPos{m_blockman.SaveBlockToDisk(block, 0, m_chain, m_params, nullptr)};
        if (blockPos.IsNull()) {
            return error("%s: writing genesis block to disk failed", __func__);
        }
        CBlockIndex* pindex = m_blockman.AddToBlockIndex(block, m_chainman.m_best_header);
        pindex->nFlags |= BLOCK_ACCEPTED;
        ReceivedBlockTransactions(block, pindex, blockPos);
    } catch (const std::runtime_error& e) {
        return error("%s: failed to write genesis block: %s", __func__, e.what());
    }

    return true;
}

void CChainState::LoadExternalBlockFile(
    FILE* fileIn,
    FlatFilePos* dbp,
    std::multimap<uint256, FlatFilePos>* blocks_with_unknown_parent, ChainstateManager *chainman)
{
    AssertLockNotHeld(m_chainstate_mutex);

    // Either both should be specified (-reindex), or neither (-loadblock).
    assert(!dbp == !blocks_with_unknown_parent);

    int64_t nStart = GetTimeMillis();

    fAddressIndex = gArgs.GetBoolArg("-addressindex", particl::DEFAULT_ADDRESSINDEX);
    fTimestampIndex = gArgs.GetBoolArg("-timestampindex", particl::DEFAULT_TIMESTAMPINDEX);
    fSpentIndex = gArgs.GetBoolArg("-spentindex", particl::DEFAULT_SPENTINDEX);
    fBalancesIndex = gArgs.GetBoolArg("-balancesindex", particl::DEFAULT_BALANCESINDEX);

    int nLoaded = 0;
    try {
        // This takes over fileIn and calls fclose() on it in the CBufferedFile destructor
        CBufferedFile blkdat(fileIn, 2*MAX_BLOCK_SERIALIZED_SIZE, MAX_BLOCK_SERIALIZED_SIZE+8, SER_DISK, CLIENT_VERSION);
        uint64_t nRewind = blkdat.GetPos();
        while (!blkdat.eof()) {
            if (ShutdownRequested()) return;

            blkdat.SetPos(nRewind);
            nRewind++; // start one byte further next time, in case of failure
            blkdat.SetLimit(); // remove former limit
            unsigned int nSize = 0;
            try {
                // locate a header
                unsigned char buf[CMessageHeader::MESSAGE_START_SIZE];
                blkdat.FindByte(m_params.MessageStart()[0]);
                nRewind = blkdat.GetPos() + 1;
                blkdat >> buf;
                if (memcmp(buf, m_params.MessageStart(), CMessageHeader::MESSAGE_START_SIZE)) {
                    continue;
                }
                // read size
                blkdat >> nSize;
                if (nSize < 80 || nSize > MAX_BLOCK_SERIALIZED_SIZE)
                    continue;
            } catch (const std::exception&) {
                // no valid block header found; don't complain
                break;
            }
            try {
                // read block
                uint64_t nBlockPos = blkdat.GetPos();
                if (dbp)
                    dbp->nPos = nBlockPos;
                blkdat.SetLimit(nBlockPos + nSize);
                std::shared_ptr<CBlock> pblock = std::make_shared<CBlock>();
                CBlock& block = *pblock;
                blkdat >> block;
                nRewind = blkdat.GetPos();

                uint256 hash = block.GetHash();
                {
                    LOCK(cs_main);
                    // detect out of order blocks, and store them for later
                    if (hash != m_params.GetConsensus().hashGenesisBlock && !m_blockman.LookupBlockIndex(block.hashPrevBlock)) {
                        LogPrint(BCLog::REINDEX, "%s: Out of order block %s, parent %s not known\n", __func__, hash.ToString(),
                                block.hashPrevBlock.ToString());
                        if (dbp && blocks_with_unknown_parent) {
                            blocks_with_unknown_parent->emplace(block.hashPrevBlock, *dbp);
                        }
                        continue;
                    }

                    // process in case the block isn't known yet
                    const CBlockIndex* pindex = m_blockman.LookupBlockIndex(hash);
                    if (!pindex || (pindex->nStatus & BLOCK_HAVE_DATA) == 0) {
                      BlockValidationState state;
<<<<<<< HEAD
                      state.m_chainman = chainman;
                      if (AcceptBlock(pblock, state, nullptr, true, dbp, nullptr)) {
=======
                      if (AcceptBlock(pblock, state, nullptr, true, dbp, nullptr, true)) {
>>>>>>> 52dcb1d2
                          nLoaded++;
                      }
                      if (state.IsError()) {
                          break;
                      }
                    } else if (hash != m_params.GetConsensus().hashGenesisBlock && pindex->nHeight % 1000 == 0) {
                        LogPrint(BCLog::REINDEX, "Block Import: already had block %s at height %d\n", hash.ToString(), pindex->nHeight);
                    }
                }

                // Activate the genesis block so normal node progress can continue
                if (hash == m_params.GetConsensus().hashGenesisBlock) {
                    BlockValidationState state;
                    state.m_chainman = chainman;
                    if (!ActivateBestChain(state, nullptr)) {
                        break;
                    }
                }

                NotifyHeaderTip(*this);

                if (!blocks_with_unknown_parent) continue;

                // Recursively process earlier encountered successors of this block
                std::deque<uint256> queue;
                queue.push_back(hash);
                while (!queue.empty()) {
                    uint256 head = queue.front();
                    queue.pop_front();
                    auto range = blocks_with_unknown_parent->equal_range(head);
                    while (range.first != range.second) {
                        std::multimap<uint256, FlatFilePos>::iterator it = range.first;
                        std::shared_ptr<CBlock> pblockrecursive = std::make_shared<CBlock>();
                        if (ReadBlockFromDisk(*pblockrecursive, it->second, m_params.GetConsensus())) {
                            LogPrint(BCLog::REINDEX, "%s: Processing out of order child %s of %s\n", __func__, pblockrecursive->GetHash().ToString(),
                                    head.ToString());
                            LOCK(cs_main);
                            BlockValidationState dummy;
<<<<<<< HEAD
                            dummy.m_chainman = chainman;
                            if (AcceptBlock(pblockrecursive, dummy, nullptr, true, &it->second, nullptr))
                            {
=======
                            if (AcceptBlock(pblockrecursive, dummy, nullptr, true, &it->second, nullptr, true)) {
>>>>>>> 52dcb1d2
                                nLoaded++;
                                queue.push_back(pblockrecursive->GetHash());
                            }
                        }
                        range.first++;
                        blocks_with_unknown_parent->erase(it);
                        NotifyHeaderTip(*this);
                    }
                }
            } catch (const std::exception& e) {
                LogPrintf("%s: Deserialize or I/O error - %s\n", __func__, e.what());
            }
        }
    } catch (const std::runtime_error& e) {
        AbortNode(std::string("System error: ") + e.what());
    }
    LogPrintf("Loaded %i blocks from external file in %dms\n", nLoaded, GetTimeMillis() - nStart);
}

void CChainState::CheckBlockIndex()
{
    if (!fCheckBlockIndex) {
        return;
    }

    LOCK(cs_main);

    // During a reindex, we read the genesis block and call CheckBlockIndex before ActivateBestChain,
    // so we have the genesis block in m_blockman.m_block_index but no active chain. (A few of the
    // tests when iterating the block tree require that m_chain has been initialized.)
    if (m_chain.Height() < 0) {
        assert(m_blockman.m_block_index.size() <= 1);
        return;
    }

    // Build forward-pointing map of the entire block tree.
    std::multimap<CBlockIndex*,CBlockIndex*> forward;
    for (auto& [_, block_index] : m_blockman.m_block_index) {
        forward.emplace(block_index.pprev, &block_index);
    }

    assert(forward.size() == m_blockman.m_block_index.size());

    std::pair<std::multimap<CBlockIndex*,CBlockIndex*>::iterator,std::multimap<CBlockIndex*,CBlockIndex*>::iterator> rangeGenesis = forward.equal_range(nullptr);
    CBlockIndex *pindex = rangeGenesis.first->second;
    rangeGenesis.first++;
    assert(rangeGenesis.first == rangeGenesis.second); // There is only one index entry with parent nullptr.

    // Iterate over the entire block tree, using depth-first search.
    // Along the way, remember whether there are blocks on the path from genesis
    // block being explored which are the first to have certain properties.
    size_t nNodes = 0;
    int nHeight = 0;
    CBlockIndex* pindexFirstInvalid = nullptr; // Oldest ancestor of pindex which is invalid.
    CBlockIndex* pindexFirstMissing = nullptr; // Oldest ancestor of pindex which does not have BLOCK_HAVE_DATA.
    CBlockIndex* pindexFirstNeverProcessed = nullptr; // Oldest ancestor of pindex for which nTx == 0.
    CBlockIndex* pindexFirstNotTreeValid = nullptr; // Oldest ancestor of pindex which does not have BLOCK_VALID_TREE (regardless of being valid or not).
    CBlockIndex* pindexFirstNotTransactionsValid = nullptr; // Oldest ancestor of pindex which does not have BLOCK_VALID_TRANSACTIONS (regardless of being valid or not).
    CBlockIndex* pindexFirstNotChainValid = nullptr; // Oldest ancestor of pindex which does not have BLOCK_VALID_CHAIN (regardless of being valid or not).
    CBlockIndex* pindexFirstNotScriptsValid = nullptr; // Oldest ancestor of pindex which does not have BLOCK_VALID_SCRIPTS (regardless of being valid or not).
    while (pindex != nullptr) {
        nNodes++;
        if (pindexFirstInvalid == nullptr && pindex->nStatus & BLOCK_FAILED_VALID) pindexFirstInvalid = pindex;
        // Assumed-valid index entries will not have data since we haven't downloaded the
        // full block yet.
        if (pindexFirstMissing == nullptr && !(pindex->nStatus & BLOCK_HAVE_DATA) && !pindex->IsAssumedValid()) {
            pindexFirstMissing = pindex;
        }
        if (pindexFirstNeverProcessed == nullptr && pindex->nTx == 0) pindexFirstNeverProcessed = pindex;
        if (pindex->pprev != nullptr && pindexFirstNotTreeValid == nullptr && (pindex->nStatus & BLOCK_VALID_MASK) < BLOCK_VALID_TREE) pindexFirstNotTreeValid = pindex;

        if (pindex->pprev != nullptr && !pindex->IsAssumedValid()) {
            // Skip validity flag checks for BLOCK_ASSUMED_VALID index entries, since these
            // *_VALID_MASK flags will not be present for index entries we are temporarily assuming
            // valid.
            if (pindexFirstNotTransactionsValid == nullptr &&
                    (pindex->nStatus & BLOCK_VALID_MASK) < BLOCK_VALID_TRANSACTIONS) {
                pindexFirstNotTransactionsValid = pindex;
            }

            if (pindexFirstNotChainValid == nullptr &&
                    (pindex->nStatus & BLOCK_VALID_MASK) < BLOCK_VALID_CHAIN) {
                pindexFirstNotChainValid = pindex;
            }

            if (pindexFirstNotScriptsValid == nullptr &&
                    (pindex->nStatus & BLOCK_VALID_MASK) < BLOCK_VALID_SCRIPTS) {
                pindexFirstNotScriptsValid = pindex;
            }
        }

        // Begin: actual consistency checks.
        if (pindex->pprev == nullptr) {
            // Genesis block checks.
            assert(pindex->GetBlockHash() == m_params.GetConsensus().hashGenesisBlock); // Genesis block's hash must match.
            assert(pindex == m_chain.Genesis()); // The current active chain's genesis block must be this block.
        }
        if (!pindex->HaveTxsDownloaded()) assert(pindex->nSequenceId <= 0); // nSequenceId can't be set positive for blocks that aren't linked (negative is used for preciousblock)
        // VALID_TRANSACTIONS is equivalent to nTx > 0 for all nodes (whether or not pruning has occurred).
        // HAVE_DATA is only equivalent to nTx > 0 (or VALID_TRANSACTIONS) if no pruning has occurred.
        // Unless these indexes are assumed valid and pending block download on a
        // background chainstate.
        if (!m_blockman.m_have_pruned && !pindex->IsAssumedValid()) {
            // If we've never pruned, then HAVE_DATA should be equivalent to nTx > 0
            assert(!(pindex->nStatus & BLOCK_HAVE_DATA) == (pindex->nTx == 0));
            assert(pindexFirstMissing == pindexFirstNeverProcessed);
        } else {
            // If we have pruned, then we can only say that HAVE_DATA implies nTx > 0
            if (pindex->nStatus & BLOCK_HAVE_DATA) assert(pindex->nTx > 0);
        }
        if (pindex->nStatus & BLOCK_HAVE_UNDO) assert(pindex->nStatus & BLOCK_HAVE_DATA);
        if (pindex->IsAssumedValid()) {
            // Assumed-valid blocks should have some nTx value.
            assert(pindex->nTx > 0);
            // Assumed-valid blocks should connect to the main chain.
            assert((pindex->nStatus & BLOCK_VALID_MASK) >= BLOCK_VALID_TREE);
        } else {
            // Otherwise there should only be an nTx value if we have
            // actually seen a block's transactions.
            assert(((pindex->nStatus & BLOCK_VALID_MASK) >= BLOCK_VALID_TRANSACTIONS) == (pindex->nTx > 0)); // This is pruning-independent.
        }
        // All parents having had data (at some point) is equivalent to all parents being VALID_TRANSACTIONS, which is equivalent to HaveTxsDownloaded().
        assert((pindexFirstNeverProcessed == nullptr) == pindex->HaveTxsDownloaded());
        assert((pindexFirstNotTransactionsValid == nullptr) == pindex->HaveTxsDownloaded());
        assert(pindex->nHeight == nHeight); // nHeight must be consistent.
        assert(pindex->pprev == nullptr || pindex->nChainWork >= pindex->pprev->nChainWork); // For every block except the genesis block, the chainwork must be larger than the parent's.
        assert(nHeight < 2 || (pindex->pskip && (pindex->pskip->nHeight < nHeight))); // The pskip pointer must point back for all but the first 2 blocks.
        assert(pindexFirstNotTreeValid == nullptr); // All m_blockman.m_block_index entries must at least be TREE valid
        if ((pindex->nStatus & BLOCK_VALID_MASK) >= BLOCK_VALID_TREE) assert(pindexFirstNotTreeValid == nullptr); // TREE valid implies all parents are TREE valid
        if ((pindex->nStatus & BLOCK_VALID_MASK) >= BLOCK_VALID_CHAIN) assert(pindexFirstNotChainValid == nullptr); // CHAIN valid implies all parents are CHAIN valid
        if ((pindex->nStatus & BLOCK_VALID_MASK) >= BLOCK_VALID_SCRIPTS) assert(pindexFirstNotScriptsValid == nullptr); // SCRIPTS valid implies all parents are SCRIPTS valid
        if (pindexFirstInvalid == nullptr) {
            // Checks for not-invalid blocks.
            assert((pindex->nStatus & BLOCK_FAILED_MASK) == 0); // The failed mask cannot be set for blocks without invalid parents.
        }
        if (!CBlockIndexWorkComparator()(pindex, m_chain.Tip()) && pindexFirstNeverProcessed == nullptr) {
            if (pindexFirstInvalid == nullptr) {
                const bool is_active = this == &m_chainman.ActiveChainstate();

                // If this block sorts at least as good as the current tip and
                // is valid and we have all data for its parents, it must be in
                // setBlockIndexCandidates.  m_chain.Tip() must also be there
                // even if some data has been pruned.
                //
                // Don't perform this check for the background chainstate since
                // its setBlockIndexCandidates shouldn't have some entries (i.e. those past the
                // snapshot block) which do exist in the block index for the active chainstate.
                if (is_active && (pindexFirstMissing == nullptr || pindex == m_chain.Tip())) {
                    assert(setBlockIndexCandidates.count(pindex));
                }
                // If some parent is missing, then it could be that this block was in
                // setBlockIndexCandidates but had to be removed because of the missing data.
                // In this case it must be in m_blocks_unlinked -- see test below.
            }
        } else { // If this block sorts worse than the current tip or some ancestor's block has never been seen, it cannot be in setBlockIndexCandidates.
            assert(setBlockIndexCandidates.count(pindex) == 0);
        }
        // Check whether this block is in m_blocks_unlinked.
        std::pair<std::multimap<CBlockIndex*,CBlockIndex*>::iterator,std::multimap<CBlockIndex*,CBlockIndex*>::iterator> rangeUnlinked = m_blockman.m_blocks_unlinked.equal_range(pindex->pprev);
        bool foundInUnlinked = false;
        while (rangeUnlinked.first != rangeUnlinked.second) {
            assert(rangeUnlinked.first->first == pindex->pprev);
            if (rangeUnlinked.first->second == pindex) {
                foundInUnlinked = true;
                break;
            }
            rangeUnlinked.first++;
        }
        if (pindex->pprev && (pindex->nStatus & BLOCK_HAVE_DATA) && pindexFirstNeverProcessed != nullptr && pindexFirstInvalid == nullptr) {
            // If this block has block data available, some parent was never received, and has no invalid parents, it must be in m_blocks_unlinked.
            assert(foundInUnlinked);
        }
        if (!(pindex->nStatus & BLOCK_HAVE_DATA)) assert(!foundInUnlinked); // Can't be in m_blocks_unlinked if we don't HAVE_DATA
        if (pindexFirstMissing == nullptr) assert(!foundInUnlinked); // We aren't missing data for any parent -- cannot be in m_blocks_unlinked.
        if (pindex->pprev && (pindex->nStatus & BLOCK_HAVE_DATA) && pindexFirstNeverProcessed == nullptr && pindexFirstMissing != nullptr) {
            // We HAVE_DATA for this block, have received data for all parents at some point, but we're currently missing data for some parent.
            assert(m_blockman.m_have_pruned); // We must have pruned.
            // This block may have entered m_blocks_unlinked if:
            //  - it has a descendant that at some point had more work than the
            //    tip, and
            //  - we tried switching to that descendant but were missing
            //    data for some intermediate block between m_chain and the
            //    tip.
            // So if this block is itself better than m_chain.Tip() and it wasn't in
            // setBlockIndexCandidates, then it must be in m_blocks_unlinked.
            if (!CBlockIndexWorkComparator()(pindex, m_chain.Tip()) && setBlockIndexCandidates.count(pindex) == 0) {
                if (pindexFirstInvalid == nullptr) {
                    assert(foundInUnlinked);
                }
            }
        }
        // assert(pindex->GetBlockHash() == pindex->GetBlockHeader().GetHash()); // Perhaps too slow
        // End: actual consistency checks.

        // Try descending into the first subnode.
        std::pair<std::multimap<CBlockIndex*,CBlockIndex*>::iterator,std::multimap<CBlockIndex*,CBlockIndex*>::iterator> range = forward.equal_range(pindex);
        if (range.first != range.second) {
            // A subnode was found.
            pindex = range.first->second;
            nHeight++;
            continue;
        }
        // This is a leaf node.
        // Move upwards until we reach a node of which we have not yet visited the last child.
        while (pindex) {
            // We are going to either move to a parent or a sibling of pindex.
            // If pindex was the first with a certain property, unset the corresponding variable.
            if (pindex == pindexFirstInvalid) pindexFirstInvalid = nullptr;
            if (pindex == pindexFirstMissing) pindexFirstMissing = nullptr;
            if (pindex == pindexFirstNeverProcessed) pindexFirstNeverProcessed = nullptr;
            if (pindex == pindexFirstNotTreeValid) pindexFirstNotTreeValid = nullptr;
            if (pindex == pindexFirstNotTransactionsValid) pindexFirstNotTransactionsValid = nullptr;
            if (pindex == pindexFirstNotChainValid) pindexFirstNotChainValid = nullptr;
            if (pindex == pindexFirstNotScriptsValid) pindexFirstNotScriptsValid = nullptr;
            // Find our parent.
            CBlockIndex* pindexPar = pindex->pprev;
            // Find which child we just visited.
            std::pair<std::multimap<CBlockIndex*,CBlockIndex*>::iterator,std::multimap<CBlockIndex*,CBlockIndex*>::iterator> rangePar = forward.equal_range(pindexPar);
            while (rangePar.first->second != pindex) {
                assert(rangePar.first != rangePar.second); // Our parent must have at least the node we're coming from as child.
                rangePar.first++;
            }
            // Proceed to the next one.
            rangePar.first++;
            if (rangePar.first != rangePar.second) {
                // Move to the sibling.
                pindex = rangePar.first->second;
                break;
            } else {
                // Move up further.
                pindex = pindexPar;
                nHeight--;
                continue;
            }
        }
    }

    // Check that we actually traversed the entire map.
    assert(nNodes == forward.size());
}

std::string CChainState::ToString()
{
    AssertLockHeld(::cs_main);
    CBlockIndex* tip = m_chain.Tip();
    return strprintf("Chainstate [%s] @ height %d (%s)",
                     m_from_snapshot_blockhash ? "snapshot" : "ibd",
                     tip ? tip->nHeight : -1, tip ? tip->GetBlockHash().ToString() : "null");
}

bool CChainState::ResizeCoinsCaches(size_t coinstip_size, size_t coinsdb_size)
{
    AssertLockHeld(::cs_main);
    if (coinstip_size == m_coinstip_cache_size_bytes &&
            coinsdb_size == m_coinsdb_cache_size_bytes) {
        // Cache sizes are unchanged, no need to continue.
        return true;
    }
    size_t old_coinstip_size = m_coinstip_cache_size_bytes;
    m_coinstip_cache_size_bytes = coinstip_size;
    m_coinsdb_cache_size_bytes = coinsdb_size;
    CoinsDB().ResizeCache(coinsdb_size);

    LogPrintf("[%s] resized coinsdb cache to %.1f MiB\n",
        this->ToString(), coinsdb_size * (1.0 / 1024 / 1024));
    LogPrintf("[%s] resized coinstip cache to %.1f MiB\n",
        this->ToString(), coinstip_size * (1.0 / 1024 / 1024));

    BlockValidationState state;
    bool ret;

    if (coinstip_size > old_coinstip_size) {
        // Likely no need to flush if cache sizes have grown.
        ret = FlushStateToDisk(state, FlushStateMode::IF_NEEDED);
    } else {
        // Otherwise, flush state to disk and deallocate the in-memory coins map.
        ret = FlushStateToDisk(state, FlushStateMode::ALWAYS);
        CoinsTip().ReallocateCache();
    }
    return ret;
}

//! Guess how far we are in the verification process at the given block index
//! require cs_main if pindex has not been validated yet (because nChainTx might be unset)
double GuessVerificationProgress(const ChainTxData& data, const CBlockIndex *pindex) {
    if (pindex == nullptr)
        return 0.0;

    int64_t nNow = time(nullptr);

    double fTxTotal;

    if (pindex->nChainTx <= data.nTxCount) {
        fTxTotal = data.nTxCount + (nNow - data.nTime) * data.dTxRate;
    } else {
        fTxTotal = pindex->nChainTx + (nNow - pindex->GetBlockTime()) * data.dTxRate;
    }

    return std::min<double>(pindex->nChainTx / fTxTotal, 1.0);
}

std::optional<uint256> ChainstateManager::SnapshotBlockhash() const
{
    LOCK(::cs_main);
    if (m_active_chainstate && m_active_chainstate->m_from_snapshot_blockhash) {
        // If a snapshot chainstate exists, it will always be our active.
        return m_active_chainstate->m_from_snapshot_blockhash;
    }
    return std::nullopt;
}

std::vector<CChainState*> ChainstateManager::GetAll()
{
    LOCK(::cs_main);
    std::vector<CChainState*> out;

    if (!IsSnapshotValidated() && m_ibd_chainstate) {
        out.push_back(m_ibd_chainstate.get());
    }

    if (m_snapshot_chainstate) {
        out.push_back(m_snapshot_chainstate.get());
    }

    return out;
}

CChainState& ChainstateManager::InitializeChainstate(
    CTxMemPool* mempool, const std::optional<uint256>& snapshot_blockhash)
{
    AssertLockHeld(::cs_main);
    bool is_snapshot = snapshot_blockhash.has_value();
    std::unique_ptr<CChainState>& to_modify =
        is_snapshot ? m_snapshot_chainstate : m_ibd_chainstate;

    if (to_modify) {
        throw std::logic_error("should not be overwriting a chainstate");
    }
    to_modify.reset(new CChainState(mempool, m_blockman, *this, snapshot_blockhash));

    // Snapshot chainstates and initial IBD chaintates always become active.
    if (is_snapshot || (!is_snapshot && !m_active_chainstate)) {
        LogPrintf("Switching active chainstate to %s\n", to_modify->ToString());
        m_active_chainstate = to_modify.get();
    } else {
        throw std::logic_error("unexpected chainstate activation");
    }

    return *to_modify;
}

const AssumeutxoData* ExpectedAssumeutxo(
    const int height, const CChainParams& chainparams)
{
    const MapAssumeutxo& valid_assumeutxos_map = chainparams.Assumeutxo();
    const auto assumeutxo_found = valid_assumeutxos_map.find(height);

    if (assumeutxo_found != valid_assumeutxos_map.end()) {
        return &assumeutxo_found->second;
    }
    return nullptr;
}

bool ChainstateManager::ActivateSnapshot(
        AutoFile& coins_file,
        const SnapshotMetadata& metadata,
        bool in_memory)
{
    uint256 base_blockhash = metadata.m_base_blockhash;

    if (this->SnapshotBlockhash()) {
        LogPrintf("[snapshot] can't activate a snapshot-based chainstate more than once\n");
        return false;
    }

    int64_t current_coinsdb_cache_size{0};
    int64_t current_coinstip_cache_size{0};

    // Cache percentages to allocate to each chainstate.
    //
    // These particular percentages don't matter so much since they will only be
    // relevant during snapshot activation; caches are rebalanced at the conclusion of
    // this function. We want to give (essentially) all available cache capacity to the
    // snapshot to aid the bulk load later in this function.
    static constexpr double IBD_CACHE_PERC = 0.01;
    static constexpr double SNAPSHOT_CACHE_PERC = 0.99;

    {
        LOCK(::cs_main);
        // Resize the coins caches to ensure we're not exceeding memory limits.
        //
        // Allocate the majority of the cache to the incoming snapshot chainstate, since
        // (optimistically) getting to its tip will be the top priority. We'll need to call
        // `MaybeRebalanceCaches()` once we're done with this function to ensure
        // the right allocation (including the possibility that no snapshot was activated
        // and that we should restore the active chainstate caches to their original size).
        //
        current_coinsdb_cache_size = this->ActiveChainstate().m_coinsdb_cache_size_bytes;
        current_coinstip_cache_size = this->ActiveChainstate().m_coinstip_cache_size_bytes;

        // Temporarily resize the active coins cache to make room for the newly-created
        // snapshot chain.
        this->ActiveChainstate().ResizeCoinsCaches(
            static_cast<size_t>(current_coinstip_cache_size * IBD_CACHE_PERC),
            static_cast<size_t>(current_coinsdb_cache_size * IBD_CACHE_PERC));
    }

    auto snapshot_chainstate = WITH_LOCK(::cs_main,
        return std::make_unique<CChainState>(
            /*mempool=*/nullptr, m_blockman, *this, base_blockhash));

    {
        LOCK(::cs_main);
        snapshot_chainstate->InitCoinsDB(
            static_cast<size_t>(current_coinsdb_cache_size * SNAPSHOT_CACHE_PERC),
            in_memory, false, "chainstate");
        snapshot_chainstate->InitCoinsCache(
            static_cast<size_t>(current_coinstip_cache_size * SNAPSHOT_CACHE_PERC));
    }

    const bool snapshot_ok = this->PopulateAndValidateSnapshot(
        *snapshot_chainstate, coins_file, metadata);

    if (!snapshot_ok) {
        WITH_LOCK(::cs_main, this->MaybeRebalanceCaches());
        return false;
    }

    {
        LOCK(::cs_main);
        assert(!m_snapshot_chainstate);
        m_snapshot_chainstate.swap(snapshot_chainstate);
        const bool chaintip_loaded = m_snapshot_chainstate->LoadChainTip();
        assert(chaintip_loaded);

        m_active_chainstate = m_snapshot_chainstate.get();

        LogPrintf("[snapshot] successfully activated snapshot %s\n", base_blockhash.ToString());
        LogPrintf("[snapshot] (%.2f MB)\n",
            m_snapshot_chainstate->CoinsTip().DynamicMemoryUsage() / (1000 * 1000));

        this->MaybeRebalanceCaches();
    }
    return true;
}

static void FlushSnapshotToDisk(CCoinsViewCache& coins_cache, bool snapshot_loaded)
{
    LOG_TIME_MILLIS_WITH_CATEGORY_MSG_ONCE(
        strprintf("%s (%.2f MB)",
                  snapshot_loaded ? "saving snapshot chainstate" : "flushing coins cache",
                  coins_cache.DynamicMemoryUsage() / (1000 * 1000)),
        BCLog::LogFlags::ALL);

    coins_cache.Flush();
}

bool ChainstateManager::PopulateAndValidateSnapshot(
    CChainState& snapshot_chainstate,
    AutoFile& coins_file,
    const SnapshotMetadata& metadata)
{
    // It's okay to release cs_main before we're done using `coins_cache` because we know
    // that nothing else will be referencing the newly created snapshot_chainstate yet.
    CCoinsViewCache& coins_cache = *WITH_LOCK(::cs_main, return &snapshot_chainstate.CoinsTip());

    uint256 base_blockhash = metadata.m_base_blockhash;

    CBlockIndex* snapshot_start_block = WITH_LOCK(::cs_main, return m_blockman.LookupBlockIndex(base_blockhash));

    if (!snapshot_start_block) {
        // Needed for ComputeUTXOStats and ExpectedAssumeutxo to determine the
        // height and to avoid a crash when base_blockhash.IsNull()
        LogPrintf("[snapshot] Did not find snapshot start blockheader %s\n",
                  base_blockhash.ToString());
        return false;
    }

    int base_height = snapshot_start_block->nHeight;
    // Set SetBestBlock again now that the height is known
    coins_cache.SetBestBlock(base_blockhash, base_height);
    auto maybe_au_data = ExpectedAssumeutxo(base_height, GetParams());

    if (!maybe_au_data) {
        LogPrintf("[snapshot] assumeutxo height in snapshot metadata not recognized " /* Continued */
                  "(%d) - refusing to load snapshot\n", base_height);
        return false;
    }

    const AssumeutxoData& au_data = *maybe_au_data;

    COutPoint outpoint;
    Coin coin;
    const uint64_t coins_count = metadata.m_coins_count;
    uint64_t coins_left = metadata.m_coins_count;

    LogPrintf("[snapshot] loading coins from snapshot %s\n", base_blockhash.ToString());
    int64_t coins_processed{0};

    while (coins_left > 0) {
        try {
            coins_file >> outpoint;
            coins_file >> coin;
        } catch (const std::ios_base::failure&) {
            LogPrintf("[snapshot] bad snapshot format or truncated snapshot after deserializing %d coins\n",
                      coins_count - coins_left);
            return false;
        }
        if (coin.nHeight > base_height ||
            outpoint.n >= std::numeric_limits<decltype(outpoint.n)>::max() // Avoid integer wrap-around in coinstats.cpp:ApplyHash
        ) {
            LogPrintf("[snapshot] bad snapshot data after deserializing %d coins\n",
                      coins_count - coins_left);
            return false;
        }

        coins_cache.EmplaceCoinInternalDANGER(std::move(outpoint), std::move(coin));

        --coins_left;
        ++coins_processed;

        if (coins_processed % 1000000 == 0) {
            LogPrintf("[snapshot] %d coins loaded (%.2f%%, %.2f MB)\n",
                coins_processed,
                static_cast<float>(coins_processed) * 100 / static_cast<float>(coins_count),
                coins_cache.DynamicMemoryUsage() / (1000 * 1000));
        }

        // Batch write and flush (if we need to) every so often.
        //
        // If our average Coin size is roughly 41 bytes, checking every 120,000 coins
        // means <5MB of memory imprecision.
        if (coins_processed % 120000 == 0) {
            if (ShutdownRequested()) {
                return false;
            }

            const auto snapshot_cache_state = WITH_LOCK(::cs_main,
                return snapshot_chainstate.GetCoinsCacheSizeState());

            if (snapshot_cache_state >= CoinsCacheSizeState::CRITICAL) {
                // This is a hack - we don't know what the actual best block is, but that
                // doesn't matter for the purposes of flushing the cache here. We'll set this
                // to its correct value (`base_blockhash`) below after the coins are loaded.
                coins_cache.SetBestBlock(GetRandHash(), 5);

                // No need to acquire cs_main since this chainstate isn't being used yet.
                FlushSnapshotToDisk(coins_cache, /*snapshot_loaded=*/false);
            }
        }
    }

    // Important that we set this. This and the coins_cache accesses above are
    // sort of a layer violation, but either we reach into the innards of
    // CCoinsViewCache here or we have to invert some of the CChainState to
    // embed them in a snapshot-activation-specific CCoinsViewCache bulk load
    // method.
    coins_cache.SetBestBlock(base_blockhash, 5);

    bool out_of_coins{false};
    try {
        coins_file >> outpoint;
    } catch (const std::ios_base::failure&) {
        // We expect an exception since we should be out of coins.
        out_of_coins = true;
    }
    if (!out_of_coins) {
        LogPrintf("[snapshot] bad snapshot - coins left over after deserializing %d coins\n",
            coins_count);
        return false;
    }

    LogPrintf("[snapshot] loaded %d (%.2f MB) coins from snapshot %s\n",
        coins_count,
        coins_cache.DynamicMemoryUsage() / (1000 * 1000),
        base_blockhash.ToString());

    // No need to acquire cs_main since this chainstate isn't being used yet.
    FlushSnapshotToDisk(coins_cache, /*snapshot_loaded=*/true);

    assert(coins_cache.GetBestBlock() == base_blockhash);

    auto breakpoint_fnc = [] { /* TODO insert breakpoint here? */ };

    // As above, okay to immediately release cs_main here since no other context knows
    // about the snapshot_chainstate.
    CCoinsViewDB* snapshot_coinsdb = WITH_LOCK(::cs_main, return &snapshot_chainstate.CoinsDB());

    const std::optional<CCoinsStats> maybe_stats = ComputeUTXOStats(CoinStatsHashType::HASH_SERIALIZED, snapshot_coinsdb, m_blockman, breakpoint_fnc);
    if (!maybe_stats.has_value()) {
        LogPrintf("[snapshot] failed to generate coins stats\n");
        return false;
    }

    // Assert that the deserialized chainstate contents match the expected assumeutxo value.
    if (AssumeutxoHash{maybe_stats->hashSerialized} != au_data.hash_serialized) {
        LogPrintf("[snapshot] bad snapshot content hash: expected %s, got %s\n",
            au_data.hash_serialized.ToString(), maybe_stats->hashSerialized.ToString());
        return false;
    }

    snapshot_chainstate.m_chain.SetTip(*snapshot_start_block);

    // The remainder of this function requires modifying data protected by cs_main.
    LOCK(::cs_main);

    // Fake various pieces of CBlockIndex state:
    CBlockIndex* index = nullptr;

    // Don't make any modifications to the genesis block.
    // This is especially important because we don't want to erroneously
    // apply BLOCK_ASSUMED_VALID to genesis, which would happen if we didn't skip
    // it here (since it apparently isn't BLOCK_VALID_SCRIPTS).
    constexpr int AFTER_GENESIS_START{1};

    for (int i = AFTER_GENESIS_START; i <= snapshot_chainstate.m_chain.Height(); ++i) {
        index = snapshot_chainstate.m_chain[i];

        // Fake nTx so that LoadBlockIndex() loads assumed-valid CBlockIndex
        // entries (among other things)
        if (!index->nTx) {
            index->nTx = 1;
        }
        // Fake nChainTx so that GuessVerificationProgress reports accurately
        index->nChainTx = index->pprev->nChainTx + index->nTx;

        // Mark unvalidated block index entries beneath the snapshot base block as assumed-valid.
        if (!index->IsValid(BLOCK_VALID_SCRIPTS)) {
            // This flag will be removed once the block is fully validated by a
            // background chainstate.
            index->nStatus |= BLOCK_ASSUMED_VALID;
        }

        // Fake BLOCK_OPT_WITNESS so that CChainState::NeedsRedownload()
        // won't ask to rewind the entire assumed-valid chain on startup.
        if (DeploymentActiveAt(*index, *this, Consensus::DEPLOYMENT_SEGWIT)) {
            index->nStatus |= BLOCK_OPT_WITNESS;
        }

        m_blockman.m_dirty_blockindex.insert(index);
        // Changes to the block index will be flushed to disk after this call
        // returns in `ActivateSnapshot()`, when `MaybeRebalanceCaches()` is
        // called, since we've added a snapshot chainstate and therefore will
        // have to downsize the IBD chainstate, which will result in a call to
        // `FlushStateToDisk(ALWAYS)`.
    }

    assert(index);
    index->nChainTx = au_data.nChainTx;
    snapshot_chainstate.setBlockIndexCandidates.insert(snapshot_start_block);

    LogPrintf("[snapshot] validated snapshot (%.2f MB)\n",
        coins_cache.DynamicMemoryUsage() / (1000 * 1000));
    return true;
}

CChainState& ChainstateManager::ActiveChainstate() const
{
    LOCK(::cs_main);
    assert(m_active_chainstate);
    return *m_active_chainstate;
}

bool ChainstateManager::IsSnapshotActive() const
{
    LOCK(::cs_main);
    return m_snapshot_chainstate && m_active_chainstate == m_snapshot_chainstate.get();
}

void ChainstateManager::MaybeRebalanceCaches()
{
    AssertLockHeld(::cs_main);
    if (m_ibd_chainstate && !m_snapshot_chainstate) {
        LogPrintf("[snapshot] allocating all cache to the IBD chainstate\n");
        // Allocate everything to the IBD chainstate.
        m_ibd_chainstate->ResizeCoinsCaches(m_total_coinstip_cache, m_total_coinsdb_cache);
    }
    else if (m_snapshot_chainstate && !m_ibd_chainstate) {
        LogPrintf("[snapshot] allocating all cache to the snapshot chainstate\n");
        // Allocate everything to the snapshot chainstate.
        m_snapshot_chainstate->ResizeCoinsCaches(m_total_coinstip_cache, m_total_coinsdb_cache);
    }
    else if (m_ibd_chainstate && m_snapshot_chainstate) {
        // If both chainstates exist, determine who needs more cache based on IBD status.
        //
        // Note: shrink caches first so that we don't inadvertently overwhelm available memory.
        if (m_snapshot_chainstate->IsInitialBlockDownload()) {
            m_ibd_chainstate->ResizeCoinsCaches(
                m_total_coinstip_cache * 0.05, m_total_coinsdb_cache * 0.05);
            m_snapshot_chainstate->ResizeCoinsCaches(
                m_total_coinstip_cache * 0.95, m_total_coinsdb_cache * 0.95);
        } else {
            m_snapshot_chainstate->ResizeCoinsCaches(
                m_total_coinstip_cache * 0.05, m_total_coinsdb_cache * 0.05);
            m_ibd_chainstate->ResizeCoinsCaches(
                m_total_coinstip_cache * 0.95, m_total_coinsdb_cache * 0.95);
        }
    }
}

ChainstateManager::~ChainstateManager()
{
    LOCK(::cs_main);

    m_versionbitscache.Clear();

    // TODO: The warning cache should probably become non-global
    for (auto& i : warningcache) {
        i.clear();
    }
}

namespace particl {

class HeightEntry {
public:
    HeightEntry(int height, NodeId id, int64_t time) : m_height(height), m_id(id), m_time(time)  {};
    int m_height;
    NodeId m_id;
    int64_t m_time;
};
static std::atomic_int nPeerBlocks(std::numeric_limits<int>::max());
static std::atomic_int nPeers(0);
static std::list<HeightEntry> peer_blocks;
const size_t max_peer_blocks = 9;

void UpdateNumPeers(int num_peers)
{
    nPeers = num_peers;
}

int GetNumPeers()
{
    return nPeers;
}

CAmount GetUTXOSum(CChainState &chainstate)
{
    // GetUTXOStats is fragile
    LOCK(cs_main);
    chainstate.ForceFlushStateToDisk();
    CCoinsView *coins_view = &chainstate.CoinsDB();
    CAmount total = 0;
    std::unique_ptr<CCoinsViewCursor> pcursor(coins_view->Cursor());
    while (pcursor->Valid()) {
        COutPoint key;
        Coin coin;
        if (pcursor->GetKey(key) && pcursor->GetValue(coin)) {
            if (coin.nType == OUTPUT_STANDARD) {
                total += coin.out.nValue;
            }
        } else {
            break;
        }
        pcursor->Next();
    }
    return total;
}

void UpdateNumBlocksOfPeers(ChainstateManager &chainman, NodeId id, int height) EXCLUSIVE_LOCKS_REQUIRED(cs_main)
{
    // Select median value. Only one sample per peer. Remove oldest sample.
    int new_value = 0;

    bool inserted = false;
    size_t num_elements = 0;
    std::list<HeightEntry>::iterator oldest = peer_blocks.end();
    for (auto it = peer_blocks.begin(); it != peer_blocks.end(); ) {
        if (id == it->m_id) {
            if (height == it->m_height) {
                inserted = true;
            } else {
                it = peer_blocks.erase(it);
                continue;
            }
        }
        if (!inserted && it->m_height > height) {
            peer_blocks.emplace(it, height, id, GetTime());
            inserted = true;
        }
        if (oldest == peer_blocks.end() || oldest->m_time > it->m_time) {
            oldest = it;
        }
        it++;
        num_elements++;
    }

    if (!inserted) {
        peer_blocks.emplace_back(height, id, GetTime());
        num_elements++;
    }
    if (num_elements > max_peer_blocks && oldest != peer_blocks.end()) {
        peer_blocks.erase(oldest);
        num_elements--;
    }

    size_t stop = num_elements / 2;
    num_elements = 0;
    for (auto it = peer_blocks.begin(); it != peer_blocks.end(); ++it) {
        if (num_elements >= stop) {
            new_value = it->m_height;
            break;
        }
        num_elements++;
    }

    static const CBlockIndex *pcheckpoint = chainman.m_blockman.GetLastCheckpoint(Params().Checkpoints());
    if (pcheckpoint) {
        if (new_value < pcheckpoint->nHeight) {
            new_value = std::numeric_limits<int>::max();
        }
    }
    nPeerBlocks = new_value;
}

int GetNumBlocksOfPeers()
{
    return nPeerBlocks;
}

void SetNumBlocksOfPeers(int num_blocks)
{
    assert(Params().IsMockableChain());
    nPeerBlocks = num_blocks;
}

int StakeConflict::Add(NodeId id)
{
    nLastUpdated = GetTime();
    std::pair<std::map<NodeId, int>::iterator,bool> ret;
    ret = peerCount.insert(std::pair<NodeId, int>(id, 1));
    if (ret.second == false) { // existing element
        ret.first->second++;
    }
    return 0;
};

bool CoinStakeCache::GetCoinStake(CChainState &chainstate, const uint256 &blockHash, CTransactionRef &tx)
{
    for (const auto &i : lData) {
        if (blockHash != i.first) {
            continue;
        }
        tx = i.second;
        return true;
    }

    BlockMap::iterator mi = chainstate.BlockIndex().find(blockHash);
    if (mi == chainstate.BlockIndex().end()) {
        return false;
    }

    CBlockIndex *pindex = &mi->second;
    if (node::ReadTransactionFromDiskBlock(pindex, 0, tx)) {
        return InsertCoinStake(blockHash, tx);
    }

    return false;
}

bool CoinStakeCache::InsertCoinStake(const uint256 &blockHash, const CTransactionRef &tx)
{
    lData.emplace_front(blockHash, tx);

    while (lData.size() > nMaxSize) {
        lData.pop_back();
    }

    return true;
}

static void EraseDelayedBlock(BlockManager &blockman, std::list<DelayedBlock>::iterator p, BlockValidationState &state) EXCLUSIVE_LOCKS_REQUIRED(cs_main)
{
    assert(state.m_chainman);
    if (p->m_node_id > -1) {
        if (state.m_peerman) {
            state.m_peerman->MisbehavingById(p->m_node_id, 25, "Delayed block");
        }
    }

    assert(state.m_chainman);
    auto it = state.m_chainman->BlockIndex().find(p->m_pblock->GetHash());
    if (it != state.m_chainman->BlockIndex().end()) {
        it->second.nFlags = it->second.nFlags & (uint32_t)~BLOCK_DELAYED;
        blockman.m_dirty_blockindex.insert(&it->second);
    }
}

bool DelayBlock(BlockManager &blockman, const std::shared_ptr<const CBlock> &pblock, BlockValidationState &state) EXCLUSIVE_LOCKS_REQUIRED(cs_main)
{
    if (state.nodeId < 0) {
        // Try lookup the blocksource if not known.
        assert(state.m_peerman);
        state.nodeId = state.m_peerman->GetBlockSource(pblock->GetHash());
    }
    LogPrintf("Warning: %s - Previous stake modifier is null for block %s from peer %d.\n", __func__, pblock->GetHash().ToString(), state.nodeId);
    while (list_delayed_blocks.size() >= MAX_DELAYED_BLOCKS) {
        LogPrint(BCLog::NET, "Removing Delayed block %s, too many delayed.\n", pblock->GetHash().ToString());
        EraseDelayedBlock(blockman, list_delayed_blocks.begin(), state);
        list_delayed_blocks.erase(list_delayed_blocks.begin());
    }
    assert(list_delayed_blocks.size() < MAX_DELAYED_BLOCKS);
    state.nFlags |= BLOCK_DELAYED; // Mark to prevent further processing
    list_delayed_blocks.emplace_back(pblock, state.nodeId);
    return true;
}

void CheckDelayedBlocks(BlockManager &blockman, BlockValidationState &state, const uint256 &block_hash) LOCKS_EXCLUDED(cs_main)
{
    if (!fParticlMode) {
        return;
    }
    assert(state.m_chainman);
    if (!state.m_peerman) {
        state.m_peerman = state.m_chainman->m_peerman;
    }
    //assert(state.m_peerman);
    if (list_delayed_blocks.empty()) {
        return;
    }

    int64_t now = GetTime();
    std::vector<std::shared_ptr<const CBlock> > process_blocks;
    {
        LOCK(cs_main);
        std::list<DelayedBlock>::iterator p = list_delayed_blocks.begin();
        while (p != list_delayed_blocks.end()) {
            if (p->m_pblock->hashPrevBlock == block_hash) {
                process_blocks.push_back(p->m_pblock);
                p = list_delayed_blocks.erase(p);
                continue;
            }
            if (p->m_time + MAX_DELAY_BLOCK_SECONDS < now) {
                LogPrint(BCLog::NET, "Removing delayed block %s, timed out.\n", p->m_pblock->GetHash().ToString());
                EraseDelayedBlock(blockman, p, state);
                p = list_delayed_blocks.erase(p);
                continue;
            }
            ++p;
        }
    }

    for (auto &p : process_blocks) {
        LogPrint(BCLog::NET, "Processing delayed block %s prev %s.\n", p->GetHash().ToString(), block_hash.ToString());
        state.m_chainman->ProcessNewBlock(p, false, nullptr); // Should update DoS if necessary, finding block through mapBlockSource
    }
}

bool RemoveUnreceivedHeader(ChainstateManager &chainman, const uint256 &hash) EXCLUSIVE_LOCKS_REQUIRED(cs_main)
{
    node::BlockMap::iterator mi = chainman.BlockIndex().find(hash);
    if (mi != chainman.BlockIndex().end() && (mi->second.nFlags & BLOCK_ACCEPTED)) {
        return false;
    }
    if (mi == chainman.BlockIndex().end()) {
        return true; // Was already removed, peer misbehaving
    }

    // Remove entire chain
    std::vector<BlockMap::iterator> remove_headers;
    std::vector<BlockMap::iterator> last_round[2];

    size_t n = 0;
    last_round[n].push_back(mi);
    remove_headers.push_back(mi);
    while (last_round[n].size()) {
        last_round[!n].clear();

        for (BlockMap::iterator& check_header : last_round[n]) {
            BlockMap::iterator it = chainman.BlockIndex().begin();
            while (it != chainman.BlockIndex().end()) {
                if (it->second.pprev == &check_header->second) {
                    if ((it->second.nFlags & BLOCK_ACCEPTED)) {
                        LogPrintf("Can't remove header %s, descendant block %s accepted.\n", hash.ToString(), it->second.GetBlockHash().ToString());
                        return true; // Can't remove any blocks, peer misbehaving for not sending
                    }
                    last_round[!n].push_back(it);
                    remove_headers.push_back(it);
                }
                it++;
            }
        }
        n = !n;
    }

    LogPrintf("Removing %d loose headers from %s.\n", remove_headers.size(), hash.ToString());

    for (auto &entry : remove_headers) {
        LogPrint(BCLog::NET, "Removing loose header %s.\n", entry->second.GetBlockHash().ToString());
        chainman.ActiveChainstate().m_blockman.m_dirty_blockindex.erase(&entry->second);
        chainman.m_failed_blocks.erase(&entry->second);

        if (chainman.m_best_header == &entry->second) {
            chainman.m_best_header = chainman.ActiveChain().Tip();
        }
        if (chainman.m_best_invalid == &entry->second) {
            chainman.m_best_invalid = nullptr;
        }
        if (chainman.m_peerman) {
            chainman.m_peerman->RemoveNonReceivedHeaderFromNodes(entry);
        }
        chainman.BlockIndex().erase(entry);
    }

    return true;
}

size_t CountDelayedBlocks() EXCLUSIVE_LOCKS_REQUIRED(cs_main)
{
    return list_delayed_blocks.size();
}

bool ProcessDuplicateStakeHeader(BlockManager &blockman, CBlockIndex *pindex, NodeId nodeId) EXCLUSIVE_LOCKS_REQUIRED(cs_main)
{
    if (!pindex) {
        return false;
    }

    uint256 hash = pindex->GetBlockHash();

    bool fMakeValid = false;
    if (nodeId == -1) {
        LogPrintf("%s: Duplicate stake block %s was received in a group, marking valid.\n",
            __func__, hash.ToString());

        fMakeValid = true;
    }

    if (nodeId > -1) {
        std::pair<std::map<uint256, StakeConflict>::iterator,bool> ret;
        ret = mapStakeConflict.insert(std::pair<uint256, StakeConflict>(hash, StakeConflict()));
        StakeConflict &sc = ret.first->second;
        sc.Add(nodeId);

        if ((int)sc.peerCount.size() > std::min(GetNumPeers() / 2, 4)) {
            LogPrintf("%s: More than half the connected peers are building on block %s," /* Continued */
                "  marked as duplicate stake, assuming this node has the duplicate.\n", __func__, hash.ToString());

            fMakeValid = true;
        }
    }

    if (fMakeValid) {
        pindex->nFlags &= (~BLOCK_FAILED_DUPLICATE_STAKE);
        pindex->nStatus &= (~BLOCK_FAILED_VALID);
        blockman.m_dirty_blockindex.insert(pindex);

        //if (pindex->nStatus & BLOCK_FAILED_CHILD)
        //{
            CBlockIndex *pindexPrev = pindex->pprev;
            while (pindexPrev) {
                if (pindexPrev->nStatus & BLOCK_VALID_MASK) {
                    break;
                }

                if (pindexPrev->nFlags & BLOCK_FAILED_DUPLICATE_STAKE) {
                    pindexPrev->nFlags &= (~BLOCK_FAILED_DUPLICATE_STAKE);
                    pindexPrev->nStatus &= (~BLOCK_FAILED_VALID);
                    blockman.m_dirty_blockindex.insert(pindexPrev);

                    if (!pindexPrev->prevoutStake.IsNull()) {
                        uint256 prevhash = pindexPrev->GetBlockHash();
                        particl::AddToMapStakeSeen(pindexPrev->prevoutStake, prevhash);
                    }

                    pindexPrev->nStatus &= (~BLOCK_FAILED_CHILD);
                }

                pindexPrev = pindexPrev->pprev;
            }

            pindex->nStatus &= (~BLOCK_FAILED_CHILD);
        //};

        if (!pindex->prevoutStake.IsNull()) {
            particl::AddToMapStakeSeen(pindex->prevoutStake, hash);
        }
        return true;
    }

    return false;
}


bool AddToMapStakeSeen(const COutPoint &kernel, const uint256 &blockHash)
{
    // Overwrites existing values

    std::pair<std::map<COutPoint, uint256>::iterator,bool> ret;
    ret = mapStakeSeen.insert(std::pair<COutPoint, uint256>(kernel, blockHash));
    if (ret.second == false) { // existing element
        ret.first->second = blockHash;
    } else {
        listStakeSeen.push_back(kernel);
    }

    return true;
};

bool CheckStakeUnused(const COutPoint &kernel)
{
    std::map<COutPoint, uint256>::const_iterator mi = mapStakeSeen.find(kernel);
    return (mi == mapStakeSeen.end());
}

bool CheckStakeUnique(const CBlock &block, bool fUpdate)
{
    LOCK(cs_main);

    uint256 blockHash = block.GetHash();
    const COutPoint &kernel = block.vtx[0]->vin[0].prevout;

    std::map<COutPoint, uint256>::const_iterator mi = mapStakeSeen.find(kernel);
    if (mi != mapStakeSeen.end()) {
        if (mi->second == blockHash) {
            return true;
        }
        return error("%s: Stake kernel for %s first seen on %s.", __func__, blockHash.ToString(), mi->second.ToString());
    }

    if (!fUpdate) {
        return true;
    }

    while (listStakeSeen.size() > particl::MAX_STAKE_SEEN_SIZE) {
        const COutPoint &oldest = listStakeSeen.front();
        if (1 != mapStakeSeen.erase(oldest)) {
            LogPrintf("%s: Warning: mapStakeSeen did not erase %s %n\n", __func__, oldest.hash.ToString(), oldest.n);
        }
        listStakeSeen.pop_front();
    }

    return AddToMapStakeSeen(kernel, blockHash);
};

bool RebuildRollingIndices(ChainstateManager &chainman, CTxMemPool *mempool)
{
    AssertLockNotHeld(cs_main);

    CBlockIndex *pindex_tip{nullptr};
    uint256 best_smsg_block_hash;
    int best_smsg_block_height{0}, last_known_height{0};
    chainman.m_smsgman->ReadBestBlock(best_smsg_block_hash, best_smsg_block_height);

    {
        LOCK(cs_main);
        pindex_tip = chainman.ActiveChain().Tip();
    }

    auto &pblocktree{chainman.m_blockman.m_block_tree_db};
    bool nV2 = false;
    if (gArgs.GetBoolArg("-rebuildrollingindices", false)) {
        LogPrintf("%s: Manual override, attempting to rewind chain.\n", __func__);
    } else
    if (pindex_tip &&
        chainman.m_smsgman->TrackFundingTxns() &&
        !best_smsg_block_hash.IsNull() &&
        best_smsg_block_hash != pindex_tip->GetBlockHash() &&
        pindex_tip->nHeight > best_smsg_block_height) {
        LogPrintf("%s: SMSG best block mismatch, attempting to rewind chain. SMSG %s, %s.\n", __func__, best_smsg_block_hash.ToString(), pindex_tip->GetBlockHash().ToString());
        if (best_smsg_block_height < pindex_tip->nHeight) {
            last_known_height = best_smsg_block_height;
        }
    } else
    if (pblocktree->ReadFlag("v2", nV2) && nV2) {
        return true;
    } else {
        LogPrintf("%s: v2 marker not detected, attempting to rewind chain.\n", __func__);
    }
    uiInterface.InitMessage(_("Rebuilding rolling indices...").translated);

    if (!mempool) {
        LogPrintf("%s: Requires mempool.\n", __func__);
        return false;
    }

    int64_t now = TicksSinceEpoch<std::chrono::seconds>(chainman.m_options.adjusted_time_callback());
    int rewound_tip_height;

    {
        LOCK(cs_main);
        CBlockIndex *pindex = pindex_tip;
        int max_height_to_keep = pindex ? pindex->nHeight : 0;
        while (pindex && pindex->nTime >= now - smsg::KEEP_FUNDING_TX_DATA) {
            if (pindex->nHeight < last_known_height) {
                break;
            }
            max_height_to_keep = pindex->nHeight;
            pindex = pindex->pprev;
        }

        LogPrintf("%s: Rewinding to block %d.\n", __func__, max_height_to_keep);
        int num_disconnected = 0;

        std::string str_error;
        if (!RewindToHeight(chainman, *mempool, max_height_to_keep, num_disconnected, str_error)) {
            LogPrintf("%s: RewindToHeight failed %s.\n", __func__, str_error);
            return false;
        }
        rewound_tip_height = pindex_tip ? pindex_tip->nHeight : 0;
    }

    BlockValidationState state;
    state.m_chainman = &chainman;
    if (!chainman.ActiveChainstate().ActivateBestChain(state)) {
        LogPrintf("%s: ActivateBestChain failed %s.\n", __func__, state.ToString());
        return false;
    }

    {
        LOCK(cs_main);
        // Ensure chainstate has been fully written to disk
        chainman.ActiveChainstate().ForceFlushStateToDisk();

        LogPrintf("%s: Reprocessed chain from block %d to %d.\n", __func__, rewound_tip_height, chainman.ActiveChain().Tip()->nHeight);

        if (!chainman.m_blockman.m_block_tree_db->WriteFlag("v2", true)) {
            LogPrintf("%s: WriteFlag failed.\n", __func__);
            return false;
        }
    }
    return true;
}

int64_t GetSmsgFeeRate(ChainstateManager &chainman, const CBlockIndex *pindex, bool reduce_height) EXCLUSIVE_LOCKS_REQUIRED(cs_main)
{
    const Consensus::Params &consensusParams = Params().GetConsensus();

    if ((pindex && pindex->nTime < consensusParams.smsg_fee_time) ||
        (!pindex && GetTime() < consensusParams.smsg_fee_time)) {
        return consensusParams.smsg_fee_msg_per_day_per_k;
    }

    int chain_height = pindex ? pindex->nHeight : chainman.ActiveChain().Height();
    if (reduce_height) { // Grace period, push back to previous period
        chain_height -= 10;
    }
    int fee_height = (chain_height / consensusParams.smsg_fee_period) * consensusParams.smsg_fee_period;

    CBlockIndex *fee_block = chainman.ActiveChain()[fee_height];
    if (!fee_block || fee_block->nTime < consensusParams.smsg_fee_time) {
        return consensusParams.smsg_fee_msg_per_day_per_k;
    }

    int64_t smsg_fee_rate = consensusParams.smsg_fee_msg_per_day_per_k;
    CTransactionRef coinstake = nullptr;
    if (!smsgFeeCoinstakeCache.GetCoinStake(chainman.ActiveChainstate(), fee_block->GetBlockHash(), coinstake) ||
        !coinstake->GetSmsgFeeRate(smsg_fee_rate)) {
        return consensusParams.smsg_fee_msg_per_day_per_k;
    }

    return smsg_fee_rate;
};

uint32_t GetSmsgDifficulty(ChainstateManager &chainman, uint64_t time, bool verify) EXCLUSIVE_LOCKS_REQUIRED(cs_main)
{
    const Consensus::Params &consensusParams = Params().GetConsensus();

    CBlockIndex *pindex = chainman.ActiveChain().Tip();
    for (size_t k = 0; k < 180; ++k) {
        if (!pindex) {
            break;
        }
        if (time >= pindex->nTime) {
            uint32_t smsg_difficulty = 0;
            CTransactionRef coinstake = nullptr;
            if (smsgDifficultyCoinstakeCache.GetCoinStake(chainman.ActiveChainstate(), pindex->GetBlockHash(), coinstake) &&
                coinstake->GetSmsgDifficulty(smsg_difficulty)) {

                if (verify && smsg_difficulty != consensusParams.smsg_min_difficulty) {
                    return smsg_difficulty + consensusParams.smsg_difficulty_max_delta;
                }
                return smsg_difficulty - consensusParams.smsg_difficulty_max_delta;
            }
        }
        pindex = pindex->pprev;
    }

    return consensusParams.smsg_min_difficulty - consensusParams.smsg_difficulty_max_delta;
};

} // namespace particl<|MERGE_RESOLUTION|>--- conflicted
+++ resolved
@@ -4385,65 +4385,6 @@
     return commitment;
 }
 
-<<<<<<< HEAD
-unsigned int GetNextTargetRequired(const CBlockIndex *pindexLast, const Consensus::Params &consensus)
-{
-    arith_uint256 bnProofOfWorkLimit;
-    unsigned int nProofOfWorkLimit;
-    int nHeight = pindexLast ? pindexLast->nHeight+1 : 0;
-
-    if (nHeight < (int)Params().GetLastImportHeight()) {
-        if (nHeight == 0) {
-            return arith_uint256("00ffffffffffffffffffffffffffffffffffffffffffffffffffffffffffffff").GetCompact();
-        }
-        int nLastImportHeight = (int) Params().GetLastImportHeight();
-        arith_uint256 nMaxProofOfWorkLimit = arith_uint256("000000000008ffffffffffffffffffffffffffffffffffffffffffffffffffff");
-        arith_uint256 nMinProofOfWorkLimit = UintToArith256(consensus.powLimit);
-        arith_uint256 nStep = (nMaxProofOfWorkLimit - nMinProofOfWorkLimit) / nLastImportHeight;
-
-        bnProofOfWorkLimit = nMaxProofOfWorkLimit - (nStep * nHeight);
-        nProofOfWorkLimit = bnProofOfWorkLimit.GetCompact();
-    } else {
-        bnProofOfWorkLimit = UintToArith256(consensus.powLimit);
-        nProofOfWorkLimit = bnProofOfWorkLimit.GetCompact();
-    }
-
-    if (pindexLast == nullptr) {
-        return nProofOfWorkLimit; // Genesis block
-    }
-
-    const CBlockIndex* pindexPrev = pindexLast;
-    if (pindexPrev->pprev == nullptr) {
-        return nProofOfWorkLimit; // first block
-    }
-    const CBlockIndex *pindexPrevPrev = pindexPrev->pprev;
-    if (pindexPrevPrev->pprev == nullptr) {
-        return nProofOfWorkLimit; // second block
-    }
-
-    int64_t nTargetSpacing = Params().GetTargetSpacing();
-    int64_t nTargetTimespan = Params().GetTargetTimespan();
-    int64_t nActualSpacing = pindexPrev->GetBlockTime() - pindexPrevPrev->GetBlockTime();
-
-    if (nActualSpacing > nTargetSpacing * 10) {
-        nActualSpacing = nTargetSpacing * 10;
-    }
-
-    // pos: target change every block
-    // pos: retarget with exponential moving toward target spacing
-    arith_uint256 bnNew;
-    bnNew.SetCompact(pindexLast->nBits);
-
-    int64_t nInterval = nTargetTimespan / nTargetSpacing;
-    bnNew *= ((nInterval - 1) * nTargetSpacing + nActualSpacing + nActualSpacing);
-    bnNew /= ((nInterval + 1) * nTargetSpacing);
-
-    if (bnNew <= 0 || bnNew > bnProofOfWorkLimit) {
-        return nProofOfWorkLimit;
-    }
-
-    return bnNew.GetCompact();
-=======
 bool HasValidProofOfWork(const std::vector<CBlockHeader>& headers, const Consensus::Params& consensusParams)
 {
     return std::all_of(headers.cbegin(), headers.cend(),
@@ -4458,7 +4399,6 @@
         total_work += GetBlockProof(dummy);
     }
     return total_work;
->>>>>>> 52dcb1d2
 }
 
 /** Context-dependent validity checks.
@@ -4480,7 +4420,7 @@
     const Consensus::Params& consensusParams = chainman.GetConsensus();
     if (fParticlMode && pindexPrev) {
         // Check proof-of-stake
-        if (block.nBits != GetNextTargetRequired(pindexPrev, consensusParams))
+        if (block.nBits != particl::GetNextTargetRequired(pindexPrev, consensusParams))
             return state.Invalid(BlockValidationResult::BLOCK_INVALID_HEADER, "bad-diffbits-pos", "incorrect proof of stake");
     } else {
         // Check proof of work
@@ -4725,11 +4665,7 @@
     return true;
 }
 
-<<<<<<< HEAD
-bool ChainstateManager::AcceptBlockHeader(const CBlockHeader& block, BlockValidationState& state, CBlockIndex** ppindex, bool fRequested)
-=======
-bool ChainstateManager::AcceptBlockHeader(const CBlockHeader& block, BlockValidationState& state, CBlockIndex** ppindex, bool min_pow_checked)
->>>>>>> 52dcb1d2
+bool ChainstateManager::AcceptBlockHeader(const CBlockHeader& block, BlockValidationState& state, CBlockIndex** ppindex, bool min_pow_checked, bool fRequested)
 {
     AssertLockHeld(cs_main);
 
@@ -4828,7 +4764,12 @@
             }
         }
     }
-<<<<<<< HEAD
+
+    if (!min_pow_checked) {
+        LogPrint(BCLog::VALIDATION, "%s: not adding new block header %s, missing anti-dos proof-of-work validation\n", __func__, hash.ToString());
+        return state.Invalid(BlockValidationResult::BLOCK_HEADER_LOW_WORK, "too-little-chainwork");
+    }
+
     bool force_accept = true;
     if (fParticlMode &&
         state.nodeId >= 0 &&
@@ -4839,12 +4780,8 @@
             return state.Invalid(BlockValidationResult::DOS_20, "dos-limits");
         }
         force_accept = false;
-=======
-    if (!min_pow_checked) {
-        LogPrint(BCLog::VALIDATION, "%s: not adding new block header %s, missing anti-dos proof-of-work validation\n", __func__, hash.ToString());
-        return state.Invalid(BlockValidationResult::BLOCK_HEADER_LOW_WORK, "too-little-chainwork");
->>>>>>> 52dcb1d2
-    }
+    }
+
     CBlockIndex* pindex{m_blockman.AddToBlockIndex(block, m_best_header)};
     if (force_accept) {
         pindex->nFlags |= BLOCK_ACCEPTED;
@@ -4923,11 +4860,7 @@
     CBlockIndex *pindexDummy = nullptr;
     CBlockIndex *&pindex = ppindex ? *ppindex : pindexDummy;
 
-<<<<<<< HEAD
-    bool accepted_header{m_chainman.AcceptBlockHeader(block, state, &pindex, fRequested)};
-=======
-    bool accepted_header{m_chainman.AcceptBlockHeader(block, state, &pindex, min_pow_checked)};
->>>>>>> 52dcb1d2
+    bool accepted_header{m_chainman.AcceptBlockHeader(block, state, &pindex, min_pow_checked, fRequested)};
     CheckBlockIndex();
 
     if (!accepted_header)
@@ -5045,11 +4978,7 @@
     return true;
 }
 
-<<<<<<< HEAD
-bool ChainstateManager::ProcessNewBlock(const std::shared_ptr<const CBlock>& block, bool force_processing, bool* new_block, NodeId node_id, PeerManager *peerman)
-=======
-bool ChainstateManager::ProcessNewBlock(const std::shared_ptr<const CBlock>& block, bool force_processing, bool min_pow_checked, bool* new_block)
->>>>>>> 52dcb1d2
+bool ChainstateManager::ProcessNewBlock(const std::shared_ptr<const CBlock>& block, bool force_processing, bool min_pow_checked, bool* new_block, NodeId node_id, PeerManager *peerman)
 {
     AssertLockNotHeld(cs_main);
 
@@ -5685,12 +5614,8 @@
                     const CBlockIndex* pindex = m_blockman.LookupBlockIndex(hash);
                     if (!pindex || (pindex->nStatus & BLOCK_HAVE_DATA) == 0) {
                       BlockValidationState state;
-<<<<<<< HEAD
                       state.m_chainman = chainman;
-                      if (AcceptBlock(pblock, state, nullptr, true, dbp, nullptr)) {
-=======
                       if (AcceptBlock(pblock, state, nullptr, true, dbp, nullptr, true)) {
->>>>>>> 52dcb1d2
                           nLoaded++;
                       }
                       if (state.IsError()) {
@@ -5729,13 +5654,8 @@
                                     head.ToString());
                             LOCK(cs_main);
                             BlockValidationState dummy;
-<<<<<<< HEAD
                             dummy.m_chainman = chainman;
-                            if (AcceptBlock(pblockrecursive, dummy, nullptr, true, &it->second, nullptr))
-                            {
-=======
                             if (AcceptBlock(pblockrecursive, dummy, nullptr, true, &it->second, nullptr, true)) {
->>>>>>> 52dcb1d2
                                 nLoaded++;
                                 queue.push_back(pblockrecursive->GetHash());
                             }
@@ -6680,8 +6600,67 @@
 
     for (auto &p : process_blocks) {
         LogPrint(BCLog::NET, "Processing delayed block %s prev %s.\n", p->GetHash().ToString(), block_hash.ToString());
-        state.m_chainman->ProcessNewBlock(p, false, nullptr); // Should update DoS if necessary, finding block through mapBlockSource
-    }
+        state.m_chainman->ProcessNewBlock(p, false, /*min_pow_checked=*/true, nullptr); // Should update DoS if necessary, finding block through mapBlockSource
+    }
+}
+
+unsigned int GetNextTargetRequired(const CBlockIndex *pindexLast, const Consensus::Params &consensus)
+{
+    arith_uint256 bnProofOfWorkLimit;
+    unsigned int nProofOfWorkLimit;
+    int nHeight = pindexLast ? pindexLast->nHeight+1 : 0;
+
+    if (nHeight < (int)Params().GetLastImportHeight()) {
+        if (nHeight == 0) {
+            return arith_uint256("00ffffffffffffffffffffffffffffffffffffffffffffffffffffffffffffff").GetCompact();
+        }
+        int nLastImportHeight = (int) Params().GetLastImportHeight();
+        arith_uint256 nMaxProofOfWorkLimit = arith_uint256("000000000008ffffffffffffffffffffffffffffffffffffffffffffffffffff");
+        arith_uint256 nMinProofOfWorkLimit = UintToArith256(consensus.powLimit);
+        arith_uint256 nStep = (nMaxProofOfWorkLimit - nMinProofOfWorkLimit) / nLastImportHeight;
+
+        bnProofOfWorkLimit = nMaxProofOfWorkLimit - (nStep * nHeight);
+        nProofOfWorkLimit = bnProofOfWorkLimit.GetCompact();
+    } else {
+        bnProofOfWorkLimit = UintToArith256(consensus.powLimit);
+        nProofOfWorkLimit = bnProofOfWorkLimit.GetCompact();
+    }
+
+    if (pindexLast == nullptr) {
+        return nProofOfWorkLimit; // Genesis block
+    }
+
+    const CBlockIndex* pindexPrev = pindexLast;
+    if (pindexPrev->pprev == nullptr) {
+        return nProofOfWorkLimit; // first block
+    }
+    const CBlockIndex *pindexPrevPrev = pindexPrev->pprev;
+    if (pindexPrevPrev->pprev == nullptr) {
+        return nProofOfWorkLimit; // second block
+    }
+
+    int64_t nTargetSpacing = Params().GetTargetSpacing();
+    int64_t nTargetTimespan = Params().GetTargetTimespan();
+    int64_t nActualSpacing = pindexPrev->GetBlockTime() - pindexPrevPrev->GetBlockTime();
+
+    if (nActualSpacing > nTargetSpacing * 10) {
+        nActualSpacing = nTargetSpacing * 10;
+    }
+
+    // pos: target change every block
+    // pos: retarget with exponential moving toward target spacing
+    arith_uint256 bnNew;
+    bnNew.SetCompact(pindexLast->nBits);
+
+    int64_t nInterval = nTargetTimespan / nTargetSpacing;
+    bnNew *= ((nInterval - 1) * nTargetSpacing + nActualSpacing + nActualSpacing);
+    bnNew /= ((nInterval + 1) * nTargetSpacing);
+
+    if (bnNew <= 0 || bnNew > bnProofOfWorkLimit) {
+        return nProofOfWorkLimit;
+    }
+
+    return bnNew.GetCompact();
 }
 
 bool RemoveUnreceivedHeader(ChainstateManager &chainman, const uint256 &hash) EXCLUSIVE_LOCKS_REQUIRED(cs_main)
