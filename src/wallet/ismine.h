--- conflicted
+++ resolved
@@ -15,6 +15,8 @@
 
 class CWallet;
 class CScript;
+
+typedef std::vector<unsigned char> valtype;
 
 /**
  * IsMine() return codes, which depend on ScriptPubKeyMan implementation.
@@ -36,8 +38,8 @@
  * ISMINE_SPENDABLE: the scriptPubKey matches a scriptPubKey in the wallet.
  * ISMINE_USED: the scriptPubKey corresponds to a used address owned by the wallet user.
  *
-<<<<<<< HEAD
  *
+// enum isminetype is defined in /src/script/ismine.h
 enum isminetype : unsigned int
 {
     ISMINE_NO               = 0,
@@ -49,26 +51,11 @@
     ISMINE_WATCH_ONLY       = ISMINE_WATCH_ONLY_ | ISMINE_WATCH_COLDSTAKE,
     ISMINE_ALL              = ISMINE_WATCH_ONLY | ISMINE_SPENDABLE,
     ISMINE_ALL_USED         = ISMINE_ALL | ISMINE_USED,
-=======
- */
-enum isminetype : unsigned int {
-    ISMINE_NO         = 0,
-    ISMINE_WATCH_ONLY = 1 << 0,
-    ISMINE_SPENDABLE  = 1 << 1,
-    ISMINE_USED       = 1 << 2,
-    ISMINE_ALL        = ISMINE_WATCH_ONLY | ISMINE_SPENDABLE,
-    ISMINE_ALL_USED   = ISMINE_ALL | ISMINE_USED,
->>>>>>> f2074eeb
     ISMINE_ENUM_ELEMENTS,
 };
 */
 /** used for bitflags of isminetype */
-<<<<<<< HEAD
-typedef uint8_t isminefilter;
-typedef std::vector<unsigned char> valtype;
-=======
 using isminefilter = std::underlying_type<isminetype>::type;
->>>>>>> f2074eeb
 
 /**
  * Cachable amount subdivided into watchonly and spendable parts.
