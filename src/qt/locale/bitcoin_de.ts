--- conflicted
+++ resolved
@@ -70,15 +70,10 @@
         <translation>Dies sind Ihre Particl-Adressen zum Tätigen von Überweisungen. Bitte prüfen Sie den Betrag und die Adresse des Empfängers, bevor Sie Particl überweisen.</translation>
     </message>
     <message>
-<<<<<<< HEAD
-        <source>These are your Particl addresses for receiving payments. Use the 'Create new receiving address' button in the receive tab to create new addresses.</source>
-        <translation>Dies sind Ihre Particl-Adressen zum Empfangen von Zahlungen. Benutze den 'Neue Empfangsadresse erstellen' Button im Empfangen-Tab, um eine neue Addresse zu erstellen.</translation>
-=======
-        <source>These are your Bitcoin addresses for receiving payments. Use the 'Create new receiving address' button in the receive tab to create new addresses.
+        <source>These are your Particl addresses for receiving payments. Use the 'Create new receiving address' button in the receive tab to create new addresses.
 Signing is only possible with addresses of the type 'legacy'.</source>
-        <translation>Dies sind Ihre Bitcoin-Adressen für den Empfang von Zahlungen. Verwenden Sie die 'Neue Empfangsadresse erstellen' Taste auf der Registerkarte "Empfangen", um neue Adressen zu erstellen.
+        <translation>Dies sind Ihre Particl-Adressen für den Empfang von Zahlungen. Verwenden Sie die 'Neue Empfangsadresse erstellen' Taste auf der Registerkarte "Empfangen", um neue Adressen zu erstellen.
 Das Signieren ist nur mit Adressen vom Typ 'Legacy' möglich.</translation>
->>>>>>> 5174b534
     </message>
     <message>
         <source>&amp;Copy Address</source>
@@ -493,16 +488,16 @@
         <translation>&amp;Lade PSBT aus Datei...</translation>
     </message>
     <message>
-        <source>Load Partially Signed Bitcoin Transaction</source>
-        <translation>Lade teilsignierte Bitcoin-Transaktion</translation>
+        <source>Load Partially Signed Particl Transaction</source>
+        <translation>Lade teilsignierte Particl-Transaktion</translation>
     </message>
     <message>
         <source>Load PSBT from clipboard...</source>
         <translation>Lade PSBT aus Zwischenablage</translation>
     </message>
     <message>
-        <source>Load Partially Signed Bitcoin Transaction from clipboard</source>
-        <translation>Lade teilsignierte Bitcoin-Transaktion aus Zwischenablage</translation>
+        <source>Load Partially Signed Particl Transaction from clipboard</source>
+        <translation>Lade teilsignierte Particl-Transaktion aus Zwischenablage</translation>
     </message>
     <message>
         <source>Node window</source>
@@ -541,9 +536,6 @@
         <translation>Wallet schließen</translation>
     </message>
     <message>
-<<<<<<< HEAD
-        <source>Show the %1 help message to get a list with possible Particl command-line options</source>
-=======
         <source>Close All Wallets...</source>
         <translation>Schließe alle Wallets...</translation>
     </message>
@@ -552,8 +544,7 @@
         <translation>Schließe alle Wallets</translation>
     </message>
     <message>
-        <source>Show the %1 help message to get a list with possible Bitcoin command-line options</source>
->>>>>>> 5174b534
+        <source>Show the %1 help message to get a list with possible Particl command-line options</source>
         <translation>Zeige den "%1"-Hilfetext, um eine Liste mit möglichen Kommandozeilenoptionen zu erhalten</translation>
     </message>
     <message>
@@ -673,17 +664,12 @@
         <translation>Wallet ist &lt;b&gt;verschlüsselt&lt;/b&gt; und aktuell &lt;b&gt;gesperrt&lt;/b&gt;</translation>
     </message>
     <message>
-<<<<<<< HEAD
-        <source>A fatal error occurred. Particl can no longer continue safely and will quit.</source>
-        <translation>Ein schwerer Fehler ist aufgetreten. Particl kann nicht stabil weiter ausgeführt werden und wird beendet.</translation>
-=======
         <source>Original message:</source>
         <translation>Original-Nachricht:</translation>
     </message>
     <message>
         <source>A fatal error occurred. %1 can no longer continue safely and will quit.</source>
         <translation>Ein fataler Fehler ist aufgetreten. %1 kann nicht länger sicher fortfahren und wird beendet.</translation>
->>>>>>> 5174b534
     </message>
 </context>
 <context>
@@ -1331,13 +1317,6 @@
         <translation>Tor</translation>
     </message>
     <message>
-<<<<<<< HEAD
-        <source>Connect to the Particl network through a separate SOCKS5 proxy for Tor hidden services.</source>
-        <translation>Über einen separaten SOCKS5 Proxy für Tor Hidden Services mit dem Particl-Netzwerk verbinden.</translation>
-    </message>
-    <message>
-=======
->>>>>>> 5174b534
         <source>&amp;Window</source>
         <translation>&amp;Programmfenster</translation>
     </message>
@@ -1378,8 +1357,8 @@
         <translation>Legt fest, ob die "Coin Control"-Funktionen angezeigt werden.</translation>
     </message>
     <message>
-        <source>Connect to the Bitcoin network through a separate SOCKS5 proxy for Tor onion services.</source>
-        <translation>Verbinde mit dem Bitcoin-Netzwerk über einen separaten SOCKS5-Proxy für Tor-/Onion-Dienste.</translation>
+        <source>Connect to the Particl network through a separate SOCKS5 proxy for Tor onion services.</source>
+        <translation>Verbinde mit dem Particl-Netzwerk über einen separaten SOCKS5-Proxy für Tor-/Onion-Dienste.</translation>
     </message>
     <message>
         <source>&amp;Third party transaction URLs</source>
@@ -2563,10 +2542,6 @@
         <translation>Wollen Sie die Überweisung ausführen?</translation>
     </message>
     <message>
-<<<<<<< HEAD
-        <source>Please, review your transaction proposal. This will produce a Partially Signed Particl Transaction (PSBT) which you can copy and then sign with e.g. an offline %1 wallet, or a PSBT-compatible hardware wallet.</source>
-        <translation>Bitte überprüfe deinen Transaktionsentwurf. Es wird eine teilsignierte Particl Transaktion (PSBT) erzeugt, die du kopieren und dann mit z.B. einem Offline %1 Wallet oder einem PSBT-kompatiblen Hardware Wallet signieren kannst.</translation>
-=======
         <source>Create Unsigned</source>
         <translation>Unsigniert erstellen</translation>
     </message>
@@ -2581,7 +2556,6 @@
     <message>
         <source>PSBT saved</source>
         <translation>PSBT gespeichert</translation>
->>>>>>> 5174b534
     </message>
     <message>
         <source>or</source>
@@ -3815,8 +3789,8 @@
         <translation>Fehler: Abhören nach eingehenden Verbindungen fehlgeschlagen (listen meldete Fehler %s)</translation>
     </message>
     <message>
-        <source>%s corrupt. Try using the wallet tool bitcoin-wallet to salvage or restoring a backup.</source>
-        <translation>%s korrupt. Versuche mit dem Wallet-Werkzeug bitcoin-wallet zu retten, oder eine Sicherung wiederherzustellen.</translation>
+        <source>%s corrupt. Try using the wallet tool particl-wallet to salvage or restoring a backup.</source>
+        <translation>%s korrupt. Versuche mit dem Wallet-Werkzeug particl-wallet zu retten, oder eine Sicherung wiederherzustellen.</translation>
     </message>
     <message>
         <source>Cannot upgrade a non HD split wallet without upgrading to support pre split keypool. Please use version 169900 or no version specified.</source>
