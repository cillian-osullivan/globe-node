// Copyright (c) 2021 The Bitcoin Core developers
// Distributed under the MIT software license, see the accompanying
// file COPYING or http://www.opensource.org/licenses/mit-license.php.

#include <consensus/amount.h>
#include <consensus/validation.h>
#include <interfaces/chain.h>
#include <policy/policy.h>
#include <script/signingprovider.h>
#include <util/check.h>
#include <util/fees.h>
#include <util/moneystr.h>
#include <util/rbf.h>
#include <util/translation.h>
#include <wallet/coincontrol.h>
#include <wallet/fees.h>
#include <wallet/receive.h>
#include <wallet/spend.h>
#include <wallet/transaction.h>
#include <wallet/wallet.h>
#include <wallet/hdwallet.h>

using interfaces::FoundBlock;

namespace wallet {
static constexpr size_t OUTPUT_GROUP_MAX_ENTRIES{100};

int GetTxSpendSize(const CWallet& wallet, const CWalletTx& wtx, unsigned int out, bool use_max_sig)
{
    if (wtx.tx->IsParticlVersion()) {
        assert(wtx.tx->vpout[out]->IsStandardOutput());
        CTxOut txout;
        txout.nValue = wtx.tx->vpout[out]->GetValue();
        txout.scriptPubKey = *wtx.tx->vpout[out]->GetPScriptPubKey();
        return CalculateMaximumSignedInputSize(txout, &wallet, use_max_sig);
    }
    return CalculateMaximumSignedInputSize(wtx.tx->vout[out], &wallet, use_max_sig);
}

int CalculateMaximumSignedInputSize(const CTxOut& txout, const SigningProvider* provider, bool use_max_sig)
{
    CMutableTransaction txn;
    txn.vin.push_back(CTxIn(COutPoint()));
    if (!provider || !DummySignInput(*provider, txn.vin[0], txout, use_max_sig)) {
        return -1;
    }
    return GetVirtualTransactionInputSize(txn.vin[0]);
}

int CalculateMaximumSignedInputSize(const CTxOut& txout, const CWallet* wallet, bool use_max_sig)
{
    const std::unique_ptr<SigningProvider> provider = wallet->GetSolvingProvider(txout.scriptPubKey);
    return CalculateMaximumSignedInputSize(txout, provider.get(), use_max_sig);
}

// txouts needs to be in the order of tx.vin
TxSize CalculateMaximumSignedTxSize(const CTransaction &tx, const CWallet *wallet, const std::vector<CTxOut>& txouts, const CCoinControl* coin_control)
{
    CMutableTransaction txNew(tx);
    if (!wallet->DummySignTx(txNew, txouts, coin_control)) {
        return TxSize{-1, -1};
    }
    CTransaction ctx(txNew);
    int64_t vsize = GetVirtualTransactionSize(ctx);
    int64_t weight = GetTransactionWeight(ctx);
    return TxSize{vsize, weight};
}

TxSize CalculateMaximumSignedTxSize(const CTransaction &tx, const CWallet *wallet, const CCoinControl* coin_control)
{
    std::vector<CTxOut> txouts;
    // Look up the inputs. The inputs are either in the wallet, or in coin_control.
    for (const CTxIn& input : tx.vin) {
        const auto mi = wallet->mapWallet.find(input.prevout.hash);
        // Can not estimate size without knowing the input details
        if (mi != wallet->mapWallet.end()) {
            assert(input.prevout.n < mi->second.tx->vout.size());
            txouts.emplace_back(mi->second.tx->vout.at(input.prevout.n));
        } else if (coin_control) {
            CTxOut txout;
            if (!coin_control->GetExternalOutput(input.prevout, txout)) {
                return TxSize{-1, -1};
            }
            txouts.emplace_back(txout);
        } else {
            return TxSize{-1, -1};
        }
    }
    return CalculateMaximumSignedTxSize(tx, wallet, txouts, coin_control);
}

void AvailableCoins(const CWallet& wallet, std::vector<COutput>& vCoins, const CCoinControl* coinControl, const CAmount& nMinimumAmount, const CAmount& nMaximumAmount, const CAmount& nMinimumSumAmount, const uint64_t nMaximumCount)
{
    AssertLockHeld(wallet.cs_wallet);

    if (wallet.IsParticlWallet()) {
        const CHDWallet *phdw = GetParticlWallet(&wallet);
        LOCK(phdw->cs_wallet); // LockAssertion
        return phdw->AvailableCoins(vCoins, coinControl, nMinimumAmount, nMaximumAmount, nMinimumSumAmount, nMaximumCount);
    }

    vCoins.clear();
    CAmount nTotal = 0;
    // Either the WALLET_FLAG_AVOID_REUSE flag is not set (in which case we always allow), or we default to avoiding, and only in the case where
    // a coin control object is provided, and has the avoid address reuse flag set to false, do we allow already used addresses
    bool allow_used_addresses = !wallet.IsWalletFlagSet(WALLET_FLAG_AVOID_REUSE) || (coinControl && !coinControl->m_avoid_address_reuse);
    const int min_depth = {coinControl ? coinControl->m_min_depth : DEFAULT_MIN_DEPTH};
    const int max_depth = {coinControl ? coinControl->m_max_depth : DEFAULT_MAX_DEPTH};
    const bool only_safe = {coinControl ? !coinControl->m_include_unsafe_inputs : true};

    std::set<uint256> trusted_parents;
    for (const auto& entry : wallet.mapWallet)
    {
        const uint256& wtxid = entry.first;
        const CWalletTx& wtx = entry.second;

        if (wallet.IsTxImmatureCoinBase(wtx))
            continue;

        int nDepth = wallet.GetTxDepthInMainChain(wtx);
        if (nDepth < 0)
            continue;

        // We should not consider coins which aren't at least in our mempool
        // It's possible for these to be conflicted via ancestors which we may never be able to detect
        if (nDepth == 0 && !wtx.InMempool())
            continue;

        bool safeTx = CachedTxIsTrusted(wallet, wtx, trusted_parents);

        // We should not consider coins from transactions that are replacing
        // other transactions.
        //
        // Example: There is a transaction A which is replaced by bumpfee
        // transaction B. In this case, we want to prevent creation of
        // a transaction B' which spends an output of B.
        //
        // Reason: If transaction A were initially confirmed, transactions B
        // and B' would no longer be valid, so the user would have to create
        // a new transaction C to replace B'. However, in the case of a
        // one-block reorg, transactions B' and C might BOTH be accepted,
        // when the user only wanted one of them. Specifically, there could
        // be a 1-block reorg away from the chain where transactions A and C
        // were accepted to another chain where B, B', and C were all
        // accepted.
        if (nDepth == 0 && wtx.mapValue.count("replaces_txid")) {
            safeTx = false;
        }

        // Similarly, we should not consider coins from transactions that
        // have been replaced. In the example above, we would want to prevent
        // creation of a transaction A' spending an output of A, because if
        // transaction B were initially confirmed, conflicting with A and
        // A', we wouldn't want to the user to create a transaction D
        // intending to replace A', but potentially resulting in a scenario
        // where A, A', and D could all be accepted (instead of just B and
        // D, or just A and A' like the user would want).
        if (nDepth == 0 && wtx.mapValue.count("replaced_by_txid")) {
            safeTx = false;
        }

        if (only_safe && !safeTx) {
            continue;
        }

        if (nDepth < min_depth || nDepth > max_depth) {
            continue;
        }

        bool tx_from_me = CachedTxIsFromMe(wallet, wtx, ISMINE_ALL);

        for (unsigned int i = 0; i < wtx.tx->vout.size(); i++) {
            // Only consider selected coins if add_inputs is false
            if (coinControl && !coinControl->m_add_inputs && !coinControl->IsSelected(COutPoint(entry.first, i))) {
                continue;
            }

            if (wtx.tx->vout[i].nValue < nMinimumAmount || wtx.tx->vout[i].nValue > nMaximumAmount)
                continue;

            if (coinControl && coinControl->HasSelected() && !coinControl->fAllowOtherInputs && !coinControl->IsSelected(COutPoint(entry.first, i)))
                continue;

            if (wallet.IsLockedCoin(entry.first, i))
                continue;

            if (wallet.IsSpent(wtxid, i))
                continue;

            isminetype mine = wallet.IsMine(wtx.tx->vout[i]);

            if (mine == ISMINE_NO) {
                continue;
            }

            if (!allow_used_addresses && wallet.IsSpentKey(wtxid, i)) {
                continue;
            }

            std::unique_ptr<SigningProvider> provider = wallet.GetSolvingProvider(wtx.tx->vout[i].scriptPubKey);

            bool solvable = provider ? IsSolvable(*provider, wtx.tx->vout[i].scriptPubKey) : false;
            bool spendable = ((mine & ISMINE_SPENDABLE) != ISMINE_NO) || (((mine & ISMINE_WATCH_ONLY) != ISMINE_NO) && (coinControl && coinControl->fAllowWatchOnly && solvable));
            int input_bytes = GetTxSpendSize(wallet, wtx, i, (coinControl && coinControl->fAllowWatchOnly));

            vCoins.emplace_back(COutPoint(wtx.GetHash(), i), wtx.tx->vout.at(i), nDepth, input_bytes, spendable, solvable, safeTx, wtx.GetTxTime(), tx_from_me);

            // Checks the sum amount of all UTXO's.
            if (nMinimumSumAmount != MAX_MONEY) {
                nTotal += wtx.tx->vout[i].nValue;

                if (nTotal >= nMinimumSumAmount) {
                    return;
                }
            }

            // Checks the maximum number of UTXO's.
            if (nMaximumCount > 0 && vCoins.size() >= nMaximumCount) {
                return;
            }
        }
    }
}

CAmount GetAvailableBalance(const CWallet& wallet, const CCoinControl* coinControl)
{
    LOCK(wallet.cs_wallet);

    bool fParticl = wallet.IsParticlWallet();

    CAmount balance = 0;
    std::vector<COutput> vCoins;
    AvailableCoins(wallet, vCoins, coinControl);
    for (const COutput& out : vCoins) {
<<<<<<< HEAD
        if (out.fSpendable) {
            if (fParticl) {
                balance += out.tx->tx->vpout[out.i]->GetValue();
            } else {
                balance += out.tx->tx->vout[out.i].nValue;
            }
=======
        if (out.spendable) {
            balance += out.txout.nValue;
>>>>>>> 7c08d81e
        }
    }
    return balance;
}

const CTxOut& FindNonChangeParentOutput(const CWallet& wallet, const CTransaction& tx, int output)
{
    AssertLockHeld(wallet.cs_wallet);
    const CTransaction* ptx = &tx;
    int n = output;
    while (OutputIsChange(wallet, ptx->vout[n]) && ptx->vin.size() > 0) {
        const COutPoint& prevout = ptx->vin[0].prevout;
        auto it = wallet.mapWallet.find(prevout.hash);
        if (it == wallet.mapWallet.end() || it->second.tx->vout.size() <= prevout.n ||
            !wallet.IsMine(it->second.tx->vout[prevout.n])) {
            break;
        }
        ptx = it->second.tx.get();
        n = prevout.n;
    }
    return ptx->vout[n];
}

const CTxOut& FindNonChangeParentOutput(const CWallet& wallet, const COutPoint& outpoint)
{
    AssertLockHeld(wallet.cs_wallet);
    return FindNonChangeParentOutput(wallet, *wallet.GetWalletTx(outpoint.hash)->tx, outpoint.n);
}

std::map<CTxDestination, std::vector<COutput>> ListCoins(const CWallet& wallet)
{
    AssertLockHeld(wallet.cs_wallet);
    if (wallet.IsParticlWallet()) {
        const CHDWallet *phdw = GetParticlWallet(&wallet);
        LOCK(phdw->cs_wallet); // LockAssertion
        return phdw->ListCoins();
    }

    std::map<CTxDestination, std::vector<COutput>> result;
    std::vector<COutput> availableCoins;

    AvailableCoins(wallet, availableCoins);

    for (const COutput& coin : availableCoins) {
        CTxDestination address;
        if ((coin.spendable || (wallet.IsWalletFlagSet(WALLET_FLAG_DISABLE_PRIVATE_KEYS) && coin.solvable)) &&
            ExtractDestination(FindNonChangeParentOutput(wallet, coin.outpoint).scriptPubKey, address)) {
            result[address].emplace_back(std::move(coin));
        }
    }

    std::vector<COutPoint> lockedCoins;
    wallet.ListLockedCoins(lockedCoins);
    // Include watch-only for LegacyScriptPubKeyMan wallets without private keys
    const bool include_watch_only = wallet.GetLegacyScriptPubKeyMan() && wallet.IsWalletFlagSet(WALLET_FLAG_DISABLE_PRIVATE_KEYS);
    const isminetype is_mine_filter = include_watch_only ? ISMINE_WATCH_ONLY : ISMINE_SPENDABLE;
    for (const COutPoint& output : lockedCoins) {
        auto it = wallet.mapWallet.find(output.hash);
        if (it != wallet.mapWallet.end()) {
            const auto& wtx = it->second;
            int depth = wallet.GetTxDepthInMainChain(wtx);
            if (depth >= 0 && output.n < wtx.tx->vout.size() &&
                wallet.IsMine(wtx.tx->vout[output.n]) == is_mine_filter
            ) {
                CTxDestination address;
                if (ExtractDestination(FindNonChangeParentOutput(wallet, *wtx.tx, output.n).scriptPubKey, address)) {
                    result[address].emplace_back(
                        COutPoint(wtx.GetHash(), output.n), wtx.tx->vout.at(output.n), depth, GetTxSpendSize(wallet, wtx, output.n), /*spendable=*/ true, /*solvable=*/ true, /*safe=*/ false, wtx.GetTxTime(), CachedTxIsFromMe(wallet, wtx, ISMINE_ALL));
                }
            }
        }
    }

    return result;
}

std::vector<OutputGroup> GroupOutputs(const CWallet& wallet, const std::vector<COutput>& outputs, const CoinSelectionParams& coin_sel_params, const CoinEligibilityFilter& filter, bool positive_only)
{
    std::vector<OutputGroup> groups_out;

    if (!coin_sel_params.m_avoid_partial_spends) {
        // Allowing partial spends  means no grouping. Each COutput gets its own OutputGroup.
        for (const COutput& output : outputs) {
            // Skip outputs we cannot spend
            if (!output.spendable) continue;

            size_t ancestors, descendants;
            wallet.chain().getTransactionAncestry(output.outpoint.hash, ancestors, descendants);

            // Make an OutputGroup containing just this output
            OutputGroup group{coin_sel_params};
            group.Insert(output, ancestors, descendants, positive_only);

            // Check the OutputGroup's eligibility. Only add the eligible ones.
            if (positive_only && group.GetSelectionAmount() <= 0) continue;
            if (group.m_outputs.size() > 0 && group.EligibleForSpending(filter)) groups_out.push_back(group);
        }
        return groups_out;
    }

    // We want to combine COutputs that have the same scriptPubKey into single OutputGroups
    // except when there are more than OUTPUT_GROUP_MAX_ENTRIES COutputs grouped in an OutputGroup.
    // To do this, we maintain a map where the key is the scriptPubKey and the value is a vector of OutputGroups.
    // For each COutput, we check if the scriptPubKey is in the map, and if it is, the COutput is added
    // to the last OutputGroup in the vector for the scriptPubKey. When the last OutputGroup has
    // OUTPUT_GROUP_MAX_ENTRIES COutputs, a new OutputGroup is added to the end of the vector.
    std::map<CScript, std::vector<OutputGroup>> spk_to_groups_map;
    for (const auto& output : outputs) {
        // Skip outputs we cannot spend
        if (!output.spendable) continue;

        size_t ancestors, descendants;
        wallet.chain().getTransactionAncestry(output.outpoint.hash, ancestors, descendants);
        CScript spk = output.txout.scriptPubKey;

        std::vector<OutputGroup>& groups = spk_to_groups_map[spk];

        if (groups.size() == 0) {
            // No OutputGroups for this scriptPubKey yet, add one
            groups.emplace_back(coin_sel_params);
        }

        // Get the last OutputGroup in the vector so that we can add the COutput to it
        // A pointer is used here so that group can be reassigned later if it is full.
        OutputGroup* group = &groups.back();

        // Check if this OutputGroup is full. We limit to OUTPUT_GROUP_MAX_ENTRIES when using -avoidpartialspends
        // to avoid surprising users with very high fees.
        if (group->m_outputs.size() >= OUTPUT_GROUP_MAX_ENTRIES) {
            // The last output group is full, add a new group to the vector and use that group for the insertion
            groups.emplace_back(coin_sel_params);
            group = &groups.back();
        }

        // Add the output to group
        group->Insert(output, ancestors, descendants, positive_only);
    }

    // Now we go through the entire map and pull out the OutputGroups
    for (const auto& spk_and_groups_pair: spk_to_groups_map) {
        const std::vector<OutputGroup>& groups_per_spk= spk_and_groups_pair.second;

        // Go through the vector backwards. This allows for the first item we deal with being the partial group.
        for (auto group_it = groups_per_spk.rbegin(); group_it != groups_per_spk.rend(); group_it++) {
            const OutputGroup& group = *group_it;

            // Don't include partial groups if there are full groups too and we don't want partial groups
            if (group_it == groups_per_spk.rbegin() && groups_per_spk.size() > 1 && !filter.m_include_partial_groups) {
                continue;
            }

            // Check the OutputGroup's eligibility. Only add the eligible ones.
            if (positive_only && group.GetSelectionAmount() <= 0) continue;
            if (group.m_outputs.size() > 0 && group.EligibleForSpending(filter)) groups_out.push_back(group);
        }
    }

    return groups_out;
}

std::optional<SelectionResult> AttemptSelection(const CWallet& wallet, const CAmount& nTargetValue, const CoinEligibilityFilter& eligibility_filter, std::vector<COutput> coins,
                               const CoinSelectionParams& coin_selection_params)
{
    // Vector of results. We will choose the best one based on waste.
    std::vector<SelectionResult> results;

    // Note that unlike KnapsackSolver, we do not include the fee for creating a change output as BnB will not create a change output.
    std::vector<OutputGroup> positive_groups = GroupOutputs(wallet, coins, coin_selection_params, eligibility_filter, true /* positive_only */);
    if (auto bnb_result{SelectCoinsBnB(positive_groups, nTargetValue, coin_selection_params.m_cost_of_change)}) {
        results.push_back(*bnb_result);
    }

    // The knapsack solver has some legacy behavior where it will spend dust outputs. We retain this behavior, so don't filter for positive only here.
    std::vector<OutputGroup> all_groups = GroupOutputs(wallet, coins, coin_selection_params, eligibility_filter, false /* positive_only */);
    // While nTargetValue includes the transaction fees for non-input things, it does not include the fee for creating a change output.
    // So we need to include that for KnapsackSolver as well, as we are expecting to create a change output.
    if (auto knapsack_result{KnapsackSolver(all_groups, nTargetValue + coin_selection_params.m_change_fee, coin_selection_params.rng_fast)}) {
        knapsack_result->ComputeAndSetWaste(coin_selection_params.m_cost_of_change);
        results.push_back(*knapsack_result);
    }

    // We include the minimum final change for SRD as we do want to avoid making really small change.
    // KnapsackSolver does not need this because it includes MIN_CHANGE internally.
    const CAmount srd_target = nTargetValue + coin_selection_params.m_change_fee + MIN_FINAL_CHANGE;
    if (auto srd_result{SelectCoinsSRD(positive_groups, srd_target, coin_selection_params.rng_fast)}) {
        srd_result->ComputeAndSetWaste(coin_selection_params.m_cost_of_change);
        results.push_back(*srd_result);
    }

    if (results.size() == 0) {
        // No solution found
        return std::nullopt;
    }

    // Choose the result with the least waste
    // If the waste is the same, choose the one which spends more inputs.
    auto& best_result = *std::min_element(results.begin(), results.end());
    return best_result;
}

std::optional<SelectionResult> SelectCoins(const CWallet& wallet, const std::vector<COutput>& vAvailableCoins, const CAmount& nTargetValue, const CCoinControl& coin_control, const CoinSelectionParams& coin_selection_params)
{
    if (wallet.IsParticlWallet()) {
        const CHDWallet *phdw = GetParticlWallet(&wallet);
        LOCK(phdw->cs_wallet); // LockAssertion
        return phdw->SelectCoins(vAvailableCoins, nTargetValue, coin_control, coin_selection_params);
    }

    std::vector<COutput> vCoins(vAvailableCoins);
    CAmount value_to_select = nTargetValue;

    OutputGroup preset_inputs(coin_selection_params);

    // coin control -> return all selected outputs (we want all selected to go into the transaction for sure)
    if (coin_control.HasSelected() && !coin_control.fAllowOtherInputs)
    {
        for (const COutput& out : vCoins) {
            if (!out.spendable) continue;
            /* Set ancestors and descendants to 0 as these don't matter for preset inputs as no actual selection is being done.
             * positive_only is set to false because we want to include all preset inputs, even if they are dust.
             */
            preset_inputs.Insert(out, /*ancestors=*/ 0, /*descendants=*/ 0, /*positive_only=*/ false);
        }
        SelectionResult result(nTargetValue);
        result.AddInput(preset_inputs);
        if (result.GetSelectedValue() < nTargetValue) return std::nullopt;
        return result;
    }

    // calculate value from preset inputs and store them
    std::set<COutPoint> preset_coins;

    std::vector<COutPoint> vPresetInputs;
    coin_control.ListSelected(vPresetInputs);
    for (const COutPoint& outpoint : vPresetInputs) {
        int input_bytes = -1;
        CTxOut txout;
        std::map<uint256, CWalletTx>::const_iterator it = wallet.mapWallet.find(outpoint.hash);
        if (it != wallet.mapWallet.end()) {
            const CWalletTx& wtx = it->second;
            // Clearly invalid input, fail
            if (wtx.tx->vout.size() <= outpoint.n) {
                return std::nullopt;
            }
            input_bytes = GetTxSpendSize(wallet, wtx, outpoint.n, false);
            txout = wtx.tx->vout.at(outpoint.n);
        } else {
            // The input is external. We did not find the tx in mapWallet.
            if (!coin_control.GetExternalOutput(outpoint, txout)) {
                return std::nullopt;
            }
            input_bytes = CalculateMaximumSignedInputSize(txout, &coin_control.m_external_provider, /* use_max_sig */ true);
        }
        // If available, override calculated size with coin control specified size
        if (coin_control.HasInputWeight(outpoint)) {
            input_bytes = GetVirtualTransactionSize(coin_control.GetInputWeight(outpoint), 0, 0);
        }

        if (input_bytes == -1) {
            return std::nullopt; // Not solvable, can't estimate size for fee
        }

        /* Set some defaults for depth, spendable, solvable, safe, time, and from_me as these don't matter for preset inputs since no selection is being done. */
        COutput output(outpoint, txout, /*depth=*/ 0, input_bytes, /*spendable=*/ true, /*solvable=*/ true, /*safe=*/ true, /*time=*/ 0, /*from_me=*/ false);
        output.effective_value = output.txout.nValue - coin_selection_params.m_effective_feerate.GetFee(output.input_bytes);
        if (coin_selection_params.m_subtract_fee_outputs) {
            value_to_select -= output.txout.nValue;
        } else {
            value_to_select -= output.effective_value;
        }
        preset_coins.insert(outpoint);
        /* Set ancestors and descendants to 0 as they don't matter for preset inputs since no actual selection is being done.
         * positive_only is set to false because we want to include all preset inputs, even if they are dust.
         */
        preset_inputs.Insert(output, /*ancestors=*/ 0, /*descendants=*/ 0, /*positive_only=*/ false);
    }

    // remove preset inputs from vCoins so that Coin Selection doesn't pick them.
    for (std::vector<COutput>::iterator it = vCoins.begin(); it != vCoins.end() && coin_control.HasSelected();)
    {
        if (preset_coins.count(it->outpoint))
            it = vCoins.erase(it);
        else
            ++it;
    }

    unsigned int limit_ancestor_count = 0;
    unsigned int limit_descendant_count = 0;
    wallet.chain().getPackageLimits(limit_ancestor_count, limit_descendant_count);
    const size_t max_ancestors = (size_t)std::max<int64_t>(1, limit_ancestor_count);
    const size_t max_descendants = (size_t)std::max<int64_t>(1, limit_descendant_count);
    const bool fRejectLongChains = gArgs.GetBoolArg("-walletrejectlongchains", DEFAULT_WALLET_REJECT_LONG_CHAINS);

    // form groups from remaining coins; note that preset coins will not
    // automatically have their associated (same address) coins included
    if (coin_control.m_avoid_partial_spends && vCoins.size() > OUTPUT_GROUP_MAX_ENTRIES) {
        // Cases where we have 101+ outputs all pointing to the same destination may result in
        // privacy leaks as they will potentially be deterministically sorted. We solve that by
        // explicitly shuffling the outputs before processing
        Shuffle(vCoins.begin(), vCoins.end(), coin_selection_params.rng_fast);
    }

    // Coin Selection attempts to select inputs from a pool of eligible UTXOs to fund the
    // transaction at a target feerate. If an attempt fails, more attempts may be made using a more
    // permissive CoinEligibilityFilter.
    std::optional<SelectionResult> res = [&] {
        // Pre-selected inputs already cover the target amount.
        if (value_to_select <= 0) return std::make_optional(SelectionResult(nTargetValue));

        // If possible, fund the transaction with confirmed UTXOs only. Prefer at least six
        // confirmations on outputs received from other wallets and only spend confirmed change.
        if (auto r1{AttemptSelection(wallet, value_to_select, CoinEligibilityFilter(1, 6, 0), vCoins, coin_selection_params)}) return r1;
        if (auto r2{AttemptSelection(wallet, value_to_select, CoinEligibilityFilter(1, 1, 0), vCoins, coin_selection_params)}) return r2;

        // Fall back to using zero confirmation change (but with as few ancestors in the mempool as
        // possible) if we cannot fund the transaction otherwise.
        if (wallet.m_spend_zero_conf_change) {
            if (auto r3{AttemptSelection(wallet, value_to_select, CoinEligibilityFilter(0, 1, 2), vCoins, coin_selection_params)}) return r3;
            if (auto r4{AttemptSelection(wallet, value_to_select, CoinEligibilityFilter(0, 1, std::min((size_t)4, max_ancestors/3), std::min((size_t)4, max_descendants/3)),
                                   vCoins, coin_selection_params)}) {
                return r4;
            }
            if (auto r5{AttemptSelection(wallet, value_to_select, CoinEligibilityFilter(0, 1, max_ancestors/2, max_descendants/2),
                                   vCoins, coin_selection_params)}) {
                return r5;
            }
            // If partial groups are allowed, relax the requirement of spending OutputGroups (groups
            // of UTXOs sent to the same address, which are obviously controlled by a single wallet)
            // in their entirety.
            if (auto r6{AttemptSelection(wallet, value_to_select, CoinEligibilityFilter(0, 1, max_ancestors-1, max_descendants-1, true /* include_partial_groups */),
                                   vCoins, coin_selection_params)}) {
                return r6;
            }
            // Try with unsafe inputs if they are allowed. This may spend unconfirmed outputs
            // received from other wallets.
            if (coin_control.m_include_unsafe_inputs) {
                if (auto r7{AttemptSelection(wallet, value_to_select,
                    CoinEligibilityFilter(0 /* conf_mine */, 0 /* conf_theirs */, max_ancestors-1, max_descendants-1, true /* include_partial_groups */),
                    vCoins, coin_selection_params)}) {
                    return r7;
                }
            }
            // Try with unlimited ancestors/descendants. The transaction will still need to meet
            // mempool ancestor/descendant policy to be accepted to mempool and broadcasted, but
            // OutputGroups use heuristics that may overestimate ancestor/descendant counts.
            if (!fRejectLongChains) {
                if (auto r8{AttemptSelection(wallet, value_to_select,
                                      CoinEligibilityFilter(0, 1, std::numeric_limits<uint64_t>::max(), std::numeric_limits<uint64_t>::max(), true /* include_partial_groups */),
                                      vCoins, coin_selection_params)}) {
                    return r8;
                }
            }
        }
        // Coin Selection failed.
        return std::optional<SelectionResult>();
    }();

    if (!res) return std::nullopt;

    // Add preset inputs to result
    res->AddInput(preset_inputs);

    return res;
}

static bool IsCurrentForAntiFeeSniping(interfaces::Chain& chain, const uint256& block_hash)
{
    if (chain.isInitialBlockDownload()) {
        return false;
    }
    constexpr int64_t MAX_ANTI_FEE_SNIPING_TIP_AGE = 8 * 60 * 60; // in seconds
    int64_t block_time;
    CHECK_NONFATAL(chain.findBlock(block_hash, FoundBlock().time(block_time)));
    if (block_time < (GetTime() - MAX_ANTI_FEE_SNIPING_TIP_AGE)) {
        return false;
    }
    return true;
}

/**
 * Set a height-based locktime for new transactions (uses the height of the
 * current chain tip unless we are not synced with the current chain
 */
static void DiscourageFeeSniping(CMutableTransaction& tx, FastRandomContext& rng_fast,
                                 interfaces::Chain& chain, const uint256& block_hash, int block_height)
{
    // All inputs must be added by now
    assert(!tx.vin.empty());
    // Discourage fee sniping.
    //
    // For a large miner the value of the transactions in the best block and
    // the mempool can exceed the cost of deliberately attempting to mine two
    // blocks to orphan the current best block. By setting nLockTime such that
    // only the next block can include the transaction, we discourage this
    // practice as the height restricted and limited blocksize gives miners
    // considering fee sniping fewer options for pulling off this attack.
    //
    // A simple way to think about this is from the wallet's point of view we
    // always want the blockchain to move forward. By setting nLockTime this
    // way we're basically making the statement that we only want this
    // transaction to appear in the next block; we don't want to potentially
    // encourage reorgs by allowing transactions to appear at lower heights
    // than the next block in forks of the best chain.
    //
    // Of course, the subsidy is high enough, and transaction volume low
    // enough, that fee sniping isn't a problem yet, but by implementing a fix
    // now we ensure code won't be written that makes assumptions about
    // nLockTime that preclude a fix later.
    if (IsCurrentForAntiFeeSniping(chain, block_hash)) {
        tx.nLockTime = block_height;

        // Secondly occasionally randomly pick a nLockTime even further back, so
        // that transactions that are delayed after signing for whatever reason,
        // e.g. high-latency mix networks and some CoinJoin implementations, have
        // better privacy.
        if (rng_fast.randrange(10) == 0) {
            tx.nLockTime = std::max(0, int(tx.nLockTime) - int(rng_fast.randrange(100)));
        }
    } else {
        // If our chain is lagging behind, we can't discourage fee sniping nor help
        // the privacy of high-latency transactions. To avoid leaking a potentially
        // unique "nLockTime fingerprint", set nLockTime to a constant.
        tx.nLockTime = 0;
    }
    // Sanity check all values
    assert(tx.nLockTime < LOCKTIME_THRESHOLD); // Type must be block height
    assert(tx.nLockTime <= uint64_t(block_height));
    for (const auto& in : tx.vin) {
        // Can not be FINAL for locktime to work
        assert(in.nSequence != CTxIn::SEQUENCE_FINAL);
        // May be MAX NONFINAL to disable both BIP68 and BIP125
        if (in.nSequence == CTxIn::MAX_SEQUENCE_NONFINAL) continue;
        // May be MAX BIP125 to disable BIP68 and enable BIP125
        if (in.nSequence == MAX_BIP125_RBF_SEQUENCE) continue;
        // The wallet does not support any other sequence-use right now.
        assert(false);
    }
}

static bool CreateTransactionInternal(
        CWallet& wallet,
        const std::vector<CRecipient>& vecSend,
        CTransactionRef& tx,
        CAmount& nFeeRet,
        int& nChangePosInOut,
        bilingual_str& error,
        const CCoinControl& coin_control,
        FeeCalculation& fee_calc_out,
        bool sign) EXCLUSIVE_LOCKS_REQUIRED(wallet.cs_wallet)
{
    AssertLockHeld(wallet.cs_wallet);

    FastRandomContext rng_fast;
    CMutableTransaction txNew; // The resulting transaction that we make

    CoinSelectionParams coin_selection_params{rng_fast}; // Parameters for coin selection, init with dummy
    coin_selection_params.m_avoid_partial_spends = coin_control.m_avoid_partial_spends;

    // Set the long term feerate estimate to the wallet's consolidate feerate
    coin_selection_params.m_long_term_feerate = wallet.m_consolidate_feerate;

    CAmount recipients_sum = 0;
    const OutputType change_type = wallet.TransactionChangeType(coin_control.m_change_type ? *coin_control.m_change_type : wallet.m_default_change_type, vecSend);
    ReserveDestination reservedest(&wallet, change_type);
    unsigned int outputs_to_subtract_fee_from = 0; // The number of outputs which we are subtracting the fee from
    for (const auto& recipient : vecSend) {
        recipients_sum += recipient.nAmount;

        if (recipient.fSubtractFeeFromAmount) {
            outputs_to_subtract_fee_from++;
            coin_selection_params.m_subtract_fee_outputs = true;
        }
    }

    // Create change script that will be used if we need change
    CScript scriptChange;

    // coin control: send change to custom address
    if (!std::get_if<CNoDestination>(&coin_control.destChange)) {
        scriptChange = GetScriptForDestination(coin_control.destChange);
    } else { // no coin control: send change to newly generated address
        // Note: We use a new key here to keep it from being obvious which side is the change.
        //  The drawback is that by not reusing a previous key, the change may be lost if a
        //  backup is restored, if the backup doesn't have the new private key for the change.
        //  If we reused the old key, it would be possible to add code to look for and
        //  rediscover unknown transactions that were written with keys of ours to recover
        //  post-backup change.

        // Reserve a new key pair from key pool. If it fails, provide a dummy
        // destination in case we don't need change.
        CTxDestination dest;
        bilingual_str dest_err;
        if (!reservedest.GetReservedDestination(dest, true, dest_err)) {
            error = _("Transaction needs a change address, but we can't generate it.") + Untranslated(" ") + dest_err;
        }
        scriptChange = GetScriptForDestination(dest);
        // A valid destination implies a change script (and
        // vice-versa). An empty change script will abort later, if the
        // change keypool ran out, but change is required.
        CHECK_NONFATAL(IsValidDestination(dest) != scriptChange.empty());
    }
    CTxOut change_prototype_txout(0, scriptChange);
    coin_selection_params.change_output_size = GetSerializeSize(change_prototype_txout);

    // Get size of spending the change output
    int change_spend_size = CalculateMaximumSignedInputSize(change_prototype_txout, &wallet);
    // If the wallet doesn't know how to sign change output, assume p2sh-p2wpkh
    // as lower-bound to allow BnB to do it's thing
    if (change_spend_size == -1) {
        coin_selection_params.change_spend_size = DUMMY_NESTED_P2WPKH_INPUT_SIZE;
    } else {
        coin_selection_params.change_spend_size = (size_t)change_spend_size;
    }

    // Set discard feerate
    coin_selection_params.m_discard_feerate = GetDiscardRate(wallet);

    // Get the fee rate to use effective values in coin selection
    FeeCalculation feeCalc;
    coin_selection_params.m_effective_feerate = GetMinimumFeeRate(wallet, coin_control, &feeCalc);
    // Do not, ever, assume that it's fine to change the fee rate if the user has explicitly
    // provided one
    if (coin_control.m_feerate && coin_selection_params.m_effective_feerate > *coin_control.m_feerate) {
        error = strprintf(_("Fee rate (%s) is lower than the minimum fee rate setting (%s)"), coin_control.m_feerate->ToString(FeeEstimateMode::SAT_VB), coin_selection_params.m_effective_feerate.ToString(FeeEstimateMode::SAT_VB));
        return false;
    }
    if (feeCalc.reason == FeeReason::FALLBACK && !wallet.m_allow_fallback_fee) {
        // eventually allow a fallback fee
        error = _("Fee estimation failed. Fallbackfee is disabled. Wait a few blocks or enable -fallbackfee.");
        return false;
    }

    // Calculate the cost of change
    // Cost of change is the cost of creating the change output + cost of spending the change output in the future.
    // For creating the change output now, we use the effective feerate.
    // For spending the change output in the future, we use the discard feerate for now.
    // So cost of change = (change output size * effective feerate) + (size of spending change output * discard feerate)
    coin_selection_params.m_change_fee = coin_selection_params.m_effective_feerate.GetFee(coin_selection_params.change_output_size);
    coin_selection_params.m_cost_of_change = coin_selection_params.m_discard_feerate.GetFee(coin_selection_params.change_spend_size) + coin_selection_params.m_change_fee;

    // vouts to the payees
    if (!coin_selection_params.m_subtract_fee_outputs) {
        coin_selection_params.tx_noinputs_size = 11; // Static vsize overhead + outputs vsize. 4 nVersion, 4 nLocktime, 1 input count, 1 output count, 1 witness overhead (dummy, flag, stack size)
    }
    for (const auto& recipient : vecSend)
    {
        CTxOut txout(recipient.nAmount, recipient.scriptPubKey);

        // Include the fee cost for outputs.
        if (!coin_selection_params.m_subtract_fee_outputs) {
            coin_selection_params.tx_noinputs_size += ::GetSerializeSize(txout, PROTOCOL_VERSION);
        }

        if (IsDust(txout, wallet.chain().relayDustFee()))
        {
            error = _("Transaction amount too small");
            return false;
        }
        txNew.vout.push_back(txout);
    }

    // Include the fees for things that aren't inputs, excluding the change output
    const CAmount not_input_fees = coin_selection_params.m_effective_feerate.GetFee(coin_selection_params.tx_noinputs_size);
    CAmount selection_target = recipients_sum + not_input_fees;

    // Get available coins
    std::vector<COutput> vAvailableCoins;
    AvailableCoins(wallet, vAvailableCoins, &coin_control, 1, MAX_MONEY, MAX_MONEY, 0);

    std::optional<SelectionResult> result = SelectCoins(wallet, vAvailableCoins, /* nTargetValue */ selection_target, coin_control, coin_selection_params);
    if (!result) {
        error = _("Insufficient funds");
        return false;
    }

    // Always make a change output
    // We will reduce the fee from this change output later, and remove the output if it is too small.
    const CAmount change_and_fee = result->GetSelectedValue() - recipients_sum;
    assert(change_and_fee >= 0);
    CTxOut newTxOut(change_and_fee, scriptChange);

    if (nChangePosInOut == -1) {
        // Insert change txn at random position:
        nChangePosInOut = rng_fast.randrange(txNew.vout.size() + 1);
    }
    else if ((unsigned int)nChangePosInOut > txNew.vout.size())
    {
        error = _("Transaction change output index out of range");
        return false;
    }

    assert(nChangePosInOut != -1);
    auto change_position = txNew.vout.insert(txNew.vout.begin() + nChangePosInOut, newTxOut);

    // Shuffle selected coins and fill in final vin
    std::vector<COutput> selected_coins = result->GetShuffledInputVector();

    // The sequence number is set to non-maxint so that DiscourageFeeSniping
    // works.
    //
    // BIP125 defines opt-in RBF as any nSequence < maxint-1, so
    // we use the highest possible value in that range (maxint-2)
    // to avoid conflicting with other possible uses of nSequence,
    // and in the spirit of "smallest possible change from prior
    // behavior."
    const uint32_t nSequence{coin_control.m_signal_bip125_rbf.value_or(wallet.m_signal_rbf) ? MAX_BIP125_RBF_SEQUENCE : CTxIn::MAX_SEQUENCE_NONFINAL};
    for (const auto& coin : selected_coins) {
        txNew.vin.push_back(CTxIn(coin.outpoint, CScript(), nSequence));
    }
    DiscourageFeeSniping(txNew, rng_fast, wallet.chain(), wallet.GetLastBlockHash(), wallet.GetLastBlockHeight());

    // Calculate the transaction fee
    TxSize tx_sizes = CalculateMaximumSignedTxSize(CTransaction(txNew), &wallet, &coin_control);
    int nBytes = tx_sizes.vsize;
    if (nBytes == -1) {
        error = _("Missing solving data for estimating transaction size");
        return false;
    }
    nFeeRet = coin_selection_params.m_effective_feerate.GetFee(nBytes);

    // Subtract fee from the change output if not subtracting it from recipient outputs
    CAmount fee_needed = nFeeRet;
    if (!coin_selection_params.m_subtract_fee_outputs) {
        change_position->nValue -= fee_needed;
    }

    // We want to drop the change to fees if:
    // 1. The change output would be dust
    // 2. The change is within the (almost) exact match window, i.e. it is less than or equal to the cost of the change output (cost_of_change)
    CAmount change_amount = change_position->nValue;
    if (IsDust(*change_position, coin_selection_params.m_discard_feerate) || change_amount <= coin_selection_params.m_cost_of_change)
    {
        nChangePosInOut = -1;
        change_amount = 0;
        txNew.vout.erase(change_position);

        // Because we have dropped this change, the tx size and required fee will be different, so let's recalculate those
        tx_sizes = CalculateMaximumSignedTxSize(CTransaction(txNew), &wallet, &coin_control);
        nBytes = tx_sizes.vsize;
        fee_needed = coin_selection_params.m_effective_feerate.GetFee(nBytes);
    }

    // The only time that fee_needed should be less than the amount available for fees (in change_and_fee - change_amount) is when
    // we are subtracting the fee from the outputs. If this occurs at any other time, it is a bug.
    assert(coin_selection_params.m_subtract_fee_outputs || fee_needed <= change_and_fee - change_amount);

    // Update nFeeRet in case fee_needed changed due to dropping the change output
    if (fee_needed <= change_and_fee - change_amount) {
        nFeeRet = change_and_fee - change_amount;
    }

    // Reduce output values for subtractFeeFromAmount
    if (coin_selection_params.m_subtract_fee_outputs) {
        CAmount to_reduce = fee_needed + change_amount - change_and_fee;
        int i = 0;
        bool fFirst = true;
        for (const auto& recipient : vecSend)
        {
            if (i == nChangePosInOut) {
                ++i;
            }
            CTxOut& txout = txNew.vout[i];

            if (recipient.fSubtractFeeFromAmount)
            {
                txout.nValue -= to_reduce / outputs_to_subtract_fee_from; // Subtract fee equally from each selected recipient

                if (fFirst) // first receiver pays the remainder not divisible by output count
                {
                    fFirst = false;
                    txout.nValue -= to_reduce % outputs_to_subtract_fee_from;
                }

                // Error if this output is reduced to be below dust
                if (IsDust(txout, wallet.chain().relayDustFee())) {
                    if (txout.nValue < 0) {
                        error = _("The transaction amount is too small to pay the fee");
                    } else {
                        error = _("The transaction amount is too small to send after the fee has been deducted");
                    }
                    return false;
                }
            }
            ++i;
        }
        nFeeRet = fee_needed;
    }

    // Give up if change keypool ran out and change is required
    if (scriptChange.empty() && nChangePosInOut != -1) {
        return false;
    }

    if (sign && !wallet.SignTransaction(txNew)) {
        error = _("Signing transaction failed");
        return false;
    }

    // Return the constructed transaction data.
    tx = MakeTransactionRef(std::move(txNew));

    // Limit size
    if ((sign && GetTransactionWeight(*tx) > MAX_STANDARD_TX_WEIGHT) ||
        (!sign && tx_sizes.weight > MAX_STANDARD_TX_WEIGHT))
    {
        error = _("Transaction too large");
        return false;
    }

    if (nFeeRet > wallet.m_default_max_tx_fee) {
        error = TransactionErrorString(TransactionError::MAX_FEE_EXCEEDED);
        return false;
    }

    if (gArgs.GetBoolArg("-walletrejectlongchains", DEFAULT_WALLET_REJECT_LONG_CHAINS)) {
        // Lastly, ensure this tx will pass the mempool's chain limits
        if (!wallet.chain().checkChainLimits(tx)) {
            error = _("Transaction has too long of a mempool chain");
            return false;
        }
    }

    // Before we return success, we assume any change key will be used to prevent
    // accidental re-use.
    reservedest.KeepDestination();
    fee_calc_out = feeCalc;

    wallet.WalletLogPrintf("Fee Calculation: Fee:%d Bytes:%u Tgt:%d (requested %d) Reason:\"%s\" Decay %.5f: Estimation: (%g - %g) %.2f%% %.1f/(%.1f %d mem %.1f out) Fail: (%g - %g) %.2f%% %.1f/(%.1f %d mem %.1f out)\n",
              nFeeRet, nBytes, feeCalc.returnedTarget, feeCalc.desiredTarget, StringForFeeReason(feeCalc.reason), feeCalc.est.decay,
              feeCalc.est.pass.start, feeCalc.est.pass.end,
              (feeCalc.est.pass.totalConfirmed + feeCalc.est.pass.inMempool + feeCalc.est.pass.leftMempool) > 0.0 ? 100 * feeCalc.est.pass.withinTarget / (feeCalc.est.pass.totalConfirmed + feeCalc.est.pass.inMempool + feeCalc.est.pass.leftMempool) : 0.0,
              feeCalc.est.pass.withinTarget, feeCalc.est.pass.totalConfirmed, feeCalc.est.pass.inMempool, feeCalc.est.pass.leftMempool,
              feeCalc.est.fail.start, feeCalc.est.fail.end,
              (feeCalc.est.fail.totalConfirmed + feeCalc.est.fail.inMempool + feeCalc.est.fail.leftMempool) > 0.0 ? 100 * feeCalc.est.fail.withinTarget / (feeCalc.est.fail.totalConfirmed + feeCalc.est.fail.inMempool + feeCalc.est.fail.leftMempool) : 0.0,
              feeCalc.est.fail.withinTarget, feeCalc.est.fail.totalConfirmed, feeCalc.est.fail.inMempool, feeCalc.est.fail.leftMempool);
    return true;
}

bool CreateTransaction(
        CWallet& wallet,
        const std::vector<CRecipient>& vecSend,
        CTransactionRef& tx,
        CAmount& nFeeRet,
        int& nChangePosInOut,
        bilingual_str& error,
        const CCoinControl& coin_control,
        FeeCalculation& fee_calc_out,
        bool sign)
{
    if (wallet.IsParticlWallet()) {
        CHDWallet *phdw = GetParticlWallet(&wallet);
        return phdw->CreateTransaction(vecSend, tx, nFeeRet, nChangePosInOut, error, coin_control, fee_calc_out, sign);
    }

    if (vecSend.empty()) {
        error = _("Transaction must have at least one recipient");
        return false;
    }

    if (std::any_of(vecSend.cbegin(), vecSend.cend(), [](const auto& recipient){ return recipient.nAmount < 0; })) {
        error = _("Transaction amounts must not be negative");
        return false;
    }

    LOCK(wallet.cs_wallet);

    int nChangePosIn = nChangePosInOut;
    Assert(!tx); // tx is an out-param. TODO change the return type from bool to tx (or nullptr)
    bool res = CreateTransactionInternal(wallet, vecSend, tx, nFeeRet, nChangePosInOut, error, coin_control, fee_calc_out, sign);
    // try with avoidpartialspends unless it's enabled already
    if (res && nFeeRet > 0 /* 0 means non-functional fee rate estimation */ && wallet.m_max_aps_fee > -1 && !coin_control.m_avoid_partial_spends) {
        CCoinControl tmp_cc = coin_control;
        tmp_cc.m_avoid_partial_spends = true;
        CAmount nFeeRet2;
        CTransactionRef tx2;
        int nChangePosInOut2 = nChangePosIn;
        bilingual_str error2; // fired and forgotten; if an error occurs, we discard the results
        if (CreateTransactionInternal(wallet, vecSend, tx2, nFeeRet2, nChangePosInOut2, error2, tmp_cc, fee_calc_out, sign)) {
            // if fee of this alternative one is within the range of the max fee, we use this one
            const bool use_aps = nFeeRet2 <= nFeeRet + wallet.m_max_aps_fee;
            wallet.WalletLogPrintf("Fee non-grouped = %lld, grouped = %lld, using %s\n", nFeeRet, nFeeRet2, use_aps ? "grouped" : "non-grouped");
            if (use_aps) {
                tx = tx2;
                nFeeRet = nFeeRet2;
                nChangePosInOut = nChangePosInOut2;
            }
        }
    }
    return res;
}

bool FundTransaction(CWallet& wallet, CMutableTransaction& tx, CAmount& nFeeRet, int& nChangePosInOut, bilingual_str& error, bool lockUnspents, const std::set<int>& setSubtractFeeFromOutputs, CCoinControl coinControl)
{
    if (wallet.IsParticlWallet()) {
        CHDWallet *phdw = GetParticlWallet(&wallet);
        return phdw->FundTransaction(tx, nFeeRet, nChangePosInOut, error, lockUnspents, setSubtractFeeFromOutputs, coinControl);
    }
    std::vector<CRecipient> vecSend;

    // Turn the txout set into a CRecipient vector.
    for (size_t idx = 0; idx < tx.vout.size(); idx++) {
        const CTxOut& txOut = tx.vout[idx];
        CRecipient recipient = {txOut.scriptPubKey, txOut.nValue, setSubtractFeeFromOutputs.count(idx) == 1};
        vecSend.push_back(recipient);
    }

    coinControl.fAllowOtherInputs = true;

    for (const CTxIn& txin : tx.vin) {
        coinControl.Select(txin.prevout);
    }

    // Acquire the locks to prevent races to the new locked unspents between the
    // CreateTransaction call and LockCoin calls (when lockUnspents is true).
    LOCK(wallet.cs_wallet);

    CTransactionRef tx_new;
    FeeCalculation fee_calc_out;
    if (!CreateTransaction(wallet, vecSend, tx_new, nFeeRet, nChangePosInOut, error, coinControl, fee_calc_out, false)) {
        return false;
    }

    if (nChangePosInOut != -1) {
        tx.vout.insert(tx.vout.begin() + nChangePosInOut, tx_new->vout[nChangePosInOut]);
    }

    // Copy output sizes from new transaction; they may have had the fee
    // subtracted from them.
    for (unsigned int idx = 0; idx < tx.vout.size(); idx++) {
        tx.vout[idx].nValue = tx_new->vout[idx].nValue;
    }

    // Add new txins while keeping original txin scriptSig/order.
    for (const CTxIn& txin : tx_new->vin) {
        if (!coinControl.IsSelected(txin.prevout)) {
            tx.vin.push_back(txin);

        }
        if (lockUnspents) {
            wallet.LockCoin(txin.prevout);
        }

    }

    return true;
}
} // namespace wallet<|MERGE_RESOLUTION|>--- conflicted
+++ resolved
@@ -226,23 +226,12 @@
 {
     LOCK(wallet.cs_wallet);
 
-    bool fParticl = wallet.IsParticlWallet();
-
     CAmount balance = 0;
     std::vector<COutput> vCoins;
     AvailableCoins(wallet, vCoins, coinControl);
     for (const COutput& out : vCoins) {
-<<<<<<< HEAD
-        if (out.fSpendable) {
-            if (fParticl) {
-                balance += out.tx->tx->vpout[out.i]->GetValue();
-            } else {
-                balance += out.tx->tx->vout[out.i].nValue;
-            }
-=======
         if (out.spendable) {
             balance += out.txout.nValue;
->>>>>>> 7c08d81e
         }
     }
     return balance;
