--- conflicted
+++ resolved
@@ -2209,12 +2209,10 @@
     // Quick answer in most cases
     if (!locked_chain.checkFinalTx(*tx)) {
         return false;
-<<<<<<< HEAD
-    if (tx->IsCoinStake() && hashUnset()) // ignore failed stakes
+    }
+    if (tx->IsCoinStake() && hashUnset()) { // ignore failed stakes
         return false;
-=======
-    }
->>>>>>> 14023c96
+    }
     int nDepth = GetDepthInMainChain(locked_chain);
     if (nDepth >= 1)
         return true;
@@ -4668,14 +4666,16 @@
     return GetBlocksToMaturity(locked_chain) > 0;
 }
 
-bool CWalletTx::AcceptToMemoryPool(interfaces::Chain::Lock& locked_chain, CValidationState& state)
+bool CWalletTx::AcceptToMemoryPool(interfaces::Chain::Lock& locked_chain, CValidationState& state, CAmount override_max_fee)
 {
     // We must set fInMempool here - while it will be re-set to true by the
     // entered-mempool callback, if we did not there would be a race where a
     // user could call sendmoney in a loop and hit spurious out of funds errors
     // because we think that this newly generated transaction's change is
     // unavailable as we're not yet aware that it is in the mempool.
-    bool ret = locked_chain.submitToMemoryPool(tx, pwallet->chain().maxTxFee(), state);
+
+    CAmount max_fee = override_max_fee >= 0 ? override_max_fee : pwallet->chain().maxTxFee();
+    bool ret = locked_chain.submitToMemoryPool(tx, max_fee, state);
     fInMempool |= ret;
     return ret;
 }
