// Copyright (c) 2011-2018 The Bitcoin Core developers
// Distributed under the MIT software license, see the accompanying
// file COPYING or http://www.opensource.org/licenses/mit-license.php.

#if defined(HAVE_CONFIG_H)
#include <config/bitcoin-config.h>
#endif

#include <qt/sendcoinsdialog.h>
#include <qt/forms/ui_sendcoinsdialog.h>

#include <qt/addresstablemodel.h>
#include <qt/bitcoinunits.h>
#include <qt/clientmodel.h>
#include <qt/coincontroldialog.h>
#include <qt/guiutil.h>
#include <qt/optionsmodel.h>
#include <qt/platformstyle.h>
#include <qt/sendcoinsentry.h>

#include <chainparams.h>
#include <interfaces/node.h>
#include <key_io.h>
#include <policy/fees.h>
#include <txmempool.h>
#include <ui_interface.h>
#include <wallet/coincontrol.h>
#include <wallet/fees.h>
#include <wallet/psbtwallet.h>


#include <QFontMetrics>
#include <QScrollBar>
#include <QSettings>
#include <QTextDocument>
#include <QApplication>


#include <anon.h>
#include <wallet/wallet.h>
#include <wallet/hdwallet.h>
#include <univalue.h>
#include <util/fees.h>


static const std::array<int, 9> confTargets = { {2, 4, 6, 12, 24, 48, 144, 504, 1008} };
int getConfTargetForIndex(int index) {
    if (index+1 > static_cast<int>(confTargets.size())) {
        return confTargets.back();
    }
    if (index < 0) {
        return confTargets[0];
    }
    return confTargets[index];
}
int getIndexForConfTarget(int target) {
    for (unsigned int i = 0; i < confTargets.size(); i++) {
        if (confTargets[i] >= target) {
            return i;
        }
    }
    return confTargets.size() - 1;
}

SendCoinsDialog::SendCoinsDialog(const PlatformStyle *_platformStyle, QWidget *parent) :
    QDialog(parent),
    ui(new Ui::SendCoinsDialog),
    clientModel(nullptr),
    model(nullptr),
    fNewRecipientAllowed(true),
    fFeeMinimized(true),
    platformStyle(_platformStyle)
{
    ui->setupUi(this);

    if (!_platformStyle->getImagesOnButtons()) {
        ui->addButton->setIcon(QIcon());
        ui->clearButton->setIcon(QIcon());
        ui->sendButton->setIcon(QIcon());
    } else {
        ui->addButton->setIcon(_platformStyle->SingleColorIcon(":/icons/add"));
        ui->addButtonCS->setIcon(_platformStyle->SingleColorIcon(":/icons/add"));
        ui->clearButton->setIcon(_platformStyle->SingleColorIcon(":/icons/remove"));
        ui->sendButton->setIcon(_platformStyle->SingleColorIcon(":/icons/send"));
    }

    GUIUtil::setupAddressWidget(ui->lineEditCoinControlChange, this);

    addEntry();

    connect(ui->addButton, &QPushButton::clicked, this, &SendCoinsDialog::addEntry);
    connect(ui->addButtonCS, &QPushButton::clicked, this, &SendCoinsDialog::addEntryCS);
    connect(ui->clearButton, &QPushButton::clicked, this, &SendCoinsDialog::clear);

    // Coin Control
    connect(ui->pushButtonCoinControl, &QPushButton::clicked, this, &SendCoinsDialog::coinControlButtonClicked);
    connect(ui->checkBoxCoinControlChange, &QCheckBox::stateChanged, this, &SendCoinsDialog::coinControlChangeChecked);
    connect(ui->lineEditCoinControlChange, &QValidatedLineEdit::textEdited, this, &SendCoinsDialog::coinControlChangeEdited);

    // Coin Control: clipboard actions
    QAction *clipboardQuantityAction = new QAction(tr("Copy quantity"), this);
    QAction *clipboardAmountAction = new QAction(tr("Copy amount"), this);
    QAction *clipboardFeeAction = new QAction(tr("Copy fee"), this);
    QAction *clipboardAfterFeeAction = new QAction(tr("Copy after fee"), this);
    QAction *clipboardBytesAction = new QAction(tr("Copy bytes"), this);
    QAction *clipboardLowOutputAction = new QAction(tr("Copy dust"), this);
    QAction *clipboardChangeAction = new QAction(tr("Copy change"), this);
    connect(clipboardQuantityAction, &QAction::triggered, this, &SendCoinsDialog::coinControlClipboardQuantity);
    connect(clipboardAmountAction, &QAction::triggered, this, &SendCoinsDialog::coinControlClipboardAmount);
    connect(clipboardFeeAction, &QAction::triggered, this, &SendCoinsDialog::coinControlClipboardFee);
    connect(clipboardAfterFeeAction, &QAction::triggered, this, &SendCoinsDialog::coinControlClipboardAfterFee);
    connect(clipboardBytesAction, &QAction::triggered, this, &SendCoinsDialog::coinControlClipboardBytes);
    connect(clipboardLowOutputAction, &QAction::triggered, this, &SendCoinsDialog::coinControlClipboardLowOutput);
    connect(clipboardChangeAction, &QAction::triggered, this, &SendCoinsDialog::coinControlClipboardChange);

    connect(ui->cbxTypeFrom, static_cast<void (QComboBox::*)(int)>(&QComboBox::currentIndexChanged), this, &SendCoinsDialog::cbxTypeFromChanged);

    ui->labelCoinControlQuantity->addAction(clipboardQuantityAction);
    ui->labelCoinControlAmount->addAction(clipboardAmountAction);
    ui->labelCoinControlFee->addAction(clipboardFeeAction);
    ui->labelCoinControlAfterFee->addAction(clipboardAfterFeeAction);
    ui->labelCoinControlBytes->addAction(clipboardBytesAction);
    ui->labelCoinControlLowOutput->addAction(clipboardLowOutputAction);
    ui->labelCoinControlChange->addAction(clipboardChangeAction);

    // init transaction fee section
    QSettings settings;
    if (!settings.contains("fFeeSectionMinimized"))
        settings.setValue("fFeeSectionMinimized", true);
    if (!settings.contains("nFeeRadio") && settings.contains("nTransactionFee") && settings.value("nTransactionFee").toLongLong() > 0) // compatibility
        settings.setValue("nFeeRadio", 1); // custom
    if (!settings.contains("nFeeRadio"))
        settings.setValue("nFeeRadio", 0); // recommended
    if (!settings.contains("nSmartFeeSliderPosition"))
        settings.setValue("nSmartFeeSliderPosition", 0);
    if (!settings.contains("nTransactionFee"))
        settings.setValue("nTransactionFee", (qint64)DEFAULT_PAY_TX_FEE);
    ui->groupFee->setId(ui->radioSmartFee, 0);
    ui->groupFee->setId(ui->radioCustomFee, 1);
    ui->groupFee->button((int)std::max(0, std::min(1, settings.value("nFeeRadio").toInt())))->setChecked(true);
    ui->customFee->SetAllowEmpty(false);
    ui->customFee->setValue(settings.value("nTransactionFee").toLongLong());
    minimizeFeeSection(settings.value("fFeeSectionMinimized").toBool());


    if (!settings.contains("nRingSize")) {
        settings.setValue("nRingSize", (int)DEFAULT_RING_SIZE);
    }
    if (!settings.contains("nInputsPerMLSAG")) {
        settings.setValue("nInputsPerMLSAG", (int)DEFAULT_INPUTS_PER_SIG);
    }
    ui->spinRingSize->setValue(settings.value("nRingSize").toInt());
    ui->spinMaxInputs->setValue(settings.value("nInputsPerMLSAG").toInt());
}

void SendCoinsDialog::setClientModel(ClientModel *_clientModel)
{
    this->clientModel = _clientModel;

    if (_clientModel) {
        connect(_clientModel, &ClientModel::numBlocksChanged, this, &SendCoinsDialog::updateSmartFeeLabel);
    }
}

void SendCoinsDialog::setModel(WalletModel *_model)
{
    this->model = _model;

    if(_model && _model->getOptionsModel())
    {
        for(int i = 0; i < ui->entries->count(); ++i)
        {
            SendCoinsEntry *entry = qobject_cast<SendCoinsEntry*>(ui->entries->itemAt(i)->widget());
            if(entry)
            {
                entry->setModel(_model);
            }
        }

        interfaces::WalletBalances balances = _model->wallet().getBalances();
        setBalance(balances);
        connect(_model, &WalletModel::balanceChanged, this, &SendCoinsDialog::setBalance);
        connect(_model->getOptionsModel(), &OptionsModel::displayUnitChanged, this, &SendCoinsDialog::updateDisplayUnit);
        updateDisplayUnit();

        // Coin Control
        connect(_model->getOptionsModel(), &OptionsModel::displayUnitChanged, this, &SendCoinsDialog::coinControlUpdateLabels);
        connect(_model->getOptionsModel(), &OptionsModel::coinControlFeaturesChanged, this, &SendCoinsDialog::coinControlFeatureChanged);
        ui->frameCoinControl->setVisible(_model->getOptionsModel()->getCoinControlFeatures());
        coinControlUpdateLabels();

        // fee section
        for (const int n : confTargets) {
            ui->confTargetSelector->addItem(tr("%1 (%2 blocks)").arg(GUIUtil::formatNiceTimeOffset(n*Params().GetConsensus().nPowTargetSpacing)).arg(n));
        }
        connect(ui->confTargetSelector, static_cast<void (QComboBox::*)(int)>(&QComboBox::currentIndexChanged), this, &SendCoinsDialog::updateSmartFeeLabel);
        connect(ui->confTargetSelector, static_cast<void (QComboBox::*)(int)>(&QComboBox::currentIndexChanged), this, &SendCoinsDialog::coinControlUpdateLabels);
        connect(ui->groupFee, static_cast<void (QButtonGroup::*)(int)>(&QButtonGroup::buttonClicked), this, &SendCoinsDialog::updateFeeSectionControls);
        connect(ui->groupFee, static_cast<void (QButtonGroup::*)(int)>(&QButtonGroup::buttonClicked), this, &SendCoinsDialog::coinControlUpdateLabels);
        connect(ui->customFee, &BitcoinAmountField::valueChanged, this, &SendCoinsDialog::coinControlUpdateLabels);
        connect(ui->optInRBF, &QCheckBox::stateChanged, this, &SendCoinsDialog::updateSmartFeeLabel);
        connect(ui->optInRBF, &QCheckBox::stateChanged, this, &SendCoinsDialog::coinControlUpdateLabels);
        CAmount requiredFee = model->wallet().getRequiredFee(1000);
        ui->customFee->SetMinValue(requiredFee);
        if (ui->customFee->value() < requiredFee) {
            ui->customFee->setValue(requiredFee);
        }
        ui->customFee->setSingleStep(requiredFee);
        updateFeeSectionControls();
        updateSmartFeeLabel();

        // set default rbf checkbox state
        ui->optInRBF->setCheckState(Qt::Checked);

        if (model->privateKeysDisabled()) {
            ui->sendButton->setText(tr("Cr&eate Unsigned"));
            ui->sendButton->setToolTip(tr("Creates a Partially Signed Bitcoin Transaction (PSBT) for use with e.g. an offline %1 wallet, or a PSBT-compatible hardware wallet.").arg(PACKAGE_NAME));
        }

        // set the smartfee-sliders default value (wallets default conf.target or last stored value)
        QSettings settings;
        if (settings.value("nSmartFeeSliderPosition").toInt() != 0) {
            // migrate nSmartFeeSliderPosition to nConfTarget
            // nConfTarget is available since 0.15 (replaced nSmartFeeSliderPosition)
            int nConfirmTarget = 25 - settings.value("nSmartFeeSliderPosition").toInt(); // 25 == old slider range
            settings.setValue("nConfTarget", nConfirmTarget);
            settings.remove("nSmartFeeSliderPosition");
        }
        if (settings.value("nConfTarget").toInt() == 0)
            ui->confTargetSelector->setCurrentIndex(getIndexForConfTarget(model->wallet().getConfirmTarget()));
        else
            ui->confTargetSelector->setCurrentIndex(getIndexForConfTarget(settings.value("nConfTarget").toInt()));
    }
}

SendCoinsDialog::~SendCoinsDialog()
{
    QSettings settings;
    settings.setValue("fFeeSectionMinimized", fFeeMinimized);
    settings.setValue("nFeeRadio", ui->groupFee->checkedId());
    settings.setValue("nConfTarget", getConfTargetForIndex(ui->confTargetSelector->currentIndex()));
    settings.setValue("nTransactionFee", (qint64)ui->customFee->value());

    settings.setValue("nRingSize", ui->spinRingSize->value());
    settings.setValue("nInputsPerMLSAG", ui->spinMaxInputs->value());

    delete ui;
}

void SendCoinsDialog::on_sendButton_clicked()
{
    if(!model || !model->getOptionsModel())
        return;

    QList<SendCoinsRecipient> recipients;
    bool valid = true;

    for(int i = 0; i < ui->entries->count(); ++i)
    {
        SendCoinsEntry *entry = qobject_cast<SendCoinsEntry*>(ui->entries->itemAt(i)->widget());
        if(entry)
        {
            if(entry->validate(model->node()))
            {
                recipients.append(entry->getValue());
            }
            else if (valid)
            {
                ui->scrollArea->ensureWidgetVisible(entry);
                valid = false;
            }
        }
    }

    if(!valid || recipients.isEmpty())
    {
        return;
    }

    fNewRecipientAllowed = false;
    WalletModel::UnlockContext ctx(model->requestUnlock());
    if(!ctx.isValid())
    {
        // Unlock wallet was cancelled
        fNewRecipientAllowed = true;
        return;
    }

    // prepare transaction for getting txFee earlier
    WalletModelTransaction currentTransaction(recipients);
    WalletModel::SendCoinsReturn prepareStatus;

    // Always use a CCoinControl instance, use the CoinControlDialog instance if CoinControl has been enabled
    CCoinControl ctrl;
    if (model->getOptionsModel()->getCoinControlFeatures())
        ctrl = *CoinControlDialog::coinControl();

    updateCoinControlState(ctrl);

    prepareStatus = model->prepareTransaction(currentTransaction, ctrl);
    if (prepareStatus.status != WalletModel::OK)
    {
        // process prepareStatus and on error generate message shown to user
        processSendCoinsReturn(prepareStatus.status, BitcoinUnits::formatWithUnit(model->getOptionsModel()->getDisplayUnit(), currentTransaction.getTransactionFee()));

        fNewRecipientAllowed = true;
        return;
    };

    QString sCommand = "sendtypeto ";

    // TODO: Translations?
    QString sTypeFrom = ui->cbxTypeFrom->currentText();
    QString sTypeTo = ui->cbxTypeTo->currentText();

    sCommand += sTypeFrom.toLower() + " ";
    sCommand += sTypeTo.toLower();

    sCommand += " [";

    int nRecipient = 0;
    for (const auto &rcp : currentTransaction.getRecipients()) {
        if (nRecipient > 0)
            sCommand += ",";

        if (rcp.m_coldstake) {
            QString build_script = "buildscript {\"recipe\":\"ifcoinstake\",\"addrstake\":\""
                + rcp.stake_address + "\",\"addrspend\":\"" + rcp.spend_address + "\"}";
            UniValue rv;
            if (!model->tryCallRpc(build_script, rv)) {
                return;
            }

            sCommand += "{\"address\":\"script\"";
            sCommand += ",\"script\":\"" + QString::fromStdString(rv["hex"].get_str()) + "\"";
        } else {
            sCommand += "{\"address\":\"" + rcp.address + "\"";
        }
        sCommand += ",\"amount\":"
            + BitcoinUnits::format(BitcoinUnits::BTC, rcp.amount, false, BitcoinUnits::separatorNever);

        if (rcp.fSubtractFeeFromAmount)
            sCommand += ",\"subfee\":true";

        if (!rcp.narration.isEmpty())
            sCommand += ",\"narr\":\""+rcp.narration+"\"";
        sCommand += "}";

        nRecipient++;
    }

    int nRingSize = ui->spinRingSize->value();
    int nMaxInputs = ui->spinMaxInputs->value();

    sCommand += "] \"\" \"\" "+QString::number(nRingSize)+" "+QString::number(nMaxInputs);

    QString sCoinControl;
    sCoinControl += " {";
    sCoinControl += "\"replaceable\":" + QString::fromUtf8((ui->optInRBF->isChecked() ? "true" : "false"));

    if (ctrl.m_feerate) {
        sCoinControl += ",\"feeRate\":" + QString::fromStdString(ctrl.m_feerate->ToString(false));
    } else {
        std::string sFeeMode;
        if (StringFromFeeMode(ctrl.m_fee_mode, sFeeMode))
            sCoinControl += ",\"estimate_mode\":\"" + QString::fromStdString(sFeeMode) +"\"";
        if (ctrl.m_confirm_target)
            sCoinControl += ",\"conf_target\":" + QString::number(*ctrl.m_confirm_target);
    }

    if (!boost::get<CNoDestination>(&ctrl.destChange)) {
        sCoinControl += ",\"changeaddress\":\""+QString::fromStdString(EncodeDestination(ctrl.destChange))+"\"";
    }

    if (ctrl.NumSelected() > 0)  {
        sCoinControl += ",\"inputs\":[";
        bool fNeedCommaInputs = false;
        for (const auto &op : ctrl.setSelected) {
            sCoinControl += fNeedCommaInputs ? ",{" : "{";
            sCoinControl += "\"tx\":\"" + QString::fromStdString(op.hash.ToString()) + "\"";
            sCoinControl += ",\"n\":" + QString::number(op.n);
            sCoinControl += "}";
            fNeedCommaInputs = true;
        }
        sCoinControl += "]";
    }
    sCoinControl += "} ";

    UniValue rv;
    QString sGetFeeCommand = sCommand + " true" + sCoinControl;
    if (!model->tryCallRpc(sGetFeeCommand, rv)) {
        return;
    }

    double rFee = rv["fee"].get_real();

    bool fSubbedFee = rv["outputs_fee"].size() > 0 ? true : false;

    size_t nBytes = rv["bytes"].get_int64();
    bool fNeedHWDevice = rv["need_hwdevice"].get_bool();

    CAmount txFee = rFee * COIN;

    // Format confirmation message
    QStringList formatted;
    for (const auto &rcp : currentTransaction.getRecipients())
    {
        CAmount nValue = rcp.amount;
        const UniValue &uv = rv["outputs_fee"][rcp.address.toStdString().c_str()];
        if (uv.isNum()) {
            nValue = uv.get_int64();
        }
        // generate amount string with wallet name in case of multiwallet
        QString amount = BitcoinUnits::formatHtmlWithUnit(model->getOptionsModel()->getDisplayUnit(), nValue);
        if (model->isMultiwallet()) {
            amount.append(tr(" from wallet '%1'").arg(GUIUtil::HtmlEscape(model->getWalletName())));
        }
        // generate monospace address string
        QString address;
        if (rcp.m_coldstake) {
            address = "<span style='font-family: monospace;'>Spend: " + rcp.spend_address;
            address.append("<br/>Stake: " + rcp.stake_address);
            address.append("</span>");
        } else {
            address = "<span style='font-family: monospace;'>" + rcp.address;
            address.append("</span>");
        }

        QString recipientElement;

        {
            if(rcp.label.length() > 0) // label with address
            {
                recipientElement.append(tr("%1 to '%2'").arg(amount, GUIUtil::HtmlEscape(rcp.label)));
                recipientElement.append(QString(" (%1)").arg(address));
            }
            else // just address
            {
                recipientElement.append(tr("%1 to %2").arg(amount, address));
            }
        }
        formatted.append(recipientElement);
    }

    QString questionString;
    if (model->privateKeysDisabled()) {
        questionString.append(tr("Do you want to draft this transaction?"));
    } else {
        questionString.append(tr("Are you sure you want to send?"));
    }

    questionString.append("<br /><span style='font-size:10pt;'>");
    questionString.append(tr("Please, review your transaction."));
    questionString.append("</span><br /><b>" + sTypeFrom + "</b> to <b>" + sTypeTo + "</b><hr />%1");
    if (model->privateKeysDisabled()) {
        //questionString.append(tr("Please, review your transaction proposal. This will produce a Partially Signed Bitcoin Transaction (PSBT) which you can copy and then sign with e.g. an offline %1 wallet, or a PSBT-compatible hardware wallet.").arg(PACKAGE_NAME));
        // TODO
        questionString.append(tr("Private keys disabled."));
    }

    if(txFee > 0)
    {
        // append fee string if a fee is required
        questionString.append("<hr /><b>");
        questionString.append(tr("Estimated Transaction fee"));
        questionString.append("</b>");

        // append transaction size
        //questionString.append(" (" + QString::number((double)currentTransaction.getTransactionSize() / 1000) + " kB): ");
        questionString.append(" (" + QString::number((double)nBytes / 1000) + " kB): ");

        // append transaction fee value
        questionString.append("<span style='color:#aa0000; font-weight:bold;'>");
        questionString.append(BitcoinUnits::formatHtmlWithUnit(model->getOptionsModel()->getDisplayUnit(), txFee));
        questionString.append("</span><br />");

        if (fSubbedFee)
            questionString.append(tr("removed for transaction fee"));
        else
            questionString.append(tr("added as transaction fee"));

        // append RBF message according to transaction's signalling
        questionString.append("<br /><span style='font-size:10pt; font-weight:normal;'>");
        if (ui->optInRBF->isChecked()) {
            questionString.append(tr("You can increase the fee later (signals Replace-By-Fee, BIP-125)."));
        } else {
            questionString.append(tr("Not signalling Replace-By-Fee, BIP-125."));
        }
        questionString.append("</span>");
    }

    // add total amount in all subdivision units
    questionString.append("<hr />");

    CAmount totalAmount = currentTransaction.getTotalTransactionAmount();
    if (!fSubbedFee)
        totalAmount += txFee;

    QStringList alternativeUnits;
    for (const BitcoinUnits::Unit u : BitcoinUnits::availableUnits())
    {
        if(u != model->getOptionsModel()->getDisplayUnit())
            alternativeUnits.append(BitcoinUnits::formatHtmlWithUnit(u, totalAmount));
    }
    questionString.append(QString("<b>%1</b>: <b>%2</b>").arg(tr("Total Amount"))
        .arg(BitcoinUnits::formatHtmlWithUnit(model->getOptionsModel()->getDisplayUnit(), totalAmount)));
    questionString.append(QString("<br /><span style='font-size:10pt; font-weight:normal;'>(=%1)</span>")
        .arg(alternativeUnits.join(" " + tr("or") + " ")));

    QString informative_text;
    QString detailed_text;
    if (formatted.size() > 1) {
        questionString = questionString.arg("");
        informative_text = tr("To review recipient list click \"Show Details...\"");
        detailed_text = formatted.join("\n\n");
    } else {
        questionString = questionString.arg("<br />" + formatted.at(0));
    }

    if (fNeedHWDevice) {
        questionString.append("<hr /><span><b>");
        questionString.append(tr("Your hardware device must be connected to sign this txn."));
        questionString.append("</b></span>");
    }
    const QString confirmation = model->privateKeysDisabled() ? tr("Confirm transaction proposal") : tr("Confirm send coins");
    const QString confirmButtonText = model->privateKeysDisabled() ? tr("Copy PSBT to clipboard") : tr("Send");
    SendConfirmationDialog confirmationDialog(confirmation, questionString, informative_text, detailed_text, SEND_CONFIRM_DELAY, confirmButtonText, this);
    confirmationDialog.exec();
    QMessageBox::StandardButton retval = static_cast<QMessageBox::StandardButton>(confirmationDialog.result());

    if(retval != QMessageBox::Yes)
    {
        fNewRecipientAllowed = true;
        return;
    }

    WalletModel::SendCoinsReturn sendStatus = WalletModel::OK;

    sCommand += " false";
    sCommand += sCoinControl;


    uint256 hashSent;
    if (!model->tryCallRpc(sCommand, rv)) {
        sendStatus = WalletModel::TransactionCreationFailed;
    } else {
        hashSent.SetHex(rv.get_str());
    }

    // Update Addressbook
    for (const auto &rcp : currentTransaction.getRecipients()) {
        if (rcp.m_coldstake) {
            continue;
        }
        sCommand = "manageaddressbook newsend ";
        sCommand += rcp.address;
        QString strLabel = rcp.label;
        sCommand += strLabel.isEmpty() ? " \"\"" : (" \"" + strLabel + "\"");
        sCommand += " send";

        model->tryCallRpc(sCommand, rv);
    }

    processSendCoinsReturn(sendStatus);

    if (sendStatus.status == WalletModel::OK) {
        accept();
        CoinControlDialog::coinControl()->UnSelectAll();
        coinControlUpdateLabels();
        //Q_EMIT coinsSent(currentTransaction.getWtx()->GetHash());
        Q_EMIT coinsSent(hashSent);

    //bool send_failure = false;
    //if (model->privateKeysDisabled()) {
        //CMutableTransaction mtx = CMutableTransaction{*(currentTransaction.getWtx())};
        //PartiallySignedTransaction psbtx(mtx);
        //bool complete = false;
        //const TransactionError err = model->wallet().fillPSBT(psbtx, complete, SIGHASH_ALL, false /* sign */, true /* bip32derivs */);
        //assert(!complete);
        //assert(err == TransactionError::OK);
        //// Serialize the PSBT
        //CDataStream ssTx(SER_NETWORK, PROTOCOL_VERSION);
        //ssTx << psbtx;
        //GUIUtil::setClipboard(EncodeBase64(ssTx.str()).c_str());
        //Q_EMIT message(tr("PSBT copied"), "Copied to clipboard", CClientUIInterface::MSG_INFORMATION);
    //}
    }
    fNewRecipientAllowed = true;
}

void SendCoinsDialog::clear()
{
    // Clear coin control settings
    CoinControlDialog::coinControl()->UnSelectAll();
    ui->checkBoxCoinControlChange->setChecked(false);
    ui->lineEditCoinControlChange->clear();
    coinControlUpdateLabels();

    // Remove entries until only one left
    while(ui->entries->count())
    {
        ui->entries->takeAt(0)->widget()->deleteLater();
    }

    ui->cbxTypeFrom->setCurrentIndex(ui->cbxTypeFrom->findText("Part"));
    ui->cbxTypeTo->setCurrentIndex(ui->cbxTypeTo->findText("Part"));

    addEntry();

    updateTabsAndLabels();
}

void SendCoinsDialog::reject()
{
    clear();
}

void SendCoinsDialog::accept()
{
    clear();
}

SendCoinsEntry *SendCoinsDialog::addEntry()
{
    SendCoinsEntry *entry = new SendCoinsEntry(platformStyle, this);
    entry->setModel(model);
    ui->entries->addWidget(entry);
    connect(entry, &SendCoinsEntry::removeEntry, this, &SendCoinsDialog::removeEntry);
    connect(entry, &SendCoinsEntry::useAvailableBalance, this, &SendCoinsDialog::useAvailableBalance);
    connect(entry, &SendCoinsEntry::payAmountChanged, this, &SendCoinsDialog::coinControlUpdateLabels);
    connect(entry, &SendCoinsEntry::subtractFeeFromAmountChanged, this, &SendCoinsDialog::coinControlUpdateLabels);

    // Focus the field, so that entry can start immediately
    entry->clear();
    entry->setFocus();
    ui->scrollAreaWidgetContents->resize(ui->scrollAreaWidgetContents->sizeHint());
    qApp->processEvents();
    QScrollBar* bar = ui->scrollArea->verticalScrollBar();
    if(bar)
        bar->setSliderPosition(bar->maximum());

    updateTabsAndLabels();
    return entry;
}

SendCoinsEntry *SendCoinsDialog::addEntryCS()
{
    if (ui->entries->count() == 1) {
        SendCoinsEntry *entry = qobject_cast<SendCoinsEntry*>(ui->entries->itemAt(0)->widget());
        if (entry->isClear() && !entry->m_coldstake) {
            ui->entries->takeAt(0)->widget()->deleteLater();
        }
    }

    SendCoinsEntry *entry = new SendCoinsEntry(platformStyle, this, true);
    entry->setModel(model);
    ui->entries->addWidget(entry);
    connect(entry, &SendCoinsEntry::removeEntry, this, &SendCoinsDialog::removeEntry);
    connect(entry, &SendCoinsEntry::useAvailableBalance, this, &SendCoinsDialog::useAvailableBalance);
    connect(entry, &SendCoinsEntry::payAmountChanged, this, &SendCoinsDialog::coinControlUpdateLabels);
    connect(entry, &SendCoinsEntry::subtractFeeFromAmountChanged, this, &SendCoinsDialog::coinControlUpdateLabels);

    // Focus the field, so that entry can start immediately
    entry->clear();
    entry->setFocus();
    ui->scrollAreaWidgetContents->resize(ui->scrollAreaWidgetContents->sizeHint());
    qApp->processEvents();
    QScrollBar* bar = ui->scrollArea->verticalScrollBar();
    if(bar)
        bar->setSliderPosition(bar->maximum());

    updateTabsAndLabels();
    return entry;
}

void SendCoinsDialog::updateTabsAndLabels()
{
    setupTabChain(nullptr);
    coinControlUpdateLabels();
}

void SendCoinsDialog::removeEntry(SendCoinsEntry* entry)
{
    entry->hide();

    // If the last entry is about to be removed add an empty one
    if (ui->entries->count() == 1)
        addEntry();

    entry->deleteLater();

    updateTabsAndLabels();
}

QWidget *SendCoinsDialog::setupTabChain(QWidget *prev)
{
    for(int i = 0; i < ui->entries->count(); ++i)
    {
        SendCoinsEntry *entry = qobject_cast<SendCoinsEntry*>(ui->entries->itemAt(i)->widget());
        if(entry)
        {
            prev = entry->setupTabChain(prev);
        }
    }
    QWidget::setTabOrder(prev, ui->sendButton);
    QWidget::setTabOrder(ui->sendButton, ui->clearButton);
    QWidget::setTabOrder(ui->clearButton, ui->addButton);
    return ui->addButton;
}

void SendCoinsDialog::setAddress(const QString &address)
{
    SendCoinsEntry *entry = nullptr;
    // Replace the first entry if it is still unused
    if(ui->entries->count() == 1)
    {
        SendCoinsEntry *first = qobject_cast<SendCoinsEntry*>(ui->entries->itemAt(0)->widget());
        if(first->isClear())
        {
            entry = first;
        }
    }
    if(!entry)
    {
        entry = addEntry();
    }

    entry->setAddress(address);
}

void SendCoinsDialog::pasteEntry(const SendCoinsRecipient &rv)
{
    if(!fNewRecipientAllowed)
        return;

    SendCoinsEntry *entry = nullptr;
    // Replace the first entry if it is still unused
    if(ui->entries->count() == 1)
    {
        SendCoinsEntry *first = qobject_cast<SendCoinsEntry*>(ui->entries->itemAt(0)->widget());
        if(first->isClear())
        {
            entry = first;
        }
    }
    if(!entry)
    {
        entry = addEntry();
    }

    entry->setValue(rv);
    updateTabsAndLabels();
}

bool SendCoinsDialog::handlePaymentRequest(const SendCoinsRecipient &rv)
{
    // Just paste the entry, all pre-checks
    // are done in paymentserver.cpp.
    pasteEntry(rv);
    return true;
}

void SendCoinsDialog::setBalance(const interfaces::WalletBalances& balances)
{
    if(model && model->getOptionsModel())
    {
<<<<<<< HEAD
        //ui->labelBalance->setText(BitcoinUnits::formatWithUnit(model->getOptionsModel()->getDisplayUnit(), balances.balance));
        QString sBalance = BitcoinUnits::formatWithUnit(model->getOptionsModel()->getDisplayUnit(), balances.balance);

        if (balances.balanceBlind > 0)
            sBalance += "\n" + BitcoinUnits::formatWithUnit(model->getOptionsModel()->getDisplayUnit(), balances.balanceBlind) + " B";
        if (balances.balanceAnon > 0)
            sBalance += "\n" + BitcoinUnits::formatWithUnit(model->getOptionsModel()->getDisplayUnit(), balances.balanceAnon) + " A";
        ui->labelBalance->setText(sBalance);
=======
        CAmount balance = balances.balance;
        if (model->privateKeysDisabled()) {
            balance = balances.watch_only_balance;
            ui->labelBalanceName->setText(tr("Watch-only balance:"));
        }
        ui->labelBalance->setText(BitcoinUnits::formatWithUnit(model->getOptionsModel()->getDisplayUnit(), balance));
>>>>>>> 35eda631
    }
}

void SendCoinsDialog::updateDisplayUnit()
{
    setBalance(model->wallet().getBalances());
    ui->customFee->setDisplayUnit(model->getOptionsModel()->getDisplayUnit());
    updateSmartFeeLabel();
}

void SendCoinsDialog::processSendCoinsReturn(const WalletModel::SendCoinsReturn &sendCoinsReturn, const QString &msgArg)
{
    QPair<QString, CClientUIInterface::MessageBoxFlags> msgParams;
    // Default to a warning message, override if error message is needed
    msgParams.second = CClientUIInterface::MSG_WARNING;

    // This comment is specific to SendCoinsDialog usage of WalletModel::SendCoinsReturn.
    // All status values are used only in WalletModel::prepareTransaction()
    switch(sendCoinsReturn.status)
    {
    case WalletModel::InvalidAddress:
        msgParams.first = tr("The recipient address is not valid. Please recheck.");
        break;
    case WalletModel::InvalidAmount:
        msgParams.first = tr("The amount to pay must be larger than 0.");
        break;
    case WalletModel::AmountExceedsBalance:
        msgParams.first = tr("The amount exceeds your balance.");
        break;
    case WalletModel::AmountWithFeeExceedsBalance:
        msgParams.first = tr("The total exceeds your balance when the %1 transaction fee is included.").arg(msgArg);
        break;
    case WalletModel::DuplicateAddress:
        msgParams.first = tr("Duplicate address found: addresses should only be used once each.");
        break;
    case WalletModel::TransactionCreationFailed:
        msgParams.first = tr("Transaction creation failed!");
        msgParams.second = CClientUIInterface::MSG_ERROR;
        break;
    case WalletModel::AbsurdFee:
        msgParams.first = tr("A fee higher than %1 is considered an absurdly high fee.").arg(BitcoinUnits::formatWithUnit(model->getOptionsModel()->getDisplayUnit(), model->wallet().getDefaultMaxTxFee()));
        break;
    case WalletModel::PaymentRequestExpired:
        msgParams.first = tr("Payment request expired.");
        msgParams.second = CClientUIInterface::MSG_ERROR;
        break;
    // included to prevent a compiler warning.
    case WalletModel::OK:
    default:
        return;
    }

    Q_EMIT message(tr("Send Coins"), msgParams.first, msgParams.second);
}

void SendCoinsDialog::minimizeFeeSection(bool fMinimize)
{
    ui->labelFeeMinimized->setVisible(fMinimize);
    ui->buttonChooseFee  ->setVisible(fMinimize);
    ui->buttonMinimizeFee->setVisible(!fMinimize);
    ui->frameFeeSelection->setVisible(!fMinimize);
    ui->horizontalLayoutSmartFee->setContentsMargins(0, (fMinimize ? 0 : 6), 0, 0);
    fFeeMinimized = fMinimize;
}

void SendCoinsDialog::on_buttonChooseFee_clicked()
{
    minimizeFeeSection(false);
}

void SendCoinsDialog::on_buttonMinimizeFee_clicked()
{
    updateFeeMinimizedLabel();
    minimizeFeeSection(true);
}

void SendCoinsDialog::useAvailableBalance(SendCoinsEntry* entry)
{
    // Get CCoinControl instance if CoinControl is enabled or create a new one.
    CCoinControl coin_control;
    if (model->getOptionsModel()->getCoinControlFeatures()) {
        coin_control = *CoinControlDialog::coinControl();
    }

    QString sTypeFrom = ui->cbxTypeFrom->currentText().toLower();
    // Include watch-only for wallets without private key
    coin_control.fAllowWatchOnly = model->privateKeysDisabled();

    // Calculate available amount to send.

    CAmount amount =
        sTypeFrom == "anon" ? model->wallet().getAvailableAnonBalance(coin_control) :
        sTypeFrom == "blind" ? model->wallet().getAvailableBlindBalance(coin_control) :
        model->wallet().getAvailableBalance(coin_control);

    for (int i = 0; i < ui->entries->count(); ++i) {
        SendCoinsEntry* e = qobject_cast<SendCoinsEntry*>(ui->entries->itemAt(i)->widget());
        if (e && !e->isHidden() && e != entry) {
            amount -= e->getValue().amount;
        }
    }

    if (amount > 0) {
      entry->checkSubtractFeeFromAmount();
      entry->setAmount(amount);
    } else {
      entry->setAmount(0);
    }
}

void SendCoinsDialog::updateFeeSectionControls()
{
    ui->confTargetSelector      ->setEnabled(ui->radioSmartFee->isChecked());
    ui->labelSmartFee           ->setEnabled(ui->radioSmartFee->isChecked());
    ui->labelSmartFee2          ->setEnabled(ui->radioSmartFee->isChecked());
    ui->labelSmartFee3          ->setEnabled(ui->radioSmartFee->isChecked());
    ui->labelFeeEstimation      ->setEnabled(ui->radioSmartFee->isChecked());
    ui->labelCustomFeeWarning   ->setEnabled(ui->radioCustomFee->isChecked());
    ui->labelCustomPerKilobyte  ->setEnabled(ui->radioCustomFee->isChecked());
    ui->customFee               ->setEnabled(ui->radioCustomFee->isChecked());
}

void SendCoinsDialog::updateFeeMinimizedLabel()
{
    if(!model || !model->getOptionsModel())
        return;

    if (ui->radioSmartFee->isChecked())
        ui->labelFeeMinimized->setText(ui->labelSmartFee->text());
    else {
        ui->labelFeeMinimized->setText(BitcoinUnits::formatWithUnit(model->getOptionsModel()->getDisplayUnit(), ui->customFee->value()) + "/kB");
    }
}

void SendCoinsDialog::updateCoinControlState(CCoinControl& ctrl)
{
    if (ui->radioCustomFee->isChecked()) {
        ctrl.m_feerate = CFeeRate(ui->customFee->value());
    } else {
        ctrl.m_feerate.reset();
    }
    // Avoid using global defaults when sending money from the GUI
    // Either custom fee will be used or if not selected, the confirmation target from dropdown box
    ctrl.m_confirm_target = getConfTargetForIndex(ui->confTargetSelector->currentIndex());
    ctrl.m_signal_bip125_rbf = ui->optInRBF->isChecked();
    // Include watch-only for wallets without private key
    ctrl.fAllowWatchOnly = model->privateKeysDisabled();
}

void SendCoinsDialog::updateSmartFeeLabel()
{
    if(!model || !model->getOptionsModel())
        return;
    CCoinControl coin_control;
    updateCoinControlState(coin_control);
    coin_control.m_feerate.reset(); // Explicitly use only fee estimation rate for smart fee labels
    int returned_target;
    FeeReason reason;
    CFeeRate feeRate = CFeeRate(model->wallet().getMinimumFee(1000, coin_control, &returned_target, &reason));

    ui->labelSmartFee->setText(BitcoinUnits::formatWithUnit(model->getOptionsModel()->getDisplayUnit(), feeRate.GetFeePerK()) + "/kB");

    if (reason == FeeReason::FALLBACK) {
        ui->labelSmartFee2->show(); // (Smart fee not initialized yet. This usually takes a few blocks...)
        ui->labelFeeEstimation->setText("");
        ui->fallbackFeeWarningLabel->setVisible(true);
        int lightness = ui->fallbackFeeWarningLabel->palette().color(QPalette::WindowText).lightness();
        QColor warning_colour(255 - (lightness / 5), 176 - (lightness / 3), 48 - (lightness / 14));
        ui->fallbackFeeWarningLabel->setStyleSheet("QLabel { color: " + warning_colour.name() + "; }");
        ui->fallbackFeeWarningLabel->setIndent(GUIUtil::TextWidth(QFontMetrics(ui->fallbackFeeWarningLabel->font()), "x"));
    }
    else
    {
        ui->labelSmartFee2->hide();
        ui->labelFeeEstimation->setText(tr("Estimated to begin confirmation within %n block(s).", "", returned_target));
        ui->fallbackFeeWarningLabel->setVisible(false);
    }

    updateFeeMinimizedLabel();
}

// Coin Control: copy label "Quantity" to clipboard
void SendCoinsDialog::coinControlClipboardQuantity()
{
    GUIUtil::setClipboard(ui->labelCoinControlQuantity->text());
}

// Coin Control: copy label "Amount" to clipboard
void SendCoinsDialog::coinControlClipboardAmount()
{
    GUIUtil::setClipboard(ui->labelCoinControlAmount->text().left(ui->labelCoinControlAmount->text().indexOf(" ")));
}

// Coin Control: copy label "Fee" to clipboard
void SendCoinsDialog::coinControlClipboardFee()
{
    GUIUtil::setClipboard(ui->labelCoinControlFee->text().left(ui->labelCoinControlFee->text().indexOf(" ")).replace(ASYMP_UTF8, ""));
}

// Coin Control: copy label "After fee" to clipboard
void SendCoinsDialog::coinControlClipboardAfterFee()
{
    GUIUtil::setClipboard(ui->labelCoinControlAfterFee->text().left(ui->labelCoinControlAfterFee->text().indexOf(" ")).replace(ASYMP_UTF8, ""));
}

// Coin Control: copy label "Bytes" to clipboard
void SendCoinsDialog::coinControlClipboardBytes()
{
    GUIUtil::setClipboard(ui->labelCoinControlBytes->text().replace(ASYMP_UTF8, ""));
}

// Coin Control: copy label "Dust" to clipboard
void SendCoinsDialog::coinControlClipboardLowOutput()
{
    GUIUtil::setClipboard(ui->labelCoinControlLowOutput->text());
}

// Coin Control: copy label "Change" to clipboard
void SendCoinsDialog::coinControlClipboardChange()
{
    GUIUtil::setClipboard(ui->labelCoinControlChange->text().left(ui->labelCoinControlChange->text().indexOf(" ")).replace(ASYMP_UTF8, ""));
}

void SendCoinsDialog::cbxTypeFromChanged(int index)
{
    if (model && model->getOptionsModel()->getCoinControlFeatures())
        CoinControlDialog::coinControl()->nCoinType = index+1;
};

// Coin Control: settings menu - coin control enabled/disabled by user
void SendCoinsDialog::coinControlFeatureChanged(bool checked)
{
    ui->frameCoinControl->setVisible(checked);

    if (!checked && model) // coin control features disabled
        CoinControlDialog::coinControl()->SetNull();

    coinControlUpdateLabels();
}

// Coin Control: button inputs -> show actual coin control dialog
void SendCoinsDialog::coinControlButtonClicked()
{
    CoinControlDialog dlg(platformStyle);
    dlg.setModel(model);
    dlg.exec();
    coinControlUpdateLabels();
}

// Coin Control: checkbox custom change address
void SendCoinsDialog::coinControlChangeChecked(int state)
{
    if (state == Qt::Unchecked)
    {
        CoinControlDialog::coinControl()->destChange = CNoDestination();
        ui->labelCoinControlChangeLabel->clear();
    }
    else
        // use this to re-validate an already entered address
        coinControlChangeEdited(ui->lineEditCoinControlChange->text());

    ui->lineEditCoinControlChange->setEnabled((state == Qt::Checked));
}

// Coin Control: custom change address changed
void SendCoinsDialog::coinControlChangeEdited(const QString& text)
{
    if (model && model->getAddressTableModel())
    {
        // Default to no change address until verified
        CoinControlDialog::coinControl()->destChange = CNoDestination();
        ui->labelCoinControlChangeLabel->setStyleSheet("QLabel{color:red;}");

        const CTxDestination dest = DecodeDestination(text.toStdString());

        if (text.isEmpty()) // Nothing entered
        {
            ui->labelCoinControlChangeLabel->setText("");
        }
        else if (!IsValidDestination(dest)) // Invalid address
        {
            ui->labelCoinControlChangeLabel->setText(tr("Warning: Invalid Particl address"));
        }
        else // Valid address
        {
            //if (!model->wallet().isSpendable(dest)) {
            if (!model->wallet().ownDestination(dest)) // Unknown change address
            {
                ui->labelCoinControlChangeLabel->setText(tr("Warning: Unknown change address"));

                // confirmation dialog
                QMessageBox::StandardButton btnRetVal = QMessageBox::question(this, tr("Confirm custom change address"), tr("The address you selected for change is not part of this wallet. Any or all funds in your wallet may be sent to this address. Are you sure?"),
                    QMessageBox::Yes | QMessageBox::Cancel, QMessageBox::Cancel);

                if(btnRetVal == QMessageBox::Yes)
                    CoinControlDialog::coinControl()->destChange = dest;
                else
                {
                    ui->lineEditCoinControlChange->setText("");
                    ui->labelCoinControlChangeLabel->setStyleSheet("QLabel{color:black;}");
                    ui->labelCoinControlChangeLabel->setText("");
                }
            }
            else // Known change address
            {
                ui->labelCoinControlChangeLabel->setStyleSheet("QLabel{color:black;}");

                // Query label
                QString associatedLabel = model->getAddressTableModel()->labelForAddress(text);
                if (!associatedLabel.isEmpty())
                    ui->labelCoinControlChangeLabel->setText(associatedLabel);
                else
                    ui->labelCoinControlChangeLabel->setText(tr("(no label)"));

                CoinControlDialog::coinControl()->destChange = dest;
            }
        }
    }
}

// Coin Control: update labels
void SendCoinsDialog::coinControlUpdateLabels()
{
    if (!model || !model->getOptionsModel())
        return;

    updateCoinControlState(*CoinControlDialog::coinControl());

    // set pay amounts
    CoinControlDialog::payAmounts.clear();
    CoinControlDialog::fSubtractFeeFromAmount = false;

    for(int i = 0; i < ui->entries->count(); ++i)
    {
        SendCoinsEntry *entry = qobject_cast<SendCoinsEntry*>(ui->entries->itemAt(i)->widget());
        if(entry && !entry->isHidden())
        {
            SendCoinsRecipient rcp = entry->getValue();
            CoinControlDialog::payAmounts.append(rcp.amount);
            if (rcp.fSubtractFeeFromAmount)
                CoinControlDialog::fSubtractFeeFromAmount = true;
        }
    }

    if (CoinControlDialog::coinControl()->HasSelected())
    {
        // actual coin control calculation
        CoinControlDialog::updateLabels(model, this);

        // show coin control stats
        ui->labelCoinControlAutomaticallySelected->hide();
        ui->widgetCoinControl->show();
    }
    else
    {
        // hide coin control stats
        ui->labelCoinControlAutomaticallySelected->show();
        ui->widgetCoinControl->hide();
        ui->labelCoinControlInsuffFunds->hide();
    }
}

SendConfirmationDialog::SendConfirmationDialog(const QString& title, const QString& text, const QString& informative_text, const QString& detailed_text, int _secDelay, const QString& _confirmButtonText, QWidget* parent)
    : QMessageBox(parent), secDelay(_secDelay), confirmButtonText(_confirmButtonText)
{
    setIcon(QMessageBox::Question);
    setWindowTitle(title); // On macOS, the window title is ignored (as required by the macOS Guidelines).
    setText(text);
    setInformativeText(informative_text);
    setDetailedText(detailed_text);
    setStandardButtons(QMessageBox::Yes | QMessageBox::Cancel);
    setDefaultButton(QMessageBox::Cancel);
    yesButton = button(QMessageBox::Yes);
    updateYesButton();
    connect(&countDownTimer, &QTimer::timeout, this, &SendConfirmationDialog::countDown);
}

int SendConfirmationDialog::exec()
{
    updateYesButton();
    countDownTimer.start(1000);
    return QMessageBox::exec();
}

void SendConfirmationDialog::countDown()
{
    secDelay--;
    updateYesButton();

    if(secDelay <= 0)
    {
        countDownTimer.stop();
    }
}

void SendConfirmationDialog::updateYesButton()
{
    if(secDelay > 0)
    {
        yesButton->setEnabled(false);
        yesButton->setText(confirmButtonText + " (" + QString::number(secDelay) + ")");
    }
    else
    {
        yesButton->setEnabled(true);
        yesButton->setText(confirmButtonText);
    }
}<|MERGE_RESOLUTION|>--- conflicted
+++ resolved
@@ -764,23 +764,18 @@
 {
     if(model && model->getOptionsModel())
     {
-<<<<<<< HEAD
-        //ui->labelBalance->setText(BitcoinUnits::formatWithUnit(model->getOptionsModel()->getDisplayUnit(), balances.balance));
-        QString sBalance = BitcoinUnits::formatWithUnit(model->getOptionsModel()->getDisplayUnit(), balances.balance);
+        CAmount balance = balances.balance;
+        if (model->privateKeysDisabled()) {
+            balance = balances.watch_only_balance;
+            ui->labelBalanceName->setText(tr("Watch-only balance:"));
+        }
+        QString sBalance = BitcoinUnits::formatWithUnit(model->getOptionsModel()->getDisplayUnit(), balance);
 
         if (balances.balanceBlind > 0)
             sBalance += "\n" + BitcoinUnits::formatWithUnit(model->getOptionsModel()->getDisplayUnit(), balances.balanceBlind) + " B";
         if (balances.balanceAnon > 0)
             sBalance += "\n" + BitcoinUnits::formatWithUnit(model->getOptionsModel()->getDisplayUnit(), balances.balanceAnon) + " A";
         ui->labelBalance->setText(sBalance);
-=======
-        CAmount balance = balances.balance;
-        if (model->privateKeysDisabled()) {
-            balance = balances.watch_only_balance;
-            ui->labelBalanceName->setText(tr("Watch-only balance:"));
-        }
-        ui->labelBalance->setText(BitcoinUnits::formatWithUnit(model->getOptionsModel()->getDisplayUnit(), balance));
->>>>>>> 35eda631
     }
 }
 
