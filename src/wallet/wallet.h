// Copyright (c) 2009-2010 Satoshi Nakamoto
// Copyright (c) 2009-2021 The Bitcoin Core developers
// Distributed under the MIT software license, see the accompanying
// file COPYING or http://www.opensource.org/licenses/mit-license.php.

#ifndef BITCOIN_WALLET_WALLET_H
#define BITCOIN_WALLET_WALLET_H

#include <consensus/amount.h>
#include <fs.h>
#include <interfaces/chain.h>
#include <interfaces/handler.h>
#include <outputtype.h>
#include <policy/feerate.h>
#include <psbt.h>
#include <tinyformat.h>
#include <util/hasher.h>
#include <util/message.h>
#include <util/result.h>
#include <util/strencodings.h>
#include <util/string.h>
#include <util/system.h>
#include <util/ui_change_type.h>
#include <validationinterface.h>
#include <wallet/crypter.h>
#include <wallet/scriptpubkeyman.h>
#include <wallet/transaction.h>
#include <wallet/walletdb.h>
#include <wallet/walletutil.h>
#include <key/extkey.h>
#include <key/stealth.h>

#include <algorithm>
#include <atomic>
#include <map>
#include <memory>
#include <optional>
#include <set>
#include <stdexcept>
#include <stdint.h>
#include <string>
#include <utility>
#include <unordered_map>
#include <vector>

#include <boost/signals2/signal.hpp>


using LoadWalletFn = std::function<void(std::unique_ptr<interfaces::Wallet> wallet)>;

class CScript;
enum class FeeEstimateMode;
struct bilingual_str;

class CTransactionRecord;
class CHDWallet;

namespace wallet {
struct WalletContext;

//! Explicitly unload and delete the wallet.
//! Blocks the current thread after signaling the unload intent so that all
//! wallet pointer owners release the wallet.
//! Note that, when blocking is not required, the wallet is implicitly unloaded
//! by the shared pointer deleter.
void UnloadWallet(std::shared_ptr<CWallet>&& wallet);

bool AddWallet(WalletContext& context, const std::shared_ptr<CWallet>& wallet);
bool RemoveWallet(WalletContext& context, const std::shared_ptr<CWallet>& wallet, std::optional<bool> load_on_start, std::vector<bilingual_str>& warnings);
bool RemoveWallet(WalletContext& context, const std::shared_ptr<CWallet>& wallet, std::optional<bool> load_on_start);
std::vector<std::shared_ptr<CWallet>> GetWallets(WalletContext& context);
std::shared_ptr<CWallet> GetDefaultWallet(WalletContext& context, size_t& count);
std::shared_ptr<CWallet> GetWallet(WalletContext& context, const std::string& name);
std::shared_ptr<CWallet> LoadWallet(WalletContext& context, const std::string& name, std::optional<bool> load_on_start, const DatabaseOptions& options, DatabaseStatus& status, bilingual_str& error, std::vector<bilingual_str>& warnings);
std::shared_ptr<CWallet> CreateWallet(WalletContext& context, const std::string& name, std::optional<bool> load_on_start, DatabaseOptions& options, DatabaseStatus& status, bilingual_str& error, std::vector<bilingual_str>& warnings);
std::shared_ptr<CWallet> RestoreWallet(WalletContext& context, const fs::path& backup_file, const std::string& wallet_name, std::optional<bool> load_on_start, DatabaseStatus& status, bilingual_str& error, std::vector<bilingual_str>& warnings);
std::unique_ptr<interfaces::Handler> HandleLoadWallet(WalletContext& context, LoadWalletFn load_wallet);
void NotifyWalletLoaded(WalletContext& context, const std::shared_ptr<CWallet>& wallet);
std::unique_ptr<WalletDatabase> MakeWalletDatabase(const std::string& name, const DatabaseOptions& options, DatabaseStatus& status, bilingual_str& error);

extern boost::signals2::signal<void (const std::shared_ptr<CWallet>& wallet)> NotifyWalletAdded;

//! -paytxfee default
constexpr CAmount DEFAULT_PAY_TX_FEE = 0;
//! -fallbackfee default
static const CAmount DEFAULT_FALLBACK_FEE = 0;
//! -discardfee default
static const CAmount DEFAULT_DISCARD_FEE = 10000;
//! -mintxfee default
static const CAmount DEFAULT_TRANSACTION_MINFEE = 200000;
static const CAmount DEFAULT_TRANSACTION_MINFEE_BTC = 1000;
//! -consolidatefeerate default
static const CAmount DEFAULT_CONSOLIDATE_FEERATE{10000}; // 10 sat/vbyte
/**
 * maximum fee increase allowed to do partial spend avoidance, even for nodes with this feature disabled by default
 *
 * A value of -1 disables this feature completely.
 * A value of 0 (current default) means to attempt to do partial spend avoidance, and use its results if the fees remain *unchanged*
 * A value > 0 means to do partial spend avoidance if the fee difference against a regular coin selection instance is in the range [0..value].
 */
static const CAmount DEFAULT_MAX_AVOIDPARTIALSPEND_FEE = 0;
//! discourage APS fee higher than this amount
constexpr CAmount HIGH_APS_FEE{COIN / 1000};
//! minimum recommended increment for replacement txs
static const CAmount WALLET_INCREMENTAL_RELAY_FEE = 5000;
//! Default for -spendzeroconfchange
static const bool DEFAULT_SPEND_ZEROCONF_CHANGE = true;
//! Default for -walletrejectlongchains
static const bool DEFAULT_WALLET_REJECT_LONG_CHAINS{true};
//! -txconfirmtarget default
static const unsigned int DEFAULT_TX_CONFIRM_TARGET = 6;
//! -walletrbf default
static const bool DEFAULT_WALLET_RBF = true;
static const bool DEFAULT_WALLETBROADCAST = true;
static const bool DEFAULT_DISABLE_WALLET = false;
static const bool DEFAULT_WALLETCROSSCHAIN = false;
//! -maxtxfee default
constexpr CAmount DEFAULT_TRANSACTION_MAXFEE{COIN / 2};
constexpr CAmount DEFAULT_TRANSACTION_MAXFEE_BTC{COIN / 10};
//! Discourage users to set fees higher than this amount (in satoshis) per kB
constexpr CAmount HIGH_TX_FEE_PER_KB{COIN / 100};
//! -maxtxfee will warn if called with a higher fee than this amount (in satoshis)
constexpr CAmount HIGH_MAX_TX_FEE{100 * HIGH_TX_FEE_PER_KB};
//! Pre-calculated constants for input size estimation in *virtual size*
static constexpr size_t DUMMY_NESTED_P2WPKH_INPUT_SIZE = 91;

class CCoinControl;
class CWalletTx;
class ReserveDestination;

//! Default for -addresstype
constexpr OutputType DEFAULT_ADDRESS_TYPE{OutputType::BECH32};

static constexpr uint64_t KNOWN_WALLET_FLAGS =
        WALLET_FLAG_AVOID_REUSE
    |   WALLET_FLAG_BLANK_WALLET
    |   WALLET_FLAG_KEY_ORIGIN_METADATA
    |   WALLET_FLAG_LAST_HARDENED_XPUB_CACHED
    |   WALLET_FLAG_DISABLE_PRIVATE_KEYS
    |   WALLET_FLAG_DESCRIPTORS
    |   WALLET_FLAG_EXTERNAL_SIGNER;

static constexpr uint64_t MUTABLE_WALLET_FLAGS =
        WALLET_FLAG_AVOID_REUSE;

static const std::map<std::string,WalletFlags> WALLET_FLAG_MAP{
    {"avoid_reuse", WALLET_FLAG_AVOID_REUSE},
    {"blank", WALLET_FLAG_BLANK_WALLET},
    {"key_origin_metadata", WALLET_FLAG_KEY_ORIGIN_METADATA},
    {"last_hardened_xpub_cached", WALLET_FLAG_LAST_HARDENED_XPUB_CACHED},
    {"disable_private_keys", WALLET_FLAG_DISABLE_PRIVATE_KEYS},
    {"descriptor_wallet", WALLET_FLAG_DESCRIPTORS},
    {"external_signer", WALLET_FLAG_EXTERNAL_SIGNER}
};

extern const std::map<uint64_t,std::string> WALLET_FLAG_CAVEATS;

/** A wrapper to reserve an address from a wallet
 *
 * ReserveDestination is used to reserve an address.
 * It is currently only used inside of CreateTransaction.
 *
 * Instantiating a ReserveDestination does not reserve an address. To do so,
 * GetReservedDestination() needs to be called on the object. Once an address has been
 * reserved, call KeepDestination() on the ReserveDestination object to make sure it is not
 * returned. Call ReturnDestination() to return the address so it can be re-used (for
 * example, if the address was used in a new transaction
 * and that transaction was not completed and needed to be aborted).
 *
 * If an address is reserved and KeepDestination() is not called, then the address will be
 * returned when the ReserveDestination goes out of scope.
 */
class ReserveDestination
{
protected:
    //! The wallet to reserve from
    const CWallet* const pwallet;
    //! The ScriptPubKeyMan to reserve from. Based on type when GetReservedDestination is called
    ScriptPubKeyMan* m_spk_man{nullptr};
    OutputType const type;
    //! The index of the address's key in the keypool
    int64_t nIndex{-1};
    //! The destination
    CTxDestination address;
    //! Whether this is from the internal (change output) keypool
    bool fInternal{false};

public:
    //! Construct a ReserveDestination object. This does NOT reserve an address yet
    explicit ReserveDestination(CWallet* pwallet, OutputType type)
      : pwallet(pwallet)
      , type(type) { }

    ReserveDestination(const ReserveDestination&) = delete;
    ReserveDestination& operator=(const ReserveDestination&) = delete;

    //! Destructor. If a key has been reserved and not KeepKey'ed, it will be returned to the keypool
    ~ReserveDestination()
    {
        ReturnDestination();
    }

    //! Reserve an address
    util::Result<CTxDestination> GetReservedDestination(bool internal);
    //! Return reserved address
    void ReturnDestination();
    //! Keep the address. Do not return it's key to the keypool when this object goes out of scope
    void KeepDestination();
};

/** Address book data */
class CAddressBookData
{
private:
    mutable bool m_change{true};
    std::string m_label;
public:
    std::string purpose;
    bool fBech32;
    CAddressBookData() : purpose("unknown"), fBech32(false) {}

    std::vector<uint32_t> vPath; // Index to m is stored in first entry

    mutable uint8_t nOwned = 0; // 0 unknown, 1 yes, 2 no

    SERIALIZE_METHODS(CAddressBookData, obj)
    {
        READWRITE(obj.m_label);
        READWRITE(obj.purpose);
        READWRITE(obj.vPath);
        READWRITE(obj.destdata);

        try { READWRITE(obj.fBech32); } catch(std::exception &e) {
            // old format
        }
        if (ser_action.ForRead()) {
            if (!obj.m_label.empty()) {
                obj.m_change = false;
            }
        }
    }

    typedef std::map<std::string, std::string> StringMap;
    StringMap destdata;

    bool IsChange() const { return m_change; }
    const std::string& GetLabel() const { return m_label; }
    void SetLabel(const std::string& label) {
        m_change = false;
        m_label = label;
    }
    void SetLabel(const std::string& label, const std::string& strPurpose, const std::vector<uint32_t> &_vPath, bool _fBech32) {
        m_change = false;
        m_label = label;
        if (!strPurpose.empty()) {
            purpose = strPurpose;
        }
        vPath = _vPath;
        fBech32 = _fBech32;
    }
    void Set(const CAddressBookData& data) {
        m_label = data.GetLabel();
        purpose = data.purpose;
        if (m_label.empty() && data.purpose == "unknown") {
            m_change = true;
        } else {
            m_change = false;
        }
        vPath = data.vPath;
        fBech32 = data.fBech32;
        destdata = data.destdata;
    }
};

struct CRecipient
{
    CScript scriptPubKey;
    CAmount nAmount;
    bool fSubtractFeeFromAmount;
};

class WalletRescanReserver; //forward declarations for ScanForWalletTransactions/RescanFromTime
/**
 * A CWallet maintains a set of transactions and balances, and provides the ability to create new transactions.
 */
class CWallet : public WalletStorage, public interfaces::Chain::Notifications
{
friend class ::CHDWallet;
friend class CWalletTx;
private:
    CKeyingMaterial vMasterKey GUARDED_BY(cs_wallet);

    virtual bool Unlock(const CKeyingMaterial& vMasterKeyIn, bool accept_no_keys = false);

    std::atomic<bool> fAbortRescan{false};
    std::atomic<bool> fScanningWallet{false}; // controlled by WalletRescanReserver
    std::atomic<bool> m_attaching_chain{false};
    std::atomic<int64_t> m_scanning_start{0};
    std::atomic<double> m_scanning_progress{0};
    friend class WalletRescanReserver;

    //! the current wallet version: clients below this version are not able to load the wallet
    int nWalletVersion GUARDED_BY(cs_wallet){FEATURE_BASE};

    /** The next scheduled rebroadcast of wallet transactions. */
    int64_t nNextResend = 0;
    /** Whether this wallet will submit newly created transactions to the node's mempool and
     * prompt rebroadcasts (see ResendWalletTransactions()). */
    bool fBroadcastTransactions = false;
    // Local time that the tip block was received. Used to schedule wallet rebroadcasts.
    std::atomic<int64_t> m_best_block_time {0};

    /**
     * Used to keep track of spent outpoints, and
     * detect and report conflicts (double-spends or
     * mutated transactions where the mutant gets mined).
     */
    typedef std::unordered_multimap<COutPoint, uint256, SaltedOutpointHasher> TxSpends;
    TxSpends mapTxSpends GUARDED_BY(cs_wallet);
    void AddToSpends(const COutPoint& outpoint, const uint256& wtxid, WalletBatch* batch = nullptr) EXCLUSIVE_LOCKS_REQUIRED(cs_wallet);
    virtual void AddToSpends(const CWalletTx& wtx, WalletBatch* batch = nullptr) EXCLUSIVE_LOCKS_REQUIRED(cs_wallet);

    /**
     * Add a transaction to the wallet, or update it.  confirm.block_* should
     * be set when the transaction was known to be included in a block.  When
     * block_hash.IsNull(), then wallet state is not updated in AddToWallet, but
     * notifications happen and cached balances are marked dirty.
     *
     * If fUpdate is true, existing transactions will be updated.
     * TODO: One exception to this is that the abandoned state is cleared under the
     * assumption that any further notification of a transaction that was considered
     * abandoned is an indication that it is not safe to be considered abandoned.
     * Abandoned state should probably be more carefully tracked via different
     * chain notifications or by checking mempool presence when necessary.
     *
     * Should be called with rescanning_old_block set to true, if the transaction is
     * not discovered in real time, but during a rescan of old blocks.
     */
    virtual bool AddToWalletIfInvolvingMe(const CTransactionRef& tx, const SyncTxState& state, bool fUpdate, bool rescanning_old_block) EXCLUSIVE_LOCKS_REQUIRED(cs_wallet);

    /** Mark a transaction (and its in-wallet descendants) as conflicting with a particular block. */
    virtual void MarkConflicted(const uint256& hashBlock, int conflicting_height, const uint256& hashTx);

    /** Mark a transaction's inputs dirty, thus forcing the outputs to be recomputed */
    void MarkInputsDirty(const CTransactionRef& tx) EXCLUSIVE_LOCKS_REQUIRED(cs_wallet);

    virtual void SyncMetaData(std::pair<TxSpends::iterator, TxSpends::iterator>) EXCLUSIVE_LOCKS_REQUIRED(cs_wallet);

    void SyncTransaction(const CTransactionRef& tx, const SyncTxState& state, bool update_tx = true, bool rescanning_old_block = false) EXCLUSIVE_LOCKS_REQUIRED(cs_wallet);

    /** WalletFlags set on this wallet. */
    std::atomic<uint64_t> m_wallet_flags{0};

    bool SetAddressBookWithDB(WalletBatch& batch, const CTxDestination& address, const std::string& strName, const std::string& strPurpose, bool fBech32=false);

    //! Unsets a wallet flag and saves it to disk
    void UnsetWalletFlagWithDB(WalletBatch& batch, uint64_t flag);

    //! Unset the blank wallet flag and saves it to disk
    void UnsetBlankWalletFlag(WalletBatch& batch) override;

    /** Provider of aplication-wide arguments. */
    const ArgsManager& m_args;

    /** Interface for accessing chain state. */
    interfaces::Chain* m_chain;

    /** Wallet name: relative directory name or "" for default wallet. */
    std::string m_name;

    /** Internal database handle. */
    std::unique_ptr<WalletDatabase> m_database;

    /**
     * The following is used to keep track of how far behind the wallet is
     * from the chain sync, and to allow clients to block on us being caught up.
     *
     * Processed hash is a pointer on node's tip and doesn't imply that the wallet
     * has scanned sequentially all blocks up to this one.
     */
    uint256 m_last_block_processed GUARDED_BY(cs_wallet);

    /** Height of last block processed is used by wallet to know depth of transactions
     * without relying on Chain interface beyond asynchronous updates. For safety, we
     * initialize it to -1. Height is a pointer on node's tip and doesn't imply
     * that the wallet has scanned sequentially all blocks up to this one.
     */
    int m_last_block_processed_height GUARDED_BY(cs_wallet) = -1;

    std::map<OutputType, ScriptPubKeyMan*> m_external_spk_managers;
    std::map<OutputType, ScriptPubKeyMan*> m_internal_spk_managers;

    // Indexed by a unique identifier produced by each ScriptPubKeyMan using
    // ScriptPubKeyMan::GetID. In many cases it will be the hash of an internal structure
    std::map<uint256, std::unique_ptr<ScriptPubKeyMan>> m_spk_managers;

    /**
     * Catch wallet up to current chain, scanning new blocks, updating the best
     * block locator and m_last_block_processed, and registering for
     * notifications about new blocks and transactions.
     */
    static bool AttachChain(const std::shared_ptr<CWallet>& wallet, interfaces::Chain& chain, const bool rescan_required, bilingual_str& error, std::vector<bilingual_str>& warnings);

public:
    bool IsParticlWallet() const override { return false; };
    /**
     * Main wallet lock.
     * This lock protects all the fields added by CWallet.
     */
    mutable RecursiveMutex cs_wallet;

    WalletDatabase& GetDatabase() const override
    {
        assert(static_cast<bool>(m_database));
        return *m_database;
    }

    /** Get a name for this wallet for logging/debugging purposes.
     */
    const std::string& GetName() const { return m_name; }

    typedef std::map<unsigned int, CMasterKey> MasterKeyMap;
    MasterKeyMap mapMasterKeys;
    unsigned int nMasterKeyMaxID = 0;

    /** Construct wallet with specified name and database implementation. */
    CWallet(interfaces::Chain* chain, const std::string& name, const ArgsManager& args, std::unique_ptr<WalletDatabase> database)
        : m_args(args),
          m_chain(chain),
          m_name(name),
          m_database(std::move(database))
    {
        if (!fParticlMode) {
            m_min_fee = CFeeRate(DEFAULT_TRANSACTION_MINFEE_BTC);
            m_default_max_tx_fee = DEFAULT_TRANSACTION_MAXFEE_BTC;
        }
    }

    virtual ~CWallet()
    {
        // Should not have slots connected at this point.
        assert(NotifyUnload.empty());
    }

    virtual bool IsCrypted() const;
    virtual bool IsLocked() const override;
    virtual bool Lock();

    /** Interface to assert chain access */
    bool HaveChain() const { return m_chain ? true : false; }

    /** Map from txid to CWalletTx for all transactions this wallet is
     * interested in, including received and sent transactions. */
    std::unordered_map<uint256, CWalletTx, SaltedTxidHasher> mapWallet GUARDED_BY(cs_wallet);

    typedef std::multimap<int64_t, CWalletTx*> TxItems;
    TxItems wtxOrdered;

    int64_t nOrderPosNext GUARDED_BY(cs_wallet) = 0;
    uint64_t nAccountingEntryNumber = 0;

    std::map<CTxDestination, CAddressBookData> m_address_book GUARDED_BY(cs_wallet);
    const CAddressBookData* FindAddressBookEntry(const CTxDestination&, bool allow_change = false) const EXCLUSIVE_LOCKS_REQUIRED(cs_wallet);

    /** Set of Coins owned by this wallet that we won't try to spend from. A
     * Coin may be locked if it has already been used to fund a transaction
     * that hasn't confirmed yet. We wouldn't consider the Coin spent already,
     * but also shouldn't try to use it again. */
    std::set<COutPoint> setLockedCoins GUARDED_BY(cs_wallet);

    /** Registered interfaces::Chain::Notifications handler. */
    std::unique_ptr<interfaces::Handler> m_chain_notifications_handler;

    /** Interface for accessing chain state. */
    interfaces::Chain& chain() const { assert(m_chain); return *m_chain; }

    virtual const CWalletTx* GetWalletTx(const uint256& hash) const EXCLUSIVE_LOCKS_REQUIRED(cs_wallet);

    std::set<uint256> GetTxConflicts(const CWalletTx& wtx) const EXCLUSIVE_LOCKS_REQUIRED(cs_wallet);

    /**
     * Return depth of transaction in blockchain:
     * <0  : conflicts with a transaction this deep in the blockchain
     *  0  : in memory pool, waiting to be included in a block
     * >=1 : this many blocks deep in the main chain
     */
    int GetTxDepthInMainChain(const CWalletTx& wtx) const EXCLUSIVE_LOCKS_REQUIRED(cs_wallet);
    bool IsTxInMainChain(const CWalletTx& wtx) const EXCLUSIVE_LOCKS_REQUIRED(cs_wallet)
    {
        AssertLockHeld(cs_wallet);
        return GetTxDepthInMainChain(wtx) > 0;
    }

    /**
     * @return number of blocks to maturity for this transaction:
     *  0 : is not a coinbase transaction, or is a mature coinbase transaction
     * >0 : is a coinbase transaction which matures in this many blocks
     */
    int GetTxBlocksToMaturity(const CWalletTx& wtx) const EXCLUSIVE_LOCKS_REQUIRED(cs_wallet);
    bool IsTxImmatureCoinBase(const CWalletTx& wtx) const EXCLUSIVE_LOCKS_REQUIRED(cs_wallet);

    //! check whether we support the named feature
    bool CanSupportFeature(enum WalletFeature wf) const override EXCLUSIVE_LOCKS_REQUIRED(cs_wallet) { AssertLockHeld(cs_wallet); return IsFeatureSupported(nWalletVersion, wf); }

    virtual bool IsSpent(const COutPoint& outpoint) const EXCLUSIVE_LOCKS_REQUIRED(cs_wallet);

    // Whether this or any known UTXO with the same single key has been spent.
    virtual bool IsSpentKey(const CScript& scriptPubKey) const EXCLUSIVE_LOCKS_REQUIRED(cs_wallet);
    virtual void SetSpentKeyState(WalletBatch& batch, const uint256& hash, unsigned int n, bool used, std::set<CTxDestination>& tx_destinations) EXCLUSIVE_LOCKS_REQUIRED(cs_wallet);

    /** Display address on an external signer. Returns false if external signer support is not compiled */
    bool DisplayAddress(const CTxDestination& dest) EXCLUSIVE_LOCKS_REQUIRED(cs_wallet);

    bool IsLockedCoin(const COutPoint& output) const EXCLUSIVE_LOCKS_REQUIRED(cs_wallet);
    bool LockCoin(const COutPoint& output, WalletBatch* batch = nullptr) EXCLUSIVE_LOCKS_REQUIRED(cs_wallet);
    bool UnlockCoin(const COutPoint& output, WalletBatch* batch = nullptr) EXCLUSIVE_LOCKS_REQUIRED(cs_wallet);
    bool UnlockAllCoins() EXCLUSIVE_LOCKS_REQUIRED(cs_wallet);
    void ListLockedCoins(std::vector<COutPoint>& vOutpts) const EXCLUSIVE_LOCKS_REQUIRED(cs_wallet);

    /*
     * Rescan abort properties
     */
    void AbortRescan() { fAbortRescan = true; }
    bool IsAbortingRescan() const { return fAbortRescan; }
    bool IsScanning() const { return fScanningWallet; }
    int64_t ScanningDuration() const { return fScanningWallet ? GetTimeMillis() - m_scanning_start : 0; }
    double ScanningProgress() const { return fScanningWallet ? (double) m_scanning_progress : 0; }

    //! Upgrade stored CKeyMetadata objects to store key origin info as KeyOriginInfo
    void UpgradeKeyMetadata() EXCLUSIVE_LOCKS_REQUIRED(cs_wallet);

    //! Upgrade DescriptorCaches
    void UpgradeDescriptorCache() EXCLUSIVE_LOCKS_REQUIRED(cs_wallet);

    bool LoadMinVersion(int nVersion) EXCLUSIVE_LOCKS_REQUIRED(cs_wallet) { AssertLockHeld(cs_wallet); nWalletVersion = nVersion; return true; }

    //! Adds a destination data tuple to the store, without saving it to disk
    void LoadDestData(const CTxDestination& dest, const std::string& key, const std::string& value) EXCLUSIVE_LOCKS_REQUIRED(cs_wallet);

    //! Holds a timestamp at which point the wallet is scheduled (externally) to be relocked. Caller must arrange for actual relocking to occur via Lock().
    int64_t nRelockTime GUARDED_BY(cs_wallet){0};

    // Used to prevent concurrent calls to walletpassphrase RPC.
    Mutex m_unlock_mutex;
    virtual int ExtKeyUnlock(const CKeyingMaterial &vMKey) {return 0;};
    virtual bool Unlock(const SecureString& strWalletPassphrase, bool accept_no_keys = false);
    bool ChangeWalletPassphrase(const SecureString& strOldWalletPassphrase, const SecureString& strNewWalletPassphrase);
    virtual bool EncryptWallet(const SecureString& strWalletPassphrase);

    void GetKeyBirthTimes(std::map<CKeyID, int64_t> &mapKeyBirth) const EXCLUSIVE_LOCKS_REQUIRED(cs_wallet);
    unsigned int ComputeTimeSmart(const CWalletTx& wtx, bool rescanning_old_block) const;

    /**
     * Increment the next transaction order id
     * @return next transaction order id
     */
    int64_t IncOrderPosNext(WalletBatch *batch = nullptr) EXCLUSIVE_LOCKS_REQUIRED(cs_wallet);
    DBErrors ReorderTransactions();

    //! For ParticlWallet, clear cached balances from wallet called at new block and adding new transaction
    virtual void ClearCachedBalances() {};
    void MarkDirty();

    //! Callback for updating transaction metadata in mapWallet.
    //!
    //! @param wtx - reference to mapWallet transaction to update
    //! @param new_tx - true if wtx is newly inserted, false if it previously existed
    //!
    //! @return true if wtx is changed and needs to be saved to disk, otherwise false
    using UpdateWalletTxFn = std::function<bool(CWalletTx& wtx, bool new_tx)>;

    /**
     * Add the transaction to the wallet, wrapping it up inside a CWalletTx
     * @return the recently added wtx pointer or nullptr if there was a db write error.
     */
    CWalletTx* AddToWallet(CTransactionRef tx, const TxState& state, const UpdateWalletTxFn& update_wtx=nullptr, bool fFlushOnClose=true, bool rescanning_old_block = false);
    virtual bool LoadToWallet(const uint256& hash, const UpdateWalletTxFn& fill_wtx) EXCLUSIVE_LOCKS_REQUIRED(cs_wallet);
    void transactionAddedToMempool(const CTransactionRef& tx, uint64_t mempool_sequence) override;
    void blockConnected(const interfaces::BlockInfo& block) override;
    void blockDisconnected(const interfaces::BlockInfo& block) override;
    void updatedBlockTip() override;
    int64_t RescanFromTime(int64_t startTime, const WalletRescanReserver& reserver, bool update);

    struct ScanResult {
        enum { SUCCESS, FAILURE, USER_ABORT } status = SUCCESS;

        //! Hash and height of most recent block that was successfully scanned.
        //! Unset if no blocks were scanned due to read errors or the chain
        //! being empty.
        uint256 last_scanned_block;
        std::optional<int> last_scanned_height;

        //! Height of the most recent block that could not be scanned due to
        //! read errors or pruning. Will be set if status is FAILURE, unset if
        //! status is SUCCESS, and may or may not be set if status is
        //! USER_ABORT.
        uint256 last_failed_block;
    };
    virtual ScanResult ScanForWalletTransactions(const uint256& start_block, int start_height, std::optional<int> max_height, const WalletRescanReserver& reserver, bool fUpdate, const bool save_progress);
    void transactionRemovedFromMempool(const CTransactionRef& tx, MemPoolRemovalReason reason, uint64_t mempool_sequence) override;
<<<<<<< HEAD
    void ReacceptWalletTransactions() EXCLUSIVE_LOCKS_REQUIRED(cs_wallet);
    virtual void ResendWalletTransactions();
=======
    void ResubmitWalletTransactions(bool relay, bool force);
>>>>>>> 124e75a4

    OutputType TransactionChangeType(const std::optional<OutputType>& change_type, const std::vector<CRecipient>& vecSend) const;

    /** Fetch the inputs and sign with SIGHASH_ALL. */
    virtual bool SignTransaction(CMutableTransaction& tx) const EXCLUSIVE_LOCKS_REQUIRED(cs_wallet);
    /** Sign the tx given the input coins and sighash. */
    bool SignTransaction(CMutableTransaction& tx, const std::map<COutPoint, Coin>& coins, int sighash, std::map<int, bilingual_str>& input_errors) const;
    SigningResult SignMessage(const std::string& message, const PKHash& pkhash, std::string& str_sig) const;
    SigningResult SignMessage(const std::string& message, const CKeyID256 &keyID256, std::string& str_sig) const;

    /**
     * Fills out a PSBT with information from the wallet. Fills in UTXOs if we have
     * them. Tries to sign if sign=true. Sets `complete` if the PSBT is now complete
     * (i.e. has all required signatures or signature-parts, and is ready to
     * finalize.) Sets `error` and returns false if something goes wrong.
     *
     * @param[in]  psbtx PartiallySignedTransaction to fill in
     * @param[out] complete indicates whether the PSBT is now complete
     * @param[in]  sighash_type the sighash type to use when signing (if PSBT does not specify)
     * @param[in]  sign whether to sign or not
     * @param[in]  bip32derivs whether to fill in bip32 derivation information if available
     * @param[out] n_signed the number of inputs signed by this wallet
     * @param[in] finalize whether to create the final scriptSig or scriptWitness if possible
     * return error
     */
    TransactionError FillPSBT(PartiallySignedTransaction& psbtx,
                  bool& complete,
                  int sighash_type = SIGHASH_DEFAULT,
                  bool sign = true,
                  bool bip32derivs = true,
                  size_t* n_signed = nullptr,
                  bool finalize = true) const;

    /**
     * Submit the transaction to the node's mempool and then relay to peers.
     * Should be called after CreateTransaction unless you want to abort
     * broadcasting the transaction.
     *
     * @param[in] tx The transaction to be broadcast.
     * @param[in] mapValue key-values to be set on the transaction.
     * @param[in] orderForm BIP 70 / BIP 21 order form details to be set on the transaction.
     */
    virtual void CommitTransaction(CTransactionRef tx, mapValue_t mapValue, std::vector<std::pair<std::string, std::string>> orderForm);

    /** Pass this transaction to node for mempool insertion and relay to peers if flag set to true */
    bool SubmitTxMemoryPoolAndRelay(CWalletTx& wtx, std::string& err_string, bool relay, CAmount override_max_fee=-1) const
        EXCLUSIVE_LOCKS_REQUIRED(cs_wallet);

    bool DummySignTx(CMutableTransaction &txNew, const std::set<CTxOut> &txouts, const CCoinControl* coin_control = nullptr) const
    {
        std::vector<CTxOut> v_txouts(txouts.size());
        std::copy(txouts.begin(), txouts.end(), v_txouts.begin());
        return DummySignTx(txNew, v_txouts, coin_control);
    }
    bool DummySignTx(CMutableTransaction &txNew, const std::vector<CTxOut> &txouts, const CCoinControl* coin_control = nullptr) const;

    bool ImportScripts(const std::set<CScript> scripts, int64_t timestamp) EXCLUSIVE_LOCKS_REQUIRED(cs_wallet);
    bool ImportPrivKeys(const std::map<CKeyID, CKey>& privkey_map, const int64_t timestamp) EXCLUSIVE_LOCKS_REQUIRED(cs_wallet);
    bool ImportPubKeys(const std::vector<CKeyID>& ordered_pubkeys, const std::map<CKeyID, CPubKey>& pubkey_map, const std::map<CKeyID, std::pair<CPubKey, KeyOriginInfo>>& key_origins, const bool add_keypool, const bool internal, const int64_t timestamp) EXCLUSIVE_LOCKS_REQUIRED(cs_wallet);
    bool ImportScriptPubKeys(const std::string& label, const std::set<CScript>& script_pub_keys, const bool have_solving_data, const bool apply_label, const int64_t timestamp) EXCLUSIVE_LOCKS_REQUIRED(cs_wallet);

    CFeeRate m_pay_tx_fee{DEFAULT_PAY_TX_FEE};
    unsigned int m_confirm_target{DEFAULT_TX_CONFIRM_TARGET};
    /** Allow Coin Selection to pick unconfirmed UTXOs that were sent from our own wallet if it
     * cannot fund the transaction otherwise. */
    bool m_spend_zero_conf_change{DEFAULT_SPEND_ZEROCONF_CHANGE};
    bool m_signal_rbf{DEFAULT_WALLET_RBF};
    bool m_allow_fallback_fee{true}; //!< will be false if -fallbackfee=0
    CFeeRate m_min_fee{DEFAULT_TRANSACTION_MINFEE}; //!< Override with -mintxfee
    /**
     * If fee estimation does not have enough data to provide estimates, use this fee instead.
     * Has no effect if not using fee estimation
     * Override with -fallbackfee
     */
    CFeeRate m_fallback_fee{DEFAULT_FALLBACK_FEE};

     /** If the cost to spend a change output at this feerate is greater than the value of the
      * output itself, just drop it to fees. */
    CFeeRate m_discard_rate{DEFAULT_DISCARD_FEE};

    /** When the actual feerate is less than the consolidate feerate, we will tend to make transactions which
     * consolidate inputs. When the actual feerate is greater than the consolidate feerate, we will tend to make
     * transactions which have the lowest fees.
     */
    CFeeRate m_consolidate_feerate{DEFAULT_CONSOLIDATE_FEERATE};

    /** The maximum fee amount we're willing to pay to prioritize partial spend avoidance. */
    CAmount m_max_aps_fee{DEFAULT_MAX_AVOIDPARTIALSPEND_FEE}; //!< note: this is absolute fee, not fee rate
    OutputType m_default_address_type{DEFAULT_ADDRESS_TYPE};
    /**
     * Default output type for change outputs. When unset, automatically choose type
     * based on address type setting and the types other of non-change outputs
     * (see -changetype option documentation and implementation in
     * CWallet::TransactionChangeType for details).
     */
    std::optional<OutputType> m_default_change_type{};
    /** Absolute maximum transaction fee (in satoshis) used by default for the wallet */
    CAmount m_default_max_tx_fee{DEFAULT_TRANSACTION_MAXFEE};

    size_t KeypoolCountExternalKeys() const EXCLUSIVE_LOCKS_REQUIRED(cs_wallet);
    bool TopUpKeyPool(unsigned int kpSize = 0);

    std::optional<int64_t> GetOldestKeyPoolTime() const;

    // Filter struct for 'ListAddrBookAddresses'
    struct AddrBookFilter {
        // Fetch addresses with the provided label
        std::optional<std::string> m_op_label{std::nullopt};
        // Don't include change addresses by default
        bool ignore_change{true};
    };

    /**
     * Filter and retrieve destinations stored in the addressbook
     */
    std::vector<CTxDestination> ListAddrBookAddresses(const std::optional<AddrBookFilter>& filter) const EXCLUSIVE_LOCKS_REQUIRED(cs_wallet);

    /**
     * Retrieve all the known labels in the address book
     */
    std::set<std::string> ListAddrBookLabels(const std::string& purpose) const EXCLUSIVE_LOCKS_REQUIRED(cs_wallet);

    /**
     * Walk-through the address book entries.
     * Stops when the provided 'ListAddrBookFunc' returns false.
     */
    using ListAddrBookFunc = std::function<void(const CTxDestination& dest, const std::string& label, const std::string& purpose, bool is_change)>;
    void ForEachAddrBookEntry(const ListAddrBookFunc& func) const EXCLUSIVE_LOCKS_REQUIRED(cs_wallet);

    /**
     * Marks all outputs in each one of the destinations dirty, so their cache is
     * reset and does not return outdated information.
     */
    void MarkDestinationsDirty(const std::set<CTxDestination>& destinations) EXCLUSIVE_LOCKS_REQUIRED(cs_wallet);

    util::Result<CTxDestination> GetNewDestination(const OutputType type, const std::string label);
    util::Result<CTxDestination> GetNewChangeDestination(const OutputType type);

    isminetype IsMine(const CKeyID &address) const override EXCLUSIVE_LOCKS_REQUIRED(cs_wallet);
    isminetype IsMine(const CTxDestination& dest) const EXCLUSIVE_LOCKS_REQUIRED(cs_wallet);
    isminetype IsMine(const CScript& script) const EXCLUSIVE_LOCKS_REQUIRED(cs_wallet);
    /**
     * Returns amount of debit if the input matches the
     * filter, otherwise returns 0
     */
    virtual CAmount GetDebit(const CTxIn& txin, const isminefilter& filter) const;

    isminetype IsMine(const CTxOut& txout) const EXCLUSIVE_LOCKS_REQUIRED(cs_wallet);
    virtual isminetype IsMine(const CTxOutBase *txout) const EXCLUSIVE_LOCKS_REQUIRED(cs_wallet) { assert(false); return ISMINE_NO; };
    virtual bool IsMine(const CTransaction& tx) const EXCLUSIVE_LOCKS_REQUIRED(cs_wallet);
    isminetype IsMine(const COutPoint& outpoint) const EXCLUSIVE_LOCKS_REQUIRED(cs_wallet);

    /** should probably be renamed to IsRelevantToMe */
    virtual bool IsFromMe(const CTransaction& tx) const;
    virtual CAmount GetDebit(const CTransaction& tx, const isminefilter& filter) const;
    void chainStateFlushed(const CBlockLocator& loc) override;

    DBErrors virtual LoadWallet();
    DBErrors ZapSelectTx(std::vector<uint256>& vHashIn, std::vector<uint256>& vHashOut) EXCLUSIVE_LOCKS_REQUIRED(cs_wallet);

    virtual bool SetAddressBook(const CTxDestination& address, const std::string& strName, const std::string& purpose, bool fBech32=false);

    virtual bool DelAddressBook(const CTxDestination& address);

    bool IsAddressUsed(const CTxDestination& dest) const EXCLUSIVE_LOCKS_REQUIRED(cs_wallet);
    bool SetAddressUsed(WalletBatch& batch, const CTxDestination& dest, bool used) EXCLUSIVE_LOCKS_REQUIRED(cs_wallet);

    std::vector<std::string> GetAddressReceiveRequests() const EXCLUSIVE_LOCKS_REQUIRED(cs_wallet);
    bool SetAddressReceiveRequest(WalletBatch& batch, const CTxDestination& dest, const std::string& id, const std::string& value) EXCLUSIVE_LOCKS_REQUIRED(cs_wallet);

    unsigned int GetKeyPoolSize() const EXCLUSIVE_LOCKS_REQUIRED(cs_wallet);

    //! signify that a particular wallet feature is now used.
    void SetMinVersion(enum WalletFeature, WalletBatch* batch_in = nullptr) override;

    //! get the current wallet format (the oldest client version guaranteed to understand this wallet)
    int GetVersion() const { LOCK(cs_wallet); return nWalletVersion; }

    //! Get wallet transactions that conflict with given transaction (spend same outputs)
    std::set<uint256> GetConflicts(const uint256& txid) const EXCLUSIVE_LOCKS_REQUIRED(cs_wallet);

    //! Check if a given transaction has any of its outputs spent by another transaction in the wallet
    bool HasWalletSpend(const CTransactionRef& tx) const EXCLUSIVE_LOCKS_REQUIRED(cs_wallet);

    //! Flush wallet (bitdb flush)
    void Flush();

    //! Close wallet database
    void Close();

    /** Wallet is about to be unloaded */
    boost::signals2::signal<void ()> NotifyUnload;

    /**
     * Address book entry changed.
     * @note called without lock cs_wallet held.
     */
    boost::signals2::signal<void (const CTxDestination &address,
                                  const std::string &label, bool isMine,
                                  const std::string &purpose, const std::string &path,
                                  ChangeType status)>
        NotifyAddressBookChanged;

    /**
     * Wallet transaction added, removed or updated.
     * @note called with lock cs_wallet held.
     */
    boost::signals2::signal<void(const uint256& hashTx, ChangeType status)> NotifyTransactionChanged;

    /** Show progress e.g. for rescan */
    boost::signals2::signal<void (const std::string &title, int nProgress)> ShowProgress;

    /** Watch-only address added */
    boost::signals2::signal<void (bool fHaveWatchOnly)> NotifyWatchonlyChanged;

    /** Keypool has new keys */
    boost::signals2::signal<void ()> NotifyCanGetAddressesChanged;

    /**
     * Wallet status (encrypted, locked) changed.
     * Note: Called without locks held.
     */
    boost::signals2::signal<void (CWallet* wallet)> NotifyStatusChanged;

    /** Inquire whether this wallet broadcasts transactions. */
    bool GetBroadcastTransactions() const { return fBroadcastTransactions; }
    /** Set whether this wallet broadcasts transactions. */
    void SetBroadcastTransactions(bool broadcast) { fBroadcastTransactions = broadcast; }

    /** Return whether transaction can be abandoned */
    virtual bool TransactionCanBeAbandoned(const uint256& hashTx) const;

    /* Mark a transaction (and it in-wallet descendants) as abandoned so its inputs may be respent. */
    virtual bool AbandonTransaction(const uint256& hashTx);

    /** Mark a transaction as replaced by another transaction. */
    bool MarkReplaced(const uint256& originalHash, const uint256& newHash);

    /* Initializes the wallet, returns a new CWallet instance or a null pointer in case of an error */
    static std::shared_ptr<CWallet> Create(WalletContext& context, const std::string& name, std::unique_ptr<WalletDatabase> database, uint64_t wallet_creation_flags, bilingual_str& error, std::vector<bilingual_str>& warnings);

    /**
     * Wallet post-init setup
     * Gives the wallet a chance to register repetitive tasks and complete post-init tasks
     */
    void postInitProcess();

    bool BackupWallet(const std::string& strDest) const;

    /* Returns true if HD is enabled */
    virtual bool IsInitialised() const { return !m_spk_managers.empty(); };

    /* Returns true if HD is enabled */
    virtual bool IsHDEnabled() const;


    /* Returns true if the wallet can give out new addresses. This means it has keys in the keypool or can generate new keys */
    virtual bool CanGetAddresses(bool internal = false) const;

    /**
     * Blocks until the wallet state is up-to-date to /at least/ the current
     * chain at the time this function is entered
     * Obviously holding cs_main/cs_wallet when going into this call may cause
     * deadlock
     */
    void BlockUntilSyncedToCurrentChain() const LOCKS_EXCLUDED(::cs_main) EXCLUSIVE_LOCKS_REQUIRED(!cs_wallet);

    /** set a single wallet flag */
    void SetWalletFlag(uint64_t flags);

    /** Unsets a single wallet flag */
    void UnsetWalletFlag(uint64_t flag);

    /** check if a certain wallet flag is set */
    bool IsWalletFlagSet(uint64_t flag) const override;

    /** overwrite all flags by the given uint64_t
       flags must be uninitialised (or 0)
       only known flags may be present */
    void InitWalletFlags(uint64_t flags);
    /** Loads the flags into the wallet. (used by LoadWallet) */
    bool LoadWalletFlags(uint64_t flags);

    /** Determine if we are a legacy wallet */
    bool IsLegacy() const;

    /** Returns a bracketed wallet name for displaying in logs, will return [default wallet] if the wallet has no name */
    const std::string GetDisplayName() const override {
        std::string wallet_name = GetName().length() == 0 ? "default wallet" : GetName();
        return strprintf("[%s]", wallet_name);
    };

    /** Prepends the wallet name in logging output to ease debugging in multi-wallet use cases */
    template<typename... Params>
    void WalletLogPrintf(std::string fmt, Params... parameters) const {
        LogPrintf(("%s " + fmt).c_str(), GetDisplayName(), parameters...);
    };

    /** Upgrade the wallet */
    bool UpgradeWallet(int version, bilingual_str& error);

    //! Returns all unique ScriptPubKeyMans in m_internal_spk_managers and m_external_spk_managers
    std::set<ScriptPubKeyMan*> GetActiveScriptPubKeyMans() const;

    //! Returns all unique ScriptPubKeyMans
    std::set<ScriptPubKeyMan*> GetAllScriptPubKeyMans() const;

    //! Get the ScriptPubKeyMan for the given OutputType and internal/external chain.
    ScriptPubKeyMan* GetScriptPubKeyMan(const OutputType& type, bool internal) const;

    //! Get all the ScriptPubKeyMans for a script
    std::set<ScriptPubKeyMan*> GetScriptPubKeyMans(const CScript& script) const;
    //! Get the ScriptPubKeyMan by id
    ScriptPubKeyMan* GetScriptPubKeyMan(const uint256& id) const;

    //! Get the SigningProvider for a script
    std::unique_ptr<SigningProvider> GetSolvingProvider(const CScript& script) const;
    std::unique_ptr<SigningProvider> GetSolvingProvider(const CScript& script, SignatureData& sigdata) const;

    //! Get the wallet descriptors for a script.
    std::vector<WalletDescriptor> GetWalletDescriptors(const CScript& script) const;

    //! Get the LegacyScriptPubKeyMan which is used for all types, internal, and external.
    LegacyScriptPubKeyMan* GetLegacyScriptPubKeyMan() const;
    LegacyScriptPubKeyMan* GetOrCreateLegacyScriptPubKeyMan();

    //! Make a LegacyScriptPubKeyMan and set it for all types, internal, and external.
    void SetupLegacyScriptPubKeyMan();

    const CKeyingMaterial& GetEncryptionKey() const override;
    bool HasEncryptionKeys() const override;

    /** Get last block processed height */
    int GetLastBlockHeight() const EXCLUSIVE_LOCKS_REQUIRED(cs_wallet)
    {
        AssertLockHeld(cs_wallet);
        assert(m_last_block_processed_height >= 0);
        return m_last_block_processed_height;
    };
    uint256 GetLastBlockHash() const EXCLUSIVE_LOCKS_REQUIRED(cs_wallet)
    {
        AssertLockHeld(cs_wallet);
        assert(m_last_block_processed_height >= 0);
        return m_last_block_processed;
    }
    /** Set last block processed height, currently only use in unit test */
    void SetLastBlockProcessed(int block_height, uint256 block_hash) EXCLUSIVE_LOCKS_REQUIRED(cs_wallet)
    {
        AssertLockHeld(cs_wallet);
        m_last_block_processed_height = block_height;
        m_last_block_processed = block_hash;
    };

    //! Connect the signals from ScriptPubKeyMans to the signals in CWallet
    void ConnectScriptPubKeyManNotifiers();

    //! Instantiate a descriptor ScriptPubKeyMan from the WalletDescriptor and load it
    void LoadDescriptorScriptPubKeyMan(uint256 id, WalletDescriptor& desc);

    //! Adds the active ScriptPubKeyMan for the specified type and internal. Writes it to the wallet file
    //! @param[in] id The unique id for the ScriptPubKeyMan
    //! @param[in] type The OutputType this ScriptPubKeyMan provides addresses for
    //! @param[in] internal Whether this ScriptPubKeyMan provides change addresses
    void AddActiveScriptPubKeyMan(uint256 id, OutputType type, bool internal);

    //! Loads an active ScriptPubKeyMan for the specified type and internal. (used by LoadWallet)
    //! @param[in] id The unique id for the ScriptPubKeyMan
    //! @param[in] type The OutputType this ScriptPubKeyMan provides addresses for
    //! @param[in] internal Whether this ScriptPubKeyMan provides change addresses
    void LoadActiveScriptPubKeyMan(uint256 id, OutputType type, bool internal);

    //! Remove specified ScriptPubKeyMan from set of active SPK managers. Writes the change to the wallet file.
    //! @param[in] id The unique id for the ScriptPubKeyMan
    //! @param[in] type The OutputType this ScriptPubKeyMan provides addresses for
    //! @param[in] internal Whether this ScriptPubKeyMan provides change addresses
    void DeactivateScriptPubKeyMan(uint256 id, OutputType type, bool internal);

    //! Create new DescriptorScriptPubKeyMans and add them to the wallet
    void SetupDescriptorScriptPubKeyMans(const CExtKey& master_key) EXCLUSIVE_LOCKS_REQUIRED(cs_wallet);
    void SetupDescriptorScriptPubKeyMans() EXCLUSIVE_LOCKS_REQUIRED(cs_wallet);

    //! Return the DescriptorScriptPubKeyMan for a WalletDescriptor if it is already in the wallet
    DescriptorScriptPubKeyMan* GetDescriptorScriptPubKeyMan(const WalletDescriptor& desc) const;

    //! Returns whether the provided ScriptPubKeyMan is internal
    //! @param[in] spk_man The ScriptPubKeyMan to test
    //! @return contains value only for active DescriptorScriptPubKeyMan, otherwise undefined
    std::optional<bool> IsInternalScriptPubKeyMan(ScriptPubKeyMan* spk_man) const;

    //! Add a descriptor to the wallet, return a ScriptPubKeyMan & associated output type
    ScriptPubKeyMan* AddWalletDescriptor(WalletDescriptor& desc, const FlatSigningProvider& signing_provider, const std::string& label, bool internal) EXCLUSIVE_LOCKS_REQUIRED(cs_wallet);

    /** Move all records from the BDB database to a new SQLite database for storage.
     * The original BDB file will be deleted and replaced with a new SQLite file.
     * A backup is not created.
     * May crash if something unexpected happens in the filesystem.
     */
    bool MigrateToSQLite(bilingual_str& error) EXCLUSIVE_LOCKS_REQUIRED(cs_wallet);

    //! Get all of the descriptors from a legacy wallet
    std::optional<MigrationData> GetDescriptorsForLegacy(bilingual_str& error) const EXCLUSIVE_LOCKS_REQUIRED(cs_wallet);

    //! Adds the ScriptPubKeyMans given in MigrationData to this wallet, removes LegacyScriptPubKeyMan,
    //! and where needed, moves tx and address book entries to watchonly_wallet or solvable_wallet
    bool ApplyMigrationData(MigrationData& data, bilingual_str& error) EXCLUSIVE_LOCKS_REQUIRED(cs_wallet);

    //! Particl
    bool HaveKey(const CKeyID &address) const override { return false; };
    bool GetKey(const CKeyID &address, CKey &keyOut) const override { return false; };
    bool GetPubKey(const CKeyID &address, CPubKey &pkOut) const override { return false; };
    bool GetKeyFromPool(CPubKey &key, bool internal = false) override { return false; };
    virtual CAmount GetCredit(const CTxOutBase *txout, const isminefilter &filter) const EXCLUSIVE_LOCKS_REQUIRED(cs_wallet) { return 0; };
    virtual bool IsChange(const CTxOutBase *txout) const { assert(false); return false; };
    std::vector<uint256> ResendWalletTransactionsBefore(int64_t nTime);

    virtual bool ShouldRescan() { return true; };
};

/**
 * Called periodically by the schedule thread. Prompts individual wallets to resend
 * their transactions. Actual rebroadcast schedule is managed by the wallets themselves.
 */
void MaybeResendWalletTxs(WalletContext& context);

/** RAII object to check and reserve a wallet rescan */
class WalletRescanReserver
{
private:
    using Clock = std::chrono::steady_clock;
    using NowFn = std::function<Clock::time_point()>;
    CWallet& m_wallet;
    bool m_could_reserve;
    NowFn m_now;
public:
    explicit WalletRescanReserver(CWallet& w) : m_wallet(w), m_could_reserve(false) {}

    bool reserve()
    {
        assert(!m_could_reserve);
        if (m_wallet.fScanningWallet.exchange(true)) {
            return false;
        }
        m_wallet.m_scanning_start = GetTimeMillis();
        m_wallet.m_scanning_progress = 0;
        m_could_reserve = true;
        return true;
    }

    bool isReserved() const
    {
        return (m_could_reserve && m_wallet.fScanningWallet);
    }

    Clock::time_point now() const { return m_now ? m_now() : Clock::now(); };

    void setNow(NowFn now) { m_now = std::move(now); }

    ~WalletRescanReserver()
    {
        if (m_could_reserve) {
            m_wallet.fScanningWallet = false;
        }
    }
};

//! Add wallet name to persistent configuration so it will be loaded on startup.
bool AddWalletSetting(interfaces::Chain& chain, const std::string& wallet_name);

//! Remove wallet name from persistent configuration so it will not be loaded on startup.
bool RemoveWalletSetting(interfaces::Chain& chain, const std::string& wallet_name);

bool DummySignInput(const SigningProvider& provider, CTxIn &tx_in, const CTxOut &txout, const CCoinControl* coin_control = nullptr);

bool FillInputToWeight(CTxIn& txin, int64_t target_weight);

/**
 * Refresh mempool status so the wallet is in an internally consistent state and
 * immediately knows the transaction's status: Whether it can be considered
 * trusted and is eligible to be abandoned ...
 */
void RefreshMempoolStatus(CWalletTx& tx, interfaces::Chain& chain);

struct MigrationResult {
    std::string wallet_name;
    std::shared_ptr<CWallet> watchonly_wallet;
    std::shared_ptr<CWallet> solvables_wallet;
    fs::path backup_path;
};

//! Do all steps to migrate a legacy wallet to a descriptor wallet
util::Result<MigrationResult> MigrateLegacyToDescriptor(std::shared_ptr<CWallet>&& wallet, WalletContext& context);
} // namespace wallet

#endif // BITCOIN_WALLET_WALLET_H<|MERGE_RESOLUTION|>--- conflicted
+++ resolved
@@ -598,12 +598,7 @@
     };
     virtual ScanResult ScanForWalletTransactions(const uint256& start_block, int start_height, std::optional<int> max_height, const WalletRescanReserver& reserver, bool fUpdate, const bool save_progress);
     void transactionRemovedFromMempool(const CTransactionRef& tx, MemPoolRemovalReason reason, uint64_t mempool_sequence) override;
-<<<<<<< HEAD
-    void ReacceptWalletTransactions() EXCLUSIVE_LOCKS_REQUIRED(cs_wallet);
-    virtual void ResendWalletTransactions();
-=======
-    void ResubmitWalletTransactions(bool relay, bool force);
->>>>>>> 124e75a4
+    virtual void ResubmitWalletTransactions(bool relay, bool force);
 
     OutputType TransactionChangeType(const std::optional<OutputType>& change_type, const std::vector<CRecipient>& vecSend) const;
 
