<TS language="tr" version="2.1">
<context>
    <name>AddressBookPage</name>
    <message>
        <source>Right-click to edit address or label</source>
        <translation>Adres veya etiketi düzenlemek için sağ tıklayınız.</translation>
    </message>
    <message>
        <source>Create a new address</source>
        <translation>Yeni bir adres oluştur</translation>
    </message>
    <message>
        <source>&amp;New</source>
        <translation>&amp;Yeni</translation>
    </message>
    <message>
        <source>Copy the currently selected address to the system clipboard</source>
        <translation>Seçili adresi panoya kopyala</translation>
    </message>
    <message>
        <source>&amp;Copy</source>
        <translation>&amp;Kopyala</translation>
    </message>
    <message>
        <source>C&amp;lose</source>
        <translation>K&amp;apat</translation>
    </message>
    <message>
        <source>Delete the currently selected address from the list</source>
        <translation>Seçili adresi listeden sil</translation>
    </message>
    <message>
        <source>Enter address or label to search</source>
        <translation>Aranacak adres ya da etiket giriniz</translation>
    </message>
    <message>
        <source>Export the data in the current tab to a file</source>
        <translation>Açık olan sekmedeki verileri bir dosyaya aktar</translation>
    </message>
    <message>
        <source>&amp;Export</source>
        <translation>&amp;Dışarı aktar</translation>
    </message>
    <message>
        <source>&amp;Delete</source>
        <translation>&amp;Sil</translation>
    </message>
    <message>
        <source>Choose the address to send coins to</source>
        <translation>Parayı göndermek istediğiniz adresi seçiniz</translation>
    </message>
    <message>
        <source>Choose the address to receive coins with</source>
        <translation>Parayı almak istediğiniz adresi seçiniz</translation>
    </message>
    <message>
        <source>C&amp;hoose</source>
        <translation>S&amp;eçiniz</translation>
    </message>
    <message>
        <source>Sending addresses</source>
        <translation>Gönderilen adresler</translation>
    </message>
    <message>
        <source>Receiving addresses</source>
        <translation>Alım adresleri</translation>
    </message>
    <message>
        <source>These are your Particl addresses for sending payments. Always check the amount and the receiving address before sending coins.</source>
        <translation>Bunlar ödemeleri göndermek için kullanacağınız Particl adreslerinizdir. Particl yollamadan önce tutarı ve alıcının alım adresini her zaman kontrol ediniz.</translation>
    </message>
    <message>
        <source>These are your Particl addresses for receiving payments. It is recommended to use a new receiving address for each transaction.</source>
        <translation>Bunlar ödemeleri almak için kullanacağınız Particl adreslerinizdir. Her işlem için yeni bir alım adresi kullanmanız tavsiye edilir.</translation>
    </message>
    <message>
        <source>&amp;Copy Address</source>
        <translation>&amp;Adresi Kopyala</translation>
    </message>
    <message>
        <source>Copy &amp;Label</source>
        <translation>&amp;Etiketi Kopyala</translation>
    </message>
    <message>
        <source>&amp;Edit</source>
        <translation>&amp;Değiştir</translation>
    </message>
    <message>
        <source>Export Address List</source>
        <translation>Adres Listesini Dışarı Aktar</translation>
    </message>
    <message>
        <source>Comma separated file (*.csv)</source>
        <translation>Virgülle ayrılmış değerler dosyası (*.csv)</translation>
    </message>
    <message>
        <source>Exporting Failed</source>
        <translation>Dışarı Aktarım Başarısız Oldu</translation>
    </message>
    <message>
        <source>There was an error trying to save the address list to %1. Please try again.</source>
        <translation>Adres listesinin %1 konumuna kaydedilmesi sırasında bir hata meydana geldi. Lütfen tekrar deneyin.</translation>
    </message>
</context>
<context>
    <name>AddressTableModel</name>
    <message>
        <source>Label</source>
        <translation>Etiket</translation>
    </message>
    <message>
        <source>Address</source>
        <translation>Adres</translation>
    </message>
    <message>
        <source>(no label)</source>
        <translation>(etiket yok)</translation>
    </message>
</context>
<context>
    <name>AskPassphraseDialog</name>
    <message>
        <source>Passphrase Dialog</source>
        <translation>Parola Diyaloğu</translation>
    </message>
    <message>
        <source>Enter passphrase</source>
        <translation>Parolayı giriniz</translation>
    </message>
    <message>
        <source>New passphrase</source>
        <translation>Yeni parola</translation>
    </message>
    <message>
        <source>Repeat new passphrase</source>
        <translation>Yeni parolayı tekrarlayınız</translation>
    </message>
    <message>
        <source>Show password</source>
        <translation>Parolayı göster</translation>
    </message>
    <message>
        <source>Enter the new passphrase to the wallet.&lt;br/&gt;Please use a passphrase of &lt;b&gt;ten or more random characters&lt;/b&gt;, or &lt;b&gt;eight or more words&lt;/b&gt;.</source>
        <translation>Cüzdan için yeni parolayı giriniz.&lt;br/&gt;Lütfen &lt;b&gt;on ya da daha fazla rastgele karakter&lt;/b&gt; veya &lt;b&gt;sekiz ya da daha fazla kelime&lt;/b&gt; içeren bir parola kullanınız.</translation>
    </message>
    <message>
        <source>Encrypt wallet</source>
        <translation>Cüzdanı şifrele</translation>
    </message>
    <message>
        <source>This operation needs your wallet passphrase to unlock the wallet.</source>
        <translation>Bu eylem cüzdan kilidini açmak için cüzdan parolanızı gerektirir.</translation>
    </message>
    <message>
        <source>Unlock wallet</source>
        <translation>Cüzdan kilidini kaldır</translation>
    </message>
    <message>
        <source>This operation needs your wallet passphrase to decrypt the wallet.</source>
        <translation>Bu eylem, cüzdan şifresini çözmek için cüzdan parolanıza ihtiyaç duyuyor.</translation>
    </message>
    <message>
        <source>Decrypt wallet</source>
        <translation>Cüzdanın şifrelemesini aç</translation>
    </message>
    <message>
        <source>Change passphrase</source>
        <translation>Parola değiştir</translation>
    </message>
    <message>
        <source>Enter the old passphrase and new passphrase to the wallet.</source>
        <translation>Eski ve yeni parolanızı cüzdana giriniz.</translation>
    </message>
    <message>
        <source>Confirm wallet encryption</source>
        <translation>Cüzdan şifrelemesini onayla</translation>
    </message>
    <message>
        <source>Warning: If you encrypt your wallet and lose your passphrase, you will &lt;b&gt;LOSE ALL OF YOUR PARTICL&lt;/b&gt;!</source>
        <translation>Uyarı: Eğer cüzdanınızı şifreler ve parolanızı kaybederseniz &lt;b&gt;TÜM BİTCOİNLERİNİZİ KAYBEDECEKSİNİZ&lt;/b&gt;!</translation>
    </message>
    <message>
        <source>Are you sure you wish to encrypt your wallet?</source>
        <translation>Cüzdanınızı şifrelemek istediğinizden emin misiniz?</translation>
    </message>
    <message>
        <source>Wallet encrypted</source>
        <translation>Cüzdan şifrelendi</translation>
    </message>
    <message>
        <source>%1 will close now to finish the encryption process. Remember that encrypting your wallet cannot fully protect your particl from being stolen by malware infecting your computer.</source>
        <translation>Şifreleme işleminin bitirilmesi için %1 kapatılacak. Her ne kadar cüzdanınızı şifreleseniz de şifrelemenin particllerinizi bilgisayarınıza bulaşan zararlılardan tam olarak koruyamayacağını unutmayın.</translation>
    </message>
    <message>
        <source>IMPORTANT: Any previous backups you have made of your wallet file should be replaced with the newly generated, encrypted wallet file. For security reasons, previous backups of the unencrypted wallet file will become useless as soon as you start using the new, encrypted wallet.</source>
        <translation>ÖNEMLİ: Önceden yapmış olduğunuz cüzdan dosyası yedeklemelerinin yeni oluşturulan şifrelenmiş cüzdan dosyası ile değiştirilmeleri gerekir. Güvenlik nedenleriyle yeni, şifrelenmiş cüzdanı kullanmaya başladığınızda eski şifrelenmemiş cüzdan dosyaları işe yaramaz hale gelecektir.</translation>
    </message>
    <message>
        <source>Wallet encryption failed</source>
        <translation>Cüzdan şifreleme başarısız</translation>
    </message>
    <message>
        <source>Wallet encryption failed due to an internal error. Your wallet was not encrypted.</source>
        <translation>Dahili bir hata yüzünden cüzdan şifrelemesi başarısız oldu. Cüzdanın şifrelenmedi.</translation>
    </message>
    <message>
        <source>The supplied passphrases do not match.</source>
        <translation>Girilen parolalar birbiriyle eşleşmiyor.</translation>
    </message>
    <message>
        <source>Wallet unlock failed</source>
        <translation>Cüzdan kilidini kaldırma başarısız oldu</translation>
    </message>
    <message>
        <source>The passphrase entered for the wallet decryption was incorrect.</source>
        <translation>Cüzdan şifresinin açılması için girilen parola yanlıştı.</translation>
    </message>
    <message>
        <source>Wallet decryption failed</source>
        <translation>Cüzdan şifresinin açılması başarısız oldu</translation>
    </message>
    <message>
        <source>Wallet passphrase was successfully changed.</source>
        <translation>Cüzdan parolası başarılı bir şekilde değiştirildi.</translation>
    </message>
    <message>
        <source>Warning: The Caps Lock key is on!</source>
        <translation>Uyarı: Caps Lock tuşu etkin durumda!</translation>
    </message>
</context>
<context>
    <name>BanTableModel</name>
    <message>
        <source>IP/Netmask</source>
        <translation>IP/Ağ Maskesi</translation>
    </message>
    <message>
        <source>Banned Until</source>
        <translation>Şu zamana kadar yasaklı:</translation>
    </message>
</context>
<context>
    <name>BitcoinGUI</name>
    <message>
        <source>Sign &amp;message...</source>
        <translation>&amp;İleti imzala...</translation>
    </message>
    <message>
        <source>Synchronizing with network...</source>
        <translation>Ağ ile senkronize ediliyor...</translation>
    </message>
    <message>
        <source>&amp;Overview</source>
        <translation>&amp;Genel bakış</translation>
    </message>
    <message>
        <source>Node</source>
        <translation>Düğüm</translation>
    </message>
    <message>
        <source>Show general overview of wallet</source>
        <translation>Cüzdana genel bakışı göster</translation>
    </message>
    <message>
        <source>&amp;Transactions</source>
        <translation>&amp;İşlemler</translation>
    </message>
    <message>
        <source>Browse transaction history</source>
        <translation>İşlem geçmişine gözat</translation>
    </message>
    <message>
        <source>E&amp;xit</source>
        <translation>Ç&amp;ık</translation>
    </message>
    <message>
        <source>Quit application</source>
        <translation>Uygulamadan çık</translation>
    </message>
    <message>
        <source>&amp;About %1</source>
        <translation>%1 &amp;Hakkında</translation>
    </message>
    <message>
        <source>Show information about %1</source>
        <translation>%1 hakkında bilgi göster</translation>
    </message>
    <message>
        <source>About &amp;Qt</source>
        <translation>&amp;Qt Hakkında</translation>
    </message>
    <message>
        <source>Show information about Qt</source>
        <translation>Qt hakkında bilgi göster</translation>
    </message>
    <message>
        <source>&amp;Options...</source>
        <translation>&amp;Seçenekler...</translation>
    </message>
    <message>
        <source>Modify configuration options for %1</source>
        <translation>%1 için yapılandırma ayarlarını değiştir</translation>
    </message>
    <message>
        <source>&amp;Encrypt Wallet...</source>
        <translation>&amp;Cüzdanı Şifrele...</translation>
    </message>
    <message>
        <source>&amp;Backup Wallet...</source>
        <translation>&amp;Cüzdanı Yedekle...</translation>
    </message>
    <message>
        <source>&amp;Change Passphrase...</source>
        <translation>&amp;Parolayı Değiştir...</translation>
    </message>
    <message>
        <source>&amp;Sending addresses...</source>
        <translation>&amp;Gönderme adresleri...</translation>
    </message>
    <message>
        <source>&amp;Receiving addresses...</source>
        <translation>&amp;Alma adresleri...</translation>
    </message>
    <message>
        <source>Open &amp;URI...</source>
        <translation>&amp;URI Aç...</translation>
    </message>
    <message>
        <source>Wallet:</source>
        <translation>Cüzdan:</translation>
    </message>
    <message>
        <source>default wallet</source>
        <translation>varsayılan cüzdan</translation>
    </message>
    <message>
        <source>Click to disable network activity.</source>
        <translation>Ağ etkinliğini devre dışı bırakmak için tıklayın.</translation>
    </message>
    <message>
        <source>Network activity disabled.</source>
        <translation>Ağ etkinliği devre dışı bırakılmış.</translation>
    </message>
    <message>
        <source>Click to enable network activity again.</source>
        <translation>Ağ etkinliğini yeniden etkinleştirmek için tıklayın.</translation>
    </message>
    <message>
        <source>Syncing Headers (%1%)...</source>
        <translation>Üstbilgiler Senkronize Ediliyor (%1%)...</translation>
    </message>
    <message>
        <source>Reindexing blocks on disk...</source>
        <translation>Diskteki bloklar yeniden indeksleniyor...</translation>
    </message>
    <message>
<<<<<<< HEAD
        <source>Send coins to a Particl address</source>
        <translation>Bir particl adresine particl gönder</translation>
=======
        <source>Proxy is &lt;b&gt;enabled&lt;/b&gt;: %1</source>
        <translation>Tünelleme &lt;b&gt;etkin&lt;/b&gt;: %1</translation>
    </message>
    <message>
        <source>Send coins to a Bitcoin address</source>
        <translation>Bir bitcoin adresine bitcoin gönder</translation>
>>>>>>> cf8aa5c7
    </message>
    <message>
        <source>Backup wallet to another location</source>
        <translation>Cüzdanı diğer bir konumda yedekle</translation>
    </message>
    <message>
        <source>Change the passphrase used for wallet encryption</source>
        <translation>Cüzdan şifrelemesi için kullanılan parolayı değiştir</translation>
    </message>
    <message>
        <source>&amp;Debug window</source>
        <translation>&amp;Hata ayıklama penceresi</translation>
    </message>
    <message>
        <source>Open debugging and diagnostic console</source>
        <translation>Hata ayıklama ve teşhis penceresini aç</translation>
    </message>
    <message>
        <source>&amp;Verify message...</source>
        <translation>İletiyi &amp;kontrol et...</translation>
    </message>
    <message>
        <source>Particl</source>
        <translation>Particl</translation>
    </message>
    <message>
        <source>Wallet</source>
        <translation>Cüzdan</translation>
    </message>
    <message>
        <source>&amp;Send</source>
        <translation>&amp;Gönder</translation>
    </message>
    <message>
        <source>&amp;Receive</source>
        <translation>&amp;Al</translation>
    </message>
    <message>
        <source>&amp;Show / Hide</source>
        <translation>&amp;Göster / Gizle</translation>
    </message>
    <message>
        <source>Show or hide the main Window</source>
        <translation>Ana pencereyi göster ya da gizle</translation>
    </message>
    <message>
        <source>Encrypt the private keys that belong to your wallet</source>
        <translation>Cüzdanınıza ait özel anahtarları şifreleyin</translation>
    </message>
    <message>
        <source>Sign messages with your Particl addresses to prove you own them</source>
        <translation>İletileri adreslerin size ait olduğunu ispatlamak için Particl adresleri ile imzala</translation>
    </message>
    <message>
        <source>Verify messages to ensure they were signed with specified Particl addresses</source>
        <translation>Belirtilen Particl adresleri ile imzalandıklarından emin olmak için iletileri kontrol et</translation>
    </message>
    <message>
        <source>&amp;File</source>
        <translation>&amp;Dosya</translation>
    </message>
    <message>
        <source>&amp;Settings</source>
        <translation>&amp;Ayarlar</translation>
    </message>
    <message>
        <source>&amp;Help</source>
        <translation>&amp;Yardım</translation>
    </message>
    <message>
        <source>Tabs toolbar</source>
        <translation>Sekme araç çubuğu</translation>
    </message>
    <message>
        <source>Request payments (generates QR codes and particl: URIs)</source>
        <translation>Ödeme talep et (QR kodu ve particl URI'si oluşturur)</translation>
    </message>
    <message>
        <source>Show the list of used sending addresses and labels</source>
        <translation>Kullanılmış gönderme adresleri ve etiketlerin listesini göster</translation>
    </message>
    <message>
        <source>Show the list of used receiving addresses and labels</source>
        <translation>Kullanılmış alım adresleri ve etiketlerin listesini göster</translation>
    </message>
    <message>
        <source>Open a particl: URI or payment request</source>
        <translation>Bir particl: bağlantısı ya da ödeme talebi aç</translation>
    </message>
    <message>
        <source>&amp;Command-line options</source>
        <translation>&amp;Komut satırı seçenekleri</translation>
    </message>
    <message numerus="yes">
        <source>%n active connection(s) to Particl network</source>
        <translation><numerusform>Particl şebekesine %n faal bağlantı</numerusform><numerusform>Particl ağına %n etkin bağlantı var</numerusform></translation>
    </message>
    <message>
        <source>Indexing blocks on disk...</source>
        <translation>Bloklar diske indeksleniyor...</translation>
    </message>
    <message>
        <source>Processing blocks on disk...</source>
        <translation>Bloklar diske işleniyor...</translation>
    </message>
    <message numerus="yes">
        <source>Processed %n block(s) of transaction history.</source>
        <translation><numerusform>Muamele tarihçesinden %n blok işlendi.</numerusform><numerusform>İşlem tarihçesinden %n blok işlendi</numerusform></translation>
    </message>
    <message>
        <source>%1 behind</source>
        <translation>%1 geride</translation>
    </message>
    <message>
        <source>Last received block was generated %1 ago.</source>
        <translation>Son alınan blok %1 önce oluşturulmuştu.</translation>
    </message>
    <message>
        <source>Transactions after this will not yet be visible.</source>
        <translation>Bundan sonraki işlemler henüz görüntülenemez.</translation>
    </message>
    <message>
        <source>Error</source>
        <translation>Hata</translation>
    </message>
    <message>
        <source>Warning</source>
        <translation>Uyarı</translation>
    </message>
    <message>
        <source>Information</source>
        <translation>Bilgi</translation>
    </message>
    <message>
        <source>Up to date</source>
        <translation>Güncel</translation>
    </message>
    <message>
        <source>Show the %1 help message to get a list with possible Particl command-line options</source>
        <translation>Olası Particl komut satırı seçeneklerinin listesini görmek için %1 yardım mesajını göster</translation>
    </message>
    <message>
        <source>%1 client</source>
        <translation>%1 istemci</translation>
    </message>
    <message>
        <source>Connecting to peers...</source>
        <translation>Eşlere bağlanılıyor...</translation>
    </message>
    <message>
        <source>Catching up...</source>
        <translation>Aralık kapatılıyor...</translation>
    </message>
    <message>
        <source>Date: %1
</source>
        <translation>Tarih: %1
</translation>
    </message>
    <message>
        <source>Amount: %1
</source>
        <translation>Tutar: %1
</translation>
    </message>
    <message>
        <source>Wallet: %1
</source>
        <translation>Cüzdan: %1
</translation>
    </message>
    <message>
        <source>Type: %1
</source>
        <translation>Tür: %1
</translation>
    </message>
    <message>
        <source>Label: %1
</source>
        <translation>Etiket: %1
</translation>
    </message>
    <message>
        <source>Address: %1
</source>
        <translation>Adres: %1
</translation>
    </message>
    <message>
        <source>Sent transaction</source>
        <translation>İşlem gönderildi</translation>
    </message>
    <message>
        <source>Incoming transaction</source>
        <translation>Gelen işlem</translation>
    </message>
    <message>
        <source>HD key generation is &lt;b&gt;enabled&lt;/b&gt;</source>
        <translation>HD anahtar oluşturma &lt;b&gt;etkin&lt;/b&gt;</translation>
    </message>
    <message>
        <source>HD key generation is &lt;b&gt;disabled&lt;/b&gt;</source>
        <translation>HD anahtar oluşturma &lt;b&gt;devre dışı&lt;/b&gt;</translation>
    </message>
    <message>
        <source>Wallet is &lt;b&gt;encrypted&lt;/b&gt; and currently &lt;b&gt;unlocked&lt;/b&gt;</source>
        <translation>Cüzdan &lt;b&gt;şifrelenmiştir&lt;/b&gt; ve şu anda &lt;b&gt;kilidi açıktır&lt;/b&gt;</translation>
    </message>
    <message>
        <source>Wallet is &lt;b&gt;encrypted&lt;/b&gt; and currently &lt;b&gt;locked&lt;/b&gt;</source>
        <translation>Cüzdan &lt;b&gt;şifrelenmiştir&lt;/b&gt; ve şu anda &lt;b&gt;kilitlidir&lt;/b&gt;</translation>
    </message>
    <message>
        <source>A fatal error occurred. Particl can no longer continue safely and will quit.</source>
        <translation>Ölümcül bir hata oluştu. Particl yazılımı artık güvenli bir şekilde çalışmaya devam edemediği için kapatılacaktır.</translation>
    </message>
</context>
<context>
    <name>CoinControlDialog</name>
    <message>
        <source>Coin Selection</source>
        <translation>Particl Seçimi</translation>
    </message>
    <message>
        <source>Quantity:</source>
        <translation>Miktar:</translation>
    </message>
    <message>
        <source>Bytes:</source>
        <translation>Bayt:</translation>
    </message>
    <message>
        <source>Amount:</source>
        <translation>Tutar:</translation>
    </message>
    <message>
        <source>Fee:</source>
        <translation>Ücret:</translation>
    </message>
    <message>
        <source>Dust:</source>
        <translation>Toz:</translation>
    </message>
    <message>
        <source>After Fee:</source>
        <translation>Ücretten sonra:</translation>
    </message>
    <message>
        <source>Change:</source>
        <translation>Para üstü:</translation>
    </message>
    <message>
        <source>(un)select all</source>
        <translation>tümünü seç(me)</translation>
    </message>
    <message>
        <source>Tree mode</source>
        <translation>Ağaç kipi</translation>
    </message>
    <message>
        <source>List mode</source>
        <translation>Liste kipi</translation>
    </message>
    <message>
        <source>Amount</source>
        <translation>Tutar</translation>
    </message>
    <message>
        <source>Received with label</source>
        <translation>Şu etiketle alındı</translation>
    </message>
    <message>
        <source>Received with address</source>
        <translation>Şu adresle alındı</translation>
    </message>
    <message>
        <source>Date</source>
        <translation>Tarih</translation>
    </message>
    <message>
        <source>Confirmations</source>
        <translation>Doğrulamalar</translation>
    </message>
    <message>
        <source>Confirmed</source>
        <translation>Doğrulandı</translation>
    </message>
    <message>
        <source>Copy address</source>
        <translation>Adres kopyala</translation>
    </message>
    <message>
        <source>Copy label</source>
        <translation>Etiket kopyala</translation>
    </message>
    <message>
        <source>Copy amount</source>
        <translation>Tutarı kopyala</translation>
    </message>
    <message>
        <source>Copy transaction ID</source>
        <translation>İşlem ID'sini kopyala</translation>
    </message>
    <message>
        <source>Lock unspent</source>
        <translation>Harcanmamışı kilitle</translation>
    </message>
    <message>
        <source>Unlock unspent</source>
        <translation>Harcanmamışın kilidini aç</translation>
    </message>
    <message>
        <source>Copy quantity</source>
        <translation>Miktarı kopyala</translation>
    </message>
    <message>
        <source>Copy fee</source>
        <translation>Ücreti kopyala</translation>
    </message>
    <message>
        <source>Copy after fee</source>
        <translation>Ücretten sonrasını kopyala</translation>
    </message>
    <message>
        <source>Copy bytes</source>
        <translation>Baytları kopyala</translation>
    </message>
    <message>
        <source>Copy dust</source>
        <translation>Tozu kopyala</translation>
    </message>
    <message>
        <source>Copy change</source>
        <translation>Para üstünü kopyala</translation>
    </message>
    <message>
        <source>(%1 locked)</source>
        <translation>(%1 kilitlendi)</translation>
    </message>
    <message>
        <source>yes</source>
        <translation>evet</translation>
    </message>
    <message>
        <source>no</source>
        <translation>hayır</translation>
    </message>
    <message>
        <source>This label turns red if any recipient receives an amount smaller than the current dust threshold.</source>
        <translation>Eğer herhangi bir alıcı mevcut toz eşiğinden daha düşük bir tutar alırsa bu etiket kırmızıya dönüşür.</translation>
    </message>
    <message>
        <source>Can vary +/- %1 satoshi(s) per input.</source>
        <translation>Girdi başına +/- %1 satoshi değişebilir.</translation>
    </message>
    <message>
        <source>(no label)</source>
        <translation>(etiket yok)</translation>
    </message>
    <message>
        <source>change from %1 (%2)</source>
        <translation>%1 ögesinden para üstü (%2)</translation>
    </message>
    <message>
        <source>(change)</source>
        <translation>(para üstü)</translation>
    </message>
</context>
<context>
    <name>EditAddressDialog</name>
    <message>
        <source>Edit Address</source>
        <translation>Adresi düzenle</translation>
    </message>
    <message>
        <source>&amp;Label</source>
        <translation>&amp;Etiket</translation>
    </message>
    <message>
        <source>The label associated with this address list entry</source>
        <translation>Bu adres listesi girdisi ile ilişkili etiket</translation>
    </message>
    <message>
        <source>The address associated with this address list entry. This can only be modified for sending addresses.</source>
        <translation>Bu adres listesi girdisi ile ilişkili adres. Sadece gönderme adresleri için değiştirilebilir.</translation>
    </message>
    <message>
        <source>&amp;Address</source>
        <translation>&amp;Adres</translation>
    </message>
    <message>
        <source>New sending address</source>
        <translation>Yeni gönderi adresi</translation>
    </message>
    <message>
        <source>Edit receiving address</source>
        <translation>Alım adresini düzenle</translation>
    </message>
    <message>
        <source>Edit sending address</source>
        <translation>Gönderi adresini düzenle</translation>
    </message>
    <message>
        <source>The entered address "%1" is not a valid Particl address.</source>
        <translation>Girilen "%1" adresi geçerli bir Particl adresi değildir.</translation>
    </message>
    <message>
        <source>Address "%1" already exists as a receiving address with label "%2" and so cannot be added as a sending address.</source>
        <translation>Adres "%1" adres "%2" etiketiyle alım adresiniz olarak mevcut ve bu sebepten gönderen adres olarak eklenemiyor.</translation>
    </message>
    <message>
        <source>Could not unlock wallet.</source>
        <translation>Cüzdan kilidi açılamadı.</translation>
    </message>
    <message>
        <source>New key generation failed.</source>
        <translation>Yeni anahtar oluşturulması başarısız oldu.</translation>
    </message>
</context>
<context>
    <name>FreespaceChecker</name>
    <message>
        <source>A new data directory will be created.</source>
        <translation>Yeni bir veri klasörü oluşturulacaktır.</translation>
    </message>
    <message>
        <source>name</source>
        <translation>isim</translation>
    </message>
    <message>
        <source>Directory already exists. Add %1 if you intend to create a new directory here.</source>
        <translation>Klasör zaten mevcuttur. Burada yeni bir klasör oluşturmak istiyorsanız, %1 ekleyiniz.</translation>
    </message>
    <message>
        <source>Path already exists, and is not a directory.</source>
        <translation>Erişim yolu zaten mevcuttur ve klasör değildir.</translation>
    </message>
    <message>
        <source>Cannot create data directory here.</source>
        <translation>Burada veri klasörü oluşturulamaz.</translation>
    </message>
</context>
<context>
    <name>HelpMessageDialog</name>
    <message>
        <source>version</source>
        <translation>sürüm</translation>
    </message>
    <message>
        <source>(%1-bit)</source>
        <translation>(%1-bit)</translation>
    </message>
    <message>
        <source>About %1</source>
        <translation>%1 Hakkında</translation>
    </message>
    <message>
        <source>Command-line options</source>
        <translation>Komut satırı seçenekleri</translation>
    </message>
</context>
<context>
    <name>Intro</name>
    <message>
        <source>Welcome</source>
        <translation>Hoş geldiniz</translation>
    </message>
    <message>
        <source>Welcome to %1.</source>
        <translation>%1'a hoş geldiniz.</translation>
    </message>
    <message>
        <source>As this is the first time the program is launched, you can choose where %1 will store its data.</source>
        <translation>Bu programın ilk kez başlatılmasından dolayı %1 yazılımının verilerini nerede saklayacağını seçebilirsiniz.</translation>
    </message>
    <message>
        <source>If you have chosen to limit block chain storage (pruning), the historical data must still be downloaded and processed, but will be deleted afterward to keep your disk usage low.</source>
        <translation>Blok zinciri saklamayı sınırlamayı seçtiyseniz (budama), geçmiş veriler yine de indirilmeli ve işlenmelidir, ancak disk kullanımınızı düşük tutmak için daha sonra silinmelidir.</translation>
    </message>
    <message>
        <source>Use the default data directory</source>
        <translation>Varsayılan veri klasörünü kullan</translation>
    </message>
    <message>
        <source>Use a custom data directory:</source>
        <translation>Özel bir veri klasörü kullan:</translation>
    </message>
    <message>
        <source>Particl</source>
        <translation>Particl</translation>
    </message>
    <message>
        <source>Approximately %1 GB of data will be stored in this directory.</source>
        <translation>Yaklaşık %1 GB veri bu dizinde depolanacak.</translation>
    </message>
    <message>
        <source>The wallet will also be stored in this directory.</source>
        <translation>Cüzdan da bu dizinde depolanacaktır.</translation>
    </message>
    <message>
        <source>Error: Specified data directory "%1" cannot be created.</source>
        <translation>Hata: belirtilen "%1" veri klasörü oluşturulamaz.</translation>
    </message>
    <message>
        <source>Error</source>
        <translation>Hata</translation>
    </message>
    <message numerus="yes">
        <source>%n GB of free space available</source>
        <translation><numerusform>%n GB boş alan mevcuttur</numerusform><numerusform>%n GB boş alan mevcuttur</numerusform></translation>
    </message>
    <message numerus="yes">
        <source>(of %n GB needed)</source>
        <translation><numerusform>(gereken %n GB alandan)</numerusform><numerusform>(gereken %n GB alandan)</numerusform></translation>
    </message>
</context>
<context>
    <name>ModalOverlay</name>
    <message>
        <source>Form</source>
        <translation>Form</translation>
    </message>
    <message>
        <source>Recent transactions may not yet be visible, and therefore your wallet's balance might be incorrect. This information will be correct once your wallet has finished synchronizing with the particl network, as detailed below.</source>
        <translation>Son işlemler henüz görünmeyebilir ve bu nedenle cüzdanınızın bakiyesi yanlış olabilir. Bu bilgiler, aşağıda detaylandırıldığı gibi, cüzdanınız particl ağı ile senkronizasyonunu tamamladığında doğru olacaktır. </translation>
    </message>
    <message>
        <source>Attempting to spend particl that are affected by not-yet-displayed transactions will not be accepted by the network.</source>
        <translation>Henüz görüntülenmeyen işlemlerden etkilenen particlleri harcama girişiminde bulunmak ağ tarafından kabul edilmeyecektir.</translation>
    </message>
    <message>
        <source>Number of blocks left</source>
        <translation>Kalan blok sayısı</translation>
    </message>
    <message>
        <source>Unknown...</source>
        <translation>Bilinmiyor...</translation>
    </message>
    <message>
        <source>Last block time</source>
        <translation>Son blok zamanı</translation>
    </message>
    <message>
        <source>Progress</source>
        <translation>İlerleme</translation>
    </message>
    <message>
        <source>Progress increase per hour</source>
        <translation>Saat başı ilerleme artışı</translation>
    </message>
    <message>
        <source>calculating...</source>
        <translation>hesaplanıyor...</translation>
    </message>
    <message>
        <source>Estimated time left until synced</source>
        <translation>Senkronize edilene kadar kalan tahmini süre</translation>
    </message>
    <message>
        <source>Hide</source>
        <translation>Gizle</translation>
    </message>
    <message>
        <source>Unknown. Syncing Headers (%1)...</source>
        <translation>Bilinmeyen. Üstbilgiler Senkronize Ediliyor (%1)...</translation>
    </message>
</context>
<context>
    <name>OpenURIDialog</name>
    <message>
        <source>Open URI</source>
        <translation>URI Aç</translation>
    </message>
    <message>
        <source>Open payment request from URI or file</source>
        <translation>Dosyadan veya URI'den ödeme talebi aç</translation>
    </message>
    <message>
        <source>URI:</source>
        <translation>URI:</translation>
    </message>
    <message>
        <source>Select payment request file</source>
        <translation>Ödeme talebi dosyasını seç</translation>
    </message>
    <message>
        <source>Select payment request file to open</source>
        <translation>Açılacak ödeme talebi dosyasını seç</translation>
    </message>
</context>
<context>
    <name>OptionsDialog</name>
    <message>
        <source>Options</source>
        <translation>Seçenekler</translation>
    </message>
    <message>
        <source>&amp;Main</source>
        <translation>&amp;Genel</translation>
    </message>
    <message>
        <source>Automatically start %1 after logging in to the system.</source>
        <translation>Sistemde oturum açıldığında %1 programını otomatik olarak başlat.</translation>
    </message>
    <message>
        <source>&amp;Start %1 on system login</source>
        <translation>&amp;Açılışta %1 açılsın</translation>
    </message>
    <message>
        <source>Size of &amp;database cache</source>
        <translation>&amp;Veritabanı önbelleğinin boyutu</translation>
    </message>
    <message>
        <source>MB</source>
        <translation>MB</translation>
    </message>
    <message>
        <source>Number of script &amp;verification threads</source>
        <translation>İş parçacıklarını &amp;denetleme betiği sayısı</translation>
    </message>
    <message>
        <source>IP address of the proxy (e.g. IPv4: 127.0.0.1 / IPv6: ::1)</source>
        <translation>Vekil sunucusunun IP adresi (mesela IPv4: 127.0.0.1 / IPv6: ::1)</translation>
    </message>
    <message>
        <source>Shows if the supplied default SOCKS5 proxy is used to reach peers via this network type.</source>
        <translation>Bu şebeke türü yoluyla eşlere bağlanmak için belirtilen varsayılan SOCKS5 vekil sunucusunun kullanılıp kullanılmadığını gösterir.</translation>
    </message>
    <message>
        <source>Use separate SOCKS&amp;5 proxy to reach peers via Tor hidden services:</source>
        <translation>Tor gizli servisleri aracılığıyla eşlere ulaşmak için ayrı SOCKS&amp;5 proksi kullanın:</translation>
    </message>
    <message>
        <source>Hide the icon from the system tray.</source>
        <translation>Simgeyi sistem tepsisinden gizleyin.</translation>
    </message>
    <message>
        <source>&amp;Hide tray icon</source>
        <translation>&amp;Simgeyi gizle</translation>
    </message>
    <message>
        <source>Minimize instead of exit the application when the window is closed. When this option is enabled, the application will be closed only after selecting Exit in the menu.</source>
        <translation>Pencere kapatıldığında uygulamadan çıkmak yerine uygulamayı küçültür. Bu seçenek etkinleştirildiğinde, uygulama sadece menüden çıkış seçildiğinde kapanacaktır.</translation>
    </message>
    <message>
        <source>Third party URLs (e.g. a block explorer) that appear in the transactions tab as context menu items. %s in the URL is replaced by transaction hash. Multiple URLs are separated by vertical bar |.</source>
        <translation>İşlemler sekmesinde bağlam menüsü unsurları olarak görünen üçüncü taraf bağlantıları (mesela bir blok tarayıcısı). URL'deki %s, işlem hash değeri ile değiştirilecektir. Birden çok bağlantılar düşey çubuklar | ile ayrılacaktır.</translation>
    </message>
    <message>
        <source>Active command-line options that override above options:</source>
        <translation>Yukarıdaki seçeneklerin yerine geçen etkin komut satırı seçenekleri:</translation>
    </message>
    <message>
        <source>Open the %1 configuration file from the working directory.</source>
        <translation>Çalışma dizininden %1  yapılandırma dosyasını aç.</translation>
    </message>
    <message>
        <source>Open Configuration File</source>
        <translation>Yapılandırma Dosyasını Aç</translation>
    </message>
    <message>
        <source>Reset all client options to default.</source>
        <translation>İstemcinin tüm seçeneklerini varsayılan değerlere geri al.</translation>
    </message>
    <message>
        <source>&amp;Reset Options</source>
        <translation>Seçenekleri &amp;Sıfırla</translation>
    </message>
    <message>
        <source>&amp;Network</source>
        <translation>&amp;Ağ</translation>
    </message>
    <message>
        <source>(0 = auto, &lt;0 = leave that many cores free)</source>
        <translation>(0 = otomatik, &lt;0 = bu kadar çekirdeği kullanma)</translation>
    </message>
    <message>
        <source>W&amp;allet</source>
        <translation>&amp;Cüzdan</translation>
    </message>
    <message>
        <source>Expert</source>
        <translation>Gelişmiş</translation>
    </message>
    <message>
        <source>Enable coin &amp;control features</source>
        <translation>Para &amp;kontrolü özelliklerini etkinleştir</translation>
    </message>
    <message>
        <source>If you disable the spending of unconfirmed change, the change from a transaction cannot be used until that transaction has at least one confirmation. This also affects how your balance is computed.</source>
        <translation>Doğrulanmamış para üstünü harcamayı devre dışı bırakırsanız, bir işlemin para üstü bu işlem için en az bir doğrulama olana dek harcanamaz. Bu, aynı zamanda bakiyenizin nasıl hesaplandığını da etkiler.</translation>
    </message>
    <message>
        <source>&amp;Spend unconfirmed change</source>
        <translation>Doğrulanmamış para üstünü &amp;harca</translation>
    </message>
    <message>
        <source>Automatically open the Particl client port on the router. This only works when your router supports UPnP and it is enabled.</source>
        <translation>Yönlendiricide Particl istemci portlarını otomatik olarak açar. Bu, sadece yönlendiricinizin UPnP desteği bulunuyorsa ve etkinse çalışabilir.</translation>
    </message>
    <message>
        <source>Map port using &amp;UPnP</source>
        <translation>Portları &amp;UPnP kullanarak haritala</translation>
    </message>
    <message>
        <source>Accept connections from outside.</source>
        <translation>Dışarıdan bağlantıları kabul et.</translation>
    </message>
    <message>
        <source>Allow incomin&amp;g connections</source>
        <translation>Gelen bağlantılara izin ver</translation>
    </message>
    <message>
        <source>Connect to the Particl network through a SOCKS5 proxy.</source>
        <translation>Particl ağına bir SOCKS5 vekil sunucusu aracılığıyla bağlan.</translation>
    </message>
    <message>
        <source>&amp;Connect through SOCKS5 proxy (default proxy):</source>
        <translation>SOCKS5 vekil sunucusu aracılığıyla &amp;bağlan (varsayılan vekil sunucusu):</translation>
    </message>
    <message>
        <source>Proxy &amp;IP:</source>
        <translation>Vekil &amp;IP:</translation>
    </message>
    <message>
        <source>&amp;Port:</source>
        <translation>&amp;Port:</translation>
    </message>
    <message>
        <source>Port of the proxy (e.g. 9050)</source>
        <translation>Vekil sunucunun portu (mesela 9050)</translation>
    </message>
    <message>
        <source>Used for reaching peers via:</source>
        <translation>Eşlere ulaşmak için kullanılır, şu üzerinden:</translation>
    </message>
    <message>
        <source>IPv4</source>
        <translation>IPv4</translation>
    </message>
    <message>
        <source>IPv6</source>
        <translation>IPv6</translation>
    </message>
    <message>
        <source>Tor</source>
        <translation>Tor</translation>
    </message>
    <message>
        <source>Connect to the Particl network through a separate SOCKS5 proxy for Tor hidden services.</source>
        <translation>Particl ağına gizli Tor servisleri için ayrı bir SOCKS5 vekil sunucusu aracılığıyla bağlan.</translation>
    </message>
    <message>
        <source>&amp;Window</source>
        <translation>&amp;Pencere</translation>
    </message>
    <message>
        <source>Show only a tray icon after minimizing the window.</source>
        <translation>Küçültüldükten sonra sadece tepsi simgesi göster.</translation>
    </message>
    <message>
        <source>&amp;Minimize to the tray instead of the taskbar</source>
        <translation>İşlem çubuğu yerine sistem çekmecesine &amp;küçült</translation>
    </message>
    <message>
        <source>M&amp;inimize on close</source>
        <translation>Kapatma sırasında k&amp;üçült</translation>
    </message>
    <message>
        <source>&amp;Display</source>
        <translation>&amp;Görünüm</translation>
    </message>
    <message>
        <source>User Interface &amp;language:</source>
        <translation>Kullanıcı arayüzü &amp;lisanı:</translation>
    </message>
    <message>
        <source>The user interface language can be set here. This setting will take effect after restarting %1.</source>
        <translation>Kullanıcı arayüzünün dili burada belirtilebilir. Bu ayar %1 tekrar başlatıldığında etkinleşecektir.</translation>
    </message>
    <message>
        <source>&amp;Unit to show amounts in:</source>
        <translation>Tutarı göstermek için &amp;birim:</translation>
    </message>
    <message>
        <source>Choose the default subdivision unit to show in the interface and when sending coins.</source>
        <translation>Particl gönderildiğinde arayüzde gösterilecek varsayılan alt birimi seçiniz.</translation>
    </message>
    <message>
        <source>Whether to show coin control features or not.</source>
        <translation>Para kontrol özelliklerinin gösterilip gösterilmeyeceğini ayarlar.</translation>
    </message>
    <message>
        <source>&amp;Third party transaction URLs</source>
        <translation>&amp;Üçüncü parti işlem URL'leri</translation>
    </message>
    <message>
        <source>&amp;OK</source>
        <translation>&amp;Tamam</translation>
    </message>
    <message>
        <source>&amp;Cancel</source>
        <translation>&amp;İptal</translation>
    </message>
    <message>
        <source>default</source>
        <translation>varsayılan</translation>
    </message>
    <message>
        <source>none</source>
        <translation>boş</translation>
    </message>
    <message>
        <source>Confirm options reset</source>
        <translation>Seçeneklerin sıfırlanmasını teyit et</translation>
    </message>
    <message>
        <source>Client restart required to activate changes.</source>
        <translation>Değişikliklerin uygulanması için istemcinin yeniden başlatılması lazımdır.</translation>
    </message>
    <message>
        <source>Client will be shut down. Do you want to proceed?</source>
        <translation>İstemci kapanacaktır. Devam etmek istiyor musunuz?</translation>
    </message>
    <message>
        <source>Configuration options</source>
        <translation>Yapılandırma seçenekleri</translation>
    </message>
    <message>
        <source>The configuration file is used to specify advanced user options which override GUI settings. Additionally, any command-line options will override this configuration file.</source>
        <translation>Yapılandırma dosyası, grafik arayüzü ayarlarını geçersiz kılacak gelişmiş kullanıcı seçeneklerini belirtmek için kullanılır. Ayrıca, herhangi bir komut satırı seçeneği bu yapılandırma dosyasını geçersiz kılacaktır.</translation>
    </message>
    <message>
        <source>Error</source>
        <translation>Hata</translation>
    </message>
    <message>
        <source>The configuration file could not be opened.</source>
        <translation>Yapılandırma dosyası açılamadı.</translation>
    </message>
    <message>
        <source>This change would require a client restart.</source>
        <translation>Bu değişiklik istemcinin tekrar başlatılmasını gerektirir.</translation>
    </message>
    <message>
        <source>The supplied proxy address is invalid.</source>
        <translation>Girilen vekil sunucu adresi geçersizdir.</translation>
    </message>
</context>
<context>
    <name>OverviewPage</name>
    <message>
        <source>Form</source>
        <translation>Form</translation>
    </message>
    <message>
        <source>The displayed information may be out of date. Your wallet automatically synchronizes with the Particl network after a connection is established, but this process has not completed yet.</source>
        <translation>Görüntülenen bilgiler güncel olmayabilir. Bağlantı kurulduğunda cüzdanınız otomatik olarak Particl ağı ile senkronize olur ancak bu işlem henüz tamamlanmamıştır.</translation>
    </message>
    <message>
        <source>Watch-only:</source>
        <translation>Sadece-izlenen:</translation>
    </message>
    <message>
        <source>Available:</source>
        <translation>Mevcut:</translation>
    </message>
    <message>
        <source>Your current spendable balance</source>
        <translation>Güncel harcanabilir bakiyeniz</translation>
    </message>
    <message>
        <source>Pending:</source>
        <translation>Beklemede:</translation>
    </message>
    <message>
        <source>Total of transactions that have yet to be confirmed, and do not yet count toward the spendable balance</source>
        <translation>Henüz doğrulanmamış ve harcanabilir bakiyeye eklenmemiş işlemlerin toplamı</translation>
    </message>
    <message>
        <source>Immature:</source>
        <translation>Olgunlaşmamış:</translation>
    </message>
    <message>
        <source>Mined balance that has not yet matured</source>
        <translation>Oluşturulan bakiye henüz olgunlaşmamıştır</translation>
    </message>
    <message>
        <source>Balances</source>
        <translation>Bakiyeler</translation>
    </message>
    <message>
        <source>Total:</source>
        <translation>Toplam:</translation>
    </message>
    <message>
        <source>Your current total balance</source>
        <translation>Güncel toplam bakiyeniz</translation>
    </message>
    <message>
        <source>Your current balance in watch-only addresses</source>
        <translation>Sadece izlenen adreslerdeki güncel bakiyeniz</translation>
    </message>
    <message>
        <source>Spendable:</source>
        <translation>Harcanabilir:</translation>
    </message>
    <message>
        <source>Recent transactions</source>
        <translation>Son işlemler</translation>
    </message>
    <message>
        <source>Unconfirmed transactions to watch-only addresses</source>
        <translation>Sadece izlenen adreslere gelen doğrulanmamış işlemler</translation>
    </message>
    <message>
        <source>Mined balance in watch-only addresses that has not yet matured</source>
        <translation>Sadece izlenen adreslerin henüz olgunlaşmamış oluşturulan bakiyeleri</translation>
    </message>
    <message>
        <source>Current total balance in watch-only addresses</source>
        <translation>Sadece izlenen adreslerdeki güncel toplam bakiye</translation>
    </message>
</context>
<context>
    <name>PaymentServer</name>
    <message>
        <source>Payment request error</source>
        <translation>Ödeme talebi hatası</translation>
    </message>
    <message>
        <source>Cannot start particl: click-to-pay handler</source>
        <translation>Particl başlatılamadı: tıkla-ve-öde yöneticisi</translation>
    </message>
    <message>
        <source>URI handling</source>
        <translation>URI yönetimi</translation>
    </message>
    <message>
        <source>Payment request fetch URL is invalid: %1</source>
        <translation>Ödeme talebini alma URL'i geçersiz: %1</translation>
    </message>
    <message>
        <source>Invalid payment address %1</source>
        <translation>%1 ödeme adresi geçersizdir</translation>
    </message>
    <message>
        <source>URI cannot be parsed! This can be caused by an invalid Particl address or malformed URI parameters.</source>
        <translation>URI ayrıştırılamıyor! Bunun nedeni geçersiz bir Particl adresi veya hatalı biçimlendirilmiş URI değişkenleri olabilir.</translation>
    </message>
    <message>
        <source>Payment request file handling</source>
        <translation>Ödeme talebi dosyası yönetimi</translation>
    </message>
    <message>
        <source>Payment request file cannot be read! This can be caused by an invalid payment request file.</source>
        <translation>Ödeme talebi dosyası okunamıyor! Bunun nedeni geçersiz bir ödeme talebi dosyası olabilir.</translation>
    </message>
    <message>
        <source>Payment request rejected</source>
        <translation>Ödeme talebi reddedildi</translation>
    </message>
    <message>
        <source>Payment request network doesn't match client network.</source>
        <translation>Ödeme talebi ağı, istemci ağıyla eşleşmiyor.</translation>
    </message>
    <message>
        <source>Payment request expired.</source>
        <translation>Ödeme talebinin geçerlilik süresi bitti.</translation>
    </message>
    <message>
        <source>Payment request is not initialized.</source>
        <translation>Ödeme talebi başlatılmadı.</translation>
    </message>
    <message>
        <source>Unverified payment requests to custom payment scripts are unsupported.</source>
        <translation>Özel ödeme betiklerine, doğrulanmamış ödeme talepleri desteklenmez.</translation>
    </message>
    <message>
        <source>Invalid payment request.</source>
        <translation>Geçersiz ödeme talebi.</translation>
    </message>
    <message>
        <source>Requested payment amount of %1 is too small (considered dust).</source>
        <translation>Talep edilen %1 ödeme tutarı çok küçüktür (toz olarak kabul edilir).</translation>
    </message>
    <message>
        <source>Refund from %1</source>
        <translation>%1 adresinden geri ödeme</translation>
    </message>
    <message>
        <source>Payment request %1 is too large (%2 bytes, allowed %3 bytes).</source>
        <translation>%1 ödeme talebi çok büyük (%2 bayt, üst sınır %3 bayt).</translation>
    </message>
    <message>
        <source>Error communicating with %1: %2</source>
        <translation>%1 ile iletişimde hata: %2</translation>
    </message>
    <message>
        <source>Payment request cannot be parsed!</source>
        <translation>Ödeme talebi ayrıştırılamaz!</translation>
    </message>
    <message>
        <source>Bad response from server %1</source>
        <translation>%1 sunucusundan hatalı yanıt</translation>
    </message>
    <message>
        <source>Network request error</source>
        <translation>Ağ talebi hatası</translation>
    </message>
    <message>
        <source>Payment acknowledged</source>
        <translation>Ödeme kabul edildi</translation>
    </message>
</context>
<context>
    <name>PeerTableModel</name>
    <message>
        <source>User Agent</source>
        <translation>Kullanıcı Yazılımı</translation>
    </message>
    <message>
        <source>Node/Service</source>
        <translation>Düğüm/Servis</translation>
    </message>
    <message>
        <source>NodeId</source>
        <translation>Düğüm ID'si</translation>
    </message>
    <message>
        <source>Ping</source>
        <translation>Ping</translation>
    </message>
    <message>
        <source>Sent</source>
        <translation>Yollanan</translation>
    </message>
    <message>
        <source>Received</source>
        <translation>Alınan</translation>
    </message>
</context>
<context>
    <name>QObject</name>
    <message>
        <source>Amount</source>
        <translation>Tutar</translation>
    </message>
    <message>
        <source>Enter a Particl address (e.g. %1)</source>
        <translation>Bir Particl adresi giriniz (mesela %1)</translation>
    </message>
    <message>
        <source>%1 d</source>
        <translation>%1 g</translation>
    </message>
    <message>
        <source>%1 h</source>
        <translation>%1 s</translation>
    </message>
    <message>
        <source>%1 m</source>
        <translation>%1 d</translation>
    </message>
    <message>
        <source>%1 s</source>
        <translation>%1 s</translation>
    </message>
    <message>
        <source>None</source>
        <translation>Boş</translation>
    </message>
    <message>
        <source>N/A</source>
        <translation>Mevcut değil</translation>
    </message>
    <message>
        <source>%1 ms</source>
        <translation>%1 ms</translation>
    </message>
    <message numerus="yes">
        <source>%n second(s)</source>
        <translation><numerusform>%n saniye</numerusform><numerusform>%n saniye</numerusform></translation>
    </message>
    <message numerus="yes">
        <source>%n minute(s)</source>
        <translation><numerusform>%n dakika</numerusform><numerusform>%n dakika</numerusform></translation>
    </message>
    <message numerus="yes">
        <source>%n hour(s)</source>
        <translation><numerusform>%n saat</numerusform><numerusform>%n saat</numerusform></translation>
    </message>
    <message numerus="yes">
        <source>%n day(s)</source>
        <translation><numerusform>%n gün</numerusform><numerusform>%n gün</numerusform></translation>
    </message>
    <message numerus="yes">
        <source>%n week(s)</source>
        <translation><numerusform>%n hafta</numerusform><numerusform>%n hafta</numerusform></translation>
    </message>
    <message>
        <source>%1 and %2</source>
        <translation>%1 ve %2</translation>
    </message>
    <message numerus="yes">
        <source>%n year(s)</source>
        <translation><numerusform>%n yıl</numerusform><numerusform>%n yıl</numerusform></translation>
    </message>
    <message>
        <source>%1 B</source>
        <translation>%1 B</translation>
    </message>
    <message>
        <source>%1 KB</source>
        <translation>%1 KB</translation>
    </message>
    <message>
        <source>%1 MB</source>
        <translation>%1 MB</translation>
    </message>
    <message>
        <source>%1 GB</source>
        <translation>%1 GB</translation>
    </message>
    <message>
        <source>%1 didn't yet exit safely...</source>
        <translation>%1  henüz güvenli bir şekilde çıkış yapmamıştır...</translation>
    </message>
    <message>
        <source>unknown</source>
        <translation>bilinmiyor</translation>
    </message>
</context>
<context>
    <name>QObject::QObject</name>
    <message>
        <source>Error: Specified data directory "%1" does not exist.</source>
        <translation>Hata: Belirtilen "%1" veri klasörü yoktur.</translation>
    </message>
    <message>
        <source>Error: Cannot parse configuration file: %1.</source>
        <translation>Hata: %1 yapılandırma dosyası ayrıştırılamadı. </translation>
    </message>
    <message>
        <source>Error: %1</source>
        <translation>Hata: %1</translation>
    </message>
</context>
<context>
    <name>QRImageWidget</name>
    <message>
        <source>&amp;Save Image...</source>
        <translation>Resmi ka&amp;ydet...</translation>
    </message>
    <message>
        <source>&amp;Copy Image</source>
        <translation>Resmi &amp;Kopyala</translation>
    </message>
    <message>
        <source>Save QR Code</source>
        <translation>QR Kodu Kaydet</translation>
    </message>
    <message>
        <source>PNG Image (*.png)</source>
        <translation>PNG Resim (*.png)</translation>
    </message>
</context>
<context>
    <name>RPCConsole</name>
    <message>
        <source>N/A</source>
        <translation>Mevcut değil</translation>
    </message>
    <message>
        <source>Client version</source>
        <translation>İstemci sürümü</translation>
    </message>
    <message>
        <source>&amp;Information</source>
        <translation>&amp;Bilgi</translation>
    </message>
    <message>
        <source>Debug window</source>
        <translation>Hata ayıklama penceresi</translation>
    </message>
    <message>
        <source>General</source>
        <translation>Genel</translation>
    </message>
    <message>
        <source>Using BerkeleyDB version</source>
        <translation>Kullanılan BerkeleyDB sürümü</translation>
    </message>
    <message>
        <source>Datadir</source>
        <translation>Veri konumu</translation>
    </message>
    <message>
        <source>Startup time</source>
        <translation>Başlama zamanı</translation>
    </message>
    <message>
        <source>Network</source>
        <translation>Ağ</translation>
    </message>
    <message>
        <source>Name</source>
        <translation>İsim</translation>
    </message>
    <message>
        <source>Number of connections</source>
        <translation>Bağlantı sayısı</translation>
    </message>
    <message>
        <source>Block chain</source>
        <translation>Blok zinciri</translation>
    </message>
    <message>
        <source>Current number of blocks</source>
        <translation>Güncel blok sayısı</translation>
    </message>
    <message>
        <source>Memory Pool</source>
        <translation>Bellek Alanı</translation>
    </message>
    <message>
        <source>Current number of transactions</source>
        <translation>Güncel işlem sayısı</translation>
    </message>
    <message>
        <source>Memory usage</source>
        <translation>Bellek kullanımı</translation>
    </message>
    <message>
        <source>Wallet: </source>
        <translation>Cüzdan:</translation>
    </message>
    <message>
        <source>(none)</source>
        <translation>(boş)</translation>
    </message>
    <message>
        <source>&amp;Reset</source>
        <translation>&amp;Sıfırla</translation>
    </message>
    <message>
        <source>Received</source>
        <translation>Alınan</translation>
    </message>
    <message>
        <source>Sent</source>
        <translation>Yollanan</translation>
    </message>
    <message>
        <source>&amp;Peers</source>
        <translation>&amp;Eşler</translation>
    </message>
    <message>
        <source>Banned peers</source>
        <translation>Yasaklı eşler</translation>
    </message>
    <message>
        <source>Select a peer to view detailed information.</source>
        <translation>Ayrıntılı bilgi görmek için bir eş seçin.</translation>
    </message>
    <message>
        <source>Whitelisted</source>
        <translation>Beyaz listedekiler</translation>
    </message>
    <message>
        <source>Direction</source>
        <translation>Yön</translation>
    </message>
    <message>
        <source>Version</source>
        <translation>Sürüm</translation>
    </message>
    <message>
        <source>Starting Block</source>
        <translation>Başlangıç Bloku</translation>
    </message>
    <message>
        <source>Synced Headers</source>
        <translation>Eşleşmiş Üstbilgiler</translation>
    </message>
    <message>
        <source>Synced Blocks</source>
        <translation>Eşleşmiş Bloklar</translation>
    </message>
    <message>
        <source>User Agent</source>
        <translation>Kullanıcı Yazılımı</translation>
    </message>
    <message>
        <source>Open the %1 debug log file from the current data directory. This can take a few seconds for large log files.</source>
        <translation>Güncel veri klasöründen %1 hata ayıklama kütük dosyasını açar. Büyük kütük dosyaları için bu birkaç saniye alabilir.</translation>
    </message>
    <message>
        <source>Decrease font size</source>
        <translation>Font boyutunu küçült</translation>
    </message>
    <message>
        <source>Increase font size</source>
        <translation>Yazıtipi boyutunu büyült</translation>
    </message>
    <message>
        <source>Services</source>
        <translation>Servisler</translation>
    </message>
    <message>
        <source>Ban Score</source>
        <translation>Yasaklama Skoru</translation>
    </message>
    <message>
        <source>Connection Time</source>
        <translation>Bağlantı Süresi</translation>
    </message>
    <message>
        <source>Last Send</source>
        <translation>Son Gönderme</translation>
    </message>
    <message>
        <source>Last Receive</source>
        <translation>Son Alma</translation>
    </message>
    <message>
        <source>Ping Time</source>
        <translation>Ping Süresi</translation>
    </message>
    <message>
        <source>The duration of a currently outstanding ping.</source>
        <translation>Güncel olarak göze çarpan bir ping'in süresi.</translation>
    </message>
    <message>
        <source>Ping Wait</source>
        <translation>Ping Beklemesi</translation>
    </message>
    <message>
        <source>Min Ping</source>
        <translation>En Düşük Ping</translation>
    </message>
    <message>
        <source>Time Offset</source>
        <translation>Saat Farkı</translation>
    </message>
    <message>
        <source>Last block time</source>
        <translation>Son blok zamanı</translation>
    </message>
    <message>
        <source>&amp;Open</source>
        <translation>&amp;Aç</translation>
    </message>
    <message>
        <source>&amp;Console</source>
        <translation>&amp;Konsol</translation>
    </message>
    <message>
        <source>&amp;Network Traffic</source>
        <translation>&amp;Ağ trafiği</translation>
    </message>
    <message>
        <source>Totals</source>
        <translation>Toplamlar</translation>
    </message>
    <message>
        <source>In:</source>
        <translation>İçeri:</translation>
    </message>
    <message>
        <source>Out:</source>
        <translation>Dışarı:</translation>
    </message>
    <message>
        <source>Debug log file</source>
        <translation>Hata ayıklama kütük dosyası</translation>
    </message>
    <message>
        <source>Clear console</source>
        <translation>Konsolu temizle</translation>
    </message>
    <message>
        <source>1 &amp;hour</source>
        <translation>1 &amp;saat</translation>
    </message>
    <message>
        <source>1 &amp;day</source>
        <translation>1 &amp;gün</translation>
    </message>
    <message>
        <source>1 &amp;week</source>
        <translation>1 &amp;hafta</translation>
    </message>
    <message>
        <source>1 &amp;year</source>
        <translation>1 &amp;yıl</translation>
    </message>
    <message>
        <source>&amp;Disconnect</source>
        <translation>&amp;Bağlantıyı Kes</translation>
    </message>
    <message>
        <source>Ban for</source>
        <translation>Yasakla</translation>
    </message>
    <message>
        <source>&amp;Unban</source>
        <translation>&amp;Yasaklamayı Kaldır</translation>
    </message>
    <message>
        <source>default wallet</source>
        <translation>varsayılan cüzdan</translation>
    </message>
    <message>
        <source>Welcome to the %1 RPC console.</source>
        <translation>%1 RPC konsoluna hoş geldiniz.</translation>
    </message>
    <message>
        <source>Use up and down arrows to navigate history, and %1 to clear screen.</source>
        <translation>Geçmişte gezinmek için yukarı ve aşağı oklarını kullanın ve ekranı temizlemek için %1 kullanın.</translation>
    </message>
    <message>
        <source>Type %1 for an overview of available commands.</source>
        <translation>Mevcut komutlara göz atmak için %1 yazın.</translation>
    </message>
    <message>
        <source>For more information on using this console type %1.</source>
        <translation>Bu konsolun kullanımı hakkında daha fazla bilgi için %1 yazın.</translation>
    </message>
    <message>
        <source>WARNING: Scammers have been active, telling users to type commands here, stealing their wallet contents. Do not use this console without fully understanding the ramifications of a command.</source>
        <translation>UYARI: Particl dolandırıcılarının çok fazla etkin olduğu zamanlarda, dolandırıcılar bazı kullanıcılara buraya komutlar yazmalarını söylerek onların cüzdanlarındaki particlleri çalmışlardır. Bir komutun sonuçlarını tam olarak anlamadan bu konsolu kullanmayın.</translation>
    </message>
    <message>
        <source>Network activity disabled</source>
        <translation>Ağ etkinliği devre dışı bırakıldı</translation>
    </message>
    <message>
        <source>Executing command without any wallet</source>
        <translation>Komut bir cüzdan olmadan çalıştırılıyor</translation>
    </message>
    <message>
        <source>Executing command using "%1" wallet</source>
        <translation>Komut "%1" cüzdanı kullanılarak çalıştırılıyor</translation>
    </message>
    <message>
        <source>(node id: %1)</source>
        <translation>(düğüm kimliği: %1)</translation>
    </message>
    <message>
        <source>via %1</source>
        <translation>%1 vasıtasıyla</translation>
    </message>
    <message>
        <source>never</source>
        <translation>asla</translation>
    </message>
    <message>
        <source>Inbound</source>
        <translation>Gelen</translation>
    </message>
    <message>
        <source>Outbound</source>
        <translation>Giden</translation>
    </message>
    <message>
        <source>Yes</source>
        <translation>Evet</translation>
    </message>
    <message>
        <source>No</source>
        <translation>Hayır</translation>
    </message>
    <message>
        <source>Unknown</source>
        <translation>Bilinmiyor</translation>
    </message>
</context>
<context>
    <name>ReceiveCoinsDialog</name>
    <message>
        <source>&amp;Amount:</source>
        <translation>&amp;Tutar:</translation>
    </message>
    <message>
        <source>&amp;Label:</source>
        <translation>&amp;Etiket:</translation>
    </message>
    <message>
        <source>&amp;Message:</source>
        <translation>&amp;İleti:</translation>
    </message>
    <message>
        <source>An optional message to attach to the payment request, which will be displayed when the request is opened. Note: The message will not be sent with the payment over the Particl network.</source>
        <translation>Talep açıldığında gösterilecek, isteğinize dayalı, ödeme talebi ile ilişkilendirilecek bir ileti. Not: Bu ileti ödeme ile birlikte Particl ağı üzerinden gönderilmeyecektir.</translation>
    </message>
    <message>
        <source>An optional label to associate with the new receiving address.</source>
        <translation>Yeni alım adresi ile ilişkili, seçiminize dayalı etiket.</translation>
    </message>
    <message>
        <source>Use this form to request payments. All fields are &lt;b&gt;optional&lt;/b&gt;.</source>
        <translation>Ödeme talep etmek için bu formu kullanın. Tüm alanlar &lt;b&gt;seçime dayalıdır&lt;/b&gt;.</translation>
    </message>
    <message>
        <source>An optional amount to request. Leave this empty or zero to not request a specific amount.</source>
        <translation>Seçiminize dayalı talep edilecek tutar. Belli bir tutar talep etmemek için bunu boş bırakın veya sıfır değerini kullanın.</translation>
    </message>
    <message>
        <source>Clear all fields of the form.</source>
        <translation>Formdaki tüm alanları temizle.</translation>
    </message>
    <message>
        <source>Clear</source>
        <translation>Temizle</translation>
    </message>
    <message>
        <source>Generate native segwit (Bech32) address</source>
        <translation>Yerli segwit (Bech32) adresi oluştur</translation>
    </message>
    <message>
        <source>Requested payments history</source>
        <translation>Talep edilen ödemelerin tarihçesi</translation>
    </message>
    <message>
        <source>&amp;Request payment</source>
        <translation>Ödeme &amp;talep et</translation>
    </message>
    <message>
        <source>Show the selected request (does the same as double clicking an entry)</source>
        <translation>Seçilen talebi göster (bir unsura çift tıklamakla aynı anlama gelir)</translation>
    </message>
    <message>
        <source>Show</source>
        <translation>Göster</translation>
    </message>
    <message>
        <source>Remove the selected entries from the list</source>
        <translation>Seçilen unsurları listeden kaldır</translation>
    </message>
    <message>
        <source>Remove</source>
        <translation>Kaldır</translation>
    </message>
    <message>
        <source>Copy URI</source>
        <translation>URI'yi kopyala</translation>
    </message>
    <message>
        <source>Copy label</source>
        <translation>Etiket kopyala</translation>
    </message>
    <message>
        <source>Copy message</source>
        <translation>İletiyi kopyala</translation>
    </message>
    <message>
        <source>Copy amount</source>
        <translation>Tutarı kopyala</translation>
    </message>
</context>
<context>
    <name>ReceiveRequestDialog</name>
    <message>
        <source>QR Code</source>
        <translation>QR Kodu</translation>
    </message>
    <message>
        <source>Copy &amp;URI</source>
        <translation>&amp;URI'yi kopyala</translation>
    </message>
    <message>
        <source>Copy &amp;Address</source>
        <translation>&amp;Adresi kopyala</translation>
    </message>
    <message>
        <source>&amp;Save Image...</source>
        <translation>Resmi ka&amp;ydet...</translation>
    </message>
    <message>
        <source>Request payment to %1</source>
        <translation>%1 unsuruna ödeme talep et</translation>
    </message>
    <message>
        <source>Payment information</source>
        <translation>Ödeme bilgisi</translation>
    </message>
    <message>
        <source>URI</source>
        <translation>URI</translation>
    </message>
    <message>
        <source>Address</source>
        <translation>Adres</translation>
    </message>
    <message>
        <source>Amount</source>
        <translation>Tutar</translation>
    </message>
    <message>
        <source>Label</source>
        <translation>Etiket</translation>
    </message>
    <message>
        <source>Message</source>
        <translation>İleti</translation>
    </message>
    <message>
        <source>Wallet</source>
        <translation>Cüzdan</translation>
    </message>
    <message>
        <source>Resulting URI too long, try to reduce the text for label / message.</source>
        <translation>Sonuç URI çok uzun, etiket ya da ileti metnini kısaltmayı deneyiniz.</translation>
    </message>
    <message>
        <source>Error encoding URI into QR Code.</source>
        <translation>URI'nin QR koduna kodlanmasında hata oluştu.</translation>
    </message>
</context>
<context>
    <name>RecentRequestsTableModel</name>
    <message>
        <source>Date</source>
        <translation>Tarih</translation>
    </message>
    <message>
        <source>Label</source>
        <translation>Etiket</translation>
    </message>
    <message>
        <source>Message</source>
        <translation>İleti</translation>
    </message>
    <message>
        <source>(no label)</source>
        <translation>(etiket yok)</translation>
    </message>
    <message>
        <source>(no message)</source>
        <translation>(ileti yok)</translation>
    </message>
    <message>
        <source>(no amount requested)</source>
        <translation>(tutar talep edilmedi)</translation>
    </message>
    <message>
        <source>Requested</source>
        <translation>Talep edilen</translation>
    </message>
</context>
<context>
    <name>SendCoinsDialog</name>
    <message>
        <source>Send Coins</source>
        <translation>Particl yolla</translation>
    </message>
    <message>
        <source>Coin Control Features</source>
        <translation>Para kontrolü özellikleri</translation>
    </message>
    <message>
        <source>Inputs...</source>
        <translation>Girdiler...</translation>
    </message>
    <message>
        <source>automatically selected</source>
        <translation>otomatik seçilmiş</translation>
    </message>
    <message>
        <source>Insufficient funds!</source>
        <translation>Yetersiz fon!</translation>
    </message>
    <message>
        <source>Quantity:</source>
        <translation>Miktar:</translation>
    </message>
    <message>
        <source>Bytes:</source>
        <translation>Bayt:</translation>
    </message>
    <message>
        <source>Amount:</source>
        <translation>Tutar:</translation>
    </message>
    <message>
        <source>Fee:</source>
        <translation>Ücret:</translation>
    </message>
    <message>
        <source>After Fee:</source>
        <translation>Ücretten sonra:</translation>
    </message>
    <message>
        <source>Change:</source>
        <translation>Para üstü:</translation>
    </message>
    <message>
        <source>If this is activated, but the change address is empty or invalid, change will be sent to a newly generated address.</source>
        <translation>Bu etkinleştirildiyse fakat para üstü adresi boş ya da geçersizse para üstü yeni oluşturulan bir adrese gönderilecektir.</translation>
    </message>
    <message>
        <source>Custom change address</source>
        <translation>Özel para üstü adresi</translation>
    </message>
    <message>
        <source>Transaction Fee:</source>
        <translation>İşlem ücreti:</translation>
    </message>
    <message>
        <source>Choose...</source>
        <translation>Seç...</translation>
    </message>
    <message>
        <source>Warning: Fee estimation is currently not possible.</source>
        <translation>Uyarı: Ücret tahmini şu anda mümkün değildir.</translation>
    </message>
    <message>
        <source>collapse fee-settings</source>
        <translation>ücret-ayarlarını-küçült</translation>
    </message>
    <message>
        <source>per kilobyte</source>
        <translation>kilobayt başı</translation>
    </message>
    <message>
        <source>Hide</source>
        <translation>Gizle</translation>
    </message>
    <message>
        <source>Paying only the minimum fee is just fine as long as there is less transaction volume than space in the blocks. But be aware that this can end up in a never confirming transaction once there is more demand for particl transactions than the network can process.</source>
        <translation>Gerekli olan en az ücreti ödemek, bloklarda boşluktan daha az işlem hacmi olduğu sürece bir sorun çıkarmaz. Fakat ağın işleyecebileceğinden daha çok particl işlemi talebi olduğunda bunun asla doğrulanmayan bir işlem olabileceğinin farkında olmalısınız.</translation>
    </message>
    <message>
        <source>(read the tooltip)</source>
        <translation>(bilgi balonunu oku)</translation>
    </message>
    <message>
        <source>Recommended:</source>
        <translation>Tavsiye edilen:</translation>
    </message>
    <message>
        <source>Custom:</source>
        <translation>Özel:</translation>
    </message>
    <message>
        <source>(Smart fee not initialized yet. This usually takes a few blocks...)</source>
        <translation>(Zeki ücret henüz başlatılmadı. Bu genelde birkaç blok alır...)</translation>
    </message>
    <message>
        <source>Send to multiple recipients at once</source>
        <translation>Birçok alıcıya aynı anda gönder</translation>
    </message>
    <message>
        <source>Add &amp;Recipient</source>
        <translation>&amp;Alıcı ekle</translation>
    </message>
    <message>
        <source>Clear all fields of the form.</source>
        <translation>Formdaki tüm alanları temizle.</translation>
    </message>
    <message>
        <source>Dust:</source>
        <translation>Toz:</translation>
    </message>
    <message>
        <source>Confirmation time target:</source>
        <translation>Doğrulama süresi hedefi:</translation>
    </message>
    <message>
        <source>Clear &amp;All</source>
        <translation>Tümünü &amp;temizle</translation>
    </message>
    <message>
        <source>Balance:</source>
        <translation>Bakiye:</translation>
    </message>
    <message>
        <source>Confirm the send action</source>
        <translation>Yollama etkinliğini teyit ediniz</translation>
    </message>
    <message>
        <source>S&amp;end</source>
        <translation>G&amp;önder</translation>
    </message>
    <message>
        <source>Copy quantity</source>
        <translation>Miktarı kopyala</translation>
    </message>
    <message>
        <source>Copy amount</source>
        <translation>Tutarı kopyala</translation>
    </message>
    <message>
        <source>Copy fee</source>
        <translation>Ücreti kopyala</translation>
    </message>
    <message>
        <source>Copy after fee</source>
        <translation>Ücretten sonrasını kopyala</translation>
    </message>
    <message>
        <source>Copy bytes</source>
        <translation>Baytları kopyala</translation>
    </message>
    <message>
        <source>Copy dust</source>
        <translation>Tozu kopyala</translation>
    </message>
    <message>
        <source>Copy change</source>
        <translation>Para üstünü kopyala</translation>
    </message>
    <message>
        <source>%1 (%2 blocks)</source>
        <translation>%1(%2 blok)</translation>
    </message>
    <message>
        <source>%1 to %2</source>
        <translation>%1 ögesinden %2 unsuruna</translation>
    </message>
    <message>
        <source>Are you sure you want to send?</source>
        <translation>Göndermek istediğinizden emin misiniz?</translation>
    </message>
    <message>
        <source>or</source>
        <translation>veya</translation>
    </message>
    <message>
        <source>from wallet %1</source>
        <translation>cüzdan %1'den</translation>
    </message>
    <message>
        <source>Please, review your transaction.</source>
        <translation>Lütfen, işleminizi gözden geçirin.</translation>
    </message>
    <message>
        <source>Transaction fee</source>
        <translation>İşlem ücreti</translation>
    </message>
    <message>
        <source>Total Amount</source>
        <translation>Toplam Tutar</translation>
    </message>
    <message>
        <source>Confirm send coins</source>
        <translation>Particl gönderimini onaylayın</translation>
    </message>
    <message>
        <source>The recipient address is not valid. Please recheck.</source>
        <translation>Alıcı adresi geçerli değildir. Lütfen tekrar kontrol ediniz.</translation>
    </message>
    <message>
        <source>The amount to pay must be larger than 0.</source>
        <translation>Ödeyeceğiniz tutarın 0'dan yüksek olması gerekir.</translation>
    </message>
    <message>
        <source>The amount exceeds your balance.</source>
        <translation>Tutar bakiyenizden yüksektir.</translation>
    </message>
    <message>
        <source>The total exceeds your balance when the %1 transaction fee is included.</source>
        <translation>Toplam, %1 işlem ücreti eklendiğinde bakiyenizi geçmektedir.</translation>
    </message>
    <message>
        <source>Duplicate address found: addresses should only be used once each.</source>
        <translation>Tekrarlayan adres bulundu: adresler sadece bir kez kullanılmalıdır.</translation>
    </message>
    <message>
        <source>Transaction creation failed!</source>
        <translation>İşlem oluşturma başarısız!</translation>
    </message>
    <message>
        <source>The transaction was rejected with the following reason: %1</source>
        <translation>İşlem şu nedenden dolayı reddedildi: %1</translation>
    </message>
    <message>
        <source>A fee higher than %1 is considered an absurdly high fee.</source>
        <translation>%1 tutarından yüksek bir ücret saçma derecede yüksek bir ücret olarak kabul edilir.</translation>
    </message>
    <message>
        <source>Payment request expired.</source>
        <translation>Ödeme talebinin geçerlilik süresi bitti.</translation>
    </message>
    <message>
        <source>Pay only the required fee of %1</source>
        <translation>Sadece asgari ücret olan %1 tutarını öde</translation>
    </message>
    <message>
        <source>Warning: Invalid Particl address</source>
        <translation>Uyarı: geçersiz Particl adresi</translation>
    </message>
    <message>
        <source>Warning: Unknown change address</source>
        <translation>Uyarı: Bilinmeyen para üstü adresi</translation>
    </message>
    <message>
        <source>Confirm custom change address</source>
        <translation>Özel para üstü adresini onayla</translation>
    </message>
    <message>
        <source>The address you selected for change is not part of this wallet. Any or all funds in your wallet may be sent to this address. Are you sure?</source>
        <translation>Para üstü için seçtiğiniz adres bu cüzdanın bir parçası değil. Cüzdanınızdaki bir miktar veya tüm para bu adrese gönderilebilir. Emin misiniz?</translation>
    </message>
    <message>
        <source>(no label)</source>
        <translation>(etiket yok)</translation>
    </message>
</context>
<context>
    <name>SendCoinsEntry</name>
    <message>
        <source>A&amp;mount:</source>
        <translation>T&amp;utar:</translation>
    </message>
    <message>
        <source>Pay &amp;To:</source>
        <translation>&amp;Şu adrese öde:</translation>
    </message>
    <message>
        <source>&amp;Label:</source>
        <translation>&amp;Etiket:</translation>
    </message>
    <message>
        <source>Choose previously used address</source>
        <translation>Önceden kullanılmış adres seç</translation>
    </message>
    <message>
        <source>This is a normal payment.</source>
        <translation>Bu, normal bir ödemedir.</translation>
    </message>
    <message>
        <source>The Particl address to send the payment to</source>
        <translation>Ödemenin yollanacağı Particl adresi</translation>
    </message>
    <message>
        <source>Alt+A</source>
        <translation>Alt+A</translation>
    </message>
    <message>
        <source>Paste address from clipboard</source>
        <translation>Panodan adres yapıştır</translation>
    </message>
    <message>
        <source>Alt+P</source>
        <translation>Alt+P</translation>
    </message>
    <message>
        <source>Remove this entry</source>
        <translation>Bu ögeyi kaldır</translation>
    </message>
    <message>
        <source>The fee will be deducted from the amount being sent. The recipient will receive less particl than you enter in the amount field. If multiple recipients are selected, the fee is split equally.</source>
        <translation>Ücret yollanan tutardan alınacaktır. Alıcı tutar alanına girdiğinizden daha az particl alacaktır. Eğer birden çok alıcı seçiliyse ücret eşit olarak bölünecektir.</translation>
    </message>
    <message>
        <source>S&amp;ubtract fee from amount</source>
        <translation>Ücreti tutardan düş</translation>
    </message>
    <message>
        <source>Use available balance</source>
        <translation>Mevcut bakiyeyi kullan</translation>
    </message>
    <message>
        <source>Message:</source>
        <translation>İleti:</translation>
    </message>
    <message>
        <source>This is an unauthenticated payment request.</source>
        <translation>Bu, kimliği doğrulanmamış bir ödeme talebidir.</translation>
    </message>
    <message>
        <source>This is an authenticated payment request.</source>
        <translation>Bu, kimliği doğrulanmış bir ödeme talebidir.</translation>
    </message>
    <message>
        <source>Enter a label for this address to add it to the list of used addresses</source>
        <translation>Kullanılmış adres listesine eklemek için bu adrese bir etiket girin</translation>
    </message>
    <message>
        <source>A message that was attached to the particl: URI which will be stored with the transaction for your reference. Note: This message will not be sent over the Particl network.</source>
        <translation>Referans için particl: URI'siyle iliştirilmiş işlemle birlikte depolanacak bir ileti. Not: Bu mesaj Particl ağı üzerinden gönderilmeyecektir.</translation>
    </message>
    <message>
        <source>Pay To:</source>
        <translation>Şu adrese öde:</translation>
    </message>
    <message>
        <source>Memo:</source>
        <translation>Not:</translation>
    </message>
    <message>
        <source>Enter a label for this address to add it to your address book</source>
        <translation>Adres defterinize eklemek için bu adrese bir etiket giriniz</translation>
    </message>
</context>
<context>
    <name>SendConfirmationDialog</name>
    <message>
        <source>Yes</source>
        <translation>Evet</translation>
    </message>
</context>
<context>
    <name>ShutdownWindow</name>
    <message>
        <source>%1 is shutting down...</source>
        <translation>%1 kapanıyor...</translation>
    </message>
    <message>
        <source>Do not shut down the computer until this window disappears.</source>
        <translation>Bu pencere kalkıncaya dek bilgisayarı kapatmayınız.</translation>
    </message>
</context>
<context>
    <name>SignVerifyMessageDialog</name>
    <message>
        <source>Signatures - Sign / Verify a Message</source>
        <translation>İmzalar - İleti İmzala / Kontrol et</translation>
    </message>
    <message>
        <source>&amp;Sign Message</source>
        <translation>İleti &amp;imzala</translation>
    </message>
    <message>
        <source>You can sign messages/agreements with your addresses to prove you can receive particl sent to them. Be careful not to sign anything vague or random, as phishing attacks may try to trick you into signing your identity over to them. Only sign fully-detailed statements you agree to.</source>
        <translation>Adreslerinize yollanan particlleri alabileceğiniz ispatlamak için adreslerinizle iletiler/anlaşmalar imzalayabilirsiniz. Oltalama saldırılarının kimliğinizi imzanızla elde etmeyi deneyebilecekleri için belirsiz ya da rastgele hiçbir şey imzalamamaya dikkat ediniz. Sadece ayrıntılı açıklaması olan ve tümüne katıldığınız ifadeleri imzalayınız.</translation>
    </message>
    <message>
        <source>The Particl address to sign the message with</source>
        <translation>İletinin imzalanmasında kullanılacak Particl adresi</translation>
    </message>
    <message>
        <source>Choose previously used address</source>
        <translation>Önceden kullanılmış adres seç</translation>
    </message>
    <message>
        <source>Alt+A</source>
        <translation>Alt+A</translation>
    </message>
    <message>
        <source>Paste address from clipboard</source>
        <translation>Panodan adres yapıştır</translation>
    </message>
    <message>
        <source>Alt+P</source>
        <translation>Alt+P</translation>
    </message>
    <message>
        <source>Enter the message you want to sign here</source>
        <translation>İmzalamak istediğiniz iletiyi burada giriniz</translation>
    </message>
    <message>
        <source>Signature</source>
        <translation>İmza</translation>
    </message>
    <message>
        <source>Copy the current signature to the system clipboard</source>
        <translation>Güncel imzayı sistem panosuna kopyala</translation>
    </message>
    <message>
        <source>Sign the message to prove you own this Particl address</source>
        <translation>Bu Particl adresinin sizin olduğunu ispatlamak için iletiyi imzalayın</translation>
    </message>
    <message>
        <source>Sign &amp;Message</source>
        <translation>&amp;İletiyi imzala</translation>
    </message>
    <message>
        <source>Reset all sign message fields</source>
        <translation>Tüm ileti alanlarını sıfırla</translation>
    </message>
    <message>
        <source>Clear &amp;All</source>
        <translation>Tümünü &amp;temizle</translation>
    </message>
    <message>
        <source>&amp;Verify Message</source>
        <translation>İletiyi &amp;kontrol et</translation>
    </message>
    <message>
        <source>Enter the receiver's address, message (ensure you copy line breaks, spaces, tabs, etc. exactly) and signature below to verify the message. Be careful not to read more into the signature than what is in the signed message itself, to avoid being tricked by a man-in-the-middle attack. Note that this only proves the signing party receives with the address, it cannot prove sendership of any transaction!</source>
        <translation>Alıcının adresini, iletiyi (satır sonları, boşluklar, sekmeler vs. karakterleri tam olarak kopyaladığınızdan emin olunuz) ve imzayı aşağıya giriniz. Bir ortadaki adam saldırısı tarafından kandırılmaya engel olmak için imzadan, imzalı iletinin içeriğini aşan bir anlam çıkarmamaya dikkat ediniz. Bunun sadece imzalayan tarafın adres ile alım yapabildiğini ispatladığını ve herhangi bir işlemin gönderi tarafını kanıtlayamayacağını unutmayınız!</translation>
    </message>
    <message>
        <source>The Particl address the message was signed with</source>
        <translation>İletinin imzalanmasında kullanılan Particl adresi</translation>
    </message>
    <message>
        <source>Verify the message to ensure it was signed with the specified Particl address</source>
        <translation>Belirtilen Particl adresi ile imzalandığını doğrulamak için iletiyi kontrol et</translation>
    </message>
    <message>
        <source>Verify &amp;Message</source>
        <translation>&amp;İletiyi kontrol et</translation>
    </message>
    <message>
        <source>Reset all verify message fields</source>
        <translation>Tüm ileti kontrolü alanlarını sıfırla</translation>
    </message>
    <message>
        <source>Click "Sign Message" to generate signature</source>
        <translation>İmzayı oluşturmak için "İletiyi İmzala"ya tıklayın</translation>
    </message>
    <message>
        <source>The entered address is invalid.</source>
        <translation>Girilen adres geçersizdir.</translation>
    </message>
    <message>
        <source>Please check the address and try again.</source>
        <translation>Lütfen adresi kontrol edip tekrar deneyiniz.</translation>
    </message>
    <message>
        <source>The entered address does not refer to a key.</source>
        <translation>Girilen adres herhangi bir anahtara işaret etmemektedir.</translation>
    </message>
    <message>
        <source>Wallet unlock was cancelled.</source>
        <translation>Cüzdan kilidinin açılması iptal edildi.</translation>
    </message>
    <message>
        <source>Private key for the entered address is not available.</source>
        <translation>Girilen adres için özel anahtar mevcut değildir.</translation>
    </message>
    <message>
        <source>Message signing failed.</source>
        <translation>İleti imzalaması başarısız oldu.</translation>
    </message>
    <message>
        <source>Message signed.</source>
        <translation>İleti imzalandı.</translation>
    </message>
    <message>
        <source>The signature could not be decoded.</source>
        <translation>İmzanın kodu çözülemedi.</translation>
    </message>
    <message>
        <source>Please check the signature and try again.</source>
        <translation>Lütfen imzayı kontrol edip tekrar deneyiniz.</translation>
    </message>
    <message>
        <source>The signature did not match the message digest.</source>
        <translation>İmza iletinin özeti ile eşleşmedi.</translation>
    </message>
    <message>
        <source>Message verification failed.</source>
        <translation>İleti doğrulaması başarısız oldu.</translation>
    </message>
    <message>
        <source>Message verified.</source>
        <translation>İleti doğrulandı.</translation>
    </message>
</context>
<context>
    <name>SplashScreen</name>
    <message>
        <source>[testnet]</source>
        <translation>[testnet]</translation>
    </message>
</context>
<context>
    <name>TrafficGraphWidget</name>
    <message>
        <source>KB/s</source>
        <translation>KB/s</translation>
    </message>
</context>
<context>
    <name>TransactionDesc</name>
    <message numerus="yes">
        <source>Open for %n more block(s)</source>
        <translation><numerusform>%n taneden daha fazla blok için açık</numerusform><numerusform>%n taneden daha fazla blok için açık</numerusform></translation>
    </message>
    <message>
        <source>Open until %1</source>
        <translation>%1 değerine dek açık</translation>
    </message>
    <message>
        <source>conflicted with a transaction with %1 confirmations</source>
        <translation>%1 doğrulamalı bir işlem ile çelişti</translation>
    </message>
    <message>
        <source>0/unconfirmed, %1</source>
        <translation>0/doğrulanmamış, %1</translation>
    </message>
    <message>
        <source>in memory pool</source>
        <translation>bellek alanında</translation>
    </message>
    <message>
        <source>not in memory pool</source>
        <translation>bellek alanında değil</translation>
    </message>
    <message>
        <source>abandoned</source>
        <translation>terk edilmiş</translation>
    </message>
    <message>
        <source>%1/unconfirmed</source>
        <translation>%1/doğrulanmadı</translation>
    </message>
    <message>
        <source>%1 confirmations</source>
        <translation>%1 doğrulama</translation>
    </message>
    <message>
        <source>Status</source>
        <translation>Durum</translation>
    </message>
    <message>
        <source>Date</source>
        <translation>Tarih</translation>
    </message>
    <message>
        <source>Source</source>
        <translation>Kaynak</translation>
    </message>
    <message>
        <source>Generated</source>
        <translation>Oluşturuldu</translation>
    </message>
    <message>
        <source>From</source>
        <translation>Gönderen</translation>
    </message>
    <message>
        <source>unknown</source>
        <translation>bilinmiyor</translation>
    </message>
    <message>
        <source>To</source>
        <translation>Alıcı</translation>
    </message>
    <message>
        <source>own address</source>
        <translation>kendi adresiniz</translation>
    </message>
    <message>
        <source>watch-only</source>
        <translation>sadece-izlenen</translation>
    </message>
    <message>
        <source>label</source>
        <translation>etiket</translation>
    </message>
    <message>
        <source>Credit</source>
        <translation>Alınan Tutar</translation>
    </message>
    <message numerus="yes">
        <source>matures in %n more block(s)</source>
        <translation><numerusform>%n ek blok sonrasında olgunlaşacak</numerusform><numerusform>%n ek blok sonrasında olgunlaşacak</numerusform></translation>
    </message>
    <message>
        <source>not accepted</source>
        <translation>kabul edilmedi</translation>
    </message>
    <message>
        <source>Debit</source>
        <translation>Çekilen Tutar</translation>
    </message>
    <message>
        <source>Total debit</source>
        <translation>Toplam çekilen tutar</translation>
    </message>
    <message>
        <source>Total credit</source>
        <translation>Toplam alınan tutar</translation>
    </message>
    <message>
        <source>Transaction fee</source>
        <translation>İşlem ücreti</translation>
    </message>
    <message>
        <source>Net amount</source>
        <translation>Net tutar</translation>
    </message>
    <message>
        <source>Message</source>
        <translation>İleti</translation>
    </message>
    <message>
        <source>Comment</source>
        <translation>Yorum</translation>
    </message>
    <message>
        <source>Transaction ID</source>
        <translation>İşlem ID'si</translation>
    </message>
    <message>
        <source>Transaction total size</source>
        <translation>İşlemin toplam boyutu</translation>
    </message>
    <message>
        <source>Output index</source>
        <translation>Çıktı indeksi</translation>
    </message>
    <message>
        <source>Merchant</source>
        <translation>Tüccar</translation>
    </message>
    <message>
        <source>Generated coins must mature %1 blocks before they can be spent. When you generated this block, it was broadcast to the network to be added to the block chain. If it fails to get into the chain, its state will change to "not accepted" and it won't be spendable. This may occasionally happen if another node generates a block within a few seconds of yours.</source>
        <translation>Oluşturulan particl'lerin harcanabilmelerinden önce %1 blok beklemeleri gerekmektedir. Bu blok, oluşturduğunuzda, blok zincirine eklenmesi için ağda yayınlandı. Zincire eklenmesi başarısız olursa, durumu "kabul edilmedi" olarak değiştirilecek ve harcanamayacaktır. Bu, bazen başka bir düğüm sizden birkaç saniye önce ya da sonra blok oluşturursa meydana gelebilir.</translation>
    </message>
    <message>
        <source>Debug information</source>
        <translation>Hata ayıklama bilgisi</translation>
    </message>
    <message>
        <source>Transaction</source>
        <translation>İşlem</translation>
    </message>
    <message>
        <source>Inputs</source>
        <translation>Girdiler</translation>
    </message>
    <message>
        <source>Amount</source>
        <translation>Tutar</translation>
    </message>
    <message>
        <source>true</source>
        <translation>doğru</translation>
    </message>
    <message>
        <source>false</source>
        <translation>yanlış</translation>
    </message>
</context>
<context>
    <name>TransactionDescDialog</name>
    <message>
        <source>This pane shows a detailed description of the transaction</source>
        <translation>Bu pano işlemin ayrıntılı açıklamasını gösterir</translation>
    </message>
    <message>
        <source>Details for %1</source>
        <translation>%1 için ayrıntılar</translation>
    </message>
</context>
<context>
    <name>TransactionTableModel</name>
    <message>
        <source>Date</source>
        <translation>Tarih</translation>
    </message>
    <message>
        <source>Type</source>
        <translation>Tür</translation>
    </message>
    <message>
        <source>Label</source>
        <translation>Etiket</translation>
    </message>
    <message numerus="yes">
        <source>Open for %n more block(s)</source>
        <translation><numerusform>%n taneden daha fazla blok için açık</numerusform><numerusform>%n taneden daha fazla blok için açık</numerusform></translation>
    </message>
    <message>
        <source>Open until %1</source>
        <translation>%1 değerine dek açık</translation>
    </message>
    <message>
        <source>Unconfirmed</source>
        <translation>Doğrulanmamış</translation>
    </message>
    <message>
        <source>Abandoned</source>
        <translation>Terk edilmiş</translation>
    </message>
    <message>
        <source>Confirming (%1 of %2 recommended confirmations)</source>
        <translation>Doğrulanıyor (%1 kere doğrulandı, önerilen doğrulama sayısı %2)</translation>
    </message>
    <message>
        <source>Confirmed (%1 confirmations)</source>
        <translation>Doğrulandı (%1 doğrulama)</translation>
    </message>
    <message>
        <source>Conflicted</source>
        <translation>Uyuşmadı</translation>
    </message>
    <message>
        <source>Immature (%1 confirmations, will be available after %2)</source>
        <translation>Olgunlaşmamış (%1 doğrulama, %2 doğrulama sonra kullanılabilir olacaktır)</translation>
    </message>
    <message>
        <source>Generated but not accepted</source>
        <translation>Oluşturuldu ama kabul edilmedi</translation>
    </message>
    <message>
        <source>Received with</source>
        <translation>Şununla alındı</translation>
    </message>
    <message>
        <source>Received from</source>
        <translation>Alındığı kişi</translation>
    </message>
    <message>
        <source>Sent to</source>
        <translation>Gönderildiği adres</translation>
    </message>
    <message>
        <source>Payment to yourself</source>
        <translation>Kendinize ödeme</translation>
    </message>
    <message>
        <source>Mined</source>
        <translation>Madenden çıkarılan</translation>
    </message>
    <message>
        <source>watch-only</source>
        <translation>sadece-izlenen</translation>
    </message>
    <message>
        <source>(n/a)</source>
        <translation>(mevcut değil)</translation>
    </message>
    <message>
        <source>(no label)</source>
        <translation>(etiket yok)</translation>
    </message>
    <message>
        <source>Transaction status. Hover over this field to show number of confirmations.</source>
        <translation>İşlem durumu. Doğrulama sayısını görüntülemek için fare imlecini bu alanın üzerinde tutunuz.</translation>
    </message>
    <message>
        <source>Date and time that the transaction was received.</source>
        <translation>İşlemin alındığı tarih ve zaman.</translation>
    </message>
    <message>
        <source>Type of transaction.</source>
        <translation>İşlemin türü.</translation>
    </message>
    <message>
        <source>Whether or not a watch-only address is involved in this transaction.</source>
        <translation>Bu işleme sadece-izlenen bir adresin dahil edilip, edilmediği.</translation>
    </message>
    <message>
        <source>User-defined intent/purpose of the transaction.</source>
        <translation>İşlemin kullanıcı tanımlı amacı.</translation>
    </message>
    <message>
        <source>Amount removed from or added to balance.</source>
        <translation>Bakiyeden kaldırılan ya da bakiyeye eklenen tutar.</translation>
    </message>
</context>
<context>
    <name>TransactionView</name>
    <message>
        <source>All</source>
        <translation>Hepsi</translation>
    </message>
    <message>
        <source>Today</source>
        <translation>Bugün</translation>
    </message>
    <message>
        <source>This week</source>
        <translation>Bu hafta</translation>
    </message>
    <message>
        <source>This month</source>
        <translation>Bu ay</translation>
    </message>
    <message>
        <source>Last month</source>
        <translation>Geçen ay</translation>
    </message>
    <message>
        <source>This year</source>
        <translation>Bu yıl</translation>
    </message>
    <message>
        <source>Range...</source>
        <translation>Tarih Aralığı</translation>
    </message>
    <message>
        <source>Received with</source>
        <translation>Şununla alındı</translation>
    </message>
    <message>
        <source>Sent to</source>
        <translation>Gönderildiği adres</translation>
    </message>
    <message>
        <source>To yourself</source>
        <translation>Kendinize</translation>
    </message>
    <message>
        <source>Mined</source>
        <translation>Madenden çıkarılan</translation>
    </message>
    <message>
        <source>Other</source>
        <translation>Diğer</translation>
    </message>
    <message>
        <source>Enter address, transaction id, or label to search</source>
        <translation>Aramak için adres, gönderim numarası ya da etiket yazınız</translation>
    </message>
    <message>
        <source>Min amount</source>
        <translation>En düşük tutar</translation>
    </message>
    <message>
        <source>Abandon transaction</source>
        <translation>İşlemden vazgeç</translation>
    </message>
    <message>
        <source>Increase transaction fee</source>
        <translation>İşlem ücretini artır</translation>
    </message>
    <message>
        <source>Copy address</source>
        <translation>Adres kopyala</translation>
    </message>
    <message>
        <source>Copy label</source>
        <translation>Etiket kopyala</translation>
    </message>
    <message>
        <source>Copy amount</source>
        <translation>Tutarı kopyala</translation>
    </message>
    <message>
        <source>Copy transaction ID</source>
        <translation>İşlem ID'sini kopyala</translation>
    </message>
    <message>
        <source>Copy raw transaction</source>
        <translation>Ham işlemi kopyala</translation>
    </message>
    <message>
        <source>Copy full transaction details</source>
        <translation>Tüm işlem ayrıntılarını kopyala</translation>
    </message>
    <message>
        <source>Edit label</source>
        <translation>Etiketi düzenle</translation>
    </message>
    <message>
        <source>Show transaction details</source>
        <translation>İşlem ayrıntılarını göster</translation>
    </message>
    <message>
        <source>Export Transaction History</source>
        <translation>İşlem Tarihçesini Dışarı Aktar</translation>
    </message>
    <message>
        <source>Comma separated file (*.csv)</source>
        <translation>Virgülle ayrılmış değerler dosyası (*.csv)</translation>
    </message>
    <message>
        <source>Confirmed</source>
        <translation>Doğrulandı</translation>
    </message>
    <message>
        <source>Watch-only</source>
        <translation>Sadece izlenen</translation>
    </message>
    <message>
        <source>Date</source>
        <translation>Tarih</translation>
    </message>
    <message>
        <source>Type</source>
        <translation>Tür</translation>
    </message>
    <message>
        <source>Label</source>
        <translation>Etiket</translation>
    </message>
    <message>
        <source>Address</source>
        <translation>Adres</translation>
    </message>
    <message>
        <source>ID</source>
        <translation>ID</translation>
    </message>
    <message>
        <source>Exporting Failed</source>
        <translation>Dışarı aktarmada hata</translation>
    </message>
    <message>
        <source>There was an error trying to save the transaction history to %1.</source>
        <translation>İşlem tarihçesinin %1 konumuna kaydedilmeye çalışıldığı sırada bir hata meydana geldi.</translation>
    </message>
    <message>
        <source>Exporting Successful</source>
        <translation>Dışarı Aktarma Başarılı</translation>
    </message>
    <message>
        <source>The transaction history was successfully saved to %1.</source>
        <translation>İşlem tarihçesi %1 konumuna başarıyla kaydedildi.</translation>
    </message>
    <message>
        <source>Range:</source>
        <translation>Tarih Aralığı:</translation>
    </message>
    <message>
        <source>to</source>
        <translation>Alıcı</translation>
    </message>
</context>
<context>
    <name>UnitDisplayStatusBarControl</name>
    <message>
        <source>Unit to show amounts in. Click to select another unit.</source>
        <translation>Tutarı göstermek için birim. Başka bir birim seçmek için tıklayınız.</translation>
    </message>
</context>
<context>
    <name>WalletFrame</name>
    <message>
        <source>No wallet has been loaded.</source>
        <translation>Hiçbir cüzdan yüklenmedi.</translation>
    </message>
</context>
<context>
    <name>WalletModel</name>
    <message>
        <source>Send Coins</source>
        <translation>Particl Gönder</translation>
    </message>
    <message>
        <source>Increasing transaction fee failed</source>
        <translation>İşlem ücreti artırma başarısız oldu</translation>
    </message>
    <message>
        <source>Do you want to increase the fee?</source>
        <translation>Ücreti artırmak istiyor musunuz?</translation>
    </message>
    <message>
        <source>Current fee:</source>
        <translation>Şimdiki ücret:</translation>
    </message>
    <message>
        <source>Increase:</source>
        <translation>Artış:</translation>
    </message>
    <message>
        <source>New fee:</source>
        <translation>Yeni ücret:</translation>
    </message>
    <message>
        <source>Can't sign transaction.</source>
        <translation>İşlem imzalanamıyor.</translation>
    </message>
    <message>
        <source>Could not commit transaction</source>
        <translation>Alışveriş taahüt edilemedi.</translation>
    </message>
</context>
<context>
    <name>WalletView</name>
    <message>
        <source>&amp;Export</source>
        <translation>&amp;Dışarı aktar</translation>
    </message>
    <message>
        <source>Export the data in the current tab to a file</source>
        <translation>Mevcut sekmedeki verileri bir dosyaya aktar</translation>
    </message>
    <message>
        <source>Backup Wallet</source>
        <translation>Cüzdanı Yedekle</translation>
    </message>
    <message>
        <source>Wallet Data (*.dat)</source>
        <translation>Cüzdan Verileri (*.dat)</translation>
    </message>
    <message>
        <source>Backup Failed</source>
        <translation>Yedekleme Başarısız Oldu</translation>
    </message>
    <message>
        <source>There was an error trying to save the wallet data to %1.</source>
        <translation>Cüzdan verilerinin %1 konumuna kaydedilmesi sırasında bir hata meydana geldi.</translation>
    </message>
    <message>
        <source>Backup Successful</source>
        <translation>Yedekleme Başarılı</translation>
    </message>
    <message>
        <source>The wallet data was successfully saved to %1.</source>
        <translation>Cüzdan verileri %1 konumuna başarıyla kaydedildi.</translation>
    </message>
    <message>
        <source>Cancel</source>
        <translation>İptal</translation>
    </message>
</context>
<context>
    <name>bitcoin-core</name>
    <message>
        <source>Distributed under the MIT software license, see the accompanying file %s or %s</source>
        <translation>MIT yazılım lisansı altında dağıtılmıştır, beraberindeki %s ya da %s dosyasına bakınız.</translation>
    </message>
    <message>
        <source>Prune configured below the minimum of %d MiB.  Please use a higher number.</source>
        <translation>Budama, en düşük değer olan %d MiB'den düşük olarak ayarlanmıştır. Lütfen daha yüksek bir sayı kullanınız.</translation>
    </message>
    <message>
        <source>Prune: last wallet synchronisation goes beyond pruned data. You need to -reindex (download the whole blockchain again in case of pruned node)</source>
        <translation>Budama: son cüzdan eşleşmesi budanmış verilerin ötesine gitmektedir. -reindex kullanmanız gerekmektedir (Budanmış düğüm ise tüm blok zincirini tekrar indirmeniz gerekir.)</translation>
    </message>
    <message>
        <source>Rescans are not possible in pruned mode. You will need to use -reindex which will download the whole blockchain again.</source>
        <translation>Tekrar taramalar budanmış kipte mümkün değildir. Tüm blok zincirini tekrar indirecek olan -reindex seçeneğini kullanmanız gerekecektir.</translation>
    </message>
    <message>
        <source>Error: A fatal internal error occurred, see debug.log for details</source>
        <translation>Hata: Ölümcül dahili bir hata meydana geldi, ayrıntılar için debug.log dosyasına bakınız</translation>
    </message>
    <message>
        <source>Pruning blockstore...</source>
        <translation>Blockstore budanıyor...</translation>
    </message>
    <message>
        <source>Unable to start HTTP server. See debug log for details.</source>
        <translation>HTTP sunucusu başlatılamadı. Ayrıntılar için debug.log dosyasına bakınız.</translation>
    </message>
    <message>
        <source>Particl Core</source>
        <translation>Particl Çekirdeği</translation>
    </message>
    <message>
        <source>The %s developers</source>
        <translation>%s geliştiricileri</translation>
    </message>
    <message>
        <source>Cannot obtain a lock on data directory %s. %s is probably already running.</source>
        <translation>%s veri dizininde kilit elde edilemedi. %s muhtemelen hâlihazırda çalışmaktadır.</translation>
    </message>
    <message>
        <source>Error reading %s! All keys read correctly, but transaction data or address book entries might be missing or incorrect.</source>
        <translation>%s dosyasının okunması sırasında bir hata meydana geldi! Tüm anahtarlar doğru bir şekilde okundu, ancak işlem verileri ya da adres defteri ögeleri hatalı veya eksik olabilir.</translation>
    </message>
    <message>
        <source>Please check that your computer's date and time are correct! If your clock is wrong, %s will not work properly.</source>
        <translation>Lütfen bilgisayarınızın saat ve tarihinin doğru olduğunu kontrol ediniz! Saatinizde gecikme varsa %s doğru şekilde çalışamaz.</translation>
    </message>
    <message>
        <source>Please contribute if you find %s useful. Visit %s for further information about the software.</source>
        <translation>%s programını faydalı buluyorsanız lütfen katkıda bulununuz. Yazılım hakkında daha fazla bilgi için %s adresini ziyaret ediniz.</translation>
    </message>
    <message>
        <source>The block database contains a block which appears to be from the future. This may be due to your computer's date and time being set incorrectly. Only rebuild the block database if you are sure that your computer's date and time are correct</source>
        <translation>Blok veritabanı gelecekten gibi görünen bir blok içermektedir. Bu, bilgisayarınızın saat ve tarihinin yanlış ayarlanmış olmasından kaynaklanabilir. Blok veritabanını sadece bilgisayarınızın tarih ve saatinin doğru olduğundan eminseniz yeniden derleyin.</translation>
    </message>
    <message>
        <source>This is a pre-release test build - use at your own risk - do not use for mining or merchant applications</source>
        <translation>Bu kararlı sürümden önceki bir deneme sürümüdür. - risklerini bilerek kullanma sorumluluğu sizdedir - particl oluşturmak ya da ticari uygulamalar için kullanmayınız</translation>
    </message>
    <message>
        <source>Unable to rewind the database to a pre-fork state. You will need to redownload the blockchain</source>
        <translation>Veritabanını çatallama öncesi duruma geri sarmak mümkün değil. Blok zincirini tekrar indirmeniz gerekmektedir</translation>
    </message>
    <message>
        <source>Warning: The network does not appear to fully agree! Some miners appear to be experiencing issues.</source>
        <translation>Uyarı: Ağ üyeleri aralarında tamamen anlaşmış gibi gözükmüyor! Bazı madenciler sorun yaşıyor gibi görünmektedir.</translation>
    </message>
    <message>
        <source>Warning: We do not appear to fully agree with our peers! You may need to upgrade, or other nodes may need to upgrade.</source>
        <translation>Uyarı: Ağ eşlerimizle tamamen anlaşamamışız gibi görünüyor! Güncelleme yapmanız gerekebilir ya da diğer düğümlerin güncelleme yapmaları gerekebilir.</translation>
    </message>
    <message>
        <source>%d of last 100 blocks have unexpected version</source>
        <translation>son 100 bloğun %d kadarı beklenmeyen versiyona sahip</translation>
    </message>
    <message>
        <source>%s corrupt, salvage failed</source>
        <translation>%s bozuk, geri kazanım başarısız oldu</translation>
    </message>
    <message>
        <source>-maxmempool must be at least %d MB</source>
        <translation>-maxmempool en az %d MB olmalıdır</translation>
    </message>
    <message>
        <source>Cannot resolve -%s address: '%s'</source>
        <translation>Çözümlenemedi - %s adres: '%s'</translation>
    </message>
    <message>
        <source>Change index out of range</source>
        <translation>Aralık dışında değişiklik indeksi</translation>
    </message>
    <message>
        <source>Copyright (C) %i-%i</source>
        <translation>Telif hakkı (C) %i-%i</translation>
    </message>
    <message>
        <source>Corrupted block database detected</source>
        <translation>Bozuk blok veritabanı tespit edildi</translation>
    </message>
    <message>
        <source>Do you want to rebuild the block database now?</source>
        <translation>Blok veritabanını şimdi yeniden inşa etmek istiyor musunuz?</translation>
    </message>
    <message>
        <source>Error initializing block database</source>
        <translation>Blok veritabanını başlatılırken bir hata meydana geldi</translation>
    </message>
    <message>
        <source>Error initializing wallet database environment %s!</source>
        <translation>%s cüzdan veritabanı ortamının başlatılmasında hata meydana geldi!</translation>
    </message>
    <message>
        <source>Error loading %s</source>
        <translation>%s unsurunun yüklenmesinde hata oluştu</translation>
    </message>
    <message>
        <source>Error loading %s: Wallet corrupted</source>
        <translation>%s unsurunun yüklenmesinde hata oluştu: bozuk cüzdan</translation>
    </message>
    <message>
        <source>Error loading %s: Wallet requires newer version of %s</source>
        <translation>%s unsurunun yüklenmesinde hata oluştu: cüzdan %s programının yeni bir sürümüne ihtiyaç duyuyor</translation>
    </message>
    <message>
        <source>Error loading block database</source>
        <translation>Blok veritabanının yüklenmesinde hata</translation>
    </message>
    <message>
        <source>Error opening block database</source>
        <translation>Blok veritabanının açılışı sırasında hata</translation>
    </message>
    <message>
        <source>Error: Disk space is low!</source>
        <translation>Hata: Disk alanı düşük!</translation>
    </message>
    <message>
        <source>Failed to listen on any port. Use -listen=0 if you want this.</source>
        <translation>Herhangi bir portun dinlenmesi başarısız oldu. Bunu istiyorsanız -listen=0 seçeneğini kullanınız.</translation>
    </message>
    <message>
        <source>Failed to rescan the wallet during initialization</source>
        <translation>Başlatma sırasında cüzdanı yeniden tarama işlemi başarısız oldu</translation>
    </message>
    <message>
        <source>Importing...</source>
        <translation>İçe aktarılıyor...</translation>
    </message>
    <message>
        <source>Incorrect or no genesis block found. Wrong datadir for network?</source>
        <translation>Yanlış ya da bulunamamış doğuş bloğu. Ağ için yanlış veri klasörü mü?</translation>
    </message>
    <message>
        <source>Initialization sanity check failed. %s is shutting down.</source>
        <translation>Başlatma sınaması başarısız oldu. %s kapatılıyor.</translation>
    </message>
    <message>
        <source>Invalid amount for -%s=&lt;amount&gt;: '%s'</source>
        <translation>-%s=&lt;tutar&gt; için geçersiz tutar: '%s'</translation>
    </message>
    <message>
        <source>Invalid amount for -discardfee=&lt;amount&gt;: '%s'</source>
        <translation>Geçersiz miktarda -discardfee=&lt;amount&gt;:'%s'</translation>
    </message>
    <message>
        <source>Invalid amount for -fallbackfee=&lt;amount&gt;: '%s'</source>
        <translation> -fallbackfee=&lt;tutar&gt; için geçersiz tutar: '%s'</translation>
    </message>
    <message>
        <source>Upgrading txindex database</source>
        <translation>txindex veritabanı yükseltiliyor</translation>
    </message>
    <message>
        <source>Loading P2P addresses...</source>
        <translation>P2P adresleri yükleniyor...</translation>
    </message>
    <message>
        <source>Loading banlist...</source>
        <translation>Yasaklama listesi yükleniyor...</translation>
    </message>
    <message>
        <source>Not enough file descriptors available.</source>
        <translation>Kafi derecede dosya tanımlayıcıları mevcut değil.</translation>
    </message>
    <message>
        <source>Prune cannot be configured with a negative value.</source>
        <translation>Budama negatif bir değerle yapılandırılamaz.</translation>
    </message>
    <message>
        <source>Prune mode is incompatible with -txindex.</source>
        <translation>Budama kipi -txindex ile uyumsuzdur.</translation>
    </message>
    <message>
        <source>Replaying blocks...</source>
        <translation>Bloklar tekrar işleniyor...</translation>
    </message>
    <message>
        <source>Rewinding blocks...</source>
        <translation>Bloklar geri sarılıyor...</translation>
    </message>
    <message>
        <source>The source code is available from %s.</source>
        <translation>Kaynak kod şuradan elde edilebilir: %s.</translation>
    </message>
    <message>
        <source>Transaction fee and change calculation failed</source>
        <translation>İşlem ücreti ve para üstü hesaplamasında hata meydana geldi.</translation>
    </message>
    <message>
        <source>Unable to bind to %s on this computer. %s is probably already running.</source>
        <translation>Bu bilgisayarda %s unsuruna bağlanılamadı. %s muhtemelen hâlihazırda çalışmaktadır.</translation>
    </message>
    <message>
        <source>Unable to generate keys</source>
        <translation>Anahtar üretilemiyor</translation>
    </message>
    <message>
        <source>Unsupported argument -benchmark ignored, use -debug=bench.</source>
        <translation>Desteklenmeyen -benchmark argümanı görmezden gelindi, -debug=bench kullanınız.</translation>
    </message>
    <message>
        <source>Unsupported argument -debugnet ignored, use -debug=net.</source>
        <translation>Desteklenmeyen -debugnet argümanı görmezden gelindi, debug=net kullanınız.</translation>
    </message>
    <message>
        <source>Unsupported argument -tor found, use -onion.</source>
        <translation>Deskteklenmeyen -tor argümanı bulundu, -onion kullanınız.</translation>
    </message>
    <message>
        <source>Unsupported logging category %s=%s.</source>
        <translation>Desteklenmeyen günlük kategorisi %s=%s.</translation>
    </message>
    <message>
        <source>Upgrading UTXO database</source>
        <translation>UTXO veritabanı yükseltiliyor</translation>
    </message>
    <message>
        <source>User Agent comment (%s) contains unsafe characters.</source>
        <translation>Kullanıcı Aracı açıklaması (%s) güvensiz karakterler içermektedir.</translation>
    </message>
    <message>
        <source>Verifying blocks...</source>
        <translation>Bloklar kontrol ediliyor...</translation>
    </message>
    <message>
        <source>Wallet needed to be rewritten: restart %s to complete</source>
        <translation>Cüzdanın tekrar yazılması gerekiyordu: işlemi tamamlamak için %s programını yeniden başlatınız</translation>
    </message>
    <message>
        <source>Error: Listening for incoming connections failed (listen returned error %s)</source>
        <translation>Hata: İçeri gelen bağlantıların dinlenmesi başarısız oldu (dinleme %s hatasını verdi)</translation>
    </message>
    <message>
        <source>Invalid amount for -maxtxfee=&lt;amount&gt;: '%s' (must be at least the minrelay fee of %s to prevent stuck transactions)</source>
        <translation>-maxtxfee=&lt;tutar&gt; için geçersiz tutar: '%s' (Sıkışmış işlemleri önlemek için en az %s değerinde en düşük aktarım ücretine eşit olmalıdır)</translation>
    </message>
    <message>
        <source>The transaction amount is too small to send after the fee has been deducted</source>
        <translation>Bu işlem, tutar düşüldükten sonra göndermek için çok düşük</translation>
    </message>
    <message>
        <source>You need to rebuild the database using -reindex to go back to unpruned mode.  This will redownload the entire blockchain</source>
        <translation>Budama olmayan kipe dönmek için veritabanını -reindex ile tekrar derlemeniz gerekir. Bu, tüm blok zincirini tekrar indirecektir</translation>
    </message>
    <message>
        <source>Error loading %s: You can't disable HD on an already existing HD wallet</source>
        <translation>%s yüklemesinde hata: Zaten HD olan bir cüzdanda HD devre dışı bırakılamaz </translation>
    </message>
    <message>
        <source>Error reading from database, shutting down.</source>
        <translation>Veritabanından okumada hata, kapatılıyor.</translation>
    </message>
    <message>
        <source>Error upgrading chainstate database</source>
        <translation>Zincirdurumu veritabanı yükseltme hatası</translation>
    </message>
    <message>
        <source>Information</source>
        <translation>Bilgi</translation>
    </message>
    <message>
        <source>Invalid -onion address or hostname: '%s'</source>
        <translation>Geçersiz -onion adresi veya ana makine adı: '%s'</translation>
    </message>
    <message>
        <source>Invalid -proxy address or hostname: '%s'</source>
        <translation>Geçersiz -proxy adresi veya ana makine adı: '%s'</translation>
    </message>
    <message>
        <source>Invalid amount for -paytxfee=&lt;amount&gt;: '%s' (must be at least %s)</source>
        <translation>-paytxfee=&lt;tutar&gt;:'%s' unsurunda geçersiz tutar (asgari %s olması lazımdır)</translation>
    </message>
    <message>
        <source>Invalid netmask specified in -whitelist: '%s'</source>
        <translation>-whitelist: '%s' unsurunda geçersiz bir ağ maskesi belirtildi</translation>
    </message>
    <message>
        <source>Need to specify a port with -whitebind: '%s'</source>
        <translation>-whitebind: '%s' ile bir port belirtilmesi lazımdır</translation>
    </message>
    <message>
        <source>Reducing -maxconnections from %d to %d, because of system limitations.</source>
        <translation>Sistem sınırlamaları sebebiyle -maxconnections %d değerinden %d değerine düşürülmüştür.</translation>
    </message>
    <message>
        <source>Signing transaction failed</source>
        <translation>İşlemin imzalanması başarısız oldu</translation>
    </message>
    <message>
        <source>Specified -walletdir "%s" does not exist</source>
        <translation>Belirtilen -walletdir "%s" mevcut değil</translation>
    </message>
    <message>
        <source>Specified -walletdir "%s" is a relative path</source>
        <translation>Belirtilen -walletdir "%s" göreceli bir yoldur</translation>
    </message>
    <message>
        <source>Specified -walletdir "%s" is not a directory</source>
        <translation>Belirtilen -walletdir "%s" bir dizin değildir</translation>
    </message>
    <message>
        <source>The transaction amount is too small to pay the fee</source>
        <translation>İşlemdeki particl tutarı ücreti ödemek için çok düşük</translation>
    </message>
    <message>
        <source>This is experimental software.</source>
        <translation>Bu, deneysel bir yazılımdır.</translation>
    </message>
    <message>
        <source>Transaction amount too small</source>
        <translation>İşlem tutarı çok düşük</translation>
    </message>
    <message>
        <source>Transaction too large for fee policy</source>
        <translation>Ücret politikası için işlem çok büyük</translation>
    </message>
    <message>
        <source>Transaction too large</source>
        <translation>İşlem çok büyük</translation>
    </message>
    <message>
        <source>Unable to bind to %s on this computer (bind returned error %s)</source>
        <translation>Bu bilgisayarda %s ögesine bağlanılamadı (bağlanma %s hatasını verdi)</translation>
    </message>
    <message>
        <source>Unable to generate initial keys</source>
        <translation>Başlangıç anahtarları üretilemiyor</translation>
    </message>
    <message>
        <source>Verifying wallet(s)...</source>
        <translation>Cüzdan(lar) kontrol ediliyor...</translation>
    </message>
    <message>
        <source>Wallet %s resides outside wallet directory %s</source>
        <translation>Cüzdan %s, %s cüzdan klasörünün dışında bulunuyor</translation>
    </message>
    <message>
        <source>Warning</source>
        <translation>Uyarı</translation>
    </message>
    <message>
        <source>Warning: unknown new rules activated (versionbit %i)</source>
        <translation>Uyarı: bilinmeyen yeni kurallar etkinleştirilmiştir (versionbit %i)</translation>
    </message>
    <message>
        <source>Zapping all transactions from wallet...</source>
        <translation>Cüzdandaki tüm işlemler kaldırılıyor...</translation>
    </message>
    <message>
        <source>-maxtxfee is set very high! Fees this large could be paid on a single transaction.</source>
        <translation>-maxtxfee çok yüksek bir değere ayarlanmış! Bu denli yüksek ücretler tek bir işlemde ödenebilir.</translation>
    </message>
    <message>
        <source>Error loading %s: You can't enable HD on an already existing non-HD wallet</source>
        <translation>%s yüklenmesinde hata: zaten var olan ve HD olmayan bir cüzdanda HD etkinleştirilemez.</translation>
    </message>
    <message>
        <source>This is the transaction fee you may pay when fee estimates are not available.</source>
        <translation>İşlem ücret tahminleri mevcut olmadığında ödeyebileceğiniz işlem ücreti budur.</translation>
    </message>
    <message>
        <source>This product includes software developed by the OpenSSL Project for use in the OpenSSL Toolkit %s and cryptographic software written by Eric Young and UPnP software written by Thomas Bernard.</source>
        <translation>Bu ürün OpenSSL Projesi tarafından geliştirilen OpenSSL araç takımınında kullanılmak üzere yazılan yazılımları %s Eric Young  tarafından yazılmış şifreleme yazılımını ve Thomas Bernard tarafından yazılmış UPnP yazılımını içerir.</translation>
    </message>
    <message>
        <source>Total length of network version string (%i) exceeds maximum length (%i). Reduce the number or size of uacomments.</source>
        <translation>Ağ sürümü zincirinin toplam boyutu (%i) en yüksek boyutu geçmektedir (%i). Kullanıcı aracı açıklamasının sayısı veya boyutunu azaltınız.</translation>
    </message>
    <message>
        <source>Unsupported argument -socks found. Setting SOCKS version isn't possible anymore, only SOCKS5 proxies are supported.</source>
        <translation>Desteklenmeyen -socks argümanı bulundu. SOCKS sürümünün ayarlanması artık mümkün değildir, sadece SOCKS5 vekilleri desteklenmektedir.</translation>
    </message>
    <message>
        <source>Unsupported argument -whitelistalwaysrelay ignored, use -whitelistrelay and/or -whitelistforcerelay.</source>
        <translation>Desteklenmeyen argüman -whitelistalwaysrelay görmezden gelindi, -whitelistrelay ve/veya -whitelistforcerelay kullanın.</translation>
    </message>
    <message>
        <source>Warning: Unknown block versions being mined! It's possible unknown rules are in effect</source>
        <translation>Uyarı: Bilinmeyen blok sürümü oluşturulmaya çalışılıyor. Bilinmeyen kuralların işlemesi mümkündür.</translation>
    </message>
    <message>
        <source>Warning: Wallet file corrupt, data salvaged! Original %s saved as %s in %s; if your balance or transactions are incorrect you should restore from a backup.</source>
        <translation>Uyarı: wallet.dat bozuk, veriler geri kazanıldı! Özgün %s, %s olarak %s klasörüne kaydedildi; bakiyeniz ya da işlemleriniz yanlışsa bir yedeklemeden tekrar yüklemeniz gerekir.</translation>
    </message>
    <message>
        <source>%s is set very high!</source>
        <translation>%s çok yüksek ayarlanmış!</translation>
    </message>
    <message>
        <source>Error loading wallet %s. Duplicate -wallet filename specified.</source>
        <translation>%s cüzdanı yüklenirken hata oluştu. Belirtilen -wallet dosya adında başka bir kopya daha var.</translation>
    </message>
    <message>
        <source>Keypool ran out, please call keypoolrefill first</source>
        <translation>Keypool tükendi, lütfen önce keypoolrefill'i çağırın</translation>
    </message>
    <message>
        <source>Starting network threads...</source>
        <translation>Ağ iş parçacıkları başlatılıyor...</translation>
    </message>
    <message>
        <source>The wallet will avoid paying less than the minimum relay fee.</source>
        <translation>Cüzdan en az aktarma ücretinden daha az ödeme yapmaktan sakınacaktır.</translation>
    </message>
    <message>
        <source>This is the minimum transaction fee you pay on every transaction.</source>
        <translation>Bu her işlemde ödeceğiniz en düşük işlem ücretidir.</translation>
    </message>
    <message>
        <source>This is the transaction fee you will pay if you send a transaction.</source>
        <translation>Eğer bir gönderme işlemi yaparsanız bu ödeyeceğiniz işlem ücretidir.</translation>
    </message>
    <message>
        <source>Transaction amounts must not be negative</source>
        <translation>İşlem tutarı negatif olmamalıdır</translation>
    </message>
    <message>
        <source>Transaction has too long of a mempool chain</source>
        <translation>İşlem çok uzun bir mempool zincirine sahip</translation>
    </message>
    <message>
        <source>Transaction must have at least one recipient</source>
        <translation>İşlemin en az bir alıcısı olması gerekir</translation>
    </message>
    <message>
        <source>Unknown network specified in -onlynet: '%s'</source>
        <translation>-onlynet için bilinmeyen bir ağ belirtildi: '%s'</translation>
    </message>
    <message>
        <source>Insufficient funds</source>
        <translation>Yetersiz bakiye</translation>
    </message>
    <message>
        <source>Fee estimation failed. Fallbackfee is disabled. Wait a few blocks or enable -fallbackfee.</source>
        <translation>İşlem ücreti hesaplama başarısız. Fallbackfee özelliği devre dışı. Lütfen bir kaç blok için bekleyiniz yada -fallbackfee özelliğini aktif ediniz.</translation>
    </message>
    <message>
        <source>Cannot write to data directory '%s'; check permissions.</source>
        <translation>Veriler klasöre yazılamıyor '%s'; yetkilendirmeyi kontrol edin.</translation>
    </message>
    <message>
        <source>Loading block index...</source>
        <translation>Blok indeksi yükleniyor...</translation>
    </message>
    <message>
        <source>Loading wallet...</source>
        <translation>Cüzdan yükleniyor...</translation>
    </message>
    <message>
        <source>Cannot downgrade wallet</source>
        <translation>Cüzdan eski biçime geri alınamaz</translation>
    </message>
    <message>
        <source>Rescanning...</source>
        <translation>Yeniden taranıyor...</translation>
    </message>
    <message>
        <source>Done loading</source>
        <translation>Yükleme tamamlandı</translation>
    </message>
    <message>
        <source>Error</source>
        <translation>Hata</translation>
    </message>
</context>
</TS><|MERGE_RESOLUTION|>--- conflicted
+++ resolved
@@ -354,17 +354,12 @@
         <translation>Diskteki bloklar yeniden indeksleniyor...</translation>
     </message>
     <message>
-<<<<<<< HEAD
+        <source>Proxy is &lt;b&gt;enabled&lt;/b&gt;: %1</source>
+        <translation>Tünelleme &lt;b&gt;etkin&lt;/b&gt;: %1</translation>
+    </message>
+    <message>
         <source>Send coins to a Particl address</source>
         <translation>Bir particl adresine particl gönder</translation>
-=======
-        <source>Proxy is &lt;b&gt;enabled&lt;/b&gt;: %1</source>
-        <translation>Tünelleme &lt;b&gt;etkin&lt;/b&gt;: %1</translation>
-    </message>
-    <message>
-        <source>Send coins to a Bitcoin address</source>
-        <translation>Bir bitcoin adresine bitcoin gönder</translation>
->>>>>>> cf8aa5c7
     </message>
     <message>
         <source>Backup wallet to another location</source>
@@ -387,8 +382,8 @@
         <translation>İletiyi &amp;kontrol et...</translation>
     </message>
     <message>
-        <source>Particl</source>
-        <translation>Particl</translation>
+        <source>Particl.</source>
+        <translation>Particl.</translation>
     </message>
     <message>
         <source>Wallet</source>
@@ -854,8 +849,8 @@
         <translation>Özel bir veri klasörü kullan:</translation>
     </message>
     <message>
-        <source>Particl</source>
-        <translation>Particl</translation>
+        <source>Particl.</source>
+        <translation>Particl.</translation>
     </message>
     <message>
         <source>Approximately %1 GB of data will be stored in this directory.</source>
@@ -2992,7 +2987,7 @@
     <name>WalletModel</name>
     <message>
         <source>Send Coins</source>
-        <translation>Particl Gönder</translation>
+        <translation>Particl. Gönder</translation>
     </message>
     <message>
         <source>Increasing transaction fee failed</source>
