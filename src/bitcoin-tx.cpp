--- conflicted
+++ resolved
@@ -818,13 +818,8 @@
         part::SetAmount(vchAmount, amount);
         SignatureData sigdata = DataFromTransaction(mergedTx, i, vchAmount, prevPubKey);
         // Only sign SIGHASH_SINGLE if there's a corresponding output:
-<<<<<<< HEAD
         if (!fHashSingle || (i < mergedTx.GetNumVOuts()))
-            ProduceSignature(keystore, MutableTransactionSignatureCreator(&mergedTx, i, vchAmount, nHashType), prevPubKey, sigdata);
-=======
-        if (!fHashSingle || (i < mergedTx.vout.size()))
-            ProduceSignature(keystore, MutableTransactionSignatureCreator(mergedTx, i, amount, nHashType), prevPubKey, sigdata);
->>>>>>> 59ac8bac
+            ProduceSignature(keystore, MutableTransactionSignatureCreator(mergedTx, i, vchAmount, nHashType), prevPubKey, sigdata);
 
         if (amount == MAX_MONEY && !sigdata.scriptWitness.IsNull()) {
             throw std::runtime_error(strprintf("Missing amount for CTxOut with scriptPubKey=%s", HexStr(prevPubKey)));
