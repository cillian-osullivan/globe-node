--- conflicted
+++ resolved
@@ -20,9 +20,6 @@
 #include <uint256.h>
 #include <util/serfloat.h>
 #include <util/system.h>
-<<<<<<< HEAD
-#include <anon.h>
-=======
 #include <util/time.h>
 
 #include <algorithm>
@@ -33,7 +30,9 @@
 #include <exception>
 #include <stdexcept>
 #include <utility>
->>>>>>> 455780b1
+
+// Particl
+#include <anon.h>
 
 static const char* FEE_ESTIMATES_FILENAME = "fee_estimates.dat";
 
