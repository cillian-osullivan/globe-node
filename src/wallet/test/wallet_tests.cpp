--- conflicted
+++ resolved
@@ -459,14 +459,10 @@
         fParticlWallet = false;
 
         wallet = MakeUnique<CWallet>(m_chain.get(), WalletLocation(), WalletDatabase::CreateMock());
-<<<<<<< HEAD
-
-=======
         {
             LOCK(wallet->cs_wallet);
             wallet->SetLastBlockProcessed(::ChainActive().Height(), ::ChainActive().Tip()->GetBlockHash());
         }
->>>>>>> a7aec7ad
         bool firstRun;
         wallet->LoadWallet(firstRun);
         AddKey(*wallet, coinbaseKey);
