--- conflicted
+++ resolved
@@ -40,12 +40,7 @@
     g_connman->vNodes.clear();
 }
 
-<<<<<<< HEAD
 extern bool fParticlMode;
-thread_local FastRandomContext g_insecure_rand_ctx;
-
-=======
->>>>>>> cb52cee2
 std::ostream& operator<<(std::ostream& os, const uint256& num)
 {
     os << num.ToString();
