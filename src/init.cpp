// Copyright (c) 2009-2010 Satoshi Nakamoto
// Copyright (c) 2009-2018 The Bitcoin Core developers
// Distributed under the MIT software license, see the accompanying
// file COPYING or http://www.opensource.org/licenses/mit-license.php.

#if defined(HAVE_CONFIG_H)
#include <config/bitcoin-config.h>
#endif

#include <init.h>

#include <addrman.h>
#include <amount.h>
#include <banman.h>
#include <blind.h>
#include <chain.h>
#include <chainparams.h>
#include <checkpoints.h>
#include <compat/sanity.h>
#include <consensus/validation.h>
#include <fs.h>
#include <httpserver.h>
#include <httprpc.h>
#include <interfaces/chain.h>
#include <index/txindex.h>
#include <key.h>
#include <validation.h>
#include <miner.h>
#include <netbase.h>
#include <net.h>
#include <net_processing.h>
#include <policy/feerate.h>
#include <policy/fees.h>
#include <policy/policy.h>
#include <rpc/server.h>
#include <rpc/register.h>
#include <rpc/blockchain.h>
#include <rpc/util.h>
#include <script/standard.h>
#include <script/sigcache.h>
#include <scheduler.h>
#include <shutdown.h>
#include <timedata.h>
#include <txdb.h>
#include <txmempool.h>
#include <torcontrol.h>
#include <ui_interface.h>
#include <util/system.h>
#include <util/moneystr.h>
#include <validationinterface.h>
#include <smsg/smessage.h>
#include <smsg/rpcsmessage.h>
#include <insight/rpc.h>
#include <pos/miner.h>
#ifdef ENABLE_WALLET
#include <wallet/hdwallet.h>
#endif
#if ENABLE_USBDEVICE
#include <usbdevice/rpcusbdevice.h>
#include <usbdevice/usbdevice.h>
#endif
#include <anon.h>
#include <core_io.h>
#include <warnings.h>
#include <walletinitinterface.h>
#include <stdint.h>
#include <stdio.h>

#ifndef WIN32
#include <attributes.h>
#include <cerrno>
#include <signal.h>
#include <sys/stat.h>
#endif

#include <boost/algorithm/string/classification.hpp>
#include <boost/algorithm/string/replace.hpp>
#include <boost/algorithm/string/split.hpp>
#include <boost/thread.hpp>
#include <openssl/crypto.h>

#if ENABLE_ZMQ
#include <zmq/zmqabstractnotifier.h>
#include <zmq/zmqnotificationinterface.h>
#include <zmq/zmqrpc.h>
#endif

#include <insight/insight.h>

bool fFeeEstimatesInitialized = false;
static const bool DEFAULT_PROXYRANDOMIZE = true;
static const bool DEFAULT_REST_ENABLE = false;
static const bool DEFAULT_STOPAFTERBLOCKIMPORT = false;

// Dump addresses to banlist.dat every 15 minutes (900s)
static constexpr int DUMP_BANS_INTERVAL = 60 * 15;

std::unique_ptr<CConnman> g_connman;
std::unique_ptr<PeerLogicValidation> peerLogic;
std::unique_ptr<BanMan> g_banman;

#ifdef WIN32
// Win32 LevelDB doesn't use filedescriptors, and the ones used for
// accessing block files don't count towards the fd_set size limit
// anyway.
#define MIN_CORE_FILEDESCRIPTORS 0
#else
#define MIN_CORE_FILEDESCRIPTORS 150
#endif

static const char* FEE_ESTIMATES_FILENAME="fee_estimates.dat";

<<<<<<< HEAD
#ifdef WIN32

HWND winHwnd = nullptr;
MSG winMsg;
const char lpcszClassName[] = "messageClass";

LRESULT APIENTRY MainWndProc(HWND hwnd, UINT uMsg, WPARAM wParam, LPARAM lParam)
{
    switch (uMsg) {
        case WM_CLOSE:
            StartShutdown();
            return 1;
        default:
            break;
    }
    return DefWindowProc(hwnd, uMsg, wParam, lParam);
};

int CreateMessageWindow()
{
    // Create a message-only window to intercept WM_CLOSE events from particld

    WNDCLASSEX WindowClassEx;
    ZeroMemory(&WindowClassEx, sizeof(WNDCLASSEX));
    WindowClassEx.cbSize = sizeof(WNDCLASSEX);
    WindowClassEx.lpfnWndProc = MainWndProc;
    WindowClassEx.hInstance = nullptr;
    WindowClassEx.lpszClassName = lpcszClassName;

    if (!RegisterClassEx(&WindowClassEx)) {
        fprintf(stderr, "RegisterClassEx failed: %d.\n", GetLastError());
        return 1;
    }

    winHwnd = CreateWindowEx(0, lpcszClassName, NULL, 0, 0, 0, 0, 0, HWND_MESSAGE, NULL, nullptr, NULL);
    if (!winHwnd) {
        fprintf(stderr, "CreateWindowEx failed: %d.\n", GetLastError());
        return 1;
    }

    ShowWindow(winHwnd, SW_SHOWDEFAULT);

    return 0;
};

int CloseMessageWindow()
{
    if (!winHwnd) {
        return 0;
    }

    if (!DestroyWindow(winHwnd)) {
        fprintf(stderr, "DestroyWindow failed: %d.\n", GetLastError());
        return 1;
    }

    if (!UnregisterClass(lpcszClassName, nullptr)) {
        fprintf(stderr, "UnregisterClass failed: %d.\n", GetLastError());
        return 1;
    }

    return 0;
};

=======
/**
 * The PID file facilities.
 */
#ifndef WIN32
static const char* BITCOIN_PID_FILENAME = "bitcoind.pid";

static fs::path GetPidFile()
{
    return AbsPathForConfigVal(fs::path(gArgs.GetArg("-pid", BITCOIN_PID_FILENAME)));
}

NODISCARD static bool CreatePidFile()
{
    FILE* file = fsbridge::fopen(GetPidFile(), "w");
    if (file) {
        fprintf(file, "%d\n", getpid());
        fclose(file);
        return true;
    } else {
        return InitError(strprintf(_("Unable to create the PID file '%s': %s"), GetPidFile().string(), std::strerror(errno)));
    }
}
>>>>>>> b853746d
#endif

//////////////////////////////////////////////////////////////////////////////
//
// Shutdown
//

//
// Thread management and startup/shutdown:
//
// The network-processing threads are all part of a thread group
// created by AppInit() or the Qt main() function.
//
// A clean exit happens when StartShutdown() or the SIGTERM
// signal handler sets ShutdownRequested(), which makes main thread's
// WaitForShutdown() interrupts the thread group.
// And then, WaitForShutdown() makes all other on-going threads
// in the thread group join the main thread.
// Shutdown() is then called to clean up database connections, and stop other
// threads that should only be stopped after the main network-processing
// threads have exited.
//
// Shutdown for Qt is very similar, only it uses a QTimer to detect
// ShutdownRequested() getting set, and then does the normal Qt
// shutdown thing.
//

bool ShutdownRequestedMainThread()
{
#ifdef WIN32
    // Only particld will create a hidden window to receive messages
    while (winHwnd && PeekMessage(&winMsg, 0, 0, 0, PM_REMOVE)) {
        TranslateMessage(&winMsg);
        DispatchMessage(&winMsg);
    }
#endif
    return ShutdownRequested();
}

/**
 * This is a minimally invasive approach to shutdown on LevelDB read errors from the
 * chainstate, while keeping user interface out of the common library, which is shared
 * between bitcoind, and bitcoin-qt and non-server tools.
*/
class CCoinsViewErrorCatcher final : public CCoinsViewBacked
{
public:
    explicit CCoinsViewErrorCatcher(CCoinsView* view) : CCoinsViewBacked(view) {}
    bool GetCoin(const COutPoint &outpoint, Coin &coin) const override {
        try {
            return CCoinsViewBacked::GetCoin(outpoint, coin);
        } catch(const std::runtime_error& e) {
            uiInterface.ThreadSafeMessageBox(_("Error reading from database, shutting down."), "", CClientUIInterface::MSG_ERROR);
            LogPrintf("Error reading from database: %s\n", e.what());
            // Starting the shutdown sequence and returning false to the caller would be
            // interpreted as 'entry not found' (as opposed to unable to read data), and
            // could lead to invalid interpretation. Just exit immediately, as we can't
            // continue anyway, and all writes should be atomic.
            abort();
        }
    }
    // Writes do not need similar protection, as failure to write is handled by the caller.
};

static std::unique_ptr<CCoinsViewErrorCatcher> pcoinscatcher;
static std::unique_ptr<ECCVerifyHandle> globalVerifyHandle;

static boost::thread_group threadGroup;
static CScheduler scheduler;

void Interrupt()
{
    InterruptHTTPServer();
    InterruptHTTPRPC();
    InterruptRPC();
    InterruptREST();
    InterruptTorControl();
    InterruptMapPort();
    if (g_connman)
        g_connman->Interrupt();
    if (g_txindex) {
        g_txindex->Interrupt();
    }
}

void Shutdown(InitInterfaces& interfaces)
{
    LogPrintf("%s: In progress...\n", __func__);
    static CCriticalSection cs_Shutdown;
    TRY_LOCK(cs_Shutdown, lockShutdown);
    if (!lockShutdown)
        return;

    /// Note: Shutdown() must be able to handle cases in which initialization failed part of the way,
    /// for example if the data directory was found to be locked.
    /// Be sure that anything that writes files or flushes caches only does this if the respective
    /// module was initialized.
    RenameThread("particl-shutoff");
    mempool.AddTransactionsUpdated(1);

    StopHTTPRPC();
    StopREST();
    StopRPC();
    StopHTTPServer();
    smsgModule.Shutdown();
#ifdef ENABLE_WALLET
    StopThreadStakeMiner();
#endif
    for (const auto& client : interfaces.chain_clients) {
        client->flush();
    }
    StopMapPort();

    // Because these depend on each-other, we make sure that neither can be
    // using the other before destroying them.
    if (peerLogic) UnregisterValidationInterface(peerLogic.get());
    if (g_connman) g_connman->Stop();
    if (g_txindex) g_txindex->Stop();

    StopTorControl();

    // After everything has been shut down, but before things get flushed, stop the
    // CScheduler/checkqueue threadGroup
    threadGroup.interrupt_all();
    threadGroup.join_all();

    // After the threads that potentially access these pointers have been stopped,
    // destruct and reset all to nullptr.
    peerLogic.reset();
    g_connman.reset();
    g_banman.reset();
    g_txindex.reset();

    if (g_is_mempool_loaded && gArgs.GetArg("-persistmempool", DEFAULT_PERSIST_MEMPOOL)) {
        DumpMempool();
    }

    if (fFeeEstimatesInitialized)
    {
        ::feeEstimator.FlushUnconfirmed();
        fs::path est_path = GetDataDir() / FEE_ESTIMATES_FILENAME;
        CAutoFile est_fileout(fsbridge::fopen(est_path, "wb"), SER_DISK, CLIENT_VERSION);
        if (!est_fileout.IsNull())
            ::feeEstimator.Write(est_fileout);
        else
            LogPrintf("%s: Failed to write fee estimates to %s\n", __func__, est_path.string());
        fFeeEstimatesInitialized = false;
    }

    // FlushStateToDisk generates a ChainStateFlushed callback, which we should avoid missing
    if (pcoinsTip != nullptr) {
        FlushStateToDisk();
    }

    // After there are no more peers/RPC left to give us new data which may generate
    // CValidationInterface callbacks, flush them...
    GetMainSignals().FlushBackgroundCallbacks();

    // Any future callbacks will be dropped. This should absolutely be safe - if
    // missing a callback results in an unrecoverable situation, unclean shutdown
    // would too. The only reason to do the above flushes is to let the wallet catch
    // up with our current chain to avoid any strange pruning edge cases and make
    // next startup faster by avoiding rescan.

    {
        LOCK(cs_main);
        if (pcoinsTip != nullptr) {
            FlushStateToDisk();
        }
        pcoinsTip.reset();
        pcoinscatcher.reset();
        pcoinsdbview.reset();
        pblocktree.reset();
    }
    for (const auto& client : interfaces.chain_clients) {
        client->stop();
    }

#if ENABLE_ZMQ
    if (g_zmq_notification_interface) {
        UnregisterValidationInterface(g_zmq_notification_interface);
        delete g_zmq_notification_interface;
        g_zmq_notification_interface = nullptr;
    }
#endif

#if ENABLE_USBDEVICE
    usb_device::ShutdownHardwareIntegration();
#endif

#ifndef WIN32
    try {
        if (!fs::remove(GetPidFile())) {
            LogPrintf("%s: Unable to remove PID file: File does not exist\n", __func__);
        }
    } catch (const fs::filesystem_error& e) {
        LogPrintf("%s: Unable to remove PID file: %s\n", __func__, e.what());
    }
#else
    CloseMessageWindow();
#endif
    interfaces.chain_clients.clear();
    UnregisterAllValidationInterfaces();
    GetMainSignals().UnregisterBackgroundSignalScheduler();
    GetMainSignals().UnregisterWithMempoolSignals(mempool);
    globalVerifyHandle.reset();
    ECC_Stop();
    ECC_Stop_Stealth();
    ECC_Stop_Blinding();
    LogPrintf("%s: done\n", __func__);
}

/**
 * Signal handlers are very limited in what they are allowed to do.
 * The execution context the handler is invoked in is not guaranteed,
 * so we restrict handler operations to just touching variables:
 */
#ifndef WIN32
static void HandleSIGTERM(int)
{
    StartShutdown();
}

static void HandleSIGHUP(int)
{
    LogInstance().m_reopen_file = true;
}
#else
static BOOL WINAPI consoleCtrlHandler(DWORD dwCtrlType)
{
    StartShutdown();
    Sleep(INFINITE);
    return true;
}
#endif

#ifndef WIN32
static void registerSignalHandler(int signal, void(*handler)(int))
{
    struct sigaction sa;
    sa.sa_handler = handler;
    sigemptyset(&sa.sa_mask);
    sa.sa_flags = 0;
    sigaction(signal, &sa, nullptr);
}
#endif

static void OnRPCStarted()
{
    uiInterface.NotifyBlockTip_connect(&RPCNotifyBlockChange);
}

static void OnRPCStopped()
{
    uiInterface.NotifyBlockTip_disconnect(&RPCNotifyBlockChange);
    RPCNotifyBlockChange(false, nullptr);
    g_best_block_cv.notify_all();
    LogPrint(BCLog::RPC, "RPC stopped.\n");
}

void SetupServerArgs()
{
    SetupHelpOptions(gArgs);
    gArgs.AddArg("-help-debug", "Print help message with debugging options and exit", false, OptionsCategory::DEBUG_TEST); // server-only for now

    const auto defaultBaseParams = CreateBaseChainParams(CBaseChainParams::MAIN);
    const auto testnetBaseParams = CreateBaseChainParams(CBaseChainParams::TESTNET);
    const auto regtestBaseParams = CreateBaseChainParams(CBaseChainParams::REGTEST);
    const auto defaultChainParams = CreateChainParams(CBaseChainParams::MAIN);
    const auto testnetChainParams = CreateChainParams(CBaseChainParams::TESTNET);
    const auto regtestChainParams = CreateChainParams(CBaseChainParams::REGTEST);

    // Hidden Options
    std::vector<std::string> hidden_args = {
        "-dbcrashratio", "-forcecompactdb",
        // GUI args. These will be overwritten by SetupUIArgs for the GUI
        "-allowselfsignedrootcertificates", "-choosedatadir", "-lang=<lang>", "-min", "-resetguisettings", "-rootcertificates=<file>", "-splash", "-uiplatform"};

    gArgs.AddArg("-version", "Print version and exit", false, OptionsCategory::OPTIONS);
    gArgs.AddArg("-alertnotify=<cmd>", "Execute command when a relevant alert is received or we see a really long fork (%s in cmd is replaced by message)", false, OptionsCategory::OPTIONS);
    gArgs.AddArg("-assumevalid=<hex>", strprintf("If this block is in the chain assume that it and its ancestors are valid and potentially skip their script verification (0 to verify all, default: %s, testnet: %s)", defaultChainParams->GetConsensus().defaultAssumeValid.GetHex(), testnetChainParams->GetConsensus().defaultAssumeValid.GetHex()), false, OptionsCategory::OPTIONS);
    gArgs.AddArg("-blocksdir=<dir>", "Specify blocks directory (default: <datadir>/blocks)", false, OptionsCategory::OPTIONS);
    gArgs.AddArg("-blocknotify=<cmd>", "Execute command when the best block changes (%s in cmd is replaced by block hash)", false, OptionsCategory::OPTIONS);
    gArgs.AddArg("-blockreconstructionextratxn=<n>", strprintf("Extra transactions to keep in memory for compact block reconstructions (default: %u)", DEFAULT_BLOCK_RECONSTRUCTION_EXTRA_TXN), false, OptionsCategory::OPTIONS);
    gArgs.AddArg("-blocksonly", strprintf("Whether to operate in a blocks only mode (default: %u)", DEFAULT_BLOCKSONLY), true, OptionsCategory::OPTIONS);
    gArgs.AddArg("-conf=<file>", strprintf("Specify configuration file. Relative paths will be prefixed by datadir location. (default: %s)", BITCOIN_CONF_FILENAME), false, OptionsCategory::OPTIONS);
    gArgs.AddArg("-datadir=<dir>", "Specify data directory", false, OptionsCategory::OPTIONS);
    gArgs.AddArg("-dbbatchsize", strprintf("Maximum database write batch size in bytes (default: %u)", nDefaultDbBatchSize), true, OptionsCategory::OPTIONS);
    gArgs.AddArg("-dbcache=<n>", strprintf("Set database cache size in MiB (%d to %d, default: %d)", nMinDbCache, nMaxDbCache, nDefaultDbCache), false, OptionsCategory::OPTIONS);
    gArgs.AddArg("-debuglogfile=<file>", strprintf("Specify location of debug log file. Relative paths will be prefixed by a net-specific datadir location. (-nodebuglogfile to disable; default: %s)", DEFAULT_DEBUGLOGFILE), false, OptionsCategory::OPTIONS);
    gArgs.AddArg("-feefilter", strprintf("Tell other nodes to filter invs to us by our mempool min fee (default: %u)", DEFAULT_FEEFILTER), true, OptionsCategory::OPTIONS);
    gArgs.AddArg("-includeconf=<file>", "Specify additional configuration file, relative to the -datadir path (only useable from configuration file, not command line)", false, OptionsCategory::OPTIONS);
    gArgs.AddArg("-loadblock=<file>", "Imports blocks from external blk000??.dat file on startup", false, OptionsCategory::OPTIONS);
    gArgs.AddArg("-maxmempool=<n>", strprintf("Keep the transaction memory pool below <n> megabytes (default: %u)", DEFAULT_MAX_MEMPOOL_SIZE), false, OptionsCategory::OPTIONS);
    gArgs.AddArg("-maxorphantx=<n>", strprintf("Keep at most <n> unconnectable transactions in memory (default: %u)", DEFAULT_MAX_ORPHAN_TRANSACTIONS), false, OptionsCategory::OPTIONS);
    gArgs.AddArg("-mempoolexpiry=<n>", strprintf("Do not keep transactions in the mempool longer than <n> hours (default: %u)", DEFAULT_MEMPOOL_EXPIRY), false, OptionsCategory::OPTIONS);
    gArgs.AddArg("-minimumchainwork=<hex>", strprintf("Minimum work assumed to exist on a valid chain in hex (default: %s, testnet: %s)", defaultChainParams->GetConsensus().nMinimumChainWork.GetHex(), testnetChainParams->GetConsensus().nMinimumChainWork.GetHex()), true, OptionsCategory::OPTIONS);
    gArgs.AddArg("-par=<n>", strprintf("Set the number of script verification threads (%u to %d, 0 = auto, <0 = leave that many cores free, default: %d)",
        -GetNumCores(), MAX_SCRIPTCHECK_THREADS, DEFAULT_SCRIPTCHECK_THREADS), false, OptionsCategory::OPTIONS);
    gArgs.AddArg("-persistmempool", strprintf("Whether to save the mempool on shutdown and load on restart (default: %u)", DEFAULT_PERSIST_MEMPOOL), false, OptionsCategory::OPTIONS);
#ifndef WIN32
    gArgs.AddArg("-pid=<file>", strprintf("Specify pid file. Relative paths will be prefixed by a net-specific datadir location. (default: %s)", BITCOIN_PID_FILENAME), false, OptionsCategory::OPTIONS);
#else
    hidden_args.emplace_back("-pid");
#endif
    gArgs.AddArg("-prune=<n>", strprintf("Reduce storage requirements by enabling pruning (deleting) of old blocks. This allows the pruneblockchain RPC to be called to delete specific blocks, and enables automatic pruning of old blocks if a target size in MiB is provided. This mode is incompatible with -txindex and -rescan. "
            "Warning: Reverting this setting requires re-downloading the entire blockchain. "
            "(default: 0 = disable pruning blocks, 1 = allow manual pruning via RPC, >=%u = automatically prune block files to stay under the specified target size in MiB)", MIN_DISK_SPACE_FOR_BLOCK_FILES / 1024 / 1024), false, OptionsCategory::OPTIONS);
    gArgs.AddArg("-reindex", "Rebuild chain state and block index from the blk*.dat files on disk", false, OptionsCategory::OPTIONS);
    gArgs.AddArg("-reindex-chainstate", "Rebuild chain state from the currently indexed blocks. When in pruning mode or if blocks on disk might be corrupted, use full -reindex instead.", false, OptionsCategory::OPTIONS);
    gArgs.AddArg("-skiprangeproofverify", "Skip verifying rangeproofs when reindexing or importing.", false, OptionsCategory::OPTIONS);
#ifndef WIN32
    gArgs.AddArg("-sysperms", "Create new files with system default permissions, instead of umask 077 (only effective with disabled wallet functionality)", false, OptionsCategory::OPTIONS);
#else
    hidden_args.emplace_back("-sysperms");
#endif
    gArgs.AddArg("-txindex", strprintf("Maintain a full transaction index, used by the getrawtransaction rpc call (default: %u)", DEFAULT_TXINDEX), false, OptionsCategory::OPTIONS);
    gArgs.AddArg("-addressindex", strprintf("Maintain a full address index, used to query for the balance, txids and unspent outputs for addresses (default: %u)", DEFAULT_ADDRESSINDEX), false, OptionsCategory::OPTIONS);
    gArgs.AddArg("-timestampindex", strprintf("Maintain a timestamp index for block hashes, used to query blocks hashes by a range of timestamps (default: %u)", DEFAULT_TIMESTAMPINDEX), false, OptionsCategory::OPTIONS);
    gArgs.AddArg("-spentindex", strprintf("Maintain a full spent index, used to query the spending txid and input index for an outpoint (default: %u)", DEFAULT_SPENTINDEX), false, OptionsCategory::OPTIONS);
    gArgs.AddArg("-csindex", strprintf("Maintain an index of outputs by coldstaking address (default: %u)", DEFAULT_CSINDEX), false, OptionsCategory::OPTIONS);
    gArgs.AddArg("-cswhitelist", strprintf("Only index coldstaked outputs with matching stake address. Can be specified multiple times."), false, OptionsCategory::OPTIONS);

    gArgs.AddArg("-dbmaxopenfiles", strprintf("Maximum number of open files parameter passed to level-db (default: %u)", DEFAULT_DB_MAX_OPEN_FILES), false, OptionsCategory::OPTIONS);
    gArgs.AddArg("-dbcompression", strprintf("Database compression parameter passed to level-db (default: %s)", DEFAULT_DB_COMPRESSION ? "true" : "false"), false, OptionsCategory::OPTIONS);

    gArgs.AddArg("-findpeers", "Node will search for peers (default: 1)", false, OptionsCategory::CONNECTION);

    gArgs.AddArg("-addnode=<ip>", "Add a node to connect to and attempt to keep the connection open (see the `addnode` RPC command help for more info). This option can be specified multiple times to add multiple nodes.", false, OptionsCategory::CONNECTION);
    gArgs.AddArg("-banscore=<n>", strprintf("Threshold for disconnecting misbehaving peers (default: %u)", DEFAULT_BANSCORE_THRESHOLD), false, OptionsCategory::CONNECTION);
    gArgs.AddArg("-bantime=<n>", strprintf("Number of seconds to keep misbehaving peers from reconnecting (default: %u)", DEFAULT_MISBEHAVING_BANTIME), false, OptionsCategory::CONNECTION);
    gArgs.AddArg("-bind=<addr>", "Bind to given address and always listen on it. Use [host]:port notation for IPv6", false, OptionsCategory::CONNECTION);
    gArgs.AddArg("-connect=<ip>", "Connect only to the specified node; -noconnect disables automatic connections (the rules for this peer are the same as for -addnode). This option can be specified multiple times to connect to multiple nodes.", false, OptionsCategory::CONNECTION);
    gArgs.AddArg("-discover", "Discover own IP addresses (default: 1 when listening and no -externalip or -proxy)", false, OptionsCategory::CONNECTION);
    gArgs.AddArg("-dns", strprintf("Allow DNS lookups for -addnode, -seednode and -connect (default: %u)", DEFAULT_NAME_LOOKUP), false, OptionsCategory::CONNECTION);
    gArgs.AddArg("-dnsseed", "Query for peer addresses via DNS lookup, if low on addresses (default: 1 unless -connect used)", false, OptionsCategory::CONNECTION);
    gArgs.AddArg("-enablebip61", strprintf("Send reject messages per BIP61 (default: %u)", DEFAULT_ENABLE_BIP61), false, OptionsCategory::CONNECTION);
    gArgs.AddArg("-externalip=<ip>", "Specify your own public address", false, OptionsCategory::CONNECTION);
    gArgs.AddArg("-forcednsseed", strprintf("Always query for peer addresses via DNS lookup (default: %u)", DEFAULT_FORCEDNSSEED), false, OptionsCategory::CONNECTION);
    gArgs.AddArg("-listen", "Accept connections from outside (default: 1 if no -proxy or -connect)", false, OptionsCategory::CONNECTION);
    gArgs.AddArg("-listenonion", strprintf("Automatically create Tor hidden service (default: %d)", DEFAULT_LISTEN_ONION), false, OptionsCategory::CONNECTION);
    gArgs.AddArg("-maxconnections=<n>", strprintf("Maintain at most <n> connections to peers (default: %u)", DEFAULT_MAX_PEER_CONNECTIONS), false, OptionsCategory::CONNECTION);
    gArgs.AddArg("-maxreceivebuffer=<n>", strprintf("Maximum per-connection receive buffer, <n>*1000 bytes (default: %u)", DEFAULT_MAXRECEIVEBUFFER), false, OptionsCategory::CONNECTION);
    gArgs.AddArg("-maxsendbuffer=<n>", strprintf("Maximum per-connection send buffer, <n>*1000 bytes (default: %u)", DEFAULT_MAXSENDBUFFER), false, OptionsCategory::CONNECTION);
    gArgs.AddArg("-maxtimeadjustment", strprintf("Maximum allowed median peer time offset adjustment. Local perspective of time may be influenced by peers forward or backward by this amount. (default: %u seconds)", DEFAULT_MAX_TIME_ADJUSTMENT), false, OptionsCategory::CONNECTION);
    gArgs.AddArg("-maxuploadtarget=<n>", strprintf("Tries to keep outbound traffic under the given target (in MiB per 24h), 0 = no limit (default: %d)", DEFAULT_MAX_UPLOAD_TARGET), false, OptionsCategory::CONNECTION);
    gArgs.AddArg("-onion=<ip:port>", "Use separate SOCKS5 proxy to reach peers via Tor hidden services, set -noonion to disable (default: -proxy)", false, OptionsCategory::CONNECTION);
    gArgs.AddArg("-onlynet=<net>", "Make outgoing connections only through network <net> (ipv4, ipv6 or onion). Incoming connections are not affected by this option. This option can be specified multiple times to allow multiple networks.", false, OptionsCategory::CONNECTION);
    gArgs.AddArg("-peerbloomfilters", strprintf("Support filtering of blocks and transaction with bloom filters (default: %u)", DEFAULT_PEERBLOOMFILTERS), false, OptionsCategory::CONNECTION);
    gArgs.AddArg("-permitbaremultisig", strprintf("Relay non-P2SH multisig (default: %u)", DEFAULT_PERMIT_BAREMULTISIG), false, OptionsCategory::CONNECTION);
    gArgs.AddArg("-port=<port>", strprintf("Listen for connections on <port> (default: %u, testnet: %u, regtest: %u)", defaultChainParams->GetDefaultPort(), testnetChainParams->GetDefaultPort(), regtestChainParams->GetDefaultPort()), false, OptionsCategory::CONNECTION);
    gArgs.AddArg("-proxy=<ip:port>", "Connect through SOCKS5 proxy, set -noproxy to disable (default: disabled)", false, OptionsCategory::CONNECTION);
    gArgs.AddArg("-proxyrandomize", strprintf("Randomize credentials for every proxy connection. This enables Tor stream isolation (default: %u)", DEFAULT_PROXYRANDOMIZE), false, OptionsCategory::CONNECTION);
    gArgs.AddArg("-seednode=<ip>", "Connect to a node to retrieve peer addresses, and disconnect. This option can be specified multiple times to connect to multiple nodes.", false, OptionsCategory::CONNECTION);
    gArgs.AddArg("-timeout=<n>", strprintf("Specify connection timeout in milliseconds (minimum: 1, default: %d)", DEFAULT_CONNECT_TIMEOUT), false, OptionsCategory::CONNECTION);
    gArgs.AddArg("-peertimeout=<n>", strprintf("Specify p2p connection timeout in seconds. This option determines the amount of time a peer may be inactive before the connection to it is dropped. (minimum: 1, default: %d)", DEFAULT_PEER_CONNECT_TIMEOUT), true, OptionsCategory::CONNECTION);
    gArgs.AddArg("-torcontrol=<ip>:<port>", strprintf("Tor control port to use if onion listening enabled (default: %s)", DEFAULT_TOR_CONTROL), false, OptionsCategory::CONNECTION);
    gArgs.AddArg("-torpassword=<pass>", "Tor control port password (default: empty)", false, OptionsCategory::CONNECTION);
#ifdef USE_UPNP
#if USE_UPNP
    gArgs.AddArg("-upnp", "Use UPnP to map the listening port (default: 1 when listening and no -proxy)", false, OptionsCategory::CONNECTION);
#else
    gArgs.AddArg("-upnp", strprintf("Use UPnP to map the listening port (default: %u)", 0), false, OptionsCategory::CONNECTION);
#endif
#else
    hidden_args.emplace_back("-upnp");
#endif
    gArgs.AddArg("-whitebind=<addr>", "Bind to given address and whitelist peers connecting to it. Use [host]:port notation for IPv6", false, OptionsCategory::CONNECTION);
    gArgs.AddArg("-whitelist=<IP address or network>", "Whitelist peers connecting from the given IP address (e.g. 1.2.3.4) or CIDR notated network (e.g. 1.2.3.0/24). Can be specified multiple times."
        " Whitelisted peers cannot be DoS banned and their transactions are always relayed, even if they are already in the mempool, useful e.g. for a gateway", false, OptionsCategory::CONNECTION);

    smsg::AddOptions();

    g_wallet_init_interface.AddWalletOptions();
#ifdef ENABLE_WALLET
    if (fParticlMode) {
        CHDWallet::AddOptions();
    }
#endif


#if ENABLE_ZMQ
    gArgs.AddArg("-zmqpubhashblock=<address>", "Enable publish hash block in <address>", false, OptionsCategory::ZMQ);
    gArgs.AddArg("-zmqpubhashtx=<address>", "Enable publish hash transaction in <address>", false, OptionsCategory::ZMQ);
    gArgs.AddArg("-zmqpubrawblock=<address>", "Enable publish raw block in <address>", false, OptionsCategory::ZMQ);
    gArgs.AddArg("-zmqpubrawtx=<address>", "Enable publish raw transaction in <address>", false, OptionsCategory::ZMQ);

    gArgs.AddArg("-zmqpubhashblockhwm=<n>", strprintf("Set publish hash block outbound message high water mark (default: %d)", CZMQAbstractNotifier::DEFAULT_ZMQ_SNDHWM), false, OptionsCategory::ZMQ);
    gArgs.AddArg("-zmqpubhashtxhwm=<n>", strprintf("Set publish hash transaction outbound message high water mark (default: %d)", CZMQAbstractNotifier::DEFAULT_ZMQ_SNDHWM), false, OptionsCategory::ZMQ);
    gArgs.AddArg("-zmqpubrawblockhwm=<n>", strprintf("Set publish raw block outbound message high water mark (default: %d)", CZMQAbstractNotifier::DEFAULT_ZMQ_SNDHWM), false, OptionsCategory::ZMQ);
    gArgs.AddArg("-zmqpubrawtxhwm=<n>", strprintf("Set publish raw transaction outbound message high water mark (default: %d)", CZMQAbstractNotifier::DEFAULT_ZMQ_SNDHWM), false, OptionsCategory::ZMQ);

    gArgs.AddArg("-zmqpubhashwtx=<address>", "Enable publish hash transaction received by wallets in <address>", false, OptionsCategory::ZMQ);
    gArgs.AddArg("-zmqpubsmsg=<address>", "Enable publish secure message in <address>", false, OptionsCategory::ZMQ);
    gArgs.AddArg("-serverkeyzmq=<secret_key>", "Base64 encoded string of the z85 encoded secret key for CurveZMQ.", false, OptionsCategory::ZMQ);
    gArgs.AddArg("-newserverkeypairzmq", "Generate new key pair for CurveZMQ, print and exit.", false, OptionsCategory::ZMQ);
    gArgs.AddArg("-whitelistzmq=<IP address or network>", "Whitelist peers connecting from the given IP address (e.g. 1.2.3.4) or CIDR notated network (e.g. 1.2.3.0/24). Can be specified multiple times.", false, OptionsCategory::ZMQ);
#else
    hidden_args.emplace_back("-zmqpubhashblock=<address>");
    hidden_args.emplace_back("-zmqpubhashtx=<address>");
    hidden_args.emplace_back("-zmqpubrawblock=<address>");
    hidden_args.emplace_back("-zmqpubrawtx=<address>");

    hidden_args.emplace_back("-zmqpubhashblockhwm=<n>");
    hidden_args.emplace_back("-zmqpubhashtxhwm=<n>");
    hidden_args.emplace_back("-zmqpubrawblockhwm=<n>");
    hidden_args.emplace_back("-zmqpubrawtxhwm=<n>");

    hidden_args.emplace_back("-zmqpubhashwtx=<address>");
    hidden_args.emplace_back("-zmqpubsmsg=<address>");
    hidden_args.emplace_back("-serverkeyzmq=<secret_key>");
    hidden_args.emplace_back("-newserverkeypairzmq");
    hidden_args.emplace_back("-whitelistzmq=<IP address or network>");
#endif

    gArgs.AddArg("-checkblocks=<n>", strprintf("How many blocks to check at startup (default: %u, 0 = all)", DEFAULT_CHECKBLOCKS), true, OptionsCategory::DEBUG_TEST);
    gArgs.AddArg("-checklevel=<n>", strprintf("How thorough the block verification of -checkblocks is: "
        "level 0 reads the blocks from disk, "
        "level 1 verifies block validity, "
        "level 2 verifies undo data, "
        "level 3 checks disconnection of tip blocks, "
        "and level 4 tries to reconnect the blocks, "
        "each level includes the checks of the previous levels "
        "(0-4, default: %u)", DEFAULT_CHECKLEVEL), true, OptionsCategory::DEBUG_TEST);
    gArgs.AddArg("-checkblockindex", strprintf("Do a full consistency check for mapBlockIndex, setBlockIndexCandidates, chainActive and mapBlocksUnlinked occasionally. (default: %u, regtest: %u)", defaultChainParams->DefaultConsistencyChecks(), regtestChainParams->DefaultConsistencyChecks()), true, OptionsCategory::DEBUG_TEST);
    gArgs.AddArg("-checkmempool=<n>", strprintf("Run checks every <n> transactions (default: %u, regtest: %u)", defaultChainParams->DefaultConsistencyChecks(), regtestChainParams->DefaultConsistencyChecks()), true, OptionsCategory::DEBUG_TEST);
    gArgs.AddArg("-checkpoints", strprintf("Disable expensive verification for known chain history (default: %u)", DEFAULT_CHECKPOINTS_ENABLED), true, OptionsCategory::DEBUG_TEST);
    gArgs.AddArg("-deprecatedrpc=<method>", "Allows deprecated RPC method(s) to be used", true, OptionsCategory::DEBUG_TEST);
    gArgs.AddArg("-dropmessagestest=<n>", "Randomly drop 1 of every <n> network messages", true, OptionsCategory::DEBUG_TEST);
    gArgs.AddArg("-stopafterblockimport", strprintf("Stop running after importing blocks from disk (default: %u)", DEFAULT_STOPAFTERBLOCKIMPORT), true, OptionsCategory::DEBUG_TEST);
    gArgs.AddArg("-stopatheight", strprintf("Stop running after reaching the given height in the main chain (default: %u)", DEFAULT_STOPATHEIGHT), true, OptionsCategory::DEBUG_TEST);
    gArgs.AddArg("-limitancestorcount=<n>", strprintf("Do not accept transactions if number of in-mempool ancestors is <n> or more (default: %u)", DEFAULT_ANCESTOR_LIMIT), true, OptionsCategory::DEBUG_TEST);
    gArgs.AddArg("-limitancestorsize=<n>", strprintf("Do not accept transactions whose size with all in-mempool ancestors exceeds <n> kilobytes (default: %u)", DEFAULT_ANCESTOR_SIZE_LIMIT), true, OptionsCategory::DEBUG_TEST);
    gArgs.AddArg("-limitdescendantcount=<n>", strprintf("Do not accept transactions if any ancestor would have <n> or more in-mempool descendants (default: %u)", DEFAULT_DESCENDANT_LIMIT), true, OptionsCategory::DEBUG_TEST);
    gArgs.AddArg("-limitdescendantsize=<n>", strprintf("Do not accept transactions if any ancestor would have more than <n> kilobytes of in-mempool descendants (default: %u).", DEFAULT_DESCENDANT_SIZE_LIMIT), true, OptionsCategory::DEBUG_TEST);
    gArgs.AddArg("-addrmantest", "Allows to test address relay on localhost", true, OptionsCategory::DEBUG_TEST);
    gArgs.AddArg("-debug=<category>", "Output debugging information (default: -nodebug, supplying <category> is optional). "
        "If <category> is not supplied or if <category> = 1, output all debugging information. <category> can be: " + ListLogCategories() + ".", false, OptionsCategory::DEBUG_TEST);
    gArgs.AddArg("-debugexclude=<category>", strprintf("Exclude debugging information for a category. Can be used in conjunction with -debug=1 to output debug logs for all categories except one or more specified categories."), false, OptionsCategory::DEBUG_TEST);
    gArgs.AddArg("-logips", strprintf("Include IP addresses in debug output (default: %u)", DEFAULT_LOGIPS), false, OptionsCategory::DEBUG_TEST);
    gArgs.AddArg("-logtimestamps", strprintf("Prepend debug output with timestamp (default: %u)", DEFAULT_LOGTIMESTAMPS), false, OptionsCategory::DEBUG_TEST);
    gArgs.AddArg("-logtimemicros", strprintf("Add microsecond precision to debug timestamps (default: %u)", DEFAULT_LOGTIMEMICROS), true, OptionsCategory::DEBUG_TEST);
    gArgs.AddArg("-mocktime=<n>", "Replace actual time with <n> seconds since epoch (default: 0)", true, OptionsCategory::DEBUG_TEST);
    gArgs.AddArg("-maxsigcachesize=<n>", strprintf("Limit sum of signature cache and script execution cache sizes to <n> MiB (default: %u)", DEFAULT_MAX_SIG_CACHE_SIZE), true, OptionsCategory::DEBUG_TEST);
    gArgs.AddArg("-maxtipage=<n>", strprintf("Maximum tip age in seconds to consider node in initial block download (default: %u)", DEFAULT_MAX_TIP_AGE), true, OptionsCategory::DEBUG_TEST);
    gArgs.AddArg("-maxtxfee=<amt>", strprintf("Maximum total fees (in %s) to use in a single wallet transaction or raw transaction; setting this too low may abort large transactions (default: %s)",
        CURRENCY_UNIT, FormatMoney(DEFAULT_TRANSACTION_MAXFEE)), false, OptionsCategory::DEBUG_TEST);
    gArgs.AddArg("-printpriority", strprintf("Log transaction fee per kB when mining blocks (default: %u)", DEFAULT_PRINTPRIORITY), true, OptionsCategory::DEBUG_TEST);
    gArgs.AddArg("-printtoconsole", "Send trace/debug info to console (default: 1 when no -daemon. To disable logging to file, set -nodebuglogfile)", false, OptionsCategory::DEBUG_TEST);
    gArgs.AddArg("-shrinkdebugfile", "Shrink debug.log file on client startup (default: 1 when no -debug)", false, OptionsCategory::DEBUG_TEST);
    gArgs.AddArg("-uacomment=<cmt>", "Append comment to the user agent string", false, OptionsCategory::DEBUG_TEST);

    SetupChainParamsBaseOptions();

    gArgs.AddArg("-acceptnonstdtxn", strprintf("Relay and mine \"non-standard\" transactions (%sdefault: %u)", "testnet/regtest only; ", !testnetChainParams->RequireStandard()), true, OptionsCategory::NODE_RELAY);
    gArgs.AddArg("-incrementalrelayfee=<amt>", strprintf("Fee rate (in %s/kB) used to define cost of relay, used for mempool limiting and BIP 125 replacement. (default: %s)", CURRENCY_UNIT, FormatMoney(DEFAULT_INCREMENTAL_RELAY_FEE)), true, OptionsCategory::NODE_RELAY);
    gArgs.AddArg("-dustrelayfee=<amt>", strprintf("Fee rate (in %s/kB) used to defined dust, the value of an output such that it will cost more than its value in fees at this fee rate to spend it. (default: %s)", CURRENCY_UNIT, FormatMoney(DUST_RELAY_TX_FEE)), true, OptionsCategory::NODE_RELAY);
    gArgs.AddArg("-bytespersigop", strprintf("Equivalent bytes per sigop in transactions for relay and mining (default: %u)", DEFAULT_BYTES_PER_SIGOP), false, OptionsCategory::NODE_RELAY);
    gArgs.AddArg("-datacarrier", strprintf("Relay and mine data carrier transactions (default: %u)", DEFAULT_ACCEPT_DATACARRIER), false, OptionsCategory::NODE_RELAY);
    gArgs.AddArg("-datacarriersize", strprintf("Maximum size of data in data carrier transactions we relay and mine (default: %u)", MAX_OP_RETURN_RELAY), false, OptionsCategory::NODE_RELAY);
    gArgs.AddArg("-mempoolreplacement", strprintf("Enable transaction replacement in the memory pool (default: %u)", DEFAULT_ENABLE_REPLACEMENT), false, OptionsCategory::NODE_RELAY);
    gArgs.AddArg("-minrelaytxfee=<amt>", strprintf("Fees (in %s/kB) smaller than this are considered zero fee for relaying, mining and transaction creation (default: %s)",
        CURRENCY_UNIT, FormatMoney(DEFAULT_MIN_RELAY_TX_FEE)), false, OptionsCategory::NODE_RELAY);
    gArgs.AddArg("-whitelistforcerelay", strprintf("Force relay of transactions from whitelisted peers even if they violate local relay policy (default: %d)", DEFAULT_WHITELISTFORCERELAY), false, OptionsCategory::NODE_RELAY);
    gArgs.AddArg("-whitelistrelay", strprintf("Accept relayed transactions received from whitelisted peers even when not relaying transactions (default: %d)", DEFAULT_WHITELISTRELAY), false, OptionsCategory::NODE_RELAY);


    gArgs.AddArg("-blockmaxweight=<n>", strprintf("Set maximum BIP141 block weight (default: %d)", DEFAULT_BLOCK_MAX_WEIGHT), false, OptionsCategory::BLOCK_CREATION);
    gArgs.AddArg("-blockmintxfee=<amt>", strprintf("Set lowest fee rate (in %s/kB) for transactions to be included in block creation. (default: %s)", CURRENCY_UNIT, FormatMoney(DEFAULT_BLOCK_MIN_TX_FEE)), false, OptionsCategory::BLOCK_CREATION);
    gArgs.AddArg("-blockversion=<n>", "Override block version to test forking scenarios", true, OptionsCategory::BLOCK_CREATION);

    gArgs.AddArg("-rest", strprintf("Accept public REST requests (default: %u)", DEFAULT_REST_ENABLE), false, OptionsCategory::RPC);
    gArgs.AddArg("-rpcallowip=<ip>", "Allow JSON-RPC connections from specified source. Valid for <ip> are a single IP (e.g. 1.2.3.4), a network/netmask (e.g. 1.2.3.4/255.255.255.0) or a network/CIDR (e.g. 1.2.3.4/24). This option can be specified multiple times", false, OptionsCategory::RPC);
    gArgs.AddArg("-rpcauth=<userpw>", "Username and HMAC-SHA-256 hashed password for JSON-RPC connections. The field <userpw> comes in the format: <USERNAME>:<SALT>$<HASH>. A canonical python script is included in share/rpcauth. The client then connects normally using the rpcuser=<USERNAME>/rpcpassword=<PASSWORD> pair of arguments. This option can be specified multiple times", false, OptionsCategory::RPC);
    gArgs.AddArg("-rpcbind=<addr>[:port]", "Bind to given address to listen for JSON-RPC connections. Do not expose the RPC server to untrusted networks such as the public internet! This option is ignored unless -rpcallowip is also passed. Port is optional and overrides -rpcport. Use [host]:port notation for IPv6. This option can be specified multiple times (default: 127.0.0.1 and ::1 i.e., localhost)", false, OptionsCategory::RPC);
    gArgs.AddArg("-rpccookiefile=<loc>", "Location of the auth cookie. Relative paths will be prefixed by a net-specific datadir location. (default: data dir)", false, OptionsCategory::RPC);
    gArgs.AddArg("-rpcpassword=<pw>", "Password for JSON-RPC connections", false, OptionsCategory::RPC);
    gArgs.AddArg("-rpcport=<port>", strprintf("Listen for JSON-RPC connections on <port> (default: %u, testnet: %u, regtest: %u)", defaultBaseParams->RPCPort(), testnetBaseParams->RPCPort(), regtestBaseParams->RPCPort()), false, OptionsCategory::RPC);
    gArgs.AddArg("-rpcserialversion", strprintf("Sets the serialization of raw transaction or block hex returned in non-verbose mode, non-segwit(0) or segwit(1) (default: %d)", DEFAULT_RPC_SERIALIZE_VERSION), false, OptionsCategory::RPC);
    gArgs.AddArg("-rpcservertimeout=<n>", strprintf("Timeout during HTTP requests (default: %d)", DEFAULT_HTTP_SERVER_TIMEOUT), true, OptionsCategory::RPC);
    gArgs.AddArg("-rpcthreads=<n>", strprintf("Set the number of threads to service RPC calls (default: %d)", DEFAULT_HTTP_THREADS), false, OptionsCategory::RPC);
    gArgs.AddArg("-rpcuser=<user>", "Username for JSON-RPC connections", false, OptionsCategory::RPC);
    gArgs.AddArg("-rpcworkqueue=<n>", strprintf("Set the depth of the work queue to service RPC calls (default: %d)", DEFAULT_HTTP_WORKQUEUE), true, OptionsCategory::RPC);
    gArgs.AddArg("-server", "Accept command line and JSON-RPC commands", false, OptionsCategory::RPC);
    gArgs.AddArg("-rpccorsdomain=<domain>", "Allow JSON-RPC connections from specified domain (e.g. http://localhost:4200 or \"*\"). This needs to be set if you are using the Particl GUI in a browser.", false, OptionsCategory::RPC);

    gArgs.AddArg("-displaylocaltime", "Display human readable time strings in local timezone (default: false)", false, OptionsCategory::RPC);
    gArgs.AddArg("-displayutctime", "Display human readable time strings in UTC (default: false)", false, OptionsCategory::RPC);

#if HAVE_DECL_DAEMON
    gArgs.AddArg("-daemon", "Run in the background as a daemon and accept commands", false, OptionsCategory::OPTIONS);
#else
    hidden_args.emplace_back("-daemon");
#endif

    hidden_args.emplace_back("-btcmode");

    // Add the hidden options
    gArgs.AddHiddenArgs(hidden_args);
}

std::string LicenseInfo()
{
    const std::string URL_SOURCE_CODE = "<https://github.com/particl/particl-core>";
    const std::string URL_WEBSITE = "<https://particl.io/>";

    return CopyrightHolders(_("Copyright (C)")) + "\n" +
           "\n" +
           strprintf(_("Please contribute if you find %s useful. "
                       "Visit %s for further information about the software."),
               PACKAGE_NAME, URL_WEBSITE) +
           "\n" +
           strprintf(_("The source code is available from %s."),
               URL_SOURCE_CODE) +
           "\n" +
           "\n" +
           _("This is experimental software.") + "\n" +
           strprintf(_("Distributed under the MIT software license, see the accompanying file %s or %s"), "COPYING", "<https://opensource.org/licenses/MIT>") + "\n" +
           "\n" +
           strprintf(_("This product includes software developed by the OpenSSL Project for use in the OpenSSL Toolkit %s and cryptographic software written by Eric Young and UPnP software written by Thomas Bernard."), "<https://www.openssl.org>") +
           "\n";
}

static void BlockNotifyCallback(bool initialSync, const CBlockIndex *pBlockIndex)
{
    if (initialSync || !pBlockIndex)
        return;

    std::string strCmd = gArgs.GetArg("-blocknotify", "");
    if (!strCmd.empty()) {
        boost::replace_all(strCmd, "%s", pBlockIndex->GetBlockHash().GetHex());
        std::thread t(runCommand, strCmd);
        t.detach(); // thread runs free
    }
}

static bool fHaveGenesis = false;
static Mutex g_genesis_wait_mutex;
static std::condition_variable g_genesis_wait_cv;

static void BlockNotifyGenesisWait(bool, const CBlockIndex *pBlockIndex)
{
    if (pBlockIndex != nullptr) {
        {
            LOCK(g_genesis_wait_mutex);
            fHaveGenesis = true;
        }
        g_genesis_wait_cv.notify_all();
    }
}

struct CImportingNow
{
    CImportingNow() {
        assert(fImporting == false);
        fImporting = true;
    }

    ~CImportingNow() {
        assert(fImporting == true);
        fImporting = false;
    }
};


// If we're using -prune with -reindex, then delete block files that will be ignored by the
// reindex.  Since reindexing works by starting at block file 0 and looping until a blockfile
// is missing, do the same here to delete any later block files after a gap.  Also delete all
// rev files since they'll be rewritten by the reindex anyway.  This ensures that vinfoBlockFile
// is in sync with what's actually on disk by the time we start downloading, so that pruning
// works correctly.
static void CleanupBlockRevFiles()
{
    std::map<std::string, fs::path> mapBlockFiles;

    // Glob all blk?????.dat and rev?????.dat files from the blocks directory.
    // Remove the rev files immediately and insert the blk file paths into an
    // ordered map keyed by block file index.
    LogPrintf("Removing unusable blk?????.dat and rev?????.dat files for -reindex with -prune\n");
    fs::path blocksdir = GetBlocksDir();
    for (fs::directory_iterator it(blocksdir); it != fs::directory_iterator(); it++) {
        if (fs::is_regular_file(*it) &&
            it->path().filename().string().length() == 12 &&
            it->path().filename().string().substr(8,4) == ".dat")
        {
            if (it->path().filename().string().substr(0,3) == "blk")
                mapBlockFiles[it->path().filename().string().substr(3,5)] = it->path();
            else if (it->path().filename().string().substr(0,3) == "rev")
                remove(it->path());
        }
    }

    // Remove all block files that aren't part of a contiguous set starting at
    // zero by walking the ordered map (keys are block file indices) by
    // keeping a separate counter.  Once we hit a gap (or if 0 doesn't exist)
    // start removing block files.
    int nContigCounter = 0;
    for (const std::pair<const std::string, fs::path>& item : mapBlockFiles) {
        if (atoi(item.first) == nContigCounter) {
            nContigCounter++;
            continue;
        }
        remove(item.second);
    }
}

static void ThreadImport(std::vector<fs::path> vImportFiles)
{
    const CChainParams& chainparams = Params();
    RenameThread("particl-loadblk");
    ScheduleBatchPriority();

    fBusyImporting = true;
    {
    CImportingNow imp;

    // -reindex
    if (fReindex) {
        int nFile = 0;
        while (true) {
            CDiskBlockPos pos(nFile, 0);
            if (!fs::exists(GetBlockPosFilename(pos, "blk")))
                break; // No block files left to reindex
            FILE *file = OpenBlockFile(pos, true);
            if (!file)
                break; // This error is logged in OpenBlockFile
            LogPrintf("Reindexing block file blk%05u.dat...\n", (unsigned int)nFile);
            LoadExternalBlockFile(chainparams, file, &pos);
            nFile++;
        }
        pblocktree->WriteReindexing(false);
        fReindex = false;
        LogPrintf("Reindexing finished\n");
        // To avoid ending up in a situation without genesis block, re-try initializing (no-op if reindexing worked):
        LoadGenesisBlock(chainparams);
    }

    // hardcoded $DATADIR/bootstrap.dat
    fs::path pathBootstrap = GetDataDir() / "bootstrap.dat";
    if (fs::exists(pathBootstrap)) {
        FILE *file = fsbridge::fopen(pathBootstrap, "rb");
        if (file) {
            fs::path pathBootstrapOld = GetDataDir() / "bootstrap.dat.old";
            LogPrintf("Importing bootstrap.dat...\n");
            LoadExternalBlockFile(chainparams, file);
            RenameOver(pathBootstrap, pathBootstrapOld);
        } else {
            LogPrintf("Warning: Could not open bootstrap file %s\n", pathBootstrap.string());
        }
    }

    // -loadblock=
    for (const fs::path& path : vImportFiles) {
        FILE *file = fsbridge::fopen(path, "rb");
        if (file) {
            LogPrintf("Importing blocks file %s...\n", path.string());
            LoadExternalBlockFile(chainparams, file);
        } else {
            LogPrintf("Warning: Could not open blocks file %s\n", path.string());
        }
    }

    } // End scope of CImportingNow (set fImporting to false)

    assert(fImporting == false);
    assert(fReindex == false);

    // scan for better chains in the block chain database, that are not yet connected in the active best chain
    CValidationState state;
    if (!ActivateBestChain(state, chainparams)) {
        LogPrintf("Failed to connect best block (%s)\n", FormatStateMessage(state));
        //StartShutdown();
        //return;
    }

    if (gArgs.GetBoolArg("-stopafterblockimport", DEFAULT_STOPAFTERBLOCKIMPORT)) {
        LogPrintf("Stopping after block import\n");
        StartShutdown();
        return;
    }

    if (gArgs.GetArg("-persistmempool", DEFAULT_PERSIST_MEMPOOL)) {
        LoadMempool();
    }
    fBusyImporting = false;
    g_is_mempool_loaded = !ShutdownRequested();
}

/** Sanity checks
 *  Ensure that Bitcoin is running in a usable environment with all
 *  necessary library support.
 */
static bool InitSanityCheck()
{
    if(!ECC_InitSanityCheck()) {
        InitError("Elliptic curve cryptography sanity check failure. Aborting.");
        return false;
    }

    if (!glibc_sanity_test() || !glibcxx_sanity_test())
        return false;

    if (!Random_SanityCheck()) {
        InitError("OS cryptographic RNG sanity check failure. Aborting.");
        return false;
    }

    return true;
}

static bool AppInitServers()
{
    RPCServer::OnStarted(&OnRPCStarted);
    RPCServer::OnStopped(&OnRPCStopped);
    if (!InitHTTPServer())
        return false;
    StartRPC();
    if (!StartHTTPRPC())
        return false;
    if (gArgs.GetBoolArg("-rest", DEFAULT_REST_ENABLE)) StartREST();
    StartHTTPServer();
    return true;
}

// Parameter interaction based on rules
void InitParameterInteraction()
{
    // when specifying an explicit binding address, you want to listen on it
    // even when -connect or -proxy is specified
    if (gArgs.IsArgSet("-bind")) {
        if (gArgs.SoftSetBoolArg("-listen", true))
            LogPrintf("%s: parameter interaction: -bind set -> setting -listen=1\n", __func__);
    }
    if (gArgs.IsArgSet("-whitebind")) {
        if (gArgs.SoftSetBoolArg("-listen", true))
            LogPrintf("%s: parameter interaction: -whitebind set -> setting -listen=1\n", __func__);
    }

    if (gArgs.IsArgSet("-connect")) {
        // when only connecting to trusted nodes, do not seed via DNS, or listen by default
        if (gArgs.SoftSetBoolArg("-dnsseed", false))
            LogPrintf("%s: parameter interaction: -connect set -> setting -dnsseed=0\n", __func__);
        if (gArgs.SoftSetBoolArg("-listen", false))
            LogPrintf("%s: parameter interaction: -connect set -> setting -listen=0\n", __func__);
    }

    if (gArgs.IsArgSet("-proxy")) {
        // to protect privacy, do not listen by default if a default proxy server is specified
        if (gArgs.SoftSetBoolArg("-listen", false))
            LogPrintf("%s: parameter interaction: -proxy set -> setting -listen=0\n", __func__);
        // to protect privacy, do not use UPNP when a proxy is set. The user may still specify -listen=1
        // to listen locally, so don't rely on this happening through -listen below.
        if (gArgs.SoftSetBoolArg("-upnp", false))
            LogPrintf("%s: parameter interaction: -proxy set -> setting -upnp=0\n", __func__);
        // to protect privacy, do not discover addresses by default
        if (gArgs.SoftSetBoolArg("-discover", false))
            LogPrintf("%s: parameter interaction: -proxy set -> setting -discover=0\n", __func__);
    }

    if (!gArgs.GetBoolArg("-listen", DEFAULT_LISTEN)) {
        // do not map ports or try to retrieve public IP when not listening (pointless)
        if (gArgs.SoftSetBoolArg("-upnp", false))
            LogPrintf("%s: parameter interaction: -listen=0 -> setting -upnp=0\n", __func__);
        if (gArgs.SoftSetBoolArg("-discover", false))
            LogPrintf("%s: parameter interaction: -listen=0 -> setting -discover=0\n", __func__);
        if (gArgs.SoftSetBoolArg("-listenonion", false))
            LogPrintf("%s: parameter interaction: -listen=0 -> setting -listenonion=0\n", __func__);
    }

    if (gArgs.IsArgSet("-externalip")) {
        // if an explicit public IP is specified, do not try to find others
        if (gArgs.SoftSetBoolArg("-discover", false))
            LogPrintf("%s: parameter interaction: -externalip set -> setting -discover=0\n", __func__);
    }

    // disable whitelistrelay in blocksonly mode
    if (gArgs.GetBoolArg("-blocksonly", DEFAULT_BLOCKSONLY)) {
        if (gArgs.SoftSetBoolArg("-whitelistrelay", false))
            LogPrintf("%s: parameter interaction: -blocksonly=1 -> setting -whitelistrelay=0\n", __func__);
    }

    // Forcing relay from whitelisted hosts implies we will accept relays from them in the first place.
    if (gArgs.GetBoolArg("-whitelistforcerelay", DEFAULT_WHITELISTFORCERELAY)) {
        if (gArgs.SoftSetBoolArg("-whitelistrelay", true))
            LogPrintf("%s: parameter interaction: -whitelistforcerelay=1 -> setting -whitelistrelay=1\n", __func__);
    }

    // Warn if network-specific options (-addnode, -connect, etc) are
    // specified in default section of config file, but not overridden
    // on the command line or in this network's section of the config file.
    std::string network = gArgs.GetChainName();
    for (const auto& arg : gArgs.GetUnsuitableSectionOnlyArgs()) {
        InitWarning(strprintf(_("Config setting for %s only applied on %s network when in [%s] section."), arg, network, network));
    }

    // Warn if unrecognized section name are present in the config file.
    for (const auto& section : gArgs.GetUnrecognizedSections()) {
        InitWarning(strprintf(_("Section [%s] is not recognized."), section));
    }
}

static std::string ResolveErrMsg(const char * const optname, const std::string& strBind)
{
    return strprintf(_("Cannot resolve -%s address: '%s'"), optname, strBind);
}

/**
 * Initialize global loggers.
 *
 * Note that this is called very early in the process lifetime, so you should be
 * careful about what global state you rely on here.
 */
void InitLogging()
{
    LogInstance().m_print_to_file = !gArgs.IsArgNegated("-debuglogfile");
    LogInstance().m_file_path = AbsPathForConfigVal(gArgs.GetArg("-debuglogfile", DEFAULT_DEBUGLOGFILE));

    // Add newlines to the logfile to distinguish this execution from the last
    // one; called before console logging is set up, so this is only sent to
    // debug.log.
    LogPrintf("\n\n\n\n\n");

    LogInstance().m_print_to_console = gArgs.GetBoolArg("-printtoconsole", !gArgs.GetBoolArg("-daemon", false));
    LogInstance().m_log_timestamps = gArgs.GetBoolArg("-logtimestamps", DEFAULT_LOGTIMESTAMPS);
    LogInstance().m_log_time_micros = gArgs.GetBoolArg("-logtimemicros", DEFAULT_LOGTIMEMICROS);

    fLogIPs = gArgs.GetBoolArg("-logips", DEFAULT_LOGIPS);

    std::string version_string = FormatFullVersion();
#ifdef DEBUG
    version_string += " (debug build)";
#else
    version_string += " (release build)";
#endif
    LogPrintf(PACKAGE_NAME " version %s\n", version_string);
}

namespace { // Variables internal to initialization process only

int nMaxConnections;
int nUserMaxConnections;
int nFD;
ServiceFlags nLocalServices = ServiceFlags(NODE_NETWORK | NODE_NETWORK_LIMITED);
int64_t peer_connect_timeout;

} // namespace

[[noreturn]] static void new_handler_terminate()
{
    // Rather than throwing std::bad-alloc if allocation fails, terminate
    // immediately to (try to) avoid chain corruption.
    // Since LogPrintf may itself allocate memory, set the handler directly
    // to terminate first.
    std::set_new_handler(std::terminate);
    LogPrintf("Error: Out of memory. Terminating.\n");

    // The log was successful, terminate now.
    std::terminate();
};

bool AppInitBasicSetup()
{
    // ********************************************************* Step 1: setup
#ifdef _MSC_VER
    // Turn off Microsoft heap dump noise
    _CrtSetReportMode(_CRT_WARN, _CRTDBG_MODE_FILE);
    _CrtSetReportFile(_CRT_WARN, CreateFileA("NUL", GENERIC_WRITE, 0, nullptr, OPEN_EXISTING, 0, 0));
    // Disable confusing "helpful" text message on abort, Ctrl-C
    _set_abort_behavior(0, _WRITE_ABORT_MSG | _CALL_REPORTFAULT);
#endif
#ifdef WIN32
    // Enable Data Execution Prevention (DEP)
    SetProcessDEPPolicy(PROCESS_DEP_ENABLE);
#endif

    if (!SetupNetworking())
        return InitError("Initializing networking failed");

#ifndef WIN32
    if (!gArgs.GetBoolArg("-sysperms", false)) {
        umask(077);
    }

    // Clean shutdown on SIGTERM
    registerSignalHandler(SIGTERM, HandleSIGTERM);
    registerSignalHandler(SIGINT, HandleSIGTERM);

    // Reopen debug.log on SIGHUP
    registerSignalHandler(SIGHUP, HandleSIGHUP);

    // Ignore SIGPIPE, otherwise it will bring the daemon down if the client closes unexpectedly
    signal(SIGPIPE, SIG_IGN);
#else
    SetConsoleCtrlHandler(consoleCtrlHandler, true);
#endif

    std::set_new_handler(new_handler_terminate);

    return true;
}

bool AppInitParameterInteraction()
{
    fParticlMode = !gArgs.GetBoolArg("-btcmode", false); // qa tests
    if (!fParticlMode) {
        WITNESS_SCALE_FACTOR = WITNESS_SCALE_FACTOR_BTC;
        if (gArgs.GetBoolArg("-regtest", false)) {
            ResetParams(CBaseChainParams::REGTEST, fParticlMode);
        }
    }

    const CChainParams& chainparams = Params();
    // ********************************************************* Step 2: parameter interactions

    // also see: InitParameterInteraction()

    if (!fs::is_directory(GetBlocksDir())) {
        return InitError(strprintf(_("Specified blocks directory \"%s\" does not exist."), gArgs.GetArg("-blocksdir", "").c_str()));
    }

    // if using block pruning, then disallow txindex
    if (gArgs.GetArg("-prune", 0)) {
        if (gArgs.GetBoolArg("-txindex", DEFAULT_TXINDEX))
            return InitError(_("Prune mode is incompatible with -txindex."));
    }

    // -bind and -whitebind can't be set when not listening
    size_t nUserBind = gArgs.GetArgs("-bind").size() + gArgs.GetArgs("-whitebind").size();
    if (nUserBind != 0 && !gArgs.GetBoolArg("-listen", DEFAULT_LISTEN)) {
        return InitError("Cannot set -bind or -whitebind together with -listen=0");
    }

    // Make sure enough file descriptors are available
    int nBind = std::max(nUserBind, size_t(1));
    nUserMaxConnections = gArgs.GetArg("-maxconnections", DEFAULT_MAX_PEER_CONNECTIONS);
    nMaxConnections = std::max(nUserMaxConnections, 0);

    // Trim requested connection counts, to fit into system limitations
    // <int> in std::min<int>(...) to work around FreeBSD compilation issue described in #2695
    nFD = RaiseFileDescriptorLimit(nMaxConnections + MIN_CORE_FILEDESCRIPTORS + MAX_ADDNODE_CONNECTIONS);
#ifdef USE_POLL
    int fd_max = nFD;
#else
    int fd_max = FD_SETSIZE;
#endif
    nMaxConnections = std::max(std::min<int>(nMaxConnections, fd_max - nBind - MIN_CORE_FILEDESCRIPTORS - MAX_ADDNODE_CONNECTIONS), 0);
    if (nFD < MIN_CORE_FILEDESCRIPTORS)
        return InitError(_("Not enough file descriptors available."));
    nMaxConnections = std::min(nFD - MIN_CORE_FILEDESCRIPTORS - MAX_ADDNODE_CONNECTIONS, nMaxConnections);

    if (nMaxConnections < nUserMaxConnections)
        InitWarning(strprintf(_("Reducing -maxconnections from %d to %d, because of system limitations."), nUserMaxConnections, nMaxConnections));

    // ********************************************************* Step 3: parameter-to-internal-flags

    if (gArgs.IsArgSet("-debug")) {
        // Special-case: if -debug=0/-nodebug is set, turn off debugging messages
        const std::vector<std::string> categories = gArgs.GetArgs("-debug");

        if (std::none_of(categories.begin(), categories.end(),
            [](std::string cat){return cat == "0" || cat == "none";})) {
            for (const auto& cat : categories) {
                if (!LogInstance().EnableCategory(cat)) {
                    InitWarning(strprintf(_("Unsupported logging category %s=%s."), "-debug", cat));
                }
            }
        }
    }

    // Now remove the logging categories which were explicitly excluded
    for (const std::string& cat : gArgs.GetArgs("-debugexclude")) {
        if (!LogInstance().DisableCategory(cat)) {
            InitWarning(strprintf(_("Unsupported logging category %s=%s."), "-debugexclude", cat));
        }
    }

    // Checkmempool and checkblockindex default to true in regtest mode
    int ratio = std::min<int>(std::max<int>(gArgs.GetArg("-checkmempool", chainparams.DefaultConsistencyChecks() ? 1 : 0), 0), 1000000);
    if (ratio != 0) {
        mempool.setSanityCheck(1.0 / ratio);
    }
    fCheckBlockIndex = gArgs.GetBoolArg("-checkblockindex", chainparams.DefaultConsistencyChecks());
    fCheckpointsEnabled = gArgs.GetBoolArg("-checkpoints", DEFAULT_CHECKPOINTS_ENABLED);

    hashAssumeValid = uint256S(gArgs.GetArg("-assumevalid", chainparams.GetConsensus().defaultAssumeValid.GetHex()));
    if (!hashAssumeValid.IsNull())
        LogPrintf("Assuming ancestors of block %s have valid signatures.\n", hashAssumeValid.GetHex());
    else
        LogPrintf("Validating signatures for all blocks.\n");

    if (gArgs.IsArgSet("-minimumchainwork")) {
        const std::string minChainWorkStr = gArgs.GetArg("-minimumchainwork", "");
        if (!IsHexNumber(minChainWorkStr)) {
            return InitError(strprintf("Invalid non-hex (%s) minimum chain work value specified", minChainWorkStr));
        }
        nMinimumChainWork = UintToArith256(uint256S(minChainWorkStr));
    } else {
        nMinimumChainWork = UintToArith256(chainparams.GetConsensus().nMinimumChainWork);
    }
    LogPrintf("Setting nMinimumChainWork=%s\n", nMinimumChainWork.GetHex());
    if (nMinimumChainWork < UintToArith256(chainparams.GetConsensus().nMinimumChainWork)) {
        LogPrintf("Warning: nMinimumChainWork set below default value of %s\n", chainparams.GetConsensus().nMinimumChainWork.GetHex());
    }

    // mempool limits
    int64_t nMempoolSizeMax = gArgs.GetArg("-maxmempool", DEFAULT_MAX_MEMPOOL_SIZE) * 1000000;
    int64_t nMempoolSizeMin = gArgs.GetArg("-limitdescendantsize", DEFAULT_DESCENDANT_SIZE_LIMIT) * 1000 * 40;
    if (nMempoolSizeMax < 0 || nMempoolSizeMax < nMempoolSizeMin)
        return InitError(strprintf(_("-maxmempool must be at least %d MB"), std::ceil(nMempoolSizeMin / 1000000.0)));
    // incremental relay fee sets the minimum feerate increase necessary for BIP 125 replacement in the mempool
    // and the amount the mempool min fee increases above the feerate of txs evicted due to mempool limiting.
    if (gArgs.IsArgSet("-incrementalrelayfee"))
    {
        CAmount n = 0;
        if (!ParseMoney(gArgs.GetArg("-incrementalrelayfee", ""), n))
            return InitError(AmountErrMsg("incrementalrelayfee", gArgs.GetArg("-incrementalrelayfee", "")));
        incrementalRelayFee = CFeeRate(n);
    }

    // -par=0 means autodetect, but nScriptCheckThreads==0 means no concurrency
    nScriptCheckThreads = gArgs.GetArg("-par", DEFAULT_SCRIPTCHECK_THREADS);
    if (nScriptCheckThreads <= 0)
        nScriptCheckThreads += GetNumCores();
    if (nScriptCheckThreads <= 1)
        nScriptCheckThreads = 0;
    else if (nScriptCheckThreads > MAX_SCRIPTCHECK_THREADS)
        nScriptCheckThreads = MAX_SCRIPTCHECK_THREADS;

    // block pruning; get the amount of disk space (in MiB) to allot for block & undo files
    int64_t nPruneArg = gArgs.GetArg("-prune", 0);
    if (nPruneArg < 0) {
        return InitError(_("Prune cannot be configured with a negative value."));
    }
    nPruneTarget = (uint64_t) nPruneArg * 1024 * 1024;
    if (nPruneArg == 1) {  // manual pruning: -prune=1
        LogPrintf("Block pruning enabled.  Use RPC call pruneblockchain(height) to manually prune block and undo files.\n");
        nPruneTarget = std::numeric_limits<uint64_t>::max();
        fPruneMode = true;
    } else if (nPruneTarget) {
        if (nPruneTarget < MIN_DISK_SPACE_FOR_BLOCK_FILES) {
            return InitError(strprintf(_("Prune configured below the minimum of %d MiB.  Please use a higher number."), MIN_DISK_SPACE_FOR_BLOCK_FILES / 1024 / 1024));
        }
        LogPrintf("Prune configured to target %u MiB on disk for block and undo files.\n", nPruneTarget / 1024 / 1024);
        fPruneMode = true;
    }

    // TODO: Check pruning
    if (fPruneMode && fParticlMode)
    {
        LogPrintf("Block pruning disabled.  Todo.\n");
        fPruneMode = false;
    }

    nConnectTimeout = gArgs.GetArg("-timeout", DEFAULT_CONNECT_TIMEOUT);
    if (nConnectTimeout <= 0) {
        nConnectTimeout = DEFAULT_CONNECT_TIMEOUT;
    }

    peer_connect_timeout = gArgs.GetArg("-peertimeout", DEFAULT_PEER_CONNECT_TIMEOUT);
    if (peer_connect_timeout <= 0) {
        return InitError("peertimeout cannot be configured with a negative value.");
    }

    if (gArgs.IsArgSet("-minrelaytxfee")) {
        CAmount n = 0;
        if (!ParseMoney(gArgs.GetArg("-minrelaytxfee", ""), n)) {
            return InitError(AmountErrMsg("minrelaytxfee", gArgs.GetArg("-minrelaytxfee", "")));
        }
        // High fee check is done afterward in WalletParameterInteraction()
        ::minRelayTxFee = CFeeRate(n);
    } else if (incrementalRelayFee > ::minRelayTxFee) {
        // Allow only setting incrementalRelayFee to control both
        ::minRelayTxFee = incrementalRelayFee;
        LogPrintf("Increasing minrelaytxfee to %s to match incrementalrelayfee\n",::minRelayTxFee.ToString());
    }

    // Sanity check argument for min fee for including tx in block
    // TODO: Harmonize which arguments need sanity checking and where that happens
    if (gArgs.IsArgSet("-blockmintxfee"))
    {
        CAmount n = 0;
        if (!ParseMoney(gArgs.GetArg("-blockmintxfee", ""), n))
            return InitError(AmountErrMsg("blockmintxfee", gArgs.GetArg("-blockmintxfee", "")));
    }

    // Feerate used to define dust.  Shouldn't be changed lightly as old
    // implementations may inadvertently create non-standard transactions
    if (gArgs.IsArgSet("-dustrelayfee"))
    {
        CAmount n = 0;
        if (!ParseMoney(gArgs.GetArg("-dustrelayfee", ""), n))
            return InitError(AmountErrMsg("dustrelayfee", gArgs.GetArg("-dustrelayfee", "")));
        dustRelayFee = CFeeRate(n);
    }

    // This is required by both the wallet and node
    if (gArgs.IsArgSet("-maxtxfee"))
    {
        CAmount nMaxFee = 0;
        if (!ParseMoney(gArgs.GetArg("-maxtxfee", ""), nMaxFee))
            return InitError(AmountErrMsg("maxtxfee", gArgs.GetArg("-maxtxfee", "")));
        if (nMaxFee > HIGH_MAX_TX_FEE)
            InitWarning(_("-maxtxfee is set very high! Fees this large could be paid on a single transaction."));
        maxTxFee = nMaxFee;
        if (CFeeRate(maxTxFee, 1000) < ::minRelayTxFee)
        {
            return InitError(strprintf(_("Invalid amount for -maxtxfee=<amount>: '%s' (must be at least the minrelay fee of %s to prevent stuck transactions)"),
                                       gArgs.GetArg("-maxtxfee", ""), ::minRelayTxFee.ToString()));
        }
    }

    fRequireStandard = !gArgs.GetBoolArg("-acceptnonstdtxn", !chainparams.RequireStandard());
    if (chainparams.RequireStandard() && !fRequireStandard)
        return InitError(strprintf("acceptnonstdtxn is not currently supported for %s chain", chainparams.NetworkIDString()));
    nBytesPerSigOp = gArgs.GetArg("-bytespersigop", nBytesPerSigOp);

    if (!g_wallet_init_interface.ParameterInteraction()) return false;

    fIsBareMultisigStd = gArgs.GetBoolArg("-permitbaremultisig", DEFAULT_PERMIT_BAREMULTISIG);
    fAcceptDatacarrier = gArgs.GetBoolArg("-datacarrier", DEFAULT_ACCEPT_DATACARRIER);
    nMaxDatacarrierBytes = gArgs.GetArg("-datacarriersize", nMaxDatacarrierBytes);

    // Option to startup with mocktime set (used for regression testing):
    SetMockTime(gArgs.GetArg("-mocktime", 0)); // SetMockTime(0) is a no-op

    if (gArgs.GetBoolArg("-peerbloomfilters", DEFAULT_PEERBLOOMFILTERS))
        nLocalServices = ServiceFlags(nLocalServices | NODE_BLOOM);

    if (gArgs.GetArg("-rpcserialversion", DEFAULT_RPC_SERIALIZE_VERSION) < 0)
        return InitError("rpcserialversion must be non-negative.");

    if (gArgs.GetArg("-rpcserialversion", DEFAULT_RPC_SERIALIZE_VERSION) > 1)
        return InitError("unknown rpcserialversion requested.");

    nMaxTipAge = gArgs.GetArg("-maxtipage", DEFAULT_MAX_TIP_AGE);

    fEnableReplacement = gArgs.GetBoolArg("-mempoolreplacement", DEFAULT_ENABLE_REPLACEMENT);
    if ((!fEnableReplacement) && gArgs.IsArgSet("-mempoolreplacement")) {
        // Minimal effort at forwards compatibility
        std::string strReplacementModeList = gArgs.GetArg("-mempoolreplacement", "");  // default is impossible
        std::vector<std::string> vstrReplacementModes;
        boost::split(vstrReplacementModes, strReplacementModeList, boost::is_any_of(","));
        fEnableReplacement = (std::find(vstrReplacementModes.begin(), vstrReplacementModes.end(), "fee") != vstrReplacementModes.end());
    }

    return true;
}

static bool LockDataDirectory(bool probeOnly)
{
    // Make sure only a single Bitcoin process is using the data directory.
    fs::path datadir = GetDataDir();
    if (!DirIsWritable(datadir)) {
        return InitError(strprintf(_("Cannot write to data directory '%s'; check permissions."), datadir.string()));
    }
    if (!LockDirectory(datadir, ".lock", probeOnly)) {
        return InitError(strprintf(_("Cannot obtain a lock on data directory %s. %s is probably already running."), datadir.string(), _(PACKAGE_NAME)));
    }
    return true;
}

bool AppInitSanityChecks()
{
    // ********************************************************* Step 4: sanity checks

    // Initialize elliptic curve code
    std::string sha256_algo = SHA256AutoDetect();
    LogPrintf("Using the '%s' SHA256 implementation\n", sha256_algo);
    RandomInit();
    ECC_Start();
    ECC_Start_Stealth();
    ECC_Start_Blinding();
    globalVerifyHandle.reset(new ECCVerifyHandle());

    // Sanity check
    if (!InitSanityCheck())
        return InitError(strprintf(_("Initialization sanity check failed. %s is shutting down."), _(PACKAGE_NAME)));

    // Probe the data directory lock to give an early error message, if possible
    // We cannot hold the data directory lock here, as the forking for daemon() hasn't yet happened,
    // and a fork will cause weird behavior to it.
    return LockDataDirectory(true);
}

bool AppInitLockDataDirectory()
{
    // After daemonization get the data directory lock again and hold on to it until exit
    // This creates a slight window for a race condition to happen, however this condition is harmless: it
    // will at most make us exit without printing a message to console.
    if (!LockDataDirectory(false)) {
        // Detailed error printed inside LockDataDirectory
        return false;
    }
    return true;
}

bool AppInitMain(InitInterfaces& interfaces)
{
    const CChainParams& chainparams = Params();
    // ********************************************************* Step 4a: application initialization
#ifndef WIN32
    if (!CreatePidFile()) {
        // Detailed error printed inside CreatePidFile().
        return false;
    }
#endif
    if (LogInstance().m_print_to_file) {
        if (gArgs.GetBoolArg("-shrinkdebugfile", LogInstance().DefaultShrinkDebugFile())) {
            // Do this first since it both loads a bunch of debug.log into memory,
            // and because this needs to happen before any other debug.log printing
            LogInstance().ShrinkDebugFile();
        }
        if (!LogInstance().OpenDebugLog()) {
            return InitError(strprintf("Could not open debug log file %s",
                LogInstance().m_file_path.string()));
        }
    }

    if (!LogInstance().m_log_timestamps)
        LogPrintf("Startup time: %s\n", FormatISO8601DateTime(GetTime()));
    LogPrintf("Default data directory %s\n", GetDefaultDataDir().string());
    LogPrintf("Using data directory %s\n", GetDataDir().string());

    // Only log conf file usage message if conf file actually exists.
    fs::path config_file_path = GetConfigFile(gArgs.GetArg("-conf", BITCOIN_CONF_FILENAME));
    if (fs::exists(config_file_path)) {
        LogPrintf("Config file: %s\n", config_file_path.string());
    } else if (gArgs.IsArgSet("-conf")) {
        // Warn if no conf file exists at path provided by user
        InitWarning(strprintf(_("The specified config file %s does not exist\n"), config_file_path.string()));
    } else {
        // Not categorizing as "Warning" because it's the default behavior
        LogPrintf("Config file: %s (not found, skipping)\n", config_file_path.string());
    }

    LogPrintf("Using at most %i automatic connections (%i file descriptors available)\n", nMaxConnections, nFD);

    // Warn about relative -datadir path.
    if (gArgs.IsArgSet("-datadir") && !fs::path(gArgs.GetArg("-datadir", "")).is_absolute()) {
        LogPrintf("Warning: relative datadir option '%s' specified, which will be interpreted relative to the " /* Continued */
                  "current working directory '%s'. This is fragile, because if bitcoin is started in the future "
                  "from a different location, it will be unable to locate the current data files. There could "
                  "also be data loss if bitcoin is started while in a temporary directory.\n",
            gArgs.GetArg("-datadir", ""), fs::current_path().string());
    }

    InitSignatureCache();
    InitScriptExecutionCache();

    LogPrintf("Using %u threads for script verification\n", nScriptCheckThreads);
    if (nScriptCheckThreads) {
        for (int i=0; i<nScriptCheckThreads-1; i++)
            threadGroup.create_thread(&ThreadScriptCheck);
    }

    // Start the lightweight task scheduler thread
    CScheduler::Function serviceLoop = std::bind(&CScheduler::serviceQueue, &scheduler);
    threadGroup.create_thread(std::bind(&TraceThread<CScheduler::Function>, "scheduler", serviceLoop));

    GetMainSignals().RegisterBackgroundSignalScheduler(scheduler);
    GetMainSignals().RegisterWithMempoolSignals(mempool);

    // Create client interfaces for wallets that are supposed to be loaded
    // according to -wallet and -disablewallet options. This only constructs
    // the interfaces, it doesn't load wallet data. Wallets actually get loaded
    // when load() and start() interface methods are called below.
    g_wallet_init_interface.Construct(interfaces);

    /* Register RPC commands regardless of -server setting so they will be
     * available in the GUI RPC console even if external calls are disabled.
     */
    RegisterAllCoreRPCCommands(tableRPC);
    RegisterSmsgRPCCommands(tableRPC);
    RegisterInsightRPCCommands(tableRPC);
#ifdef ENABLE_WALLET
    RegisterHDWalletRPCCommands(tableRPC);
#endif
#if ENABLE_USBDEVICE
    RegisterUSBDeviceRPC(tableRPC);
#endif
    for (const auto& client : interfaces.chain_clients) {
        client->registerRpcs();
    }
    g_rpc_interfaces = &interfaces;
#if ENABLE_ZMQ
    RegisterZMQRPCCommands(tableRPC);
#endif

    /* Start the RPC server already.  It will be started in "warmup" mode
     * and not really process calls already (but it will signify connections
     * that the server is there and will be ready later).  Warmup mode will
     * be disabled when initialisation is finished.
     */
    if (gArgs.GetBoolArg("-server", false))
    {
        uiInterface.InitMessage_connect(SetRPCWarmupStatus);
        if (!AppInitServers())
            return InitError(_("Unable to start HTTP server. See debug log for details."));
    }

    // ********************************************************* Step 5: verify wallet database integrity
    for (const auto& client : interfaces.chain_clients) {
        if (!client->verify()) {
            return false;
        }
    }

    // ********************************************************* Step 6: network initialization
    // Note that we absolutely cannot open any actual connections
    // until the very end ("start node") as the UTXO/block state
    // is not yet setup and may end up being set up twice if we
    // need to reindex later.

    assert(!g_banman);
    g_banman = MakeUnique<BanMan>(GetDataDir() / "banlist.dat", &uiInterface, gArgs.GetArg("-bantime", DEFAULT_MISBEHAVING_BANTIME));
    assert(!g_connman);
    g_connman = std::unique_ptr<CConnman>(new CConnman(GetRand(std::numeric_limits<uint64_t>::max()), GetRand(std::numeric_limits<uint64_t>::max())));

    peerLogic.reset(new PeerLogicValidation(g_connman.get(), g_banman.get(), scheduler, gArgs.GetBoolArg("-enablebip61", DEFAULT_ENABLE_BIP61)));
    RegisterValidationInterface(peerLogic.get());

    // sanitize comments per BIP-0014, format user agent and check total size
    std::vector<std::string> uacomments;
    for (const std::string& cmt : gArgs.GetArgs("-uacomment")) {
        if (cmt != SanitizeString(cmt, SAFE_CHARS_UA_COMMENT))
            return InitError(strprintf(_("User Agent comment (%s) contains unsafe characters."), cmt));
        uacomments.push_back(cmt);
    }
    strSubVersion = FormatSubVersion(CLIENT_NAME, CLIENT_VERSION, uacomments);
    if (strSubVersion.size() > MAX_SUBVERSION_LENGTH) {
        return InitError(strprintf(_("Total length of network version string (%i) exceeds maximum length (%i). Reduce the number or size of uacomments."),
            strSubVersion.size(), MAX_SUBVERSION_LENGTH));
    }

    if (gArgs.IsArgSet("-onlynet")) {
        std::set<enum Network> nets;
        for (const std::string& snet : gArgs.GetArgs("-onlynet")) {
            enum Network net = ParseNetwork(snet);
            if (net == NET_UNROUTABLE)
                return InitError(strprintf(_("Unknown network specified in -onlynet: '%s'"), snet));
            nets.insert(net);
        }
        for (int n = 0; n < NET_MAX; n++) {
            enum Network net = (enum Network)n;
            if (!nets.count(net))
                SetReachable(net, false);
        }
    }

    // Check for host lookup allowed before parsing any network related parameters
    fNameLookup = gArgs.GetBoolArg("-dns", DEFAULT_NAME_LOOKUP);

    bool proxyRandomize = gArgs.GetBoolArg("-proxyrandomize", DEFAULT_PROXYRANDOMIZE);
    // -proxy sets a proxy for all outgoing network traffic
    // -noproxy (or -proxy=0) as well as the empty string can be used to not set a proxy, this is the default
    std::string proxyArg = gArgs.GetArg("-proxy", "");
    SetReachable(NET_ONION, false);
    if (proxyArg != "" && proxyArg != "0") {
        CService proxyAddr;
        if (!Lookup(proxyArg.c_str(), proxyAddr, 9050, fNameLookup)) {
            return InitError(strprintf(_("Invalid -proxy address or hostname: '%s'"), proxyArg));
        }

        proxyType addrProxy = proxyType(proxyAddr, proxyRandomize);
        if (!addrProxy.IsValid())
            return InitError(strprintf(_("Invalid -proxy address or hostname: '%s'"), proxyArg));

        SetProxy(NET_IPV4, addrProxy);
        SetProxy(NET_IPV6, addrProxy);
        SetProxy(NET_ONION, addrProxy);
        SetNameProxy(addrProxy);
        SetReachable(NET_ONION, true); // by default, -proxy sets onion as reachable, unless -noonion later
    }

    // -onion can be used to set only a proxy for .onion, or override normal proxy for .onion addresses
    // -noonion (or -onion=0) disables connecting to .onion entirely
    // An empty string is used to not override the onion proxy (in which case it defaults to -proxy set above, or none)
    std::string onionArg = gArgs.GetArg("-onion", "");
    if (onionArg != "") {
        if (onionArg == "0") { // Handle -noonion/-onion=0
            SetReachable(NET_ONION, false);
        } else {
            CService onionProxy;
            if (!Lookup(onionArg.c_str(), onionProxy, 9050, fNameLookup)) {
                return InitError(strprintf(_("Invalid -onion address or hostname: '%s'"), onionArg));
            }
            proxyType addrOnion = proxyType(onionProxy, proxyRandomize);
            if (!addrOnion.IsValid())
                return InitError(strprintf(_("Invalid -onion address or hostname: '%s'"), onionArg));
            SetProxy(NET_ONION, addrOnion);
            SetReachable(NET_ONION, true);
        }
    }

    // see Step 2: parameter interactions for more information about these
    fListen = gArgs.GetBoolArg("-listen", DEFAULT_LISTEN);
    fDiscover = gArgs.GetBoolArg("-discover", true);
    fRelayTxes = !gArgs.GetBoolArg("-blocksonly", DEFAULT_BLOCKSONLY);

    for (const std::string& strAddr : gArgs.GetArgs("-externalip")) {
        CService addrLocal;
        if (Lookup(strAddr.c_str(), addrLocal, GetListenPort(), fNameLookup) && addrLocal.IsValid())
            AddLocal(addrLocal, LOCAL_MANUAL);
        else
            return InitError(ResolveErrMsg("externalip", strAddr));
    }

#if ENABLE_ZMQ
    g_zmq_notification_interface = CZMQNotificationInterface::Create();

    if (g_zmq_notification_interface) {
        RegisterValidationInterface(g_zmq_notification_interface);
    }
#endif
    uint64_t nMaxOutboundLimit = 0; //unlimited unless -maxuploadtarget is set
    uint64_t nMaxOutboundTimeframe = MAX_UPLOAD_TIMEFRAME;

    if (gArgs.IsArgSet("-maxuploadtarget")) {
        nMaxOutboundLimit = gArgs.GetArg("-maxuploadtarget", DEFAULT_MAX_UPLOAD_TARGET)*1024*1024;
    }

    // ********************************************************* Step 7: load block chain

    fReindex = gArgs.GetBoolArg("-reindex", false);
    fSkipRangeproof = gArgs.GetBoolArg("-skiprangeproofverify", false);
    bool fReindexChainState = gArgs.GetBoolArg("-reindex-chainstate", false);

    fs::path blocksDir = GetDataDir() / "blocks";
    if (!fs::exists(blocksDir))
        fs::create_directories(blocksDir);


    // block tree db settings
    int dbMaxOpenFiles = gArgs.GetArg("-dbmaxopenfiles", DEFAULT_DB_MAX_OPEN_FILES);
    bool dbCompression = gArgs.GetBoolArg("-dbcompression", DEFAULT_DB_COMPRESSION);

    LogPrintf("Block index database configuration:\n");
    LogPrintf("* Using %d max open files\n", dbMaxOpenFiles);
    LogPrintf("* Compression is %s\n", dbCompression ? "enabled" : "disabled");

    // cache size calculations
    int64_t nTotalCache = (gArgs.GetArg("-dbcache", nDefaultDbCache) << 20);
    nTotalCache = std::max(nTotalCache, nMinDbCache << 20); // total cache cannot be less than nMinDbCache
    nTotalCache = std::min(nTotalCache, nMaxDbCache << 20); // total cache cannot be greater than nMaxDbcache
    int64_t nBlockTreeDBCache = nTotalCache / 8;

    if (gArgs.GetBoolArg("-addressindex", DEFAULT_ADDRESSINDEX) || gArgs.GetBoolArg("-spentindex", DEFAULT_SPENTINDEX))
    {
        // enable 3/4 of the cache if addressindex and/or spentindex is enabled
        nBlockTreeDBCache = nTotalCache * 3 / 4;
    } else
    {
        nBlockTreeDBCache = std::min(nBlockTreeDBCache, (gArgs.GetBoolArg("-txindex", DEFAULT_TXINDEX) ? nMaxTxIndexCache : nMaxBlockDBCache) << 20);
    };

    //int64_t nBlockTreeDBCache = std::min(nTotalCache / 8, nMaxBlockDBCache << 20);
    nTotalCache -= nBlockTreeDBCache;
    int64_t nTxIndexCache = std::min(nTotalCache / 8, gArgs.GetBoolArg("-txindex", DEFAULT_TXINDEX) ? nMaxTxIndexCache << 20 : 0);
    nTotalCache -= nTxIndexCache;
    int64_t nCoinDBCache = std::min(nTotalCache / 2, (nTotalCache / 4) + (1 << 23)); // use 25%-50% of the remainder for disk cache
    nCoinDBCache = std::min(nCoinDBCache, nMaxCoinsDBCache << 20); // cap total coins db cache
    nTotalCache -= nCoinDBCache;
    nCoinCacheUsage = nTotalCache; // the rest goes to in-memory cache
    int64_t nMempoolSizeMax = gArgs.GetArg("-maxmempool", DEFAULT_MAX_MEMPOOL_SIZE) * 1000000;
    LogPrintf("Cache configuration:\n");
    LogPrintf("* Max cache setting possible %.1fMiB\n", nMaxDbCache);
    LogPrintf("* Using %.1f MiB for block index database\n", nBlockTreeDBCache * (1.0 / 1024 / 1024));
    if (gArgs.GetBoolArg("-txindex", DEFAULT_TXINDEX)) {
        LogPrintf("* Using %.1f MiB for transaction index database\n", nTxIndexCache * (1.0 / 1024 / 1024));
    }
    LogPrintf("* Using %.1f MiB for chain state database\n", nCoinDBCache * (1.0 / 1024 / 1024));
    LogPrintf("* Using %.1f MiB for in-memory UTXO set (plus up to %.1f MiB of unused mempool space)\n", nCoinCacheUsage * (1.0 / 1024 / 1024), nMempoolSizeMax * (1.0 / 1024 / 1024));


    bool fLoaded = false;
    while (!fLoaded && !ShutdownRequestedMainThread()) {
        bool fReset = fReindex;
        std::string strLoadError;

        uiInterface.InitMessage(_("Loading block index..."));

        LOCK(cs_main);

        do {
            const int64_t load_block_index_start_time = GetTimeMillis();
            try {
                UnloadBlockIndex();
                pcoinsTip.reset();
                pcoinsdbview.reset();
                pcoinscatcher.reset();
                // new CBlockTreeDB tries to delete the existing file, which
                // fails if it's still open from the previous loop. Close it first:
                pblocktree.reset();
                pblocktree.reset(new CBlockTreeDB(nBlockTreeDBCache, false, fReset));

                // Automatically start reindexing if necessary
                if (!fReset && TryAutoReindex()) {
                    fReindex = true;
                    fReset = true;
                    pblocktree.reset();
                    pblocktree.reset(new CBlockTreeDB(nBlockTreeDBCache, false, fReset));
                }

                if (fReset) {
                    pblocktree->WriteReindexing(true);
                    //If we're reindexing in prune mode, wipe away unusable block files and all undo data files
                    if (fPruneMode)
                        CleanupBlockRevFiles();
                }

                if (ShutdownRequestedMainThread()) break;

                // LoadBlockIndex will load fHavePruned if we've ever removed a
                // block file from disk.
                // Note that it also sets fReindex based on the disk flag!
                // From here on out fReindex and fReset mean something different!
                if (!LoadBlockIndex(chainparams)) {
                    strLoadError = _("Error loading block database");
                    break;
                }

                // If the loaded chain has a wrong genesis, bail out immediately
                // (we're likely using a testnet datadir, or the other way around).
                if (!mapBlockIndex.empty() && !LookupBlockIndex(chainparams.GetConsensus().hashGenesisBlock)) {
                    return InitError(_("Incorrect or no genesis block found. Wrong datadir for network?"));
                }

                // Check for changed -addressindex state
                if (fAddressIndex != gArgs.GetBoolArg("-addressindex", DEFAULT_ADDRESSINDEX)) {
                    strLoadError = _("You need to rebuild the database using -reindex to change -addressindex");
                    break;
                }

                // Check for changed -spentindex state
                if (fSpentIndex != gArgs.GetBoolArg("-spentindex", DEFAULT_SPENTINDEX)) {
                    strLoadError = _("You need to rebuild the database using -reindex to change -spentindex");
                    break;
                }

                // Check for changed -timestampindex state
                if (fTimestampIndex != gArgs.GetBoolArg("-timestampindex", DEFAULT_TIMESTAMPINDEX)) {
                    strLoadError = _("You need to rebuild the database using -reindex to change -timestampindex");
                    break;
                }

                // Check for changed -prune state.  What we are concerned about is a user who has pruned blocks
                // in the past, but is now trying to run unpruned.
                if (fHavePruned && !fPruneMode) {
                    strLoadError = _("You need to rebuild the database using -reindex to go back to unpruned mode.  This will redownload the entire blockchain");
                    break;
                }

                // At this point blocktree args are consistent with what's on disk.
                // If we're not mid-reindex (based on disk + args), add a genesis block on disk
                // (otherwise we use the one already on disk).
                // This is called again in ThreadImport after the reindex completes.
                if (!fReindex && !LoadGenesisBlock(chainparams)) {
                    strLoadError = _("Error initializing block database");
                    break;
                }

                // At this point we're either in reindex or we've loaded a useful
                // block tree into mapBlockIndex!

                pcoinsdbview.reset(new CCoinsViewDB(nCoinDBCache, false, fReset || fReindexChainState));
                pcoinscatcher.reset(new CCoinsViewErrorCatcher(pcoinsdbview.get()));

                // If necessary, upgrade from older database format.
                // This is a no-op if we cleared the coinsviewdb with -reindex or -reindex-chainstate
                if (!pcoinsdbview->Upgrade()) {
                    strLoadError = _("Error upgrading chainstate database");
                    break;
                }

                // ReplayBlocks is a no-op if we cleared the coinsviewdb with -reindex or -reindex-chainstate
                if (!ReplayBlocks(chainparams, pcoinsdbview.get())) {
                    strLoadError = _("Unable to replay blocks. You will need to rebuild the database using -reindex-chainstate.");
                    break;
                }

                // The on-disk coinsdb is now in a good state, create the cache
                pcoinsTip.reset(new CCoinsViewCache(pcoinscatcher.get()));

                bool is_coinsview_empty = fReset || fReindexChainState || pcoinsTip->GetBestBlock().IsNull();
                if (!is_coinsview_empty) {
                    // LoadChainTip sets chainActive based on pcoinsTip's best block
                    if (!LoadChainTip(chainparams)) {
                        strLoadError = _("Error initializing block database");
                        break;
                    }
                    assert(chainActive.Tip() != nullptr);
                }

                if (!fReset) {
                    // Note that RewindBlockIndex MUST run even if we're about to -reindex-chainstate.
                    // It both disconnects blocks based on chainActive, and drops block data in
                    // mapBlockIndex based on lack of available witness data.
                    uiInterface.InitMessage(_("Rewinding blocks..."));
                    if (!RewindBlockIndex(chainparams)) {
                        strLoadError = _("Unable to rewind the database to a pre-fork state. You will need to redownload the blockchain");
                        break;
                    }
                }

                if (!is_coinsview_empty) {
                    uiInterface.InitMessage(_("Verifying blocks..."));
                    if (fHavePruned && gArgs.GetArg("-checkblocks", DEFAULT_CHECKBLOCKS) > MIN_BLOCKS_TO_KEEP) {
                        LogPrintf("Prune: pruned datadir may not have more than %d blocks; only checking available blocks\n",
                            MIN_BLOCKS_TO_KEEP);
                    }

                    CBlockIndex* tip = chainActive.Tip();
                    RPCNotifyBlockChange(true, tip);

                    if (tip
                        && tip != chainActive.Genesis() // genesis block can be set in the future
                        && tip->nTime > GetAdjustedTime() + MAX_FUTURE_BLOCK_TIME) {
                        strLoadError = _("The block database contains a block which appears to be from the future. "
                            "This may be due to your computer's date and time being set incorrectly. "
                            "Only rebuild the block database if you are sure that your computer's date and time are correct");
                        break;
                    }

                    if (!CVerifyDB().VerifyDB(chainparams, pcoinsdbview.get(), gArgs.GetArg("-checklevel", DEFAULT_CHECKLEVEL),
                                  gArgs.GetArg("-checkblocks", DEFAULT_CHECKBLOCKS))) {
                        strLoadError = _("Corrupted block database detected");
                        break;
                    }
                }
            } catch (const std::exception& e) {
                LogPrintf("%s\n", e.what());
                strLoadError = _("Error opening block database");
                break;
            }

            fLoaded = true;
            LogPrintf(" block index %15dms\n", GetTimeMillis() - load_block_index_start_time);
        } while(false);

        if (!fLoaded && !ShutdownRequestedMainThread()) {
            // first suggest a reindex
            if (!fReset) {
                bool fRet = uiInterface.ThreadSafeQuestion(
                    strLoadError + ".\n\n" + _("Do you want to rebuild the block database now?"),
                    strLoadError + ".\nPlease restart with -reindex or -reindex-chainstate to recover.",
                    "", CClientUIInterface::MSG_ERROR | CClientUIInterface::BTN_ABORT);
                if (fRet) {
                    fReindex = true;
                    AbortShutdown();
                } else {
                    LogPrintf("Aborted block database rebuild. Exiting.\n");
                    return false;
                }
            } else {
                return InitError(strLoadError);
            }
        }
    }

    // As LoadBlockIndex can take several minutes, it's possible the user
    // requested to kill the GUI during the last operation. If so, exit.
    // As the program has not fully started yet, Shutdown() is possibly overkill.
    if (ShutdownRequestedMainThread()) {
        LogPrintf("Shutdown requested. Exiting.\n");
        return false;
    }

    fs::path est_path = GetDataDir() / FEE_ESTIMATES_FILENAME;
    CAutoFile est_filein(fsbridge::fopen(est_path, "rb"), SER_DISK, CLIENT_VERSION);
    // Allowed to fail as this file IS missing on first startup.
    if (!est_filein.IsNull())
        ::feeEstimator.Read(est_filein);
    fFeeEstimatesInitialized = true;

    // ********************************************************* Step 8: start indexers
    SetCoreWriteGetSpentIndex(&GetSpentIndex);

    if (gArgs.GetBoolArg("-txindex", DEFAULT_TXINDEX)) {
        g_txindex = MakeUnique<TxIndex>(nTxIndexCache, false, fReindex);

        if (gArgs.GetBoolArg("-csindex", DEFAULT_CSINDEX)) {
            g_txindex->m_cs_index = true;
            for (const auto &addr : gArgs.GetArgs("-cswhitelist")) {
                g_txindex->AppendCSAddress(addr);
            }
        }
        g_txindex->Start();
    }

    // ********************************************************* Step 9: load wallet
    for (const auto& client : interfaces.chain_clients) {
        if (!client->load()) {
            return false;
        }
    }

    // ********************************************************* Step 10: data directory maintenance

    // if pruning, unset the service bit and perform the initial blockstore prune
    // after any wallet rescanning has taken place.
    if (fPruneMode) {
        LogPrintf("Unsetting NODE_NETWORK on prune mode\n");
        nLocalServices = ServiceFlags(nLocalServices & ~NODE_NETWORK);
        if (!fReindex) {
            uiInterface.InitMessage(_("Pruning blockstore..."));
            PruneAndFlush();
        }
    }

    if (chainparams.GetConsensus().vDeployments[Consensus::DEPLOYMENT_SEGWIT].nTimeout != 0) {
        // Only advertise witness capabilities if they have a reasonable start time.
        // This allows us to have the code merged without a defined softfork, by setting its
        // end time to 0.
        // Note that setting NODE_WITNESS is never required: the only downside from not
        // doing so is that after activation, no upgraded nodes will fetch from you.
        nLocalServices = ServiceFlags(nLocalServices | NODE_WITNESS);
    }

    // ********************************************************* Step 11: import blocks

    if (!CheckDiskSpace(/* additional_bytes */ 0, /* blocks_dir */ false)) {
        InitError(strprintf(_("Error: Disk space is low for %s"), GetDataDir()));
        return false;
    }
    if (!CheckDiskSpace(/* additional_bytes */ 0, /* blocks_dir */ true)) {
        InitError(strprintf(_("Error: Disk space is low for %s"), GetBlocksDir()));
        return false;
    }

    // Either install a handler to notify us when genesis activates, or set fHaveGenesis directly.
    // No locking, as this happens before any background thread is started.
    if (chainActive.Tip() == nullptr) {
        uiInterface.NotifyBlockTip_connect(BlockNotifyGenesisWait);
    } else {
        fHaveGenesis = true;
    }

    if (gArgs.IsArgSet("-blocknotify"))
        uiInterface.NotifyBlockTip_connect(BlockNotifyCallback);

    std::vector<fs::path> vImportFiles;
    for (const std::string& strFile : gArgs.GetArgs("-loadblock")) {
        vImportFiles.push_back(strFile);
    }

    threadGroup.create_thread(std::bind(&ThreadImport, vImportFiles));

    // Wait for genesis block to be processed
    {
        WAIT_LOCK(g_genesis_wait_mutex, lock);
        // We previously could hang here if StartShutdown() is called prior to
        // ThreadImport getting started, so instead we just wait on a timer to
        // check ShutdownRequested() regularly.
        while (!fHaveGenesis && !ShutdownRequestedMainThread()) {
            g_genesis_wait_cv.wait_for(lock, std::chrono::milliseconds(500));
        }
        uiInterface.NotifyBlockTip_disconnect(BlockNotifyGenesisWait);
    }

    // ********************************************************* Step 10.1: start secure messaging

    if (fParticlMode) { // SMSG breaks functional tests with services flag, see version msg
#ifdef ENABLE_WALLET
        auto vpwallets = GetWallets();
        smsgModule.Start(vpwallets.size() > 0 ? vpwallets[0] : nullptr, !gArgs.GetBoolArg("-smsg", true), gArgs.GetBoolArg("-smsgscanchain", false));
#else
        smsgModule.Start(nullptr, !gArgs.GetBoolArg("-smsg", true), gArgs.GetBoolArg("-smsgscanchain", false));
#endif
    }


    if (ShutdownRequestedMainThread()) {
        return false;
    }

    // ********************************************************* Step 12: start node

    int chain_active_height;

    //// debug print
    {
        LOCK(cs_main);
        LogPrintf("mapBlockIndex.size() = %u\n", mapBlockIndex.size());
        chain_active_height = chainActive.Height();
    }
    LogPrintf("nBestHeight = %d\n", chain_active_height);

    if (gArgs.GetBoolArg("-listenonion", DEFAULT_LISTEN_ONION))
        StartTorControl();

    Discover();

    // Map ports with UPnP
    if (gArgs.GetBoolArg("-upnp", DEFAULT_UPNP)) {
        StartMapPort();
    }

    CConnman::Options connOptions;
    connOptions.nLocalServices = smsg::fSecMsgEnabled ? ServiceFlags(nLocalServices | NODE_SMSG) : nLocalServices;
    connOptions.nMaxConnections = nMaxConnections;
    connOptions.nMaxOutbound = std::min(MAX_OUTBOUND_CONNECTIONS, connOptions.nMaxConnections);
    connOptions.nMaxAddnode = MAX_ADDNODE_CONNECTIONS;
    connOptions.nMaxFeeler = 1;
    connOptions.nBestHeight = chain_active_height;
    connOptions.uiInterface = &uiInterface;
    connOptions.m_banman = g_banman.get();
    connOptions.m_msgproc = peerLogic.get();
    connOptions.nSendBufferMaxSize = 1000*gArgs.GetArg("-maxsendbuffer", DEFAULT_MAXSENDBUFFER);
    connOptions.nReceiveFloodSize = 1000*gArgs.GetArg("-maxreceivebuffer", DEFAULT_MAXRECEIVEBUFFER);
    connOptions.m_added_nodes = gArgs.GetArgs("-addnode");

    connOptions.nMaxOutboundTimeframe = nMaxOutboundTimeframe;
    connOptions.nMaxOutboundLimit = nMaxOutboundLimit;
    connOptions.m_peer_connect_timeout = peer_connect_timeout;

    for (const std::string& strBind : gArgs.GetArgs("-bind")) {
        CService addrBind;
        if (!Lookup(strBind.c_str(), addrBind, GetListenPort(), false)) {
            return InitError(ResolveErrMsg("bind", strBind));
        }
        connOptions.vBinds.push_back(addrBind);
    }
    for (const std::string& strBind : gArgs.GetArgs("-whitebind")) {
        CService addrBind;
        if (!Lookup(strBind.c_str(), addrBind, 0, false)) {
            return InitError(ResolveErrMsg("whitebind", strBind));
        }
        if (addrBind.GetPort() == 0) {
            return InitError(strprintf(_("Need to specify a port with -whitebind: '%s'"), strBind));
        }
        connOptions.vWhiteBinds.push_back(addrBind);
    }

    for (const auto& net : gArgs.GetArgs("-whitelist")) {
        CSubNet subnet;
        LookupSubNet(net.c_str(), subnet);
        if (!subnet.IsValid())
            return InitError(strprintf(_("Invalid netmask specified in -whitelist: '%s'"), net));
        connOptions.vWhitelistedRange.push_back(subnet);
    }

    connOptions.vSeedNodes = gArgs.GetArgs("-seednode");

    // Initiate outbound connections unless connect=0
    connOptions.m_use_addrman_outgoing = !gArgs.IsArgSet("-connect");
    if (!connOptions.m_use_addrman_outgoing) {
        const auto connect = gArgs.GetArgs("-connect");
        if (connect.size() != 1 || connect[0] != "0") {
            connOptions.m_specified_outgoing = connect;
        }
    }
    if (!g_connman->Start(scheduler, connOptions)) {
        return false;
    }

    // ********************************************************* Step 12.5: start staking
    #ifdef ENABLE_WALLET
    if (fParticlWallet) {
        StartThreadStakeMiner();
    }
    #endif

    // ********************************************************* Step 13: finished

    SetRPCWarmupFinished();

    uiInterface.InitMessage(_("Done loading"));

    for (const auto& client : interfaces.chain_clients) {
        client->start(scheduler);
    }

    scheduler.scheduleEvery([]{
        g_banman->DumpBanlist();
    }, DUMP_BANS_INTERVAL * 1000);

    return true;
}<|MERGE_RESOLUTION|>--- conflicted
+++ resolved
@@ -110,7 +110,6 @@
 
 static const char* FEE_ESTIMATES_FILENAME="fee_estimates.dat";
 
-<<<<<<< HEAD
 #ifdef WIN32
 
 HWND winHwnd = nullptr;
@@ -174,13 +173,13 @@
 
     return 0;
 };
-
-=======
+#endif
+
 /**
  * The PID file facilities.
  */
 #ifndef WIN32
-static const char* BITCOIN_PID_FILENAME = "bitcoind.pid";
+static const char* BITCOIN_PID_FILENAME = "particl.pid";
 
 static fs::path GetPidFile()
 {
@@ -198,7 +197,6 @@
         return InitError(strprintf(_("Unable to create the PID file '%s': %s"), GetPidFile().string(), std::strerror(errno)));
     }
 }
->>>>>>> b853746d
 #endif
 
 //////////////////////////////////////////////////////////////////////////////
