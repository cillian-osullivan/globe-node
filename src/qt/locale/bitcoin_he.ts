--- conflicted
+++ resolved
@@ -70,13 +70,6 @@
         <translation>אלו הן כתובות הביטקוין שלך לשליחת תשלומים. חשוב לבדוק את הסכום ואת הכתובת המקבלת לפני שליחת מטבעות.</translation>
     </message>
     <message>
-<<<<<<< HEAD
-        <source>These are your Particl addresses for receiving payments. It is recommended to use a new receiving address for each transaction.</source>
-        <translation>אלו הן כתובות הביטקוין שלך לקבלת תשלומים. מומלץ להשתמש בכתובת חדשה לכל העברה.</translation>
-    </message>
-    <message>
-=======
->>>>>>> a54e52b4
         <source>&amp;Copy Address</source>
         <translation>&amp;העתק כתובת</translation>
     </message>
@@ -167,13 +160,8 @@
         <translation>אשר הצפנת ארנק</translation>
     </message>
     <message>
-<<<<<<< HEAD
         <source>Warning: If you encrypt your wallet and lose your passphrase, you will &lt;b&gt;LOSE ALL OF YOUR PARTICL&lt;/b&gt;!</source>
-        <translation>אזהרה: איבוד מילת הצופן לאחר הצפנת הארנק עשויה לגרום לכך &lt;b&gt;שכל הביטקוינים שלך יאבדו&lt;/b&gt;!</translation>
-=======
-        <source>Warning: If you encrypt your wallet and lose your passphrase, you will &lt;b&gt;LOSE ALL OF YOUR BITCOINS&lt;/b&gt;!</source>
         <translation>אזהרה: אם אתה מצפין את הארנק ומאבד את הסיסמה, אתה &lt;b&gt;תאבד את כל הביטקוינים שלך&lt;/b&gt;!</translation>
->>>>>>> a54e52b4
     </message>
     <message>
         <source>Are you sure you wish to encrypt your wallet?</source>
@@ -184,13 +172,6 @@
         <translation>הארנק מוצפן</translation>
     </message>
     <message>
-<<<<<<< HEAD
-        <source>%1 will close now to finish the encryption process. Remember that encrypting your wallet cannot fully protect your particl from being stolen by malware infecting your computer.</source>
-        <translation>%1 ייסגר כעת כדי לסיים את תהליך ההצפנה. נא לשים לב כי הצפנת הארנק שלך לא יכול להגן על הביטקוינים שלך מפני גניבה או נוזקה שתוקפת את מחשבך.</translation>
-    </message>
-    <message>
-=======
->>>>>>> a54e52b4
         <source>IMPORTANT: Any previous backups you have made of your wallet file should be replaced with the newly generated, encrypted wallet file. For security reasons, previous backups of the unencrypted wallet file will become useless as soon as you start using the new, encrypted wallet.</source>
         <translation>חשוב! כל גיבוי קודם שעשית לארנק שלך יש להחליף עם קובץ הארנק המוצפן שזה עתה נוצר. מסיבות אבטחה, גיבויים קודמים של קובץ הארנק הלא-מוצפן יהפכו לחסרי שימוש ברגע שתתחיל להשתמש בארנק החדש המוצפן.</translation>
     </message>
@@ -365,17 +346,6 @@
         <translation>&amp;אימות הודעה…</translation>
     </message>
     <message>
-<<<<<<< HEAD
-        <source>Particl.</source>
-        <translation>ביטקוין</translation>
-    </message>
-    <message>
-        <source>Wallet</source>
-        <translation>ארנק</translation>
-    </message>
-    <message>
-=======
->>>>>>> a54e52b4
         <source>&amp;Send</source>
         <translation>&amp;שליחה</translation>
     </message>
@@ -484,9 +454,6 @@
         <translation>עדכני</translation>
     </message>
     <message>
-<<<<<<< HEAD
-        <source>Show the %1 help message to get a list with possible Particl command-line options</source>
-=======
         <source>&amp;Sending addresses</source>
         <translation>&amp;כתובות למשלוח</translation>
     </message>
@@ -511,8 +478,7 @@
         <translation>סגירת ארנק</translation>
     </message>
     <message>
-        <source>Show the %1 help message to get a list with possible Bitcoin command-line options</source>
->>>>>>> a54e52b4
+        <source>Show the %1 help message to get a list with possible Particl command-line options</source>
         <translation>יש להציג את הודעת העזרה של %1 כדי להציג רשימה עם אפשרויות שורת פקודה לביטקוין</translation>
     </message>
     <message>
@@ -913,7 +879,7 @@
         <translation>שימוש בתיקיית נתונים מותאמת אישית:</translation>
     </message>
     <message>
-        <source>Particl.</source>
+        <source>Particl</source>
         <translation>ביטקוין</translation>
     </message>
     <message>
@@ -2219,13 +2185,6 @@
         <translation>הסתר</translation>
     </message>
     <message>
-<<<<<<< HEAD
-        <source>Paying only the minimum fee is just fine as long as there is less transaction volume than space in the blocks. But be aware that this can end up in a never confirming transaction once there is more demand for particl transactions than the network can process.</source>
-        <translation>זה בסדר לשלם את העמלה המינימלית כל עוד נפח הטרנזקציות קטן מנפח הבלוקים. אבל יש להיזהר כיוון שבמידה והעומס ברשת גדל, העיסקה עלולה לא להיות מאושרת לעולם.</translation>
-    </message>
-    <message>
-=======
->>>>>>> a54e52b4
         <source>Recommended:</source>
         <translation>מומלץ:</translation>
     </message>
@@ -2254,7 +2213,7 @@
         <translation>אבק:</translation>
     </message>
     <message>
-        <source>When there is less transaction volume than space in the blocks, miners as well as relaying nodes may enforce a minimum fee. Paying only this minimum fee is just fine, but be aware that this can result in a never confirming transaction once there is more demand for bitcoin transactions than the network can process.</source>
+        <source>When there is less transaction volume than space in the blocks, miners as well as relaying nodes may enforce a minimum fee. Paying only this minimum fee is just fine, but be aware that this can result in a never confirming transaction once there is more demand for particl transactions than the network can process.</source>
         <translation>כאשר יש פחות נפח עסקאות מאשר מקום בבלוק, כורים וכן צמתות מקשרות יכולות להכתיב עמלות מינימום. התשלום של עמלת מינימום הנו תקין, אך יש לקחת בחשבון שהדבר יכול לגרום לעסקה שלא תאושר ברגע שיש יותר ביקוש לעסקאות ביטקוין מאשר הרשת יכולה לעבד. </translation>
     </message>
     <message>
@@ -2590,15 +2549,11 @@
         <translation>&amp;אימות הודעה</translation>
     </message>
     <message>
-<<<<<<< HEAD
-        <source>The Particl address the message was signed with</source>
-=======
         <source>Enter the receiver's address, message (ensure you copy line breaks, spaces, tabs, etc. exactly) and signature below to verify the message. Be careful not to read more into the signature than what is in the signed message itself, to avoid being tricked by a man-in-the-middle attack. Note that this only proves the signing party receives with the address, it cannot prove sendership of any transaction!</source>
         <translation>יש להזין את כתובת הנמען, ההודעה (נא לוודא שמעתיקים במדויק את תווי קפיצות השורה, רווחים, טאבים וכדומה). והחותימה מתחת אשר מאמתת את ההודעה. יש להזהר שלא לקרוא לתוך החתימה יותר מאשר בהודעה החתומה עצמה, כדי להמנע מניצול לרעה של המתווך שבדרך. יש לשים לב שהדגר רק מוכיח שהצד החותם מקבל עם הכתובת. הדבר אינו מוכיח משלוח כלשהו של עיסקה!</translation>
     </message>
     <message>
-        <source>The Bitcoin address the message was signed with</source>
->>>>>>> a54e52b4
+        <source>The Particl address the message was signed with</source>
         <translation>כתובת הביטקוין שאתה נחתמה ההודעה</translation>
     </message>
     <message>
@@ -3255,13 +3210,8 @@
         <translation>מקצץ את ה blockstore...</translation>
     </message>
     <message>
-<<<<<<< HEAD
-        <source>Particl Core</source>
-        <translation>ליבת ביטקוין</translation>
-=======
         <source>Unable to start HTTP server. See debug log for details.</source>
         <translation>שרת ה HTTP לא עלה. ראו את ה debug לוג לפרטים.</translation>
->>>>>>> a54e52b4
     </message>
     <message>
         <source>The %s developers</source>
