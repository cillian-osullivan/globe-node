--- conflicted
+++ resolved
@@ -68,12 +68,7 @@
 
 }
 
-<<<<<<< HEAD
-
 CCoinsViewDB::CCoinsViewDB(size_t nCacheSize, bool fMemory, bool fWipe) : db(GetDataDir() / "chainstate", nCacheSize, fMemory, fWipe, true, false, 64)
-=======
-CCoinsViewDB::CCoinsViewDB(size_t nCacheSize, bool fMemory, bool fWipe) : db(GetDataDir() / "chainstate", nCacheSize, fMemory, fWipe, true)
->>>>>>> 9f23c165
 {
 }
 
