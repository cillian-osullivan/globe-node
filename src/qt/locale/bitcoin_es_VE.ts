--- conflicted
+++ resolved
@@ -58,12 +58,12 @@
         <translation>Direcciones de recepción</translation>
     </message>
     <message>
-        <source>These are your Bitcoin addresses for sending payments. Always check the amount and the receiving address before sending coins.</source>
-        <translation>Estas son tus direcciones Bitcoin para realizar pagos. Verifica siempre el monto y la dirección de recepción antes de enviar monedas. </translation>
-    </message>
-    <message>
-        <source>These are your Bitcoin addresses for receiving payments. It is recommended to use a new receiving address for each transaction.</source>
-        <translation>Estas son tus direcciones Bitcoin para recibir pagos. Es recomendable usar una nueva dirección de recibo para cada transacción.</translation>
+        <source>These are your Particl addresses for sending payments. Always check the amount and the receiving address before sending coins.</source>
+        <translation>Estas son tus direcciones Particl para realizar pagos. Verifica siempre el monto y la dirección de recepción antes de enviar monedas. </translation>
+    </message>
+    <message>
+        <source>These are your Particl addresses for receiving payments. It is recommended to use a new receiving address for each transaction.</source>
+        <translation>Estas son tus direcciones Particl para recibir pagos. Es recomendable usar una nueva dirección de recibo para cada transacción.</translation>
     </message>
     <message>
         <source>Copy &amp;Label</source>
@@ -441,8 +441,8 @@
         <translation>Usa un directorio de datos personalizado:</translation>
     </message>
     <message>
-        <source>Bitcoin</source>
-        <translation>Bitcoin</translation>
+        <source>Particl</source>
+        <translation>Particl</translation>
     </message>
     <message>
         <source>Error: Specified data directory "%1" cannot be created.</source>
@@ -692,8 +692,8 @@
 <context>
     <name>bitcoin-core</name>
     <message>
-        <source>Bitcoin Core</source>
-        <translation>Bitcoin Core</translation>
+        <source>Particl Core</source>
+        <translation>Particl Core</translation>
     </message>
     <message>
         <source>Information</source>
@@ -716,13 +716,8 @@
         <translation>Esta es la tarifa mínima a pagar en cada transacción.</translation>
     </message>
     <message>
-<<<<<<< HEAD
-        <source>Particl Core</source>
-        <translation>Particl Core</translation>
-=======
         <source>This is the transaction fee you will pay if you send a transaction.</source>
         <translation>Esta es la tarifa a pagar si realizas una transacción.</translation>
->>>>>>> e5776690
     </message>
     <message>
         <source>Transaction amounts must not be negative</source>
