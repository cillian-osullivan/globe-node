--- conflicted
+++ resolved
@@ -104,7 +104,6 @@
     // and the callback locks cs_wallet.
     AssertLockNotHeld(wallet->cs_wallet);
 
-<<<<<<< HEAD
     // Only allow unlimited timeout (nSleepTime=0) on staking.
     if (nSleepTime > 0 || !fWalletUnlockStakingOnly) {
         // Keep a weak pointer to the wallet so that it is possible to unload the
@@ -127,10 +126,7 @@
         pwallet->nRelockTime = 0;
         }
     }
-    return NullUniValue;
-=======
     return UniValue::VNULL;
->>>>>>> 207a2287
 },
     };
 }
