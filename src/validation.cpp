// Copyright (c) 2009-2010 Satoshi Nakamoto
// Copyright (c) 2009-2018 The Bitcoin Core developers
// Distributed under the MIT software license, see the accompanying
// file COPYING or http://www.opensource.org/licenses/mit-license.php.

#include <validation.h>

#include <arith_uint256.h>
#include <chain.h>
#include <chainparams.h>
#include <checkpoints.h>
#include <checkqueue.h>
#include <consensus/consensus.h>
#include <consensus/merkle.h>
#include <consensus/tx_verify.h>
#include <consensus/validation.h>
#include <cuckoocache.h>
#include <flatfile.h>
#include <hash.h>
#include <index/txindex.h>
#include <policy/fees.h>
#include <policy/policy.h>
#include <policy/rbf.h>
#include <pow.h>
#include <primitives/block.h>
#include <primitives/transaction.h>
#include <random.h>
#include <reverse_iterator.h>
#include <script/script.h>
#include <script/interpreter.h>
#include <script/sigcache.h>
#include <script/standard.h>
#include <shutdown.h>
#include <timedata.h>
#include <tinyformat.h>
#include <txdb.h>
#include <txmempool.h>
#include <ui_interface.h>
#include <undo.h>
#include <util/system.h>
#include <util/moneystr.h>
#include <util/strencodings.h>
#include <validationinterface.h>
#include <warnings.h>
#include <smsg/smessage.h>
#include <pos/kernel.h>
#include <blind.h>
#include <anon.h>
#include <rctindex.h>
#include <insight/insight.h>

#include <secp256k1_rangeproof.h>

#include <future>
#include <sstream>

#include <boost/algorithm/string/replace.hpp>
#include <boost/thread.hpp>

#if defined(NDEBUG)
# error "Particl cannot be compiled without assertions."
#endif

#define MICRO 0.000001
#define MILLI 0.001

/**
 * Global state
 */
namespace {
    struct CBlockIndexWorkComparator
    {
        bool operator()(const CBlockIndex *pa, const CBlockIndex *pb) const {
            // First sort by most total work, ...
            if (pa->nChainWork > pb->nChainWork) return false;
            if (pa->nChainWork < pb->nChainWork) return true;

            // ... then by earliest time received, ...
            if (pa->nSequenceId < pb->nSequenceId) return false;
            if (pa->nSequenceId > pb->nSequenceId) return true;

            // Use pointer address as tie breaker (should only happen with blocks
            // loaded from disk, as those all have id 0).
            if (pa < pb) return false;
            if (pa > pb) return true;

            // Identical blocks.
            return false;
        }
    };
} // anon namespace
/*
enum DisconnectResult
{
    DISCONNECT_OK,      // All good.
    DISCONNECT_UNCLEAN, // Rolled back, but UTXO set was inconsistent with block.
    DISCONNECT_FAILED   // Something else went wrong.
};
*/
class ConnectTrace;

/**
 * CChainState stores and provides an API to update our local knowledge of the
 * current best chain and header tree.
 *
 * It generally provides access to the current block tree, as well as functions
 * to provide new data, which it will appropriately validate and incorporate in
 * its state as necessary.
 *
 * Eventually, the API here is targeted at being exposed externally as a
 * consumable libconsensus library, so any functions added must only call
 * other class member functions, pure functions in other parts of the consensus
 * library, callbacks via the validation interface, or read/write-to-disk
 * functions (eventually this will also be via callbacks).
 */
class CChainState {
private:
    /**
     * The set of all CBlockIndex entries with BLOCK_VALID_TRANSACTIONS (for itself and all ancestors) and
     * as good as our current tip or better. Entries may be failed, though, and pruning nodes may be
     * missing the data for the block.
     */
    std::set<CBlockIndex*, CBlockIndexWorkComparator> setBlockIndexCandidates;

    /**
     * Every received block is assigned a unique and increasing identifier, so we
     * know which one to give priority in case of a fork.
     */
    CCriticalSection cs_nBlockSequenceId;
    /** Blocks loaded from disk are assigned id 0, so start the counter at 1. */
    int32_t nBlockSequenceId = 1;
    /** Decreasing counter (used by subsequent preciousblock calls). */
    int32_t nBlockReverseSequenceId = -1;
    /** chainwork for the last block that preciousblock has been applied to. */
    arith_uint256 nLastPreciousChainwork = 0;

    /** In order to efficiently track invalidity of headers, we keep the set of
      * blocks which we tried to connect and found to be invalid here (ie which
      * were set to BLOCK_FAILED_VALID since the last restart). We can then
      * walk this set and check if a new header is a descendant of something in
      * this set, preventing us from having to walk mapBlockIndex when we try
      * to connect a bad block and fail.
      *
      * While this is more complicated than marking everything which descends
      * from an invalid block as invalid at the time we discover it to be
      * invalid, doing so would require walking all of mapBlockIndex to find all
      * descendants. Since this case should be very rare, keeping track of all
      * BLOCK_FAILED_VALID blocks in a set should be just fine and work just as
      * well.
      *
      * Because we already walk mapBlockIndex in height-order at startup, we go
      * ahead and mark descendants of invalid blocks as FAILED_CHILD at that time,
      * instead of putting things in this set.
      */
    std::set<CBlockIndex*> m_failed_blocks;

    /**
     * the ChainState CriticalSection
     * A lock that must be held when modifying this ChainState - held in ActivateBestChain()
     */
    CCriticalSection m_cs_chainstate;

public:
    CChain chainActive;
    BlockMap mapBlockIndex GUARDED_BY(cs_main);
    std::multimap<CBlockIndex*, CBlockIndex*> mapBlocksUnlinked;
    CBlockIndex *pindexBestInvalid = nullptr;

    bool LoadBlockIndex(const Consensus::Params& consensus_params, CBlockTreeDB& blocktree) EXCLUSIVE_LOCKS_REQUIRED(cs_main);

    bool ActivateBestChain(CValidationState &state, const CChainParams& chainparams, std::shared_ptr<const CBlock> pblock);

    /**
     * If a block header hasn't already been seen, call CheckBlockHeader on it, ensure
     * that it doesn't descend from an invalid block, and then add it to mapBlockIndex.
     */
    bool AcceptBlockHeader(const CBlockHeader& block, CValidationState& state, const CChainParams& chainparams, CBlockIndex** ppindex) EXCLUSIVE_LOCKS_REQUIRED(cs_main);
    bool AcceptBlock(const std::shared_ptr<const CBlock>& pblock, CValidationState& state, const CChainParams& chainparams, CBlockIndex** ppindex, bool fRequested, const FlatFilePos* dbp, bool* fNewBlock) EXCLUSIVE_LOCKS_REQUIRED(cs_main);

    // Block (dis)connection on a given view:
    DisconnectResult DisconnectBlock(const CBlock& block, const CBlockIndex* pindex, CCoinsViewCache& view);
    bool ConnectBlock(const CBlock& block, CValidationState& state, CBlockIndex* pindex,
                      CCoinsViewCache& view, const CChainParams& chainparams, bool fJustCheck = false) EXCLUSIVE_LOCKS_REQUIRED(cs_main);

    // Block disconnection on our pcoinsTip:
    bool DisconnectTip(CValidationState& state, const CChainParams& chainparams, DisconnectedBlockTransactions* disconnectpool) EXCLUSIVE_LOCKS_REQUIRED(cs_main);

    // Manual block validity manipulation:
    bool PreciousBlock(CValidationState& state, const CChainParams& params, CBlockIndex* pindex) LOCKS_EXCLUDED(cs_main);
    bool InvalidateBlock(CValidationState& state, const CChainParams& chainparams, CBlockIndex* pindex);
    void ResetBlockFailureFlags(CBlockIndex* pindex) EXCLUSIVE_LOCKS_REQUIRED(cs_main);

    bool ReplayBlocks(const CChainParams& params, CCoinsView* view);
    bool RewindBlockIndex(const CChainParams& params);
    bool LoadGenesisBlock(const CChainParams& chainparams);

    void PruneBlockIndexCandidates();

    void UnloadBlockIndex();

//private:
    bool ActivateBestChainStep(CValidationState& state, const CChainParams& chainparams, CBlockIndex* pindexMostWork, const std::shared_ptr<const CBlock>& pblock, bool& fInvalidFound, ConnectTrace& connectTrace) EXCLUSIVE_LOCKS_REQUIRED(cs_main);
    bool ConnectTip(CValidationState& state, const CChainParams& chainparams, CBlockIndex* pindexNew, const std::shared_ptr<const CBlock>& pblock, ConnectTrace& connectTrace, DisconnectedBlockTransactions &disconnectpool) EXCLUSIVE_LOCKS_REQUIRED(cs_main);

    CBlockIndex* AddToBlockIndex(const CBlockHeader& block) EXCLUSIVE_LOCKS_REQUIRED(cs_main);
    /** Create a new block index entry for a given block hash */
    CBlockIndex* InsertBlockIndex(const uint256& hash) EXCLUSIVE_LOCKS_REQUIRED(cs_main);
    /**
     * Make various assertions about the state of the block index.
     *
     * By default this only executes fully when using the Regtest chain; see: fCheckBlockIndex.
     */
    void CheckBlockIndex(const Consensus::Params& consensusParams);

    void InvalidBlockFound(CBlockIndex *pindex, const CBlock &block, const CValidationState &state) EXCLUSIVE_LOCKS_REQUIRED(cs_main);
    CBlockIndex* FindMostWorkChain() EXCLUSIVE_LOCKS_REQUIRED(cs_main);
    void ReceivedBlockTransactions(const CBlock& block, CBlockIndex* pindexNew, const FlatFilePos& pos, const Consensus::Params& consensusParams) EXCLUSIVE_LOCKS_REQUIRED(cs_main);

    bool RollforwardBlock(const CBlockIndex* pindex, CCoinsViewCache& inputs, const CChainParams& params) EXCLUSIVE_LOCKS_REQUIRED(cs_main);

    //! Mark a block as not having block data
    void EraseBlockData(CBlockIndex* index) EXCLUSIVE_LOCKS_REQUIRED(cs_main);
} g_chainstate;

/**
 * Mutex to guard access to validation specific variables, such as reading
 * or changing the chainstate.
 *
 * This may also need to be locked when updating the transaction pool, e.g. on
 * AcceptToMemoryPool. See CTxMemPool::cs comment for details.
 *
 * The transaction pool has a separate lock to allow reading from it and the
 * chainstate at the same time.
 */
RecursiveMutex cs_main;

BlockMap& mapBlockIndex = g_chainstate.mapBlockIndex;
CChain& chainActive = g_chainstate.chainActive;

std::map<uint256, StakeConflict> mapStakeConflict;
std::map<COutPoint, uint256> mapStakeSeen;
std::list<COutPoint> listStakeSeen;

CoinStakeCache coinStakeCache GUARDED_BY(cs_main);
std::set<CCmpPubKey> setConnectKi; // hacky workaround

CBlockIndex *pindexBestHeader = nullptr;
Mutex g_best_block_mutex;
std::condition_variable g_best_block_cv;
uint256 g_best_block;
int nScriptCheckThreads = 0;
std::atomic_bool fImporting(false);
std::atomic_bool fReindex(false);
std::atomic_bool fSkipRangeproof(false);
std::atomic_bool fBusyImporting(false);        // covers ActivateBestChain too
bool fAddressIndex = false;
bool fTimestampIndex = false;
bool fSpentIndex = false;
bool fHavePruned = false;
bool fPruneMode = false;
bool fIsBareMultisigStd = DEFAULT_PERMIT_BAREMULTISIG;
bool fRequireStandard = true;
bool fCheckBlockIndex = false;
bool fCheckpointsEnabled = DEFAULT_CHECKPOINTS_ENABLED;
size_t nCoinCacheUsage = 5000 * 300;
uint64_t nPruneTarget = 0;
int64_t nMaxTipAge = DEFAULT_MAX_TIP_AGE;
bool fEnableReplacement = DEFAULT_ENABLE_REPLACEMENT;
static bool fVerifyingDB = false;

uint256 hashAssumeValid;
arith_uint256 nMinimumChainWork;

CFeeRate minRelayTxFee = CFeeRate(DEFAULT_MIN_RELAY_TX_FEE);
CAmount maxTxFee = DEFAULT_TRANSACTION_MAXFEE;

CBlockPolicyEstimator feeEstimator;
CTxMemPool mempool(&feeEstimator);
std::atomic_bool g_is_mempool_loaded{false};

/** Constant stuff for coinbase transactions we create: */
CScript COINBASE_FLAGS;


const std::string strMessageMagic = "Bitcoin Signed Message:\n";

extern bool IncomingBlockChecked(const CBlock &block, CValidationState &state);

// Internal stuff
namespace {
    CBlockIndex *&pindexBestInvalid = g_chainstate.pindexBestInvalid;

    /** All pairs A->B, where A (or one of its ancestors) misses transactions, but B has transactions.
     * Pruned nodes may have entries where B is missing data.
     */
    std::multimap<CBlockIndex*, CBlockIndex*>& mapBlocksUnlinked = g_chainstate.mapBlocksUnlinked;

    CCriticalSection cs_LastBlockFile;
    std::vector<CBlockFileInfo> vinfoBlockFile;
    int nLastBlockFile = 0;
    /** Global flag to indicate we should check to see if there are
     *  block/undo files that should be deleted.  Set on startup
     *  or if we allocate more file space when we're in prune mode
     */
    bool fCheckForPruning = false;

    /** Dirty block index entries. */
    std::set<CBlockIndex*> setDirtyBlockIndex;

    /** Dirty block file entries. */
    std::set<int> setDirtyFileInfo;
} // anon namespace

int StakeConflict::Add(NodeId id)
{
    nLastUpdated = GetAdjustedTime();
    std::pair<std::map<NodeId, int>::iterator,bool> ret;
    ret = peerCount.insert(std::pair<NodeId, int>(id, 1));
    if (ret.second == false) // existing element
        ret.first->second++;

    return 0;
};

CBlockIndex* FindForkInGlobalIndex(const CChain& chain, const CBlockLocator& locator)
{
    AssertLockHeld(cs_main);

    // Find the latest block common to locator and chain - we expect that
    // locator.vHave is sorted descending by height.
    for (const uint256& hash : locator.vHave) {
        CBlockIndex* pindex = LookupBlockIndex(hash);
        if (pindex) {
            if (chain.Contains(pindex))
                return pindex;
            if (pindex->GetAncestor(chain.Height()) == chain.Tip()) {
                return chain.Tip();
            }
        }
    }
    return chain.Genesis();
}

std::unique_ptr<CCoinsViewDB> pcoinsdbview;
std::unique_ptr<CCoinsViewCache> pcoinsTip;
std::unique_ptr<CBlockTreeDB> pblocktree;

// See definition for documentation
//static bool FlushStateToDisk(const CChainParams& chainParams, CValidationState &state, FlushStateMode mode, int nManualPruneHeight=0);
static void FindFilesToPruneManual(std::set<int>& setFilesToPrune, int nManualPruneHeight);
static void FindFilesToPrune(std::set<int>& setFilesToPrune, uint64_t nPruneAfterHeight);
bool CheckInputs(const CTransaction& tx, CValidationState &state, const CCoinsViewCache &inputs, bool fScriptChecks, unsigned int flags, bool cacheSigStore, bool cacheFullScriptStore, PrecomputedTransactionData& txdata, std::vector<CScriptCheck> *pvChecks = nullptr, bool fAnonChecks = true);
static FILE* OpenUndoFile(const FlatFilePos &pos, bool fReadOnly = false);
static FlatFileSeq BlockFileSeq();
static FlatFileSeq UndoFileSeq();

bool CheckFinalTx(const CTransaction &tx, int flags)
{
    AssertLockHeld(cs_main);

    // By convention a negative value for flags indicates that the
    // current network-enforced consensus rules should be used. In
    // a future soft-fork scenario that would mean checking which
    // rules would be enforced for the next block and setting the
    // appropriate flags. At the present time no soft-forks are
    // scheduled, so no flags are set.
    flags = std::max(flags, 0);

    // CheckFinalTx() uses chainActive.Height()+1 to evaluate
    // nLockTime because when IsFinalTx() is called within
    // CBlock::AcceptBlock(), the height of the block *being*
    // evaluated is what is used. Thus if we want to know if a
    // transaction can be part of the *next* block, we need to call
    // IsFinalTx() with one more than chainActive.Height().
    const int nBlockHeight = chainActive.Height() + 1;

    // BIP113 requires that time-locked transactions have nLockTime set to
    // less than the median time of the previous block they're contained in.
    // When the next block is created its previous block will be the current
    // chain tip, so we use that to calculate the median time passed to
    // IsFinalTx() if LOCKTIME_MEDIAN_TIME_PAST is set.
    const int64_t nBlockTime = (flags & LOCKTIME_MEDIAN_TIME_PAST)
                             ? chainActive.Tip()->GetMedianTimePast()
                             : GetAdjustedTime();

    return IsFinalTx(tx, nBlockHeight, nBlockTime);
}


bool TestLockPointValidity(const LockPoints* lp)
{
    AssertLockHeld(cs_main);
    assert(lp);
    // If there are relative lock times then the maxInputBlock will be set
    // If there are no relative lock times, the LockPoints don't depend on the chain
    if (lp->maxInputBlock) {
        // Check whether chainActive is an extension of the block at which the LockPoints
        // calculation was valid.  If not LockPoints are no longer valid
        if (!chainActive.Contains(lp->maxInputBlock)) {
            return false;
        }
    }

    // LockPoints still valid
    return true;
}

bool CheckSequenceLocks(const CTxMemPool& pool, const CTransaction& tx, int flags, LockPoints* lp, bool useExistingLockPoints)
{
    AssertLockHeld(cs_main);
    AssertLockHeld(pool.cs);

    CBlockIndex* tip = chainActive.Tip();
    assert(tip != nullptr);

    CBlockIndex index;
    index.pprev = tip;
    // CheckSequenceLocks() uses chainActive.Height()+1 to evaluate
    // height based locks because when SequenceLocks() is called within
    // ConnectBlock(), the height of the block *being*
    // evaluated is what is used.
    // Thus if we want to know if a transaction can be part of the
    // *next* block, we need to use one more than chainActive.Height()
    index.nHeight = tip->nHeight + 1;

    std::pair<int, int64_t> lockPair;
    if (useExistingLockPoints) {
        assert(lp);
        lockPair.first = lp->height;
        lockPair.second = lp->time;
    }
    else {
        // pcoinsTip contains the UTXO set for chainActive.Tip()
        CCoinsViewMemPool viewMemPool(pcoinsTip.get(), pool);
        std::vector<int> prevheights;
        prevheights.resize(tx.vin.size());
        for (size_t txinIndex = 0; txinIndex < tx.vin.size(); txinIndex++) {
            const CTxIn& txin = tx.vin[txinIndex];

            if (txin.IsAnonInput())
            {
                prevheights[txinIndex] = tip->nHeight + 1;
                continue;
            };

            Coin coin;
            if (!viewMemPool.GetCoin(txin.prevout, coin)) {
                return error("%s: Missing input", __func__);
            }
            if (coin.nHeight == MEMPOOL_HEIGHT) {
                // Assume all mempool transaction confirm in the next block
                prevheights[txinIndex] = tip->nHeight + 1;
            } else {
                prevheights[txinIndex] = coin.nHeight;
            }
        }
        lockPair = CalculateSequenceLocks(tx, flags, &prevheights, index);
        if (lp) {
            lp->height = lockPair.first;
            lp->time = lockPair.second;
            // Also store the hash of the block with the highest height of
            // all the blocks which have sequence locked prevouts.
            // This hash needs to still be on the chain
            // for these LockPoint calculations to be valid
            // Note: It is impossible to correctly calculate a maxInputBlock
            // if any of the sequence locked inputs depend on unconfirmed txs,
            // except in the special case where the relative lock time/height
            // is 0, which is equivalent to no sequence lock. Since we assume
            // input height of tip+1 for mempool txs and test the resulting
            // lockPair from CalculateSequenceLocks against tip+1.  We know
            // EvaluateSequenceLocks will fail if there was a non-zero sequence
            // lock on a mempool input, so we can use the return value of
            // CheckSequenceLocks to indicate the LockPoints validity
            int maxInputHeight = 0;
            for (const int height : prevheights) {
                // Can ignore mempool inputs since we'll fail if they had non-zero locks
                if (height != tip->nHeight+1) {
                    maxInputHeight = std::max(maxInputHeight, height);
                }
            }
            lp->maxInputBlock = tip->GetAncestor(maxInputHeight);
        }
    }
    return EvaluateSequenceLocks(index, lockPair);
}

// Returns the script flags which should be checked for a given block
static unsigned int GetBlockScriptFlags(const CBlockIndex* pindex, const Consensus::Params& chainparams);


static void LimitMempoolSize(CTxMemPool& pool, size_t limit, unsigned long age) {
    int expired = pool.Expire(GetTime() - age);
    if (expired != 0) {
        LogPrint(BCLog::MEMPOOL, "Expired %i transactions from the memory pool\n", expired);
    }

    std::vector<COutPoint> vNoSpendsRemaining;
    pool.TrimToSize(limit, &vNoSpendsRemaining);
    for (const COutPoint& removed : vNoSpendsRemaining)
        pcoinsTip->Uncache(removed);
}

/** Convert CValidationState to a human-readable message for logging */
std::string FormatStateMessage(const CValidationState &state)
{
    return strprintf("%s%s (code %i)",
        state.GetRejectReason(),
        state.GetDebugMessage().empty() ? "" : ", "+state.GetDebugMessage(),
        state.GetRejectCode());
}

static bool IsCurrentForFeeEstimation() EXCLUSIVE_LOCKS_REQUIRED(cs_main)
{
    AssertLockHeld(cs_main);
    if (IsInitialBlockDownload())
        return false;
    if (chainActive.Tip()->GetBlockTime() < (GetTime() - MAX_FEE_ESTIMATION_TIP_AGE))
        return false;
    if (chainActive.Height() < pindexBestHeader->nHeight - 1)
        return false;
    return true;
}

/* Make mempool consistent after a reorg, by re-adding or recursively erasing
 * disconnected block transactions from the mempool, and also removing any
 * other transactions from the mempool that are no longer valid given the new
 * tip/height.
 *
 * Note: we assume that disconnectpool only contains transactions that are NOT
 * confirmed in the current chain nor already in the mempool (otherwise,
 * in-mempool descendants of such transactions would be removed).
 *
 * Passing fAddToMempool=false will skip trying to add the transactions back,
 * and instead just erase from the mempool as needed.
 */

static void UpdateMempoolForReorg(DisconnectedBlockTransactions &disconnectpool, bool fAddToMempool) EXCLUSIVE_LOCKS_REQUIRED(cs_main)
{
    AssertLockHeld(cs_main);
    std::vector<uint256> vHashUpdate;
    // disconnectpool's insertion_order index sorts the entries from
    // oldest to newest, but the oldest entry will be the last tx from the
    // latest mined block that was disconnected.
    // Iterate disconnectpool in reverse, so that we add transactions
    // back to the mempool starting with the earliest transaction that had
    // been previously seen in a block.
    auto it = disconnectpool.queuedTx.get<insertion_order>().rbegin();
    while (it != disconnectpool.queuedTx.get<insertion_order>().rend()) {
        // ignore validation errors in resurrected transactions
        CValidationState stateDummy;
        if (!fAddToMempool || (*it)->IsCoinBase() ||
            !AcceptToMemoryPool(mempool, stateDummy, *it, nullptr /* pfMissingInputs */,
                                nullptr /* plTxnReplaced */, true /* bypass_limits */, 0 /* nAbsurdFee */)) {
            // If the transaction doesn't make it in to the mempool, remove any
            // transactions that depend on it (which would now be orphans).
            mempool.removeRecursive(**it, MemPoolRemovalReason::REORG);
        } else if (mempool.exists((*it)->GetHash())) {
            vHashUpdate.push_back((*it)->GetHash());
        }
        ++it;
    }
    disconnectpool.queuedTx.clear();
    // AcceptToMemoryPool/addUnchecked all assume that new mempool entries have
    // no in-mempool children, which is generally not true when adding
    // previously-confirmed transactions back to the mempool.
    // UpdateTransactionsFromBlock finds descendants of any transactions in
    // the disconnectpool that were added back and cleans up the mempool state.
    mempool.UpdateTransactionsFromBlock(vHashUpdate);

    // We also need to remove any now-immature transactions
    mempool.removeForReorg(pcoinsTip.get(), chainActive.Tip()->nHeight + 1, STANDARD_LOCKTIME_VERIFY_FLAGS);
    // Re-limit mempool size, in case we added any transactions
    LimitMempoolSize(mempool, gArgs.GetArg("-maxmempool", DEFAULT_MAX_MEMPOOL_SIZE) * 1000000, gArgs.GetArg("-mempoolexpiry", DEFAULT_MEMPOOL_EXPIRY) * 60 * 60);
}

// Used to avoid mempool polluting consensus critical paths if CCoinsViewMempool
// were somehow broken and returning the wrong scriptPubKeys
static bool CheckInputsFromMempoolAndCache(const CTransaction& tx, CValidationState& state, const CCoinsViewCache& view, const CTxMemPool& pool,
                 unsigned int flags, bool cacheSigStore, PrecomputedTransactionData& txdata) EXCLUSIVE_LOCKS_REQUIRED(cs_main) {
    AssertLockHeld(cs_main);

    // pool.cs should be locked already, but go ahead and re-take the lock here
    // to enforce that mempool doesn't change between when we check the view
    // and when we actually call through to CheckInputs
    LOCK(pool.cs);

    assert(!tx.IsCoinBase());
    for (const CTxIn& txin : tx.vin) {
        if (txin.IsAnonInput())
            continue;
        const Coin& coin = view.AccessCoin(txin.prevout);

        // At this point we haven't actually checked if the coins are all
        // available (or shouldn't assume we have, since CheckInputs does).
        // So we just return failure if the inputs are not available here,
        // and then only have to check equivalence for available inputs.
        if (coin.IsSpent()) return false;

        const CTransactionRef& txFrom = pool.get(txin.prevout.hash);
        if (txFrom) {
            assert(txFrom->GetHash() == txin.prevout.hash);
            assert(txFrom->GetNumVOuts() > txin.prevout.n);
            if (txFrom->IsParticlVersion())
            {
                assert(coin.Matches(txFrom->vpout[txin.prevout.n].get()));
            } else
            {
                assert(txFrom->vout[txin.prevout.n] == coin.out);
            }
        } else {
            const Coin& coinFromDisk = pcoinsTip->AccessCoin(txin.prevout);
            assert(!coinFromDisk.IsSpent());
            assert(coinFromDisk.out == coin.out);
        }
    }

    return CheckInputs(tx, state, view, true, flags, cacheSigStore, true, txdata);
}

static bool AcceptToMemoryPoolWorker(const CChainParams& chainparams, CTxMemPool& pool, CValidationState& state, const CTransactionRef& ptx,
                              bool* pfMissingInputs, int64_t nAcceptTime, std::list<CTransactionRef>* plTxnReplaced,
                              bool bypass_limits, const CAmount& nAbsurdFee, std::vector<COutPoint>& coins_to_uncache, bool test_accept, bool ignore_locks) EXCLUSIVE_LOCKS_REQUIRED(cs_main)
{
    const CTransaction& tx = *ptx;
    const uint256 hash = tx.GetHash();
    AssertLockHeld(cs_main);
    LOCK(pool.cs); // mempool "read lock" (held through GetMainSignals().TransactionAddedToMempool())
    if (pfMissingInputs) {
        *pfMissingInputs = false;
    }

    const Consensus::Params &consensus = Params().GetConsensus();
    state.fEnforceSmsgFees = nAcceptTime >= consensus.nPaidSmsgTime;
    state.fBulletproofsActive = nAcceptTime >= consensus.bulletproof_time;
    state.rct_active = nAcceptTime >= consensus.rct_time;

    if (!CheckTransaction(tx, state))
        return false; // state filled in by CheckTransaction

    // Coinbase is only valid in a block, not as a loose transaction
    if (tx.IsCoinBase())
        return state.DoS(100, false, REJECT_INVALID, "coinbase");

    // Coinstake is only valid in a block, not as a loose transaction
    if (tx.IsCoinStake())
        return state.DoS(100, false, REJECT_INVALID, "coinstake");

    // Rather not work on nonstandard transactions (unless -testnet/-regtest)
    std::string reason;
    if (fRequireStandard && !IsStandardTx(tx, reason))
        return state.DoS(0, false, REJECT_NONSTANDARD, reason);

    // Do not work on transactions that are too small.
    // A transaction with 1 segwit input and 1 P2WPHK output has non-witness size of 82 bytes.
    // Transactions smaller than this are not relayed to reduce unnecessary malloc overhead.
    if (::GetSerializeSize(tx, PROTOCOL_VERSION | SERIALIZE_TRANSACTION_NO_WITNESS) < MIN_STANDARD_TX_NONWITNESS_SIZE)
        return state.DoS(0, false, REJECT_NONSTANDARD, "tx-size-small");

    // Only accept nLockTime-using transactions that can be mined in the next
    // block; we don't want our mempool filled up with transactions that can't
    // be mined yet.
    if (!test_accept || !ignore_locks)
    if (!CheckFinalTx(tx, STANDARD_LOCKTIME_VERIFY_FLAGS))
        return state.DoS(0, false, REJECT_NONSTANDARD, "non-final");

    // is it already in the memory pool?
    if (pool.exists(hash)) {
        return state.Invalid(false, REJECT_DUPLICATE, "txn-already-in-mempool");
    }

    // Check for conflicts with in-memory transactions
    std::set<uint256> setConflicts;
    for (const CTxIn &txin : tx.vin)
    {
        if (txin.IsAnonInput()) {
            continue;
        }
        const CTransaction* ptxConflicting = pool.GetConflictTx(txin.prevout);
        if (ptxConflicting) {
            if (!setConflicts.count(ptxConflicting->GetHash()))
            {
                // Allow opt-out of transaction replacement by setting
                // nSequence > MAX_BIP125_RBF_SEQUENCE (SEQUENCE_FINAL-2) on all inputs.
                //
                // SEQUENCE_FINAL-1 is picked to still allow use of nLockTime by
                // non-replaceable transactions. All inputs rather than just one
                // is for the sake of multi-party protocols, where we don't
                // want a single party to be able to disable replacement.
                //
                // The opt-out ignores descendants as anyone relying on
                // first-seen mempool behavior should be checking all
                // unconfirmed ancestors anyway; doing otherwise is hopelessly
                // insecure.
                bool fReplacementOptOut = true;
                if (fEnableReplacement)
                {
                    for (const CTxIn &_txin : ptxConflicting->vin)
                    {
                        if (_txin.nSequence <= MAX_BIP125_RBF_SEQUENCE)
                        {
                            fReplacementOptOut = false;
                            break;
                        }
                    }
                }
                if (fReplacementOptOut) {
                    return state.Invalid(false, REJECT_DUPLICATE, "txn-mempool-conflict");
                }

                setConflicts.insert(ptxConflicting->GetHash());
            }
        }
    }

    state.fHasAnonInput = false;
    {
        CCoinsView dummy;
        CCoinsViewCache view(&dummy);

        LockPoints lp;
        CCoinsViewMemPool viewMemPool(pcoinsTip.get(), pool);
        view.SetBackend(viewMemPool);

        // do all inputs exist?
        for (const CTxIn& txin : tx.vin)
        {
            if (txin.IsAnonInput()) {
                state.fHasAnonInput = true;
                continue;
            }

            if (!pcoinsTip->HaveCoinInCache(txin.prevout)) {
                coins_to_uncache.push_back(txin.prevout);
            }
            if (!view.HaveCoin(txin.prevout)) {
                // Are inputs missing because we already have the tx?
                for (size_t out = 0; out < tx.GetNumVOuts(); out++) {
                    // Optimistically just do efficient check of cache for outputs
                    if (pcoinsTip->HaveCoinInCache(COutPoint(hash, out))) {
                        return state.Invalid(false, REJECT_DUPLICATE, "txn-already-known");
                    }
                }
                // Otherwise assume this might be an orphan tx for which we just haven't seen parents yet
                if (pfMissingInputs) {
                    *pfMissingInputs = true;
                }
                return false; // fMissingInputs and !state.IsInvalid() is used to detect this condition, don't set state.Invalid()
            }
        };

        if (state.fHasAnonInput
             && (chainActive.Height() < GetNumBlocksOfPeers()-1)) {
            LogPrintf("%s: Ignoring anon transaction while chain syncs height %d - peers %d.\n",
                __func__, chainActive.Height(), GetNumBlocksOfPeers());
            return false; // Might be missing inputs
        }

        if (!AllAnonOutputsUnknown(tx, state)) // set state.fHasAnonOutput
            return false; // Already in the blockchain, containing block could have been received before loose tx

        // Bring the best block into scope
        view.GetBestBlock();
        // we have all inputs cached now, so switch back to dummy, so we don't need to keep lock on mempool
        view.SetBackend(dummy);

        // Only accept BIP68 sequence locked transactions that can be mined in the next
        // block; we don't want our mempool filled up with transactions that can't
        // be mined yet.
        // Must keep pool.cs for this unless we change CheckSequenceLocks to take a
        // CoinsViewCache instead of create its own
        if (!test_accept || !ignore_locks)
        if (!CheckSequenceLocks(pool, tx, STANDARD_LOCKTIME_VERIFY_FLAGS, &lp))
            return state.DoS(0, false, REJECT_NONSTANDARD, "non-BIP68-final");

        CAmount nFees = 0;
        if (!Consensus::CheckTxInputs(tx, state, view, GetSpendHeight(view), nFees)) {
            return error("%s: Consensus::CheckTxInputs: %s, %s", __func__, tx.GetHash().ToString(), FormatStateMessage(state));
        }

        // Check for non-standard pay-to-script-hash in inputs
        if (fRequireStandard && !AreInputsStandard(tx, view))
            return state.Invalid(false, REJECT_NONSTANDARD, "bad-txns-nonstandard-inputs");

        // Check for non-standard witness in P2WSH
        if (tx.HasWitness() && fRequireStandard && !IsWitnessStandard(tx, view))
            return state.DoS(0, false, REJECT_NONSTANDARD, "bad-witness-nonstandard", true);

        int64_t nSigOpsCost = GetTransactionSigOpCost(tx, view, STANDARD_SCRIPT_VERIFY_FLAGS);

        // nModifiedFees includes any fee deltas from PrioritiseTransaction
        CAmount nModifiedFees = nFees;
        pool.ApplyDelta(hash, nModifiedFees);

        // Keep track of transactions that spend a coinbase, which we re-scan
        // during reorgs to ensure COINBASE_MATURITY is still met.
        bool fSpendsCoinbase = false;
        for (const CTxIn &txin : tx.vin)
        {
            if (txin.IsAnonInput())
                continue;
            const Coin &coin = view.AccessCoin(txin.prevout);
            if (coin.IsCoinBase()) {
                fSpendsCoinbase = true;
                break;
            }
        }


        CTxMemPoolEntry entry(ptx, nFees, nAcceptTime, chainActive.Height(),
                              fSpendsCoinbase, nSigOpsCost, lp);
        unsigned int nSize = entry.GetTxSize();

        // Check that the transaction doesn't have an excessive number of
        // sigops, making it impossible to mine. Since the coinbase transaction
        // itself can contain sigops MAX_STANDARD_TX_SIGOPS is less than
        // MAX_BLOCK_SIGOPS; we still consider this an invalid rather than
        // merely non-standard transaction.
        if (nSigOpsCost > MAX_STANDARD_TX_SIGOPS_COST)
            return state.DoS(0, false, REJECT_NONSTANDARD, "bad-txns-too-many-sigops", false,
                strprintf("%d", nSigOpsCost));

        CAmount mempoolRejectFee = pool.GetMinFee(gArgs.GetArg("-maxmempool", DEFAULT_MAX_MEMPOOL_SIZE) * 1000000).GetFee(nSize);
        if (state.fHasAnonOutput)
            mempoolRejectFee *= ANON_FEE_MULTIPLIER;

        if (!bypass_limits && mempoolRejectFee > 0 && nModifiedFees < mempoolRejectFee) {
            return state.DoS(0, false, REJECT_INSUFFICIENTFEE, "mempool min fee not met", false, strprintf("%d < %d", nModifiedFees, mempoolRejectFee));
        }

        // No transactions are allowed below minRelayTxFee except from disconnected blocks
        if (!bypass_limits && nModifiedFees < ::minRelayTxFee.GetFee(nSize)) {
            return state.DoS(0, false, REJECT_INSUFFICIENTFEE, "min relay fee not met", false, strprintf("%d < %d", nModifiedFees, ::minRelayTxFee.GetFee(nSize)));
        }

        if (nAbsurdFee && nFees > nAbsurdFee)
            return state.Invalid(false,
                REJECT_HIGHFEE, "absurdly-high-fee",
                strprintf("%d > %d", nFees, nAbsurdFee));

        // Calculate in-mempool ancestors, up to a limit.
        CTxMemPool::setEntries setAncestors;
        size_t nLimitAncestors = gArgs.GetArg("-limitancestorcount", DEFAULT_ANCESTOR_LIMIT);
        size_t nLimitAncestorSize = gArgs.GetArg("-limitancestorsize", DEFAULT_ANCESTOR_SIZE_LIMIT)*1000;
        size_t nLimitDescendants = gArgs.GetArg("-limitdescendantcount", DEFAULT_DESCENDANT_LIMIT);
        size_t nLimitDescendantSize = gArgs.GetArg("-limitdescendantsize", DEFAULT_DESCENDANT_SIZE_LIMIT)*1000;
        std::string errString;
        if (!pool.CalculateMemPoolAncestors(entry, setAncestors, nLimitAncestors, nLimitAncestorSize, nLimitDescendants, nLimitDescendantSize, errString)) {
            return state.DoS(0, false, REJECT_NONSTANDARD, "too-long-mempool-chain", false, errString);
        }

        // A transaction that spends outputs that would be replaced by it is invalid. Now
        // that we have the set of all ancestors we can detect this
        // pathological case by making sure setConflicts and setAncestors don't
        // intersect.
        for (CTxMemPool::txiter ancestorIt : setAncestors)
        {
            const uint256 &hashAncestor = ancestorIt->GetTx().GetHash();
            if (setConflicts.count(hashAncestor))
            {
                return state.DoS(10, false,
                                 REJECT_INVALID, "bad-txns-spends-conflicting-tx", false,
                                 strprintf("%s spends conflicting transaction %s",
                                           hash.ToString(),
                                           hashAncestor.ToString()));
            }
        }

        // Check if it's economically rational to mine this transaction rather
        // than the ones it replaces.
        CAmount nConflictingFees = 0;
        size_t nConflictingSize = 0;
        uint64_t nConflictingCount = 0;
        CTxMemPool::setEntries allConflicting;

        // If we don't hold the lock allConflicting might be incomplete; the
        // subsequent RemoveStaged() and addUnchecked() calls don't guarantee
        // mempool consistency for us.
        const bool fReplacementTransaction = setConflicts.size();
        if (fReplacementTransaction)
        {
            CFeeRate newFeeRate(nModifiedFees, nSize);
            std::set<uint256> setConflictsParents;
            const int maxDescendantsToVisit = 100;
            const CTxMemPool::setEntries setIterConflicting = pool.GetIterSet(setConflicts);
            for (const auto& mi : setIterConflicting) {
                // Don't allow the replacement to reduce the feerate of the
                // mempool.
                //
                // We usually don't want to accept replacements with lower
                // feerates than what they replaced as that would lower the
                // feerate of the next block. Requiring that the feerate always
                // be increased is also an easy-to-reason about way to prevent
                // DoS attacks via replacements.
                //
                // We only consider the feerates of transactions being directly
                // replaced, not their indirect descendants. While that does
                // mean high feerate children are ignored when deciding whether
                // or not to replace, we do require the replacement to pay more
                // overall fees too, mitigating most cases.
                CFeeRate oldFeeRate(mi->GetModifiedFee(), mi->GetTxSize());
                if (newFeeRate <= oldFeeRate)
                {
                    return state.DoS(0, false,
                            REJECT_INSUFFICIENTFEE, "insufficient fee", false,
                            strprintf("rejecting replacement %s; new feerate %s <= old feerate %s",
                                  hash.ToString(),
                                  newFeeRate.ToString(),
                                  oldFeeRate.ToString()));
                }

                for (const CTxIn &txin : mi->GetTx().vin)
                {
                    setConflictsParents.insert(txin.prevout.hash);
                }

                nConflictingCount += mi->GetCountWithDescendants();
            }
            // This potentially overestimates the number of actual descendants
            // but we just want to be conservative to avoid doing too much
            // work.
            if (nConflictingCount <= maxDescendantsToVisit) {
                // If not too many to replace, then calculate the set of
                // transactions that would have to be evicted
                for (CTxMemPool::txiter it : setIterConflicting) {
                    pool.CalculateDescendants(it, allConflicting);
                }
                for (CTxMemPool::txiter it : allConflicting) {
                    nConflictingFees += it->GetModifiedFee();
                    nConflictingSize += it->GetTxSize();
                }
            } else {
                return state.DoS(0, false,
                        REJECT_NONSTANDARD, "too many potential replacements", false,
                        strprintf("rejecting replacement %s; too many potential replacements (%d > %d)\n",
                            hash.ToString(),
                            nConflictingCount,
                            maxDescendantsToVisit));
            }

            for (unsigned int j = 0; j < tx.vin.size(); j++)
            {
                if (tx.vin[j].IsAnonInput())
                    continue;
                // We don't want to accept replacements that require low
                // feerate junk to be mined first. Ideally we'd keep track of
                // the ancestor feerates and make the decision based on that,
                // but for now requiring all new inputs to be confirmed works.
                if (!setConflictsParents.count(tx.vin[j].prevout.hash))
                {
                    // Rather than check the UTXO set - potentially expensive -
                    // it's cheaper to just check if the new input refers to a
                    // tx that's in the mempool.
                    if (pool.exists(tx.vin[j].prevout.hash)) {
                        return state.DoS(0, false,
                                         REJECT_NONSTANDARD, "replacement-adds-unconfirmed", false,
                                         strprintf("replacement %s adds unconfirmed input, idx %d",
                                                  hash.ToString(), j));
                    }
                }
            }

            // The replacement must pay greater fees than the transactions it
            // replaces - if we did the bandwidth used by those conflicting
            // transactions would not be paid for.
            if (nModifiedFees < nConflictingFees)
            {
                return state.DoS(0, false,
                                 REJECT_INSUFFICIENTFEE, "insufficient fee", false,
                                 strprintf("rejecting replacement %s, less fees than conflicting txs; %s < %s",
                                          hash.ToString(), FormatMoney(nModifiedFees), FormatMoney(nConflictingFees)));
            }

            // Finally in addition to paying more fees than the conflicts the
            // new transaction must pay for its own bandwidth.
            CAmount nDeltaFees = nModifiedFees - nConflictingFees;
            if (nDeltaFees < ::incrementalRelayFee.GetFee(nSize))
            {
                return state.DoS(0, false,
                        REJECT_INSUFFICIENTFEE, "insufficient fee", false,
                        strprintf("rejecting replacement %s, not enough additional fees to relay; %s < %s",
                              hash.ToString(),
                              FormatMoney(nDeltaFees),
                              FormatMoney(::incrementalRelayFee.GetFee(nSize))));
            }
        }

        constexpr unsigned int scriptVerifyFlags = STANDARD_SCRIPT_VERIFY_FLAGS;

        // Check against previous transactions
        // This is done last to help prevent CPU exhaustion denial-of-service attacks.
        PrecomputedTransactionData txdata(tx);

        if (!CheckInputs(tx, state, view, true, scriptVerifyFlags, true, false, txdata)) {
            // SCRIPT_VERIFY_CLEANSTACK requires SCRIPT_VERIFY_WITNESS, so we
            // need to turn both off, and compare against just turning off CLEANSTACK
            // to see if the failure is specifically due to witness validation.
            CValidationState stateDummy; // Want reported failures to be from first CheckInputs
            if (!tx.HasWitness() && CheckInputs(tx, stateDummy, view, true, scriptVerifyFlags & ~(SCRIPT_VERIFY_WITNESS | SCRIPT_VERIFY_CLEANSTACK), true, false, txdata) &&
                !CheckInputs(tx, stateDummy, view, true, scriptVerifyFlags & ~SCRIPT_VERIFY_CLEANSTACK, true, false, txdata)) {
                // Only the witness is missing, so the transaction itself may be fine.
                state.SetCorruptionPossible();
            }
            return false; // state filled in by CheckInputs
        }

        // Check again against the current block tip's script verification
        // flags to cache our script execution flags. This is, of course,
        // useless if the next block has different script flags from the
        // previous one, but because the cache tracks script flags for us it
        // will auto-invalidate and we'll just have a few blocks of extra
        // misses on soft-fork activation.
        //
        // This is also useful in case of bugs in the standard flags that cause
        // transactions to pass as valid when they're actually invalid. For
        // instance the STRICTENC flag was incorrectly allowing certain
        // CHECKSIG NOT scripts to pass, even though they were invalid.
        //
        // There is a similar check in CreateNewBlock() to prevent creating
        // invalid blocks (using TestBlockValidity), however allowing such
        // transactions into the mempool can be exploited as a DoS attack.
        unsigned int currentBlockScriptVerifyFlags = GetBlockScriptFlags(chainActive.Tip(), chainparams.GetConsensus());
        if (!CheckInputsFromMempoolAndCache(tx, state, view, pool, currentBlockScriptVerifyFlags, true, txdata)) {
            return error("%s: BUG! PLEASE REPORT THIS! CheckInputs failed against latest-block but not STANDARD flags %s, %s",
                    __func__, hash.ToString(), FormatStateMessage(state));
        }

        if (test_accept) {
            // Tx was accepted, but not added
            return true;
        }

        // Remove conflicting transactions from the mempool
        for (CTxMemPool::txiter it : allConflicting)
        {
            LogPrint(BCLog::MEMPOOL, "replacing tx %s with %s for %s %s additional fees, %d delta bytes\n",
                    it->GetTx().GetHash().ToString(),
                    hash.ToString(),
                    FormatMoney(nModifiedFees - nConflictingFees),
                    CURRENCY_UNIT.c_str(),
                    (int)nSize - (int)nConflictingSize);
            if (plTxnReplaced)
                plTxnReplaced->push_back(it->GetSharedTx());
        }
        pool.RemoveStaged(allConflicting, false, MemPoolRemovalReason::REPLACED);

        // This transaction should only count for fee estimation if:
        // - it isn't a BIP 125 replacement transaction (may not be widely supported)
        // - it's not being re-added during a reorg which bypasses typical mempool fee limits
        // - the node is not behind
        // - the transaction is not dependent on any other transactions in the mempool
        bool validForFeeEstimation = !fReplacementTransaction && !bypass_limits && IsCurrentForFeeEstimation() && pool.HasNoInputsOf(tx);

        // Store transaction in memory
        pool.addUnchecked(entry, setAncestors, validForFeeEstimation);

        // Add memory address index
        if (fAddressIndex) {
            pool.addAddressIndex(entry, view);
        }

        // Add memory spent index
        if (fSpentIndex) {
            pool.addSpentIndex(entry, view);
        }

        // trim mempool and check if tx was trimmed
        if (!bypass_limits) {
            LimitMempoolSize(pool, gArgs.GetArg("-maxmempool", DEFAULT_MAX_MEMPOOL_SIZE) * 1000000, gArgs.GetArg("-mempoolexpiry", DEFAULT_MEMPOOL_EXPIRY) * 60 * 60);
            if (!pool.exists(hash))
                return state.DoS(0, false, REJECT_INSUFFICIENTFEE, "mempool full");
        }
    }

    if (!AddKeyImagesToMempool(tx, pool))
        return state.DoS(100, error("%s: AddKeyImagesToMempool failed.", __func__), REJECT_MALFORMED, "bad-anonin-keyimages");

    GetMainSignals().TransactionAddedToMempool(ptx);

    return true;
}

/** (try to) add transaction to memory pool with a specified acceptance time **/
static bool AcceptToMemoryPoolWithTime(const CChainParams& chainparams, CTxMemPool& pool, CValidationState &state, const CTransactionRef &tx,
                        bool* pfMissingInputs, int64_t nAcceptTime, std::list<CTransactionRef>* plTxnReplaced,
                        bool bypass_limits, const CAmount nAbsurdFee, bool test_accept, bool ignore_locks) EXCLUSIVE_LOCKS_REQUIRED(cs_main)
{
    std::vector<COutPoint> coins_to_uncache;
    bool res = AcceptToMemoryPoolWorker(chainparams, pool, state, tx, pfMissingInputs, nAcceptTime, plTxnReplaced, bypass_limits, nAbsurdFee, coins_to_uncache, test_accept, ignore_locks);
    if (!res) {
        for (const COutPoint& hashTx : coins_to_uncache)
            pcoinsTip->Uncache(hashTx);
    }
    // After we've (potentially) uncached entries, ensure our coins cache is still within its size limits
    CValidationState stateDummy;
    FlushStateToDisk(chainparams, stateDummy, FlushStateMode::PERIODIC);
    return res;
}

bool AcceptToMemoryPool(CTxMemPool& pool, CValidationState &state, const CTransactionRef &tx,
                        bool* pfMissingInputs, std::list<CTransactionRef>* plTxnReplaced,
                        bool bypass_limits, const CAmount nAbsurdFee, bool test_accept, bool ignore_locks)
{
    const CChainParams& chainparams = Params();
    return AcceptToMemoryPoolWithTime(chainparams, pool, state, tx, pfMissingInputs, GetTime(), plTxnReplaced, bypass_limits, nAbsurdFee, test_accept, ignore_locks);
}

/**
 * Return transaction in txOut, and if it was found inside a block, its hash is placed in hashBlock.
 * If blockIndex is provided, the transaction is fetched from the corresponding block.
 */
bool GetTransaction(const uint256& hash, CTransactionRef& txOut, const Consensus::Params& consensusParams, uint256& hashBlock, const CBlockIndex* const block_index)
{
    LOCK(cs_main);

    if (!block_index) {
        CTransactionRef ptx = mempool.get(hash);
        if (ptx) {
            txOut = ptx;
            return true;
        }

        if (g_txindex) {
            return g_txindex->FindTx(hash, hashBlock, txOut);
        }
    } else {
        CBlock block;
        if (ReadBlockFromDisk(block, block_index, consensusParams)) {
            for (const auto& tx : block.vtx) {
                if (tx->GetHash() == hash) {
                    txOut = tx;
                    hashBlock = block_index->GetBlockHash();
                    return true;
                }
            }
        }
    }

    return false;
}


/** Retrieve a transaction and block header from disk
  * If blockIndex is provided, the transaction is fetched from the corresponding block.
  */
bool GetTransaction(const uint256 &hash, CTransactionRef &txOut, const Consensus::Params &consensusParams, CBlock &block, bool fAllowSlow, CBlockIndex* blockIndex)
{
    CBlockIndex *pindexSlow = blockIndex;

    LOCK(cs_main);

    if (g_txindex) {
        CBlockHeader header;
        if (g_txindex->FindTx(hash, header, txOut)) {
            block = CBlock(header);
            return true;
        }
        return false;
    }

    if (fAllowSlow) { // use coin database to locate block that contains transaction, and scan it
        const Coin& coin = AccessByTxid(*pcoinsTip, hash);
        if (!coin.IsSpent()) pindexSlow = chainActive[coin.nHeight];
    }

    if (pindexSlow) {
        // read and return entire block
        if (ReadBlockFromDisk(block, pindexSlow, consensusParams)) {
            for (const auto& tx : block.vtx) {
                if (tx->GetHash() == hash) {
                    txOut = tx;
                    return true;
                }
            }
        }
    }

    return false;
}


//////////////////////////////////////////////////////////////////////////////
//
// CBlock and CBlockIndex
//

static bool WriteBlockToDisk(const CBlock& block, FlatFilePos& pos, const CMessageHeader::MessageStartChars& messageStart)
{
    // Open history file to append
    CAutoFile fileout(OpenBlockFile(pos), SER_DISK, CLIENT_VERSION);
    if (fileout.IsNull())
        return error("WriteBlockToDisk: OpenBlockFile failed");

    // Write index header
    unsigned int nSize = GetSerializeSize(block, fileout.GetVersion());
    fileout << messageStart << nSize;

    // Write block
    long fileOutPos = ftell(fileout.Get());
    if (fileOutPos < 0)
        return error("WriteBlockToDisk: ftell failed");
    pos.nPos = (unsigned int)fileOutPos;
    fileout << block;

    return true;
}

bool ReadBlockFromDisk(CBlock& block, const FlatFilePos& pos, const Consensus::Params& consensusParams)
{
    block.SetNull();

    // Open history file to read
    CAutoFile filein(OpenBlockFile(pos, true), SER_DISK, CLIENT_VERSION);
    if (filein.IsNull())
        return error("ReadBlockFromDisk: OpenBlockFile failed for %s", pos.ToString());

    // Read block
    try {
        filein >> block;
    }
    catch (const std::exception& e) {
        return error("%s: Deserialize or I/O error - %s at %s", __func__, e.what(), pos.ToString());
    }

    // Check the header
    if (fParticlMode) {
        // only CheckProofOfWork for genesis blocks
        if (block.hashPrevBlock.IsNull()
            && !CheckProofOfWork(block.GetHash(), block.nBits, consensusParams, 0, Params().GetLastImportHeight())) {
            return error("ReadBlockFromDisk: Errors in block header at %s", pos.ToString());
        }
    } else {
        if (!CheckProofOfWork(block.GetHash(), block.nBits, consensusParams))
            return error("ReadBlockFromDisk: Errors in block header at %s", pos.ToString());
    }

    return true;
}

bool ReadBlockFromDisk(CBlock& block, const CBlockIndex* pindex, const Consensus::Params& consensusParams)
{
    FlatFilePos blockPos;
    {
        LOCK(cs_main);
        blockPos = pindex->GetBlockPos();
    }

    if (!ReadBlockFromDisk(block, blockPos, consensusParams))
        return false;
    if (block.GetHash() != pindex->GetBlockHash())
        return error("ReadBlockFromDisk(CBlock&, CBlockIndex*): GetHash() doesn't match index for %s at %s",
                pindex->ToString(), pindex->GetBlockPos().ToString());
    return true;
}

bool ReadTransactionFromDiskBlock(const CBlockIndex* pindex, int nIndex, CTransactionRef &txOut)
{
    FlatFilePos hpos;
    {
        LOCK(cs_main);
        hpos = pindex->GetBlockPos();
    }

    // Open history file to read
    CAutoFile filein(OpenBlockFile(hpos, true), SER_DISK, CLIENT_VERSION);
    if (filein.IsNull())
        return error("%s: OpenBlockFile failed for %s", __func__, hpos.ToString());

    CBlockHeader blockHeader;
    try {
        filein >> blockHeader;

        int nTxns = ReadCompactSize(filein);

        if (nTxns <= nIndex || nIndex < 0)
            return error("%s: Block %s, txn %d not in available range %d.", __func__, pindex->GetBlockPos().ToString(), nIndex, nTxns);

        for (int k = 0; k <= nIndex; ++k)
            filein >> txOut;
    } catch (const std::exception& e)
    {
        return error("%s: Deserialize or I/O error - %s at %s", __func__, e.what(), hpos.ToString());
    }

    if (blockHeader.GetHash() != pindex->GetBlockHash())
        return error("%s: Hash doesn't match index for %s at %s",
                __func__, pindex->ToString(), hpos.ToString());
    return true;
}

bool ReadRawBlockFromDisk(std::vector<uint8_t>& block, const FlatFilePos& pos, const CMessageHeader::MessageStartChars& message_start)
{
    FlatFilePos hpos = pos;
    hpos.nPos -= 8; // Seek back 8 bytes for meta header
    CAutoFile filein(OpenBlockFile(hpos, true), SER_DISK, CLIENT_VERSION);
    if (filein.IsNull()) {
        return error("%s: OpenBlockFile failed for %s", __func__, pos.ToString());
    }

    try {
        CMessageHeader::MessageStartChars blk_start;
        unsigned int blk_size;

        filein >> blk_start >> blk_size;

        if (memcmp(blk_start, message_start, CMessageHeader::MESSAGE_START_SIZE)) {
            return error("%s: Block magic mismatch for %s: %s versus expected %s", __func__, pos.ToString(),
                    HexStr(blk_start, blk_start + CMessageHeader::MESSAGE_START_SIZE),
                    HexStr(message_start, message_start + CMessageHeader::MESSAGE_START_SIZE));
        }

        if (blk_size > MAX_SIZE) {
            return error("%s: Block data is larger than maximum deserialization size for %s: %s versus %s", __func__, pos.ToString(),
                    blk_size, MAX_SIZE);
        }

        block.resize(blk_size); // Zeroing of memory is intentional here
        filein.read((char*)block.data(), blk_size);
    } catch(const std::exception& e) {
        return error("%s: Read from block file failed: %s for %s", __func__, e.what(), pos.ToString());
    }

    return true;
}

bool ReadRawBlockFromDisk(std::vector<uint8_t>& block, const CBlockIndex* pindex, const CMessageHeader::MessageStartChars& message_start)
{
    FlatFilePos block_pos;
    {
        LOCK(cs_main);
        block_pos = pindex->GetBlockPos();
    }

    return ReadRawBlockFromDisk(block, block_pos, message_start);
}

CAmount GetBlockSubsidy(int nHeight, const Consensus::Params& consensusParams)
{
    int halvings = nHeight / consensusParams.nSubsidyHalvingInterval;
    // Force block reward to zero when right shift is undefined.
    if (halvings >= 64)
        return 0;

    CAmount nSubsidy = 50 * COIN;
    // Subsidy is cut in half every 210,000 blocks which will occur approximately every 4 years.
    nSubsidy >>= halvings;
    return nSubsidy;
}

int GetNumPeers()
{
    //return g_connman->GetNodeCount(CConnman::CONNECTIONS_IN); // doesn't seem accurate
    return g_connman ? g_connman->GetNodeCount(CConnman::CONNECTIONS_ALL) : 0;
}

int GetNumBlocksOfPeers()
{
    int nPeerBlocks = g_connman ? g_connman->cPeerBlockCounts.median() : 0;
    CBlockIndex *pcheckpoint = Checkpoints::GetLastCheckpoint(Params().Checkpoints());
    if (pcheckpoint) {
        if (nPeerBlocks < pcheckpoint->nHeight) {
            return std::numeric_limits<int>::max();
        }
    }
    return nPeerBlocks;
}

bool IsInitialBlockDownload()
{
    // Once this function has returned false, it must remain false.
    static std::atomic<bool> latchToFalse{false};
    // Optimization: pre-test latch before taking the lock.
    if (latchToFalse.load(std::memory_order_relaxed))
        return false;

    LOCK(cs_main);
    if (latchToFalse.load(std::memory_order_relaxed))
        return false;
    if (fImporting || fReindex)
        return true;
    if (chainActive.Tip() == nullptr)
        return true;
    if (chainActive.Tip()->nChainWork < nMinimumChainWork)
        return true;
    if (chainActive.Tip()->nHeight > COINBASE_MATURITY
        && chainActive.Tip()->GetBlockTime() < (GetTime() - nMaxTipAge))
        return true;
    if (fParticlMode
        && (GetNumPeers() < 1
            || chainActive.Tip()->nHeight < GetNumBlocksOfPeers()-10))
        return true;

    LogPrintf("Leaving InitialBlockDownload (latching to false)\n");
    latchToFalse.store(true, std::memory_order_relaxed);
    return false;
}

CBlockIndex *pindexBestForkTip = nullptr, *pindexBestForkBase = nullptr;

static void AlertNotify(const std::string& strMessage)
{
    uiInterface.NotifyAlertChanged();
    std::string strCmd = gArgs.GetArg("-alertnotify", "");
    if (strCmd.empty()) return;

    // Alert text should be plain ascii coming from a trusted source, but to
    // be safe we first strip anything not in safeChars, then add single quotes around
    // the whole string before passing it to the shell:
    std::string singleQuote("'");
    std::string safeStatus = SanitizeString(strMessage);
    safeStatus = singleQuote+safeStatus+singleQuote;
    boost::replace_all(strCmd, "%s", safeStatus);

    std::thread t(runCommand, strCmd);
    t.detach(); // thread runs free
}

static void CheckForkWarningConditions() EXCLUSIVE_LOCKS_REQUIRED(cs_main)
{
    AssertLockHeld(cs_main);
    // Before we get past initial download, we cannot reliably alert about forks
    // (we assume we don't get stuck on a fork before finishing our initial sync)
    if (IsInitialBlockDownload())
        return;

    // If our best fork is no longer within 72 blocks (+/- 12 hours if no one mines it)
    // of our head, drop it
    if (pindexBestForkTip && chainActive.Height() - pindexBestForkTip->nHeight >= 72)
        pindexBestForkTip = nullptr;

    if (pindexBestForkTip || (pindexBestInvalid && pindexBestInvalid->nChainWork > chainActive.Tip()->nChainWork + (GetBlockProof(*chainActive.Tip()) * 6)))
    {
        if (!GetfLargeWorkForkFound() && pindexBestForkBase)
        {
            std::string warning = std::string("'Warning: Large-work fork detected, forking after block ") +
                pindexBestForkBase->phashBlock->ToString() + std::string("'");
            AlertNotify(warning);
        }
        if (pindexBestForkTip && pindexBestForkBase)
        {
            LogPrintf("%s: Warning: Large valid fork found\n  forking the chain at height %d (%s)\n  lasting to height %d (%s).\nChain state database corruption likely.\n", __func__,
                   pindexBestForkBase->nHeight, pindexBestForkBase->phashBlock->ToString(),
                   pindexBestForkTip->nHeight, pindexBestForkTip->phashBlock->ToString());
            SetfLargeWorkForkFound(true);
        }
        else
        {
            LogPrintf("%s: Warning: Found invalid chain at least ~6 blocks longer than our best chain.\nChain state database corruption likely.\n", __func__);
            SetfLargeWorkInvalidChainFound(true);
        }
    }
    else
    {
        SetfLargeWorkForkFound(false);
        SetfLargeWorkInvalidChainFound(false);
    }
}

static void CheckForkWarningConditionsOnNewFork(CBlockIndex* pindexNewForkTip) EXCLUSIVE_LOCKS_REQUIRED(cs_main)
{
    AssertLockHeld(cs_main);
    // If we are on a fork that is sufficiently large, set a warning flag
    CBlockIndex* pfork = pindexNewForkTip;
    CBlockIndex* plonger = chainActive.Tip();
    while (pfork && pfork != plonger)
    {
        while (plonger && plonger->nHeight > pfork->nHeight)
            plonger = plonger->pprev;
        if (pfork == plonger)
            break;
        pfork = pfork->pprev;
    }

    // We define a condition where we should warn the user about as a fork of at least 7 blocks
    // with a tip within 72 blocks (+/- 12 hours if no one mines it) of ours
    // We use 7 blocks rather arbitrarily as it represents just under 10% of sustained network
    // hash rate operating on the fork.
    // or a chain that is entirely longer than ours and invalid (note that this should be detected by both)
    // We define it this way because it allows us to only store the highest fork tip (+ base) which meets
    // the 7-block condition and from this always have the most-likely-to-cause-warning fork
    if (pfork && (!pindexBestForkTip || pindexNewForkTip->nHeight > pindexBestForkTip->nHeight) &&
            pindexNewForkTip->nChainWork - pfork->nChainWork > (GetBlockProof(*pfork) * 7) &&
            chainActive.Height() - pindexNewForkTip->nHeight < 72)
    {
        pindexBestForkTip = pindexNewForkTip;
        pindexBestForkBase = pfork;
    }

    CheckForkWarningConditions();
}

void static InvalidChainFound(CBlockIndex* pindexNew) EXCLUSIVE_LOCKS_REQUIRED(cs_main)
{
    if (!pindexBestInvalid || pindexNew->nChainWork > pindexBestInvalid->nChainWork)
        pindexBestInvalid = pindexNew;

    LogPrintf("%s: invalid block=%s  height=%d  log2_work=%.8g  date=%s\n", __func__,
      pindexNew->GetBlockHash().ToString(), pindexNew->nHeight,
      log(pindexNew->nChainWork.getdouble())/log(2.0), FormatISO8601DateTime(pindexNew->GetBlockTime()));
    CBlockIndex *tip = chainActive.Tip();
    assert (tip);
    LogPrintf("%s:  current best=%s  height=%d  log2_work=%.8g  date=%s\n", __func__,
      tip->GetBlockHash().ToString(), chainActive.Height(), log(tip->nChainWork.getdouble())/log(2.0),
      FormatISO8601DateTime(tip->GetBlockTime()));
    CheckForkWarningConditions();
}

void CChainState::InvalidBlockFound(CBlockIndex *pindex, const CBlock &block, const CValidationState &state) {

    if (!state.CorruptionPossible()) {
        pindex->nStatus |= BLOCK_FAILED_VALID;
        m_failed_blocks.insert(pindex);
        setDirtyBlockIndex.insert(pindex);
        setBlockIndexCandidates.erase(pindex);
        InvalidChainFound(pindex);
    }
}

void UpdateCoins(const CTransaction& tx, CCoinsViewCache& inputs, CTxUndo &txundo, int nHeight)
{
    // mark inputs spent
    if (!tx.IsCoinBase()) {
        txundo.vprevout.reserve(tx.vin.size());
        for (const CTxIn &txin : tx.vin)
        {
            if (txin.IsAnonInput())
                continue;

            txundo.vprevout.emplace_back();
            bool is_spent = inputs.SpendCoin(txin.prevout, &txundo.vprevout.back());
            assert(is_spent);
        }
    }
    // add outputs
    AddCoins(inputs, tx, nHeight);
}

void UpdateCoins(const CTransaction& tx, CCoinsViewCache& inputs, int nHeight)
{
    CTxUndo txundo;
    UpdateCoins(tx, inputs, txundo, nHeight);
}

bool CScriptCheck::operator()() {
    const CScript &scriptSig = ptxTo->vin[nIn].scriptSig;
    const CScriptWitness *witness = &ptxTo->vin[nIn].scriptWitness;

    return VerifyScript(scriptSig, scriptPubKey, witness, nFlags, CachingTransactionSignatureChecker(ptxTo, nIn, vchAmount, cacheStore, *txdata), &error);
    //return VerifyScript(scriptSig, m_tx_out.scriptPubKey, witness, nFlags, CachingTransactionSignatureChecker(ptxTo, nIn, m_tx_out.nValue, cacheStore, *txdata), &error);
}

int GetSpendHeight(const CCoinsViewCache& inputs)
{
    LOCK(cs_main);

    const CBlockIndex* pindexPrev = LookupBlockIndex(inputs.GetBestBlock());

    if (!pindexPrev)
        return 0;

    return pindexPrev->nHeight + 1;
}

static CuckooCache::cache<uint256, SignatureCacheHasher> scriptExecutionCache;
static uint256 scriptExecutionCacheNonce(GetRandHash());

void InitScriptExecutionCache() {
    // nMaxCacheSize is unsigned. If -maxsigcachesize is set to zero,
    // setup_bytes creates the minimum possible cache (2 elements).
    size_t nMaxCacheSize = std::min(std::max((int64_t)0, gArgs.GetArg("-maxsigcachesize", DEFAULT_MAX_SIG_CACHE_SIZE) / 2), MAX_MAX_SIG_CACHE_SIZE) * ((size_t) 1 << 20);
    size_t nElems = scriptExecutionCache.setup_bytes(nMaxCacheSize);
    LogPrintf("Using %zu MiB out of %zu/2 requested for script execution cache, able to store %zu elements\n",
            (nElems*sizeof(uint256)) >>20, (nMaxCacheSize*2)>>20, nElems);
}

/**
 * Check whether all inputs of this transaction are valid (no double spends, scripts & sigs, amounts)
 * This does not modify the UTXO set.
 *
 * If pvChecks is not nullptr, script checks are pushed onto it instead of being performed inline. Any
 * script checks which are not necessary (eg due to script execution cache hits) are, obviously,
 * not pushed onto pvChecks/run.
 *
 * Setting cacheSigStore/cacheFullScriptStore to false will remove elements from the corresponding cache
 * which are matched. This is useful for checking blocks where we will likely never need the cache
 * entry again.
 *
 * Non-static (and re-declared) in src/test/txvalidationcache_tests.cpp
 */
bool CheckInputs(const CTransaction& tx, CValidationState &state, const CCoinsViewCache &inputs, bool fScriptChecks, unsigned int flags, bool cacheSigStore, bool cacheFullScriptStore, PrecomputedTransactionData& txdata, std::vector<CScriptCheck> *pvChecks, bool fAnonChecks) EXCLUSIVE_LOCKS_REQUIRED(cs_main)
{
    if (!tx.IsCoinBase())
    {
        if (pvChecks)
            pvChecks->reserve(tx.vin.size());

        // The first loop above does all the inexpensive checks.
        // Only if ALL inputs pass do we perform expensive ECDSA signature checks.
        // Helps prevent CPU exhaustion attacks.

        // Skip script verification when connecting blocks under the
        // assumevalid block. Assuming the assumevalid block is valid this
        // is safe because block merkle hashes are still computed and checked,
        // Of course, if an assumed valid block is invalid due to false scriptSigs
        // this optimization would allow an invalid chain to be accepted.
        if (fScriptChecks) {
            bool fHasAnonInput = false;
            // First check if script executions have been cached with the same
            // flags. Note that this assumes that the inputs provided are
            // correct (ie that the transaction hash which is in tx's prevouts
            // properly commits to the scriptPubKey in the inputs view of that
            // transaction).
            uint256 hashCacheEntry;
            // We only use the first 19 bytes of nonce to avoid a second SHA
            // round - giving us 19 + 32 + 4 = 55 bytes (+ 8 + 1 = 64)
            static_assert(55 - sizeof(flags) - 32 >= 128/8, "Want at least 128 bits of nonce for script execution cache");
            CSHA256().Write(scriptExecutionCacheNonce.begin(), 55 - sizeof(flags) - 32).Write(tx.GetWitnessHash().begin(), 32).Write((unsigned char*)&flags, sizeof(flags)).Finalize(hashCacheEntry.begin());
            AssertLockHeld(cs_main); //TODO: Remove this requirement by making CuckooCache not require external locks

            if (scriptExecutionCache.contains(hashCacheEntry, !cacheFullScriptStore)) {
                return true;
            }

            for (unsigned int i = 0; i < tx.vin.size(); i++) {
                if (tx.vin[i].IsAnonInput())
                {
                    fHasAnonInput = true;
                    continue;
                };

                const COutPoint &prevout = tx.vin[i].prevout;
                const Coin& coin = inputs.AccessCoin(prevout);
                assert(!coin.IsSpent());

                // We very carefully only pass in things to CScriptCheck which
                // are clearly committed to by tx' witness hash. This provides
                // a sanity check that our caching is not introducing consensus
                // failures through additional data in, eg, the coins being
                // spent being checked as a part of CScriptCheck.
                const CScript& scriptPubKey = coin.out.scriptPubKey;
                const CAmount amount = coin.out.nValue;

                std::vector<uint8_t> vchAmount;
                if (coin.nType == OUTPUT_STANDARD)
                {
                    vchAmount.resize(8);
                    memcpy(vchAmount.data(), &amount, sizeof(amount));
                } else
                if (coin.nType == OUTPUT_CT)
                {
                    vchAmount.resize(33);
                    memcpy(vchAmount.data(), coin.commitment.data, 33);
                };

                // Verify signature
                CScriptCheck check(scriptPubKey, vchAmount, tx, i, flags, cacheSigStore, &txdata);
                if (pvChecks) {
                    pvChecks->push_back(CScriptCheck());
                    check.swap(pvChecks->back());
                } else if (!check()) {
                    if (flags & STANDARD_NOT_MANDATORY_VERIFY_FLAGS) {
                        // Check whether the failure was caused by a
                        // non-mandatory script verification check, such as
                        // non-standard DER encodings or non-null dummy
                        // arguments; if so, don't trigger DoS protection to
                        // avoid splitting the network between upgraded and
                        // non-upgraded nodes.
                        CScriptCheck check2(scriptPubKey, vchAmount, tx, i,
                                flags & ~STANDARD_NOT_MANDATORY_VERIFY_FLAGS, cacheSigStore, &txdata);

                        if (check2())
                            return state.Invalid(false, REJECT_NONSTANDARD, strprintf("non-mandatory-script-verify-flag (%s)", ScriptErrorString(check.GetScriptError())));
                    }
                    // Failures of other flags indicate a transaction that is
                    // invalid in new blocks, e.g. an invalid P2SH. We DoS ban
                    // such nodes as they are not following the protocol. That
                    // said during an upgrade careful thought should be taken
                    // as to the correct behavior - we may want to continue
                    // peering with non-upgraded nodes even after soft-fork
                    // super-majority signaling has occurred.
                    return state.DoS(100,false, REJECT_INVALID, strprintf("mandatory-script-verify-flag-failed (%s)", ScriptErrorString(check.GetScriptError())));
                }
            }

            if (fHasAnonInput && fAnonChecks
                && !VerifyMLSAG(tx, state))
                    return false;

            if (cacheFullScriptStore && !pvChecks) {
                // We executed all of the provided scripts, and were told to
                // cache the result. Do so now.
                scriptExecutionCache.insert(hashCacheEntry);
            }
        }
    }

    return true;
}

namespace {

bool UndoWriteToDisk(const CBlockUndo& blockundo, FlatFilePos& pos, const uint256& hashBlock, const CMessageHeader::MessageStartChars& messageStart)
{
    // Open history file to append
    CAutoFile fileout(OpenUndoFile(pos), SER_DISK, CLIENT_VERSION);
    if (fileout.IsNull())
        return error("%s: OpenUndoFile failed", __func__);

    // Write index header
    unsigned int nSize = GetSerializeSize(blockundo, fileout.GetVersion());
    fileout << messageStart << nSize;

    // Write undo data
    long fileOutPos = ftell(fileout.Get());
    if (fileOutPos < 0)
        return error("%s: ftell failed", __func__);
    pos.nPos = (unsigned int)fileOutPos;
    fileout << blockundo;

    // calculate & write checksum
    CHashWriter hasher(SER_GETHASH, PROTOCOL_VERSION);
    hasher << hashBlock;
    hasher << blockundo;
    fileout << hasher.GetHash();

    return true;
}

static bool UndoReadFromDisk(CBlockUndo& blockundo, const CBlockIndex *pindex)
{
    FlatFilePos pos = pindex->GetUndoPos();
    if (pos.IsNull()) {
        return error("%s: no undo data available", __func__);
    }

    // Open history file to read
    CAutoFile filein(OpenUndoFile(pos, true), SER_DISK, CLIENT_VERSION);
    if (filein.IsNull())
        return error("%s: OpenUndoFile failed", __func__);

    // Read block
    uint256 hashChecksum;
    CHashVerifier<CAutoFile> verifier(&filein); // We need a CHashVerifier as reserializing may lose data
    try {
        verifier << pindex->pprev->GetBlockHash();
        verifier >> blockundo;
        filein >> hashChecksum;
    }
    catch (const std::exception& e) {
        return error("%s: Deserialize or I/O error - %s", __func__, e.what());
    }

    // Verify checksum
    if (hashChecksum != verifier.GetHash())
        return error("%s: Checksum mismatch", __func__);

    return true;
}

/** Abort with a message */
static bool AbortNode(const std::string& strMessage, const std::string& userMessage="")
{
    SetMiscWarning(strMessage);
    LogPrintf("*** %s\n", strMessage);
    uiInterface.ThreadSafeMessageBox(
        userMessage.empty() ? _("Error: A fatal internal error occurred, see debug.log for details") : userMessage,
        "", CClientUIInterface::MSG_ERROR);
    StartShutdown();
    return false;
}

static bool AbortNode(CValidationState& state, const std::string& strMessage, const std::string& userMessage="")
{
    AbortNode(strMessage, userMessage);
    return state.Error(strMessage);
}

} // namespace

/**
 * Restore the UTXO in a Coin at a given COutPoint
 * @param undo The Coin to be restored.
 * @param view The coins view to which to apply the changes.
 * @param out The out point that corresponds to the tx input.
 * @return A DisconnectResult as an int
 */
int ApplyTxInUndo(Coin&& undo, CCoinsViewCache& view, const COutPoint& out)
{
    bool fClean = true;

    if (view.HaveCoin(out)) fClean = false; // overwriting transaction output

    if (undo.nHeight == 0) {
        // Missing undo metadata (height and coinbase). Older versions included this
        // information only in undo records for the last spend of a transactions'
        // outputs. This implies that it must be present for some other output of the same tx.
        const Coin& alternate = AccessByTxid(view, out.hash);
        if (!alternate.IsSpent()) {
            undo.nHeight = alternate.nHeight;
            undo.fCoinBase = alternate.fCoinBase;
        } else {
            return DISCONNECT_FAILED; // adding output for transaction without known metadata
        }
    }
    // The potential_overwrite parameter to AddCoin is only allowed to be false if we know for
    // sure that the coin did not already exist in the cache. As we have queried for that above
    // using HaveCoin, we don't need to guess. When fClean is false, a coin already existed and
    // it is an overwrite.
    view.AddCoin(out, std::move(undo), !fClean);

    return fClean ? DISCONNECT_OK : DISCONNECT_UNCLEAN;
}

/** Undo the effects of this block (with given index) on the UTXO set represented by coins.
 *  When FAILED is returned, view is left in an indeterminate state. */
DisconnectResult CChainState::DisconnectBlock(const CBlock& block, const CBlockIndex* pindex, CCoinsViewCache& view)
{
    if (LogAcceptCategory(BCLog::HDWALLET))
        LogPrintf("%s: hash %s, height %d\n", __func__, block.GetHash().ToString(), pindex->nHeight);

    assert(pindex->GetBlockHash() == view.GetBestBlock());

    bool fClean = true;

    CBlockUndo blockUndo;
    if (!UndoReadFromDisk(blockUndo, pindex)) {
        error("DisconnectBlock(): failure reading undo data");
        return DISCONNECT_FAILED;
    }

    if (!fParticlMode) {
        if (blockUndo.vtxundo.size() + 1 != block.vtx.size()) {
            error("DisconnectBlock(): block and undo data inconsistent");
            return DISCONNECT_FAILED;
        }
    } else {
        if (blockUndo.vtxundo.size() != block.vtx.size()) {
            // Count non coinbase txns, this should only happen in early blocks.
            size_t nExpectTxns = 0;
            for (auto &tx : block.vtx) {
                if (!tx->IsCoinBase()) {
                    nExpectTxns++;
                }
            }

            if (blockUndo.vtxundo.size() != nExpectTxns) {
                error("DisconnectBlock(): block and undo data inconsistent");
                return DISCONNECT_FAILED;
            }
        }
    }

    int nVtxundo = blockUndo.vtxundo.size()-1;
    // undo transactions in reverse order
    for (int i = block.vtx.size() - 1; i >= 0; i--)
    {
        const CTransaction &tx = *(block.vtx[i]);
        uint256 hash = tx.GetHash();

        for (const auto &txin : tx.vin) {
            if (txin.IsAnonInput()) {
                uint32_t nInputs, nRingSize;
                txin.GetAnonInfo(nInputs, nRingSize);
                if (txin.scriptData.stack.size() != 1
                    || txin.scriptData.stack[0].size() != 33 * nInputs) {
                    error("%s: Bad scriptData stack, %s.", __func__, hash.ToString());
                    return DISCONNECT_FAILED;
                }

                const std::vector<uint8_t> &vKeyImages = txin.scriptData.stack[0];
                for (size_t k = 0; k < nInputs; ++k) {
                    const CCmpPubKey &ki = *((CCmpPubKey*)&vKeyImages[k*33]);

                    view.keyImages.push_back(std::make_pair(ki, hash));
                }
            }
        }

        bool is_coinbase = tx.IsCoinBase() || tx.IsCoinStake();

        for (size_t k = tx.vpout.size(); k-- > 0;) {
            const CTxOutBase *out = tx.vpout[k].get();

            if (out->IsType(OUTPUT_RINGCT)) {
                CTxOutRingCT *txout = (CTxOutRingCT*)out;

                if (view.nLastRCTOutput == 0) {
                    view.nLastRCTOutput = pindex->nAnonOutputs;
                    // Verify data matches
                    CAnonOutput ao;
                    if (!pblocktree->ReadRCTOutput(view.nLastRCTOutput, ao)) {
                        error("%s: RCT output missing, txn %s, %d, index %d.", __func__, hash.ToString(), k, view.nLastRCTOutput);
                        if (!view.fForceDisconnect) {
                            return DISCONNECT_FAILED;
                        }
                    } else
                    if (ao.pubkey != txout->pk) {
                        error("%s: RCT output mismatch, txn %s, %d, index %d.", __func__, hash.ToString(), k, view.nLastRCTOutput);
                        if (!view.fForceDisconnect) {
                            return DISCONNECT_FAILED;
                        }
                    }
                }

                view.anonOutputLinks[txout->pk] = view.nLastRCTOutput;
                view.nLastRCTOutput--;

                continue;
            }

            // Check that all outputs are available and match the outputs in the block itself
            // exactly.
            if (out->IsType(OUTPUT_STANDARD) || out->IsType(OUTPUT_CT)) {
                const CScript *pScript = out->GetPScriptPubKey();
                if (!pScript->IsUnspendable()) {
                    COutPoint op(hash, k);
                    Coin coin;

                    CTxOut txout(0, *pScript);

                    if (out->IsType(OUTPUT_STANDARD)) {
                        txout.nValue = out->GetValue();
                    }
                    bool is_spent = view.SpendCoin(op, &coin);
                    if (!is_spent || txout != coin.out || pindex->nHeight != coin.nHeight || is_coinbase != coin.fCoinBase) {
                        fClean = false; // transaction output mismatch
                    }
                }
            }

            if (!fAddressIndex
                || (!out->IsType(OUTPUT_STANDARD)
                && !out->IsType(OUTPUT_CT))) {
                continue;
            }

            const CScript *pScript;
            std::vector<unsigned char> hashBytes;
            int scriptType = 0;
            CAmount nValue;
            if (!ExtractIndexInfo(out, scriptType, hashBytes, nValue, pScript)
                || scriptType == 0) {
                continue;
            }
            // undo receiving activity
            view.addressIndex.push_back(std::make_pair(CAddressIndexKey(scriptType, uint256(hashBytes.data(), hashBytes.size()), pindex->nHeight, i, hash, k, false), nValue));
            // undo unspent index
            view.addressUnspentIndex.push_back(std::make_pair(CAddressUnspentKey(scriptType, uint256(hashBytes.data(), hashBytes.size()), hash, k), CAddressUnspentValue()));
        }


        if (fParticlMode) {
            // restore inputs
            if (!tx.IsCoinBase()) {
                if (nVtxundo < 0 || nVtxundo >= (int)blockUndo.vtxundo.size()) {
                    error("DisconnectBlock(): transaction undo data offset out of range.");
                    return DISCONNECT_FAILED;
                }

                size_t nExpectUndo = 0;
                for (const auto &txin : tx.vin)
                if (!txin.IsAnonInput()) {
                    nExpectUndo++;
                }

                CTxUndo &txundo = blockUndo.vtxundo[nVtxundo--];
                if (txundo.vprevout.size() != nExpectUndo) {
                    error("DisconnectBlock(): transaction and undo data inconsistent");
                    return DISCONNECT_FAILED;
                }

                for (unsigned int j = tx.vin.size(); j-- > 0;) {
                    if (tx.vin[j].IsAnonInput()) {
                        continue;
                    }

                    const COutPoint &out = tx.vin[j].prevout;
                    int res = ApplyTxInUndo(std::move(txundo.vprevout[j]), view, out);
                    if (res == DISCONNECT_FAILED) {
                        error("DisconnectBlock(): ApplyTxInUndo failed");
                        return DISCONNECT_FAILED;
                    }
                    fClean = fClean && res != DISCONNECT_UNCLEAN;

                    const CTxIn input = tx.vin[j];

                    if (fSpentIndex) { // undo and delete the spent index
                        view.spentIndex.push_back(std::make_pair(CSpentIndexKey(input.prevout.hash, input.prevout.n), CSpentIndexValue()));
                    }

                    if (fAddressIndex) {
                        const Coin &coin = view.AccessCoin(tx.vin[j].prevout);
                        const CScript *pScript = &coin.out.scriptPubKey;

                        CAmount nValue = coin.nType == OUTPUT_CT ? 0 : coin.out.nValue;
                        std::vector<uint8_t> hashBytes;
                        int scriptType = 0;
                        if (!ExtractIndexInfo(pScript, scriptType, hashBytes)
                            || scriptType == 0) {
                            continue;
                        }

                        // undo spending activity
                        view.addressIndex.push_back(std::make_pair(CAddressIndexKey(scriptType, uint256(hashBytes.data(), hashBytes.size()), pindex->nHeight, i, hash, j, true), nValue * -1));
                        // restore unspent index
                        view.addressUnspentIndex.push_back(std::make_pair(CAddressUnspentKey(scriptType, uint256(hashBytes.data(), hashBytes.size()), input.prevout.hash, input.prevout.n), CAddressUnspentValue(nValue, *pScript, coin.nHeight)));
                    }
                }
            }
        } else
        {
            // Check that all outputs are available and match the outputs in the block itself
            // exactly.
            for (size_t o = 0; o < tx.vout.size(); o++) {
                if (!tx.vout[o].scriptPubKey.IsUnspendable()) {
                    COutPoint out(hash, o);
                    Coin coin;
                    bool is_spent = view.SpendCoin(out, &coin);
                    if (!is_spent || tx.vout[o] != coin.out || pindex->nHeight != coin.nHeight || is_coinbase != coin.fCoinBase) {
                        fClean = false; // transaction output mismatch
                    }
                }
            }

            if (i > 0) { // not coinbases
                CTxUndo &txundo = blockUndo.vtxundo[i-1];
                if (txundo.vprevout.size() != tx.vin.size()) {
                    error("DisconnectBlock(): transaction and undo data inconsistent");
                    return DISCONNECT_FAILED;
                }
                for (unsigned int j = tx.vin.size(); j-- > 0;) {
                    const COutPoint &out = tx.vin[j].prevout;
                    int res = ApplyTxInUndo(std::move(txundo.vprevout[j]), view, out);
                    if (res == DISCONNECT_FAILED) return DISCONNECT_FAILED;
                    fClean = fClean && res != DISCONNECT_UNCLEAN;
                }
            }
            // At this point, all of txundo.vprevout should have been moved out.
        }
    }

    // move best block pointer to prevout block
    view.SetBestBlock(pindex->pprev->GetBlockHash(), pindex->pprev->nHeight);

    return fClean ? DISCONNECT_OK : DISCONNECT_UNCLEAN;
}

bool ConnectBlock(const CBlock& block, CValidationState& state, CBlockIndex* pindex,
    CCoinsViewCache& view, const CChainParams& chainparams, bool fJustCheck)
{
    return g_chainstate.ConnectBlock(block, state, pindex, view, chainparams, fJustCheck);
};

DisconnectResult DisconnectBlock(const CBlock& block, const CBlockIndex* pindex, CCoinsViewCache& view)
{
    return g_chainstate.DisconnectBlock(block, pindex, view);
};

void static FlushBlockFile(bool fFinalize = false)
{
    LOCK(cs_LastBlockFile);

    FlatFilePos block_pos_old(nLastBlockFile, vinfoBlockFile[nLastBlockFile].nSize);
    FlatFilePos undo_pos_old(nLastBlockFile, vinfoBlockFile[nLastBlockFile].nUndoSize);

    bool status = true;
    status &= BlockFileSeq().Flush(block_pos_old, fFinalize);
    status &= UndoFileSeq().Flush(undo_pos_old, fFinalize);
    if (!status) {
        AbortNode("Flushing block file to disk failed. This is likely the result of an I/O error.");
    }
}

static bool FindUndoPos(CValidationState &state, int nFile, FlatFilePos &pos, unsigned int nAddSize);

static bool WriteUndoDataForBlock(const CBlockUndo& blockundo, CValidationState& state, CBlockIndex* pindex, const CChainParams& chainparams)
{
    // Write undo information to disk
    if (pindex->GetUndoPos().IsNull()) {
        FlatFilePos _pos;
        if (!FindUndoPos(state, pindex->nFile, _pos, ::GetSerializeSize(blockundo, CLIENT_VERSION) + 40))
            return error("ConnectBlock(): FindUndoPos failed");
        if (!UndoWriteToDisk(blockundo, _pos, pindex->pprev->GetBlockHash(), chainparams.MessageStart()))
            return AbortNode(state, "Failed to write undo data");

        // update nUndoPos in block index
        pindex->nUndoPos = _pos.nPos;
        pindex->nStatus |= BLOCK_HAVE_UNDO;
        setDirtyBlockIndex.insert(pindex);
    }

    return true;
}

static CCheckQueue<CScriptCheck> scriptcheckqueue(128);

void ThreadScriptCheck() {
    RenameThread("particl-scriptch");
    scriptcheckqueue.Thread();
}

VersionBitsCache versionbitscache GUARDED_BY(cs_main);

int32_t ComputeBlockVersion(const CBlockIndex* pindexPrev, const Consensus::Params& params)
{
    LOCK(cs_main);
    int32_t nVersion = VERSIONBITS_TOP_BITS;

    for (int i = 0; i < (int)Consensus::MAX_VERSION_BITS_DEPLOYMENTS; i++) {
        ThresholdState state = VersionBitsState(pindexPrev, params, static_cast<Consensus::DeploymentPos>(i), versionbitscache);
        if (state == ThresholdState::LOCKED_IN || state == ThresholdState::STARTED) {
            nVersion |= VersionBitsMask(params, static_cast<Consensus::DeploymentPos>(i));
        }
    }

    return nVersion;
}

/**
 * Threshold condition checker that triggers when unknown versionbits are seen on the network.
 */
class WarningBitsConditionChecker : public AbstractThresholdConditionChecker
{
private:
    int bit;

public:
    explicit WarningBitsConditionChecker(int bitIn) : bit(bitIn) {}

    int64_t BeginTime(const Consensus::Params& params) const override { return 0; }
    int64_t EndTime(const Consensus::Params& params) const override { return std::numeric_limits<int64_t>::max(); }
    int Period(const Consensus::Params& params) const override { return params.nMinerConfirmationWindow; }
    int Threshold(const Consensus::Params& params) const override { return params.nRuleChangeActivationThreshold; }

    bool Condition(const CBlockIndex* pindex, const Consensus::Params& params) const override
    {
        return ((pindex->nVersion & VERSIONBITS_TOP_MASK) == VERSIONBITS_TOP_BITS) &&
               ((pindex->nVersion >> bit) & 1) != 0 &&
               ((ComputeBlockVersion(pindex->pprev, params) >> bit) & 1) == 0;
    }
};

static ThresholdConditionCache warningcache[VERSIONBITS_NUM_BITS] GUARDED_BY(cs_main);

// 0.13.0 was shipped with a segwit deployment defined for testnet, but not for
// mainnet. We no longer need to support disabling the segwit deployment
// except for testing purposes, due to limitations of the functional test
// environment. See test/functional/p2p-segwit.py.
static bool IsScriptWitnessEnabled(const Consensus::Params& params)
{
    return params.vDeployments[Consensus::DEPLOYMENT_SEGWIT].nTimeout != 0;
}

static unsigned int GetBlockScriptFlags(const CBlockIndex* pindex, const Consensus::Params& consensusparams) EXCLUSIVE_LOCKS_REQUIRED(cs_main) {
    AssertLockHeld(cs_main);

    if (fParticlMode) {
        unsigned int flags = SCRIPT_VERIFY_P2SH;
        flags |= SCRIPT_VERIFY_DERSIG;
        flags |= SCRIPT_VERIFY_CHECKLOCKTIMEVERIFY;
        flags |= SCRIPT_VERIFY_CHECKSEQUENCEVERIFY;
        flags |= SCRIPT_VERIFY_WITNESS;
        flags |= SCRIPT_VERIFY_NULLDUMMY;

        if (pindex->nTime < consensusparams.csp2shTime) {
            flags |= SCRIPT_VERIFY_NO_CSP2SH;
        }
        return flags;
    }

    unsigned int flags = SCRIPT_VERIFY_NONE;

    // BIP16 didn't become active until Apr 1 2012 (on mainnet, and
    // retroactively applied to testnet)
    // However, only one historical block violated the P2SH rules (on both
    // mainnet and testnet), so for simplicity, always leave P2SH
    // on except for the one violating block.
    if (consensusparams.BIP16Exception.IsNull() || // no bip16 exception on this chain
        pindex->phashBlock == nullptr || // this is a new candidate block, eg from TestBlockValidity()
        *pindex->phashBlock != consensusparams.BIP16Exception) // this block isn't the historical exception
    {
        flags |= SCRIPT_VERIFY_P2SH;
    }

    // Enforce WITNESS rules whenever P2SH is in effect (and the segwit
    // deployment is defined).
    if (flags & SCRIPT_VERIFY_P2SH && IsScriptWitnessEnabled(consensusparams)) {
        flags |= SCRIPT_VERIFY_WITNESS;
    }

    // Start enforcing the DERSIG (BIP66) rule
    if (pindex->nHeight >= consensusparams.BIP66Height) {
        flags |= SCRIPT_VERIFY_DERSIG;
    }

    // Start enforcing CHECKLOCKTIMEVERIFY (BIP65) rule
    if (pindex->nHeight >= consensusparams.BIP65Height) {
        flags |= SCRIPT_VERIFY_CHECKLOCKTIMEVERIFY;
    }

    // Start enforcing BIP68 (sequence locks) and BIP112 (CHECKSEQUENCEVERIFY) using versionbits logic.
    if (VersionBitsState(pindex->pprev, consensusparams, Consensus::DEPLOYMENT_CSV, versionbitscache) == ThresholdState::ACTIVE) {
        flags |= SCRIPT_VERIFY_CHECKSEQUENCEVERIFY;
    }

    if (IsNullDummyEnabled(pindex->pprev, consensusparams)) {
        flags |= SCRIPT_VERIFY_NULLDUMMY;
    }

    return flags;
}



static int64_t nTimeCheck = 0;
static int64_t nTimeForks = 0;
static int64_t nTimeVerify = 0;
static int64_t nTimeConnect = 0;
static int64_t nTimeIndex = 0;
static int64_t nTimeCallbacks = 0;
static int64_t nTimeTotal = 0;
static int64_t nBlocksTotal = 0;

/** Apply the effects of this block (with given index) on the UTXO set represented by coins.
 *  Validity checks that depend on the UTXO set are also done; ConnectBlock()
 *  can fail if those validity checks fail (among other reasons). */
bool CChainState::ConnectBlock(const CBlock& block, CValidationState& state, CBlockIndex* pindex,
                  CCoinsViewCache& view, const CChainParams& chainparams, bool fJustCheck)
{
    AssertLockHeld(cs_main);
    assert(pindex);
    assert(*pindex->phashBlock == block.GetHash());
    int64_t nTimeStart = GetTimeMicros();

    const Consensus::Params &consensus = Params().GetConsensus();
    state.fEnforceSmsgFees = block.nTime >= consensus.nPaidSmsgTime;
    state.fBulletproofsActive = block.nTime >= consensus.bulletproof_time;
    state.rct_active = block.nTime >= consensus.rct_time;

    // Check it again in case a previous version let a bad block in
    // NOTE: We don't currently (re-)invoke ContextualCheckBlock() or
    // ContextualCheckBlockHeader() here. This means that if we add a new
    // consensus rule that is enforced in one of those two functions, then we
    // may have let in a block that violates the rule prior to updating the
    // software, and we would NOT be enforcing the rule here. Fully solving
    // upgrade from one software version to the next after a consensus rule
    // change is potentially tricky and issue-specific (see RewindBlockIndex()
    // for one general approach that was used for BIP 141 deployment).
    // Also, currently the rule against blocks more than 2 hours in the future
    // is enforced in ContextualCheckBlockHeader(); we wouldn't want to
    // re-enforce that rule here (at least until we make it impossible for
    // GetAdjustedTime() to go backward).
    if (!CheckBlock(block, state, chainparams.GetConsensus(), !fJustCheck, !fJustCheck)) {
        if (state.CorruptionPossible()) {
            // We don't write down blocks to disk if they may have been
            // corrupted, so this should be impossible unless we're having hardware
            // problems.
            return AbortNode(state, "Corrupt block found indicating potential hardware failure; shutting down");
        }
        return error("%s: Consensus::CheckBlock: %s", __func__, FormatStateMessage(state));
    }

    if (block.IsProofOfStake()) {
        pindex->bnStakeModifier = ComputeStakeModifierV2(pindex->pprev, pindex->prevoutStake.hash);
        setDirtyBlockIndex.insert(pindex);

        uint256 hashProof, targetProofOfStake;
        if (!CheckProofOfStake(state, pindex->pprev, *block.vtx[0], block.nTime, block.nBits, hashProof, targetProofOfStake)) {
            return error("%s: Check proof of stake failed.", __func__);
        }
    }

    // verify that the view's current state corresponds to the previous block
    uint256 hashPrevBlock = pindex->pprev == nullptr ? uint256() : pindex->pprev->GetBlockHash();
    assert(hashPrevBlock == view.GetBestBlock());

    uint256 blockHash = block.GetHash();
    bool fIsGenesisBlock = blockHash == chainparams.GetConsensus().hashGenesisBlock;
    // Special case for the genesis block, skipping connection of its transactions
    // (its coinbase is unspendable)
    if (!fParticlMode  // genesis coinbase is spendable when in Particl mode
        && fIsGenesisBlock) {
        if (!fJustCheck)
            view.SetBestBlock(pindex->GetBlockHash(), pindex->nHeight);
        return true;
    }

    nBlocksTotal++;

    bool fScriptChecks = true;
    if (!hashAssumeValid.IsNull()) {
        // We've been configured with the hash of a block which has been externally verified to have a valid history.
        // A suitable default value is included with the software and updated from time to time.  Because validity
        //  relative to a piece of software is an objective fact these defaults can be easily reviewed.
        // This setting doesn't force the selection of any particular chain but makes validating some faster by
        //  effectively caching the result of part of the verification.
        BlockMap::const_iterator  it = mapBlockIndex.find(hashAssumeValid);
        if (it != mapBlockIndex.end()) {
            if (it->second->GetAncestor(pindex->nHeight) == pindex &&
                pindexBestHeader->GetAncestor(pindex->nHeight) == pindex &&
                pindexBestHeader->nChainWork >= nMinimumChainWork) {
                // This block is a member of the assumed verified chain and an ancestor of the best header.
                // The equivalent time check discourages hash power from extorting the network via DOS attack
                //  into accepting an invalid block through telling users they must manually set assumevalid.
                //  Requiring a software change or burying the invalid block, regardless of the setting, makes
                //  it hard to hide the implication of the demand.  This also avoids having release candidates
                //  that are hardly doing any signature verification at all in testing without having to
                //  artificially set the default assumed verified block further back.
                // The test against nMinimumChainWork prevents the skipping when denied access to any chain at
                //  least as good as the expected chain.
                fScriptChecks = (GetBlockProofEquivalentTime(*pindexBestHeader, *pindex, *pindexBestHeader, chainparams.GetConsensus()) <= 60 * 60 * 24 * 7 * 2);
            }
        }
    }

    int64_t nTime1 = GetTimeMicros(); nTimeCheck += nTime1 - nTimeStart;
    LogPrint(BCLog::BENCH, "    - Sanity checks: %.2fms [%.2fs (%.2fms/blk)]\n", MILLI * (nTime1 - nTimeStart), nTimeCheck * MICRO, nTimeCheck * MILLI / nBlocksTotal);

    bool fEnforceBIP30 = true;
    if (!fParticlMode)
    {
        // Do not allow blocks that contain transactions which 'overwrite' older transactions,
        // unless those are already completely spent.
        // If such overwrites are allowed, coinbases and transactions depending upon those
        // can be duplicated to remove the ability to spend the first instance -- even after
        // being sent to another address.
        // See BIP30 and http://r6.ca/blog/20120206T005236Z.html for more information.
        // This logic is not necessary for memory pool transactions, as AcceptToMemoryPool
        // already refuses previously-known transaction ids entirely.
        // This rule was originally applied to all blocks with a timestamp after March 15, 2012, 0:00 UTC.
        // Now that the whole chain is irreversibly beyond that time it is applied to all blocks except the
        // two in the chain that violate it. This prevents exploiting the issue against nodes during their
        // initial block download.
        bool fEnforceBIP30 = !((pindex->nHeight==91842 && pindex->GetBlockHash() == uint256S("0x00000000000a4d0a398161ffc163c503763b1f4360639393e0e4c8e300e0caec")) ||
                               (pindex->nHeight==91880 && pindex->GetBlockHash() == uint256S("0x00000000000743f190a18c5577a3c2d2a1f610ae9601ac046a38084ccb7cd721")));

        // Once BIP34 activated it was not possible to create new duplicate coinbases and thus other than starting
        // with the 2 existing duplicate coinbase pairs, not possible to create overwriting txs.  But by the
        // time BIP34 activated, in each of the existing pairs the duplicate coinbase had overwritten the first
        // before the first had been spent.  Since those coinbases are sufficiently buried it's no longer possible to create further
        // duplicate transactions descending from the known pairs either.
        // If we're on the known chain at height greater than where BIP34 activated, we can save the db accesses needed for the BIP30 check.

        // BIP34 requires that a block at height X (block X) has its coinbase
        // scriptSig start with a CScriptNum of X (indicated height X).  The above
        // logic of no longer requiring BIP30 once BIP34 activates is flawed in the
        // case that there is a block X before the BIP34 height of 227,931 which has
        // an indicated height Y where Y is greater than X.  The coinbase for block
        // X would also be a valid coinbase for block Y, which could be a BIP30
        // violation.  An exhaustive search of all mainnet coinbases before the
        // BIP34 height which have an indicated height greater than the block height
        // reveals many occurrences. The 3 lowest indicated heights found are
        // 209,921, 490,897, and 1,983,702 and thus coinbases for blocks at these 3
        // heights would be the first opportunity for BIP30 to be violated.

        // There is no potential to create a duplicate coinbase at block 209,921
        // because this is still before the BIP34 height and so explicit BIP30
        // checking is still active.

        // The final case is block 176,684 which has an indicated height of
        // 490,897. Unfortunately, this issue was not discovered until about 2 weeks
        // before block 490,897 so there was not much opportunity to address this
        // case other than to carefully analyze it and determine it would not be a
        // problem. Block 490,897 was, in fact, mined with a different coinbase than
        // block 176,684, but it is important to note that even if it hadn't been or
        // is remined on an alternate fork with a duplicate coinbase, we would still
        // not run into a BIP30 violation.  This is because the coinbase for 176,684
        // is spent in block 185,956 in transaction
        // d4f7fbbf92f4a3014a230b2dc70b8058d02eb36ac06b4a0736d9d60eaa9e8781.  This
        // spending transaction can't be duplicated because it also spends coinbase
        // 0328dd85c331237f18e781d692c92de57649529bd5edf1d01036daea32ffde29.  This
        // coinbase has an indicated height of over 4.2 billion, and wouldn't be
        // duplicatable until that height, and it's currently impossible to create a
        // chain that long. Nevertheless we may wish to consider a future soft fork
        // which retroactively prevents block 490,897 from creating a duplicate
        // coinbase. The two historical BIP30 violations often provide a confusing
        // edge case when manipulating the UTXO and it would be simpler not to have
        // another edge case to deal with.

        // testnet3 has no blocks before the BIP34 height with indicated heights
        // post BIP34 before approximately height 486,000,000 and presumably will
        // be reset before it reaches block 1,983,702 and starts doing unnecessary
        // BIP30 checking again.
        assert(pindex->pprev);
        CBlockIndex *pindexBIP34height = pindex->pprev->GetAncestor(chainparams.GetConsensus().BIP34Height);
        //Only continue to enforce if we're below BIP34 activation height or the block hash at that height doesn't correspond.
        fEnforceBIP30 = fEnforceBIP30 && (!pindexBIP34height || !(pindexBIP34height->GetBlockHash() == chainparams.GetConsensus().BIP34Hash));
    };

    // The search reveals a great many blocks which have an indicated height
    // greater than 1,983,702, so we simply remove the optimization to skip
    // BIP30 checking for blocks at height 1,983,702 or higher.  Before we reach
    // that block in another 25 years or so, we should take advantage of a
    // future consensus change to do a new and improved version of BIP34 that
    // will actually prevent ever creating any duplicate coinbases in the
    // future.
    static constexpr int BIP34_IMPLIES_BIP30_LIMIT = 1983702;

    // TODO: Remove BIP30 checking from block height 1,983,702 on, once we have a
    // consensus change that ensures coinbases at those heights can not
    // duplicate earlier coinbases.
    if (fEnforceBIP30 || pindex->nHeight >= BIP34_IMPLIES_BIP30_LIMIT) {
        for (const auto& tx : block.vtx) {
            for (size_t o = 0; o < tx->GetNumVOuts(); o++) {
                if (view.HaveCoin(COutPoint(tx->GetHash(), o))) {
                    return state.DoS(100, error("ConnectBlock(): tried to overwrite transaction"),
                                     REJECT_INVALID, "bad-txns-BIP30");
                }
            }
        }
    }

    int nLockTimeFlags = 0;
    if (fParticlMode || VersionBitsState(pindex->pprev, consensus, Consensus::DEPLOYMENT_CSV, versionbitscache) == ThresholdState::ACTIVE) {
        nLockTimeFlags |= LOCKTIME_VERIFY_SEQUENCE;
    }

    // Get the script flags for this block
    unsigned int flags = GetBlockScriptFlags(pindex, chainparams.GetConsensus());

    int64_t nTime2 = GetTimeMicros(); nTimeForks += nTime2 - nTime1;
    LogPrint(BCLog::BENCH, "    - Fork checks: %.2fms [%.2fs (%.2fms/blk)]\n", MILLI * (nTime2 - nTime1), nTimeForks * MICRO, nTimeForks * MILLI / nBlocksTotal);

    CBlockUndo blockundo;

    CCheckQueueControl<CScriptCheck> control(fScriptChecks && nScriptCheckThreads ? &scriptcheckqueue : nullptr);

    std::vector<int> prevheights;
    CAmount nFees = 0;
    int nInputs = 0;
    int64_t nSigOpsCost = 0;
    int64_t nAnonIn = 0;
    int64_t nStakeReward = 0;

    blockundo.vtxundo.reserve(block.vtx.size() - (fParticlMode ? 0 : 1));

    std::vector<PrecomputedTransactionData> txdata;
    txdata.reserve(block.vtx.size()); // Required so that pointers to individual PrecomputedTransactionData don't get invalidated

    // NOTE: Be careful tracking coin created, block reward is based on nMoneySupply
    CAmount nMoneyCreated = 0;

    for (unsigned int i = 0; i < block.vtx.size(); i++)
    {
        const CTransaction &tx = *(block.vtx[i]);
        const uint256 txhash = tx.GetHash();
        nInputs += tx.vin.size();

        if (!tx.IsCoinBase())
        {
            CAmount txfee = 0;
            if (!Consensus::CheckTxInputs(tx, state, view, pindex->nHeight, txfee)) {
                control.Wait();
                return error("%s: Consensus::CheckTxInputs: %s, %s", __func__, tx.GetHash().ToString(), FormatStateMessage(state));
            }
            if (tx.IsCoinStake())
            {
                // Stake reward is passed back in txfee (nPlainValueOut - nPlainValueIn)
                nStakeReward += txfee;
                nMoneyCreated += nStakeReward;
            } else
            {
                nFees += txfee;
            }
            if (!MoneyRange(nFees)) {
                control.Wait();
                return state.DoS(100, error("%s: accumulated fee in the block out of range.", __func__),
                                 REJECT_INVALID, "bad-txns-accumulated-fee-outofrange");
            }

            // Check that transaction is BIP68 final
            // BIP68 lock checks (as opposed to nLockTime checks) must
            // be in ConnectBlock because they require the UTXO set

            prevheights.resize(tx.vin.size());
            for (size_t j = 0; j < tx.vin.size(); j++) {
                if (tx.vin[j].IsAnonInput())
                    prevheights[j] = 0;
                else
                    prevheights[j] = view.AccessCoin(tx.vin[j].prevout).nHeight;
            }

            if (!SequenceLocks(tx, nLockTimeFlags, &prevheights, *pindex)) {
                control.Wait();
                return state.DoS(100, error("%s: contains a non-BIP68-final transaction", __func__),
                                 REJECT_INVALID, "bad-txns-nonfinal");
            }

            if (tx.IsParticlVersion()
                && (fAddressIndex || fSpentIndex)) {
                // Update spent inputs for insight
                for (size_t j = 0; j < tx.vin.size(); j++) {
                    const CTxIn input = tx.vin[j];
                    if (input.IsAnonInput()) {
                        nAnonIn++;
                        continue;
                    }

                    const Coin &coin = view.AccessCoin(input.prevout);
                    const CScript *pScript = &coin.out.scriptPubKey;

                    CAmount nValue = coin.nType == OUTPUT_CT ? 0 : coin.out.nValue;
                    std::vector<uint8_t> hashBytes;
                    int scriptType = 0;

                    if (!ExtractIndexInfo(pScript, scriptType, hashBytes)
                        || scriptType == 0)
                        continue;

                    uint256 hashAddress;
                    if (scriptType > 0)
                        hashAddress = uint256(hashBytes.data(), hashBytes.size());

                    if (fAddressIndex && scriptType > 0) {
                        // record spending activity
                        view.addressIndex.push_back(std::make_pair(CAddressIndexKey(scriptType, hashAddress, pindex->nHeight, i, txhash, j, true), nValue * -1));
                        // remove address from unspent index
                        view.addressUnspentIndex.push_back(std::make_pair(CAddressUnspentKey(scriptType, hashAddress, input.prevout.hash, input.prevout.n), CAddressUnspentValue()));
                    }

                    if (fSpentIndex) {
                        CAmount nValue = coin.nType == OUTPUT_CT ? -1 : coin.out.nValue;
                        // add the spent index to determine the txid and input that spent an output
                        // and to find the amount and address from an input
                        view.spentIndex.push_back(std::make_pair(CSpentIndexKey(input.prevout.hash, input.prevout.n), CSpentIndexValue(txhash, j, pindex->nHeight, nValue, scriptType, hashAddress)));
                    }
                }
            }
        }

        // GetTransactionSigOpCost counts 3 types of sigops:
        // * legacy (always)
        // * p2sh (when P2SH enabled in flags and excludes coinbase)
        // * witness (when witness enabled in flags and excludes coinbase)
        nSigOpsCost += GetTransactionSigOpCost(tx, view, flags);
        if (nSigOpsCost > MAX_BLOCK_SIGOPS_COST) {
            control.Wait();
            return state.DoS(100, error("ConnectBlock(): too many sigops"),
                             REJECT_INVALID, "bad-blk-sigops");
        }
        txdata.emplace_back(tx);

        if (!tx.IsCoinBase())
        {
            std::vector<CScriptCheck> vChecks;
            bool fCacheResults = fJustCheck; /* Don't cache results if we're actually connecting blocks (still consult the cache, though) */
            if (!CheckInputs(tx, state, view, fScriptChecks, flags, fCacheResults, fCacheResults, txdata[i], nScriptCheckThreads ? &vChecks : nullptr)) {
                control.Wait();
                return error("ConnectBlock(): CheckInputs on %s failed with %s",
                    txhash.ToString(), FormatStateMessage(state));
            };

            control.Add(vChecks);

            blockundo.vtxundo.push_back(CTxUndo());
            UpdateCoins(tx, view, blockundo.vtxundo.back(), pindex->nHeight);
        } else
        {
            // tx is coinbase
            CTxUndo undoDummy;
            UpdateCoins(tx, view, undoDummy, pindex->nHeight);
            nMoneyCreated += tx.GetValueOut();
        };

        if (view.nLastRCTOutput == 0) {
            view.nLastRCTOutput = pindex->pprev ? pindex->pprev->nAnonOutputs : 0;
        }
        // Index rct outputs and keyimages
        if (state.fHasAnonOutput || state.fHasAnonInput) {
            COutPoint op(txhash, 0);
            for (const auto &txin : tx.vin) {
                if (txin.IsAnonInput()) {
                    uint32_t nAnonInputs, nRingSize;
                    txin.GetAnonInfo(nAnonInputs, nRingSize);
                    if (txin.scriptData.stack.size() != 1
                        || txin.scriptData.stack[0].size() != 33 * nAnonInputs) {
                        control.Wait();
                        return error("%s: Bad scriptData stack, %s.", __func__, txhash.ToString());
                    }

                    const std::vector<uint8_t> &vKeyImages = txin.scriptData.stack[0];
                    for (size_t k = 0; k < nAnonInputs; ++k) {
                        const CCmpPubKey &ki = *((CCmpPubKey*)&vKeyImages[k*33]);

                        view.keyImages.push_back(std::make_pair(ki, txhash));
                    }
                }
            }

            for (unsigned int k = 0; k < tx.vpout.size(); k++) {
                if (!tx.vpout[k]->IsType(OUTPUT_RINGCT)) {
                    continue;
                }

                CTxOutRingCT *txout = (CTxOutRingCT*)tx.vpout[k].get();

                int64_t nTestExists;
                if (!fVerifyingDB && pblocktree->ReadRCTOutputLink(txout->pk, nTestExists)) {
                    control.Wait();

                    if (nTestExists > pindex->pprev->nAnonOutputs) {
                        // The anon index can diverge from the chain index if shutdown does not complete
                        LogPrintf("%s: Duplicate anon-output %s, index %d, above last index %d.\n", __func__, HexStr(txout->pk.begin(), txout->pk.end()), nTestExists, pindex->pprev->nAnonOutputs);
                        LogPrintf("Attempting to repair anon index.\n");
                        std::set<CCmpPubKey> setKi; // unused
                        RollBackRCTIndex(pindex->pprev->nAnonOutputs, nTestExists, setKi);
                        return false;
                    }

                    return error("%s: Duplicate anon-output (db) %s, index %d.", __func__, HexStr(txout->pk.begin(), txout->pk.end()), nTestExists);
                }
                if (!fVerifyingDB && view.ReadRCTOutputLink(txout->pk, nTestExists)) {
                    control.Wait();
                    return error("%s: Duplicate anon-output (view) %s, index %d.", __func__, HexStr(txout->pk.begin(), txout->pk.end()), nTestExists);
                }

                op.n = k;
                view.nLastRCTOutput++;
                CAnonOutput ao(txout->pk, txout->commitment, op, pindex->nHeight, 0);

                view.anonOutputLinks[txout->pk] = view.nLastRCTOutput;
                view.anonOutputs.push_back(std::make_pair(view.nLastRCTOutput, ao));
            }
        }

        if (fAddressIndex) {
            // Update outputs for insight
            for (unsigned int k = 0; k < tx.vpout.size(); k++) {
                const CTxOutBase *out = tx.vpout[k].get();

                if (!out->IsType(OUTPUT_STANDARD)
                    && !out->IsType(OUTPUT_CT)) {
                    continue;
                }

                const CScript *pScript;
                std::vector<unsigned char> hashBytes;
                int scriptType = 0;
                CAmount nValue;
                if (!ExtractIndexInfo(out, scriptType, hashBytes, nValue, pScript)
                    || scriptType == 0) {
                    continue;
                }

                // Record receiving activity
                view.addressIndex.push_back(std::make_pair(CAddressIndexKey(scriptType, uint256(hashBytes.data(), hashBytes.size()), pindex->nHeight, i, txhash, k, false), nValue));
                // Record unspent output
                view.addressUnspentIndex.push_back(std::make_pair(CAddressUnspentKey(scriptType, uint256(hashBytes.data(), hashBytes.size()), txhash, k), CAddressUnspentValue(nValue, *pScript, pindex->nHeight)));
            }
        }
    }

    int64_t nTime3 = GetTimeMicros(); nTimeConnect += nTime3 - nTime2;
    LogPrint(BCLog::BENCH, "      - Connect %u transactions: %.2fms (%.3fms/tx, %.3fms/txin) [%.2fs (%.2fms/blk)]\n", (unsigned)block.vtx.size(), MILLI * (nTime3 - nTime2), MILLI * (nTime3 - nTime2) / block.vtx.size(), nInputs <= 1 ? 0 : MILLI * (nTime3 - nTime2) / (nInputs-1), nTimeConnect * MICRO, nTimeConnect * MILLI / nBlocksTotal);

    if (!control.Wait())
        return state.DoS(100, error("%s: CheckQueue failed", __func__), REJECT_INVALID, "block-validation-failed");

    if (fParticlMode) {
        if (block.IsProofOfStake()) { // Only the genesis block isn't proof of stake
            CTransactionRef txCoinstake = block.vtx[0];
            CTransactionRef txPrevCoinstake = nullptr;
            const DevFundSettings *pDevFundSettings = chainparams.GetDevFundSettings(block.nTime);
            const CAmount nCalculatedStakeReward = Params().GetProofOfStakeReward(pindex->pprev, nFees); // stake_test

            if (block.nTime >= consensus.smsg_fee_time) {
                CAmount smsg_fee_new, smsg_fee_prev;
                if (pindex->pprev->nHeight > 0 // Skip genesis block (POW)
                    && pindex->pprev->nTime >= consensus.smsg_fee_time) {
                    if (!coinStakeCache.GetCoinStake(pindex->pprev->GetBlockHash(), txPrevCoinstake)
                        || !txPrevCoinstake->GetSmsgFeeRate(smsg_fee_prev)) {
                        return state.DoS(100, error("%s: Failed to get previous smsg fee.", __func__), REJECT_INVALID, "bad-cs-smsg-fee-prev");
                    }
                } else {
                    smsg_fee_prev = consensus.smsg_fee_msg_per_day_per_k;
                }

                if (!txCoinstake->GetSmsgFeeRate(smsg_fee_new)) {
                    return state.DoS(100, error("%s: Failed to get smsg fee.", __func__), REJECT_INVALID, "bad-cs-smsg-fee");
                }

                if (smsg_fee_new < 1) {
                    return state.DoS(100, error("%s: Smsg fee < 1.", __func__), REJECT_INVALID, "bad-cs-smsg-fee");
                }

                int64_t delta = std::abs(smsg_fee_new - smsg_fee_prev);
                int64_t max_delta = chainparams.GetMaxSmsgFeeRateDelta(smsg_fee_prev);
                if (delta > max_delta) {
                    return state.DoS(100, error("%s: Bad smsg-fee (delta=%d, max_delta=%d)", __func__, delta, max_delta), REJECT_INVALID, "bad-cs-smsg-fee");
                }
            }

            if (!pDevFundSettings || pDevFundSettings->nMinDevStakePercent <= 0) {
                if (nStakeReward < 0 || nStakeReward > nCalculatedStakeReward) {
                    return state.DoS(100, error("%s: Coinstake pays too much(actual=%d vs calculated=%d)", __func__, nStakeReward, nCalculatedStakeReward), REJECT_INVALID, "bad-cs-amount");
                }
            } else {
                assert(pDevFundSettings->nMinDevStakePercent <= 100);

                CAmount nDevBfwd = 0, nDevCfwdCheck = 0;
                CAmount nMinDevPart = (nCalculatedStakeReward * pDevFundSettings->nMinDevStakePercent) / 100;
                CAmount nMaxHolderPart = nCalculatedStakeReward - nMinDevPart;
                if (nMinDevPart < 0 || nMaxHolderPart < 0) {
                    return state.DoS(100, error("%s: Bad coinstake split amount (foundation=%d vs reward=%d)", __func__, nMinDevPart, nMaxHolderPart), REJECT_INVALID, "bad-cs-amount");
                }

                if (pindex->pprev->nHeight > 0) { // Genesis block is pow
                    if (!txPrevCoinstake
                        && !coinStakeCache.GetCoinStake(pindex->pprev->GetBlockHash(), txPrevCoinstake)) {
                        return state.DoS(100, error("%s: Failed to get previous coinstake.", __func__), REJECT_INVALID, "bad-cs-prev");
                    }

                    assert(txPrevCoinstake->IsCoinStake()); // Sanity check
                    if (!txPrevCoinstake->GetDevFundCfwd(nDevBfwd)) {
                        nDevBfwd = 0;
                    }
                }

                if (pindex->nHeight % pDevFundSettings->nDevOutputPeriod == 0) {
                    // Fund output must exist and match cfwd, cfwd data output must be unset
                    // nStakeReward must == nDevBfwd + nCalculatedStakeReward

                    if (nStakeReward != nDevBfwd + nCalculatedStakeReward) {
                        return state.DoS(100, error("%s: Bad stake-reward (actual=%d vs expected=%d)", __func__, nStakeReward, nDevBfwd + nCalculatedStakeReward), REJECT_INVALID, "bad-cs-amount");
                    }

                    CTxDestination dfDest = CBitcoinAddress(pDevFundSettings->sDevFundAddresses).Get();
                    if (dfDest.type() == typeid(CNoDestination)) {
                        return error("%s: Failed to get foundation fund destination: %s.", __func__, pDevFundSettings->sDevFundAddresses);
                    }
                    CScript devFundScriptPubKey = GetScriptForDestination(dfDest);

                    // Output 1 must be to the dev fund
                    const CTxOutStandard *outputDF = txCoinstake->vpout[1]->GetStandardOutput();
                    if (!outputDF) {
                        return state.DoS(100, error("%s: Bad foundation fund output.", __func__), REJECT_INVALID, "bad-cs");
                    }
                    if (outputDF->scriptPubKey != devFundScriptPubKey) {
                        return state.DoS(100, error("%s: Bad foundation fund output script.", __func__), REJECT_INVALID, "bad-cs");
                    }
                    if (outputDF->nValue < nDevBfwd + nMinDevPart) { // Max value is clamped already
                        return state.DoS(100, error("%s: Bad foundation-reward (actual=%d vs minfundpart=%d)", __func__, nStakeReward, nDevBfwd + nMinDevPart), REJECT_INVALID, "bad-cs-fund-amount");
                    }
                    if (txCoinstake->GetDevFundCfwd(nDevCfwdCheck)) {
                        return state.DoS(100, error("%s: Coinstake foundation cfwd must be unset.", __func__), REJECT_INVALID, "bad-cs-cfwd");
                    }
                } else {
                    // Ensure cfwd data output is correct and nStakeReward is <= nHolderPart
                    // cfwd must == nDevBfwd + (nCalculatedStakeReward - nStakeReward) // Allowing users to set a higher split

                    if (nStakeReward < 0 || nStakeReward > nMaxHolderPart) {
                        return state.DoS(100, error("%s: Bad stake-reward (actual=%d vs maxholderpart=%d)", __func__, nStakeReward, nMaxHolderPart), REJECT_INVALID, "bad-cs-amount");
                    }
                    CAmount nDevCfwd = nDevBfwd + nCalculatedStakeReward - nStakeReward;
                    if (!txCoinstake->GetDevFundCfwd(nDevCfwdCheck)
                        || nDevCfwdCheck != nDevCfwd) {
                        return state.DoS(100, error("%s: Coinstake foundation fund carried forward mismatch (actual=%d vs expected=%d)", __func__, nDevCfwdCheck, nDevCfwd), REJECT_INVALID, "bad-cs-cfwd");
                    }
                }

                coinStakeCache.InsertCoinStake(blockHash, txCoinstake);
            }
        } else {
            if (block.GetHash() != chainparams.GenesisBlock().GetHash()) {
                return state.DoS(100, error("%s: Block isn't coinstake or genesis.", __func__), REJECT_INVALID, "bad-cs");
            }
        }
    } else {
        CAmount blockReward = nFees + GetBlockSubsidy(pindex->nHeight, chainparams.GetConsensus());
        if (block.vtx[0]->GetValueOut() > blockReward) // Particl coins are imported as coinbase txns
            return state.DoS(100,
                             error("ConnectBlock(): coinbase pays too much (actual=%d vs limit=%d)",
                                   block.vtx[0]->GetValueOut(), blockReward),
                                   REJECT_INVALID, "bad-cb-amount");
    }

    int64_t nTime4 = GetTimeMicros(); nTimeVerify += nTime4 - nTime2;
    LogPrint(BCLog::BENCH, "    - Verify %u txins: %.2fms (%.3fms/txin) [%.2fs (%.2fms/blk)]\n", nInputs - 1, MILLI * (nTime4 - nTime2), nInputs <= 1 ? 0 : MILLI * (nTime4 - nTime2) / (nInputs-1), nTimeVerify * MICRO, nTimeVerify * MILLI / nBlocksTotal);

    if (fJustCheck)
        return true;

    pindex->nMoneySupply = (pindex->pprev ? pindex->pprev->nMoneySupply : 0) + nMoneyCreated;
    pindex->nAnonOutputs = view.nLastRCTOutput;
    setDirtyBlockIndex.insert(pindex); // pindex has changed, must save to disk

    if (!fIsGenesisBlock
     && !WriteUndoDataForBlock(blockundo, state, pindex, chainparams))
        return false;

    if (!pindex->IsValid(BLOCK_VALID_SCRIPTS)) {
        pindex->RaiseValidity(BLOCK_VALID_SCRIPTS);
        setDirtyBlockIndex.insert(pindex);
    }


    if (fTimestampIndex) {
        unsigned int logicalTS = pindex->nTime;
        unsigned int prevLogicalTS = 0;

        // Retrieve logical timestamp of the previous block
        if (pindex->pprev) {
            if (!pblocktree->ReadTimestampBlockIndex(pindex->pprev->GetBlockHash(), prevLogicalTS)) {
                LogPrintf("%s: Failed to read previous block's logical timestamp\n", __func__);
            }
        }

        if (logicalTS <= prevLogicalTS) {
            logicalTS = prevLogicalTS + 1;
            LogPrintf("%s: Previous logical timestamp is newer Actual[%d] prevLogical[%d] Logical[%d]\n", __func__, pindex->nTime, prevLogicalTS, logicalTS);
        }

        if (!pblocktree->WriteTimestampIndex(CTimestampIndexKey(logicalTS, pindex->GetBlockHash()))) {
            return AbortNode(state, "Failed to write timestamp index");
        }

        if (!pblocktree->WriteTimestampBlockIndex(CTimestampBlockIndexKey(pindex->GetBlockHash()), CTimestampBlockIndexValue(logicalTS))) {
            return AbortNode(state, "Failed to write blockhash index");
        }
    }

    assert(pindex->phashBlock);
    // add this block to the view's block chain
    view.SetBestBlock(pindex->GetBlockHash(), pindex->nHeight);

    int64_t nTime5 = GetTimeMicros(); nTimeIndex += nTime5 - nTime4;
    LogPrint(BCLog::BENCH, "    - Index writing: %.2fms [%.2fs (%.2fms/blk)]\n", MILLI * (nTime5 - nTime4), nTimeIndex * MICRO, nTimeIndex * MILLI / nBlocksTotal);

    int64_t nTime6 = GetTimeMicros(); nTimeCallbacks += nTime6 - nTime5;
    LogPrint(BCLog::BENCH, "    - Callbacks: %.2fms [%.2fs (%.2fms/blk)]\n", MILLI * (nTime6 - nTime5), nTimeCallbacks * MICRO, nTimeCallbacks * MILLI / nBlocksTotal);

    return true;
}

/**
 * Update the on-disk chain state.
 * The caches and indexes are flushed depending on the mode we're called with
 * if they're too large, if it's been a while since the last write,
 * or always and in all cases if we're in prune mode and are deleting files.
 *
 * If FlushStateMode::NONE is used, then FlushStateToDisk(...) won't do anything
 * besides checking if we need to prune.
 */
bool FlushStateToDisk(const CChainParams& chainparams, CValidationState &state, FlushStateMode mode, int nManualPruneHeight) {
    int64_t nMempoolUsage = mempool.DynamicMemoryUsage();
    LOCK(cs_main);
    static int64_t nLastWrite = 0;
    static int64_t nLastFlush = 0;
    std::set<int> setFilesToPrune;
    bool full_flush_completed = false;
    try {
    {
        bool fFlushForPrune = false;
        bool fDoFullFlush = false;
        LOCK(cs_LastBlockFile);
        if (fPruneMode && (fCheckForPruning || nManualPruneHeight > 0) && !fReindex) {
            if (nManualPruneHeight > 0) {
                FindFilesToPruneManual(setFilesToPrune, nManualPruneHeight);
            } else {
                FindFilesToPrune(setFilesToPrune, chainparams.PruneAfterHeight());
                fCheckForPruning = false;
            }
            if (!setFilesToPrune.empty()) {
                fFlushForPrune = true;
                if (!fHavePruned) {
                    pblocktree->WriteFlag("prunedblockfiles", true);
                    fHavePruned = true;
                }
            }
        }
        int64_t nNow = GetTimeMicros();
        // Avoid writing/flushing immediately after startup.
        if (nLastWrite == 0) {
            nLastWrite = nNow;
        }
        if (nLastFlush == 0) {
            nLastFlush = nNow;
        }
        int64_t nMempoolSizeMax = gArgs.GetArg("-maxmempool", DEFAULT_MAX_MEMPOOL_SIZE) * 1000000;
        int64_t cacheSize = pcoinsTip->DynamicMemoryUsage();
        int64_t nTotalSpace = nCoinCacheUsage + std::max<int64_t>(nMempoolSizeMax - nMempoolUsage, 0);
        // The cache is large and we're within 10% and 10 MiB of the limit, but we have time now (not in the middle of a block processing).
        bool fCacheLarge = mode == FlushStateMode::PERIODIC && cacheSize > std::max((9 * nTotalSpace) / 10, nTotalSpace - MAX_BLOCK_COINSDB_USAGE * 1024 * 1024);
        // The cache is over the limit, we have to write now.
        bool fCacheCritical = mode == FlushStateMode::IF_NEEDED && cacheSize > nTotalSpace;
        // It's been a while since we wrote the block index to disk. Do this frequently, so we don't need to redownload after a crash.
        bool fPeriodicWrite = mode == FlushStateMode::PERIODIC && nNow > nLastWrite + (int64_t)DATABASE_WRITE_INTERVAL * 1000000;
        // It's been very long since we flushed the cache. Do this infrequently, to optimize cache usage.
        bool fPeriodicFlush = mode == FlushStateMode::PERIODIC && nNow > nLastFlush + (int64_t)DATABASE_FLUSH_INTERVAL * 1000000;
        // Combine all conditions that result in a full cache flush.
        fDoFullFlush = (mode == FlushStateMode::ALWAYS) || fCacheLarge || fCacheCritical || fPeriodicFlush || fFlushForPrune;
        // Write blocks and block index to disk.
        if (fDoFullFlush || fPeriodicWrite) {
            // Depend on nMinDiskSpace to ensure we can write block index
            if (!CheckDiskSpace(GetBlocksDir())) {
                return AbortNode(state, "Disk space is low!", _("Error: Disk space is low!"));
            }
            // First make sure all block and undo data is flushed to disk.
            FlushBlockFile();
            // Then update all block file information (which may refer to block and undo files).
            {
                std::vector<std::pair<int, const CBlockFileInfo*> > vFiles;
                vFiles.reserve(setDirtyFileInfo.size());
                for (std::set<int>::iterator it = setDirtyFileInfo.begin(); it != setDirtyFileInfo.end(); ) {
                    vFiles.push_back(std::make_pair(*it, &vinfoBlockFile[*it]));
                    setDirtyFileInfo.erase(it++);
                }
                std::vector<const CBlockIndex*> vBlocks;
                vBlocks.reserve(setDirtyBlockIndex.size());
                for (std::set<CBlockIndex*>::iterator it = setDirtyBlockIndex.begin(); it != setDirtyBlockIndex.end(); ) {
                    if ((*it)->nFlags & BLOCK_ACCEPTED) {
                        vBlocks.push_back(*it);
                    }
                    setDirtyBlockIndex.erase(it++);
                }
                if (!pblocktree->WriteBatchSync(vFiles, nLastBlockFile, vBlocks)) {
                    return AbortNode(state, "Failed to write to block index database");
                }
            }
            // Finally remove any pruned files
            if (fFlushForPrune)
                UnlinkPrunedFiles(setFilesToPrune);
            nLastWrite = nNow;
        }
        // Flush best chain related state. This can only be done if the blocks / block index write was also done.
        if (fDoFullFlush && !pcoinsTip->GetBestBlock().IsNull()) {
            // Typical Coin structures on disk are around 48 bytes in size.
            // Pushing a new one to the database can cause it to be written
            // twice (once in the log, and once in the tables). This is already
            // an overestimation, as most will delete an existing entry or
            // overwrite one. Still, use a conservative safety factor of 2.
            if (!CheckDiskSpace(GetDataDir(), 48 * 2 * 2 * pcoinsTip->GetCacheSize())) {
                return AbortNode(state, "Disk space is low!", _("Error: Disk space is low!"));
            }
            // Flush the chainstate (which may refer to block index entries).
            if (!pcoinsTip->Flush())
                return AbortNode(state, "Failed to write to coin database");
            nLastFlush = nNow;
            full_flush_completed = true;
        }
    }
    if (full_flush_completed) {
        // Update best block in wallet (so we can detect restored wallets).
        GetMainSignals().ChainStateFlushed(chainActive.GetLocator());
    }
    } catch (const std::runtime_error& e) {
        return AbortNode(state, std::string("System error while flushing: ") + e.what());
    }
    return true;
}

void FlushStateToDisk() {
    CValidationState state;
    const CChainParams& chainparams = Params();
    if (!FlushStateToDisk(chainparams, state, FlushStateMode::ALWAYS)) {
        LogPrintf("%s: failed to flush state (%s)\n", __func__, FormatStateMessage(state));
    }
}

void PruneAndFlush() {
    CValidationState state;
    fCheckForPruning = true;
    const CChainParams& chainparams = Params();
    if (!FlushStateToDisk(chainparams, state, FlushStateMode::NONE)) {
        LogPrintf("%s: failed to flush state (%s)\n", __func__, FormatStateMessage(state));
    }
}

static void DoWarning(const std::string& strWarning)
{
    static bool fWarned = false;
    SetMiscWarning(strWarning);
    if (!fWarned) {
        AlertNotify(strWarning);
        fWarned = true;
    }
}

bool FlushView(CCoinsViewCache *view, CValidationState& state, bool fDisconnecting)
{
    if (!view->Flush())
        return false;

    if (fAddressIndex) {
        if (fDisconnecting) {
            if (!pblocktree->EraseAddressIndex(view->addressIndex)) {
                return AbortNode(state, "Failed to delete address index");
            }
        } else {
            if (!pblocktree->WriteAddressIndex(view->addressIndex)) {
                return AbortNode(state, "Failed to write address index");
            }
        }

        if (!pblocktree->UpdateAddressUnspentIndex(view->addressUnspentIndex)) {
            return AbortNode(state, "Failed to write address unspent index");
        }
    }

    if (fSpentIndex) {
        if (!pblocktree->UpdateSpentIndex(view->spentIndex)) {
            return AbortNode(state, "Failed to write transaction index");
        }
    }

    view->addressIndex.clear();
    view->addressUnspentIndex.clear();
    view->spentIndex.clear();

    if (fDisconnecting) {
        for (auto &it : view->keyImages) {
            if (!pblocktree->EraseRCTKeyImage(it.first)) {
                return error("%s: EraseRCTKeyImage failed, txn %s.", __func__, it.second.ToString());
            }
        }

        if (view->anonOutputLinks.size() > 0) {
            for (auto &it : view->anonOutputLinks) {
                if (!pblocktree->EraseRCTOutput(it.second)) {
                    return error("%s: EraseRCTOutput failed.", __func__);
                }

                if (!pblocktree->EraseRCTOutputLink(it.first)) {
                    return error("%s: EraseRCTOutput failed.", __func__);
                }
            }
        }
    } else {
        CDBBatch batch(*pblocktree);

        for (auto &it : view->keyImages) {
            batch.Write(std::make_pair(DB_RCTKEYIMAGE, it.first), it.second);
        }

        for (auto &it : view->anonOutputs) {
            batch.Write(std::make_pair(DB_RCTOUTPUT, it.first), it.second);
        }

        for (auto &it : view->anonOutputLinks) {
            batch.Write(std::make_pair(DB_RCTOUTPUT_LINK, it.first), it.second);
        }

        if (!pblocktree->WriteBatch(batch)) {
            return error("%s: Write RCT outputs failed.", __func__);
        }
    }

    view->nLastRCTOutput = 0;
    view->anonOutputs.clear();
    view->anonOutputLinks.clear();
    view->keyImages.clear();

    return true;
};

/** Private helper function that concatenates warning messages. */
static void AppendWarning(std::string& res, const std::string& warn)
{
    if (!res.empty()) res += ", ";
    res += warn;
}

/** Check warning conditions and do some notifications on new chain tip set. */
void UpdateTip(const CBlockIndex *pindexNew, const CChainParams& chainParams) {
    // New best block
    mempool.AddTransactionsUpdated(1);

    {
        LOCK(g_best_block_mutex);
        g_best_block = pindexNew->GetBlockHash();
        g_best_block_cv.notify_all();
    }

    std::string warningMessages;
    if (!IsInitialBlockDownload())
    {
        int nUpgraded = 0;
        const CBlockIndex* pindex = pindexNew;
        for (int bit = 0; bit < VERSIONBITS_NUM_BITS; bit++) {
            WarningBitsConditionChecker checker(bit);
            ThresholdState state = checker.GetStateFor(pindex, chainParams.GetConsensus(), warningcache[bit]);
            if (state == ThresholdState::ACTIVE || state == ThresholdState::LOCKED_IN) {
                const std::string strWarning = strprintf(_("Warning: unknown new rules activated (versionbit %i)"), bit);
                if (state == ThresholdState::ACTIVE) {
                    DoWarning(strWarning);
                } else {
                    AppendWarning(warningMessages, strWarning);
                }
            }
        }
        // Check the version of the last 100 blocks to see if we need to upgrade:
        for (int i = 0; i < 100 && pindex != nullptr; i++)
        {
            if (fParticlMode)
            {
                if (pindex->nVersion > PARTICL_BLOCK_VERSION)
                    ++nUpgraded;
            } else
            {
                int32_t nExpectedVersion = ComputeBlockVersion(pindex->pprev, chainParams.GetConsensus());
                if (pindex->nVersion > VERSIONBITS_LAST_OLD_BLOCK_VERSION && (pindex->nVersion & ~nExpectedVersion) != 0)
                    ++nUpgraded;
            }
            pindex = pindex->pprev;
        }
        if (nUpgraded > 0)
            AppendWarning(warningMessages, strprintf(_("%d of last 100 blocks have unexpected version"), nUpgraded));
    }
    LogPrintf("%s: new best=%s height=%d version=0x%08x log2_work=%.8g tx=%lu date='%s' progress=%f cache=%.1fMiB(%utxo)", __func__, /* Continued */
      pindexNew->GetBlockHash().ToString(), pindexNew->nHeight, pindexNew->nVersion,
      log(pindexNew->nChainWork.getdouble())/log(2.0), (unsigned long)pindexNew->nChainTx,
      FormatISO8601DateTime(pindexNew->GetBlockTime()),
      GuessVerificationProgress(chainParams.TxData(), pindexNew), pcoinsTip->DynamicMemoryUsage() * (1.0 / (1<<20)), pcoinsTip->GetCacheSize());
    if (!warningMessages.empty())
        LogPrintf(" warning='%s'", warningMessages); /* Continued */
    LogPrintf("\n");

}

/** Disconnect chainActive's tip.
  * After calling, the mempool will be in an inconsistent state, with
  * transactions from disconnected blocks being added to disconnectpool.  You
  * should make the mempool consistent again by calling UpdateMempoolForReorg.
  * with cs_main held.
  *
  * If disconnectpool is nullptr, then no disconnected transactions are added to
  * disconnectpool (note that the caller is responsible for mempool consistency
  * in any case).
  */
bool CChainState::DisconnectTip(CValidationState& state, const CChainParams& chainparams, DisconnectedBlockTransactions *disconnectpool)
{
    CBlockIndex *pindexDelete = chainActive.Tip();
    assert(pindexDelete);
    // Read block from disk.
    std::shared_ptr<CBlock> pblock = std::make_shared<CBlock>();
    CBlock& block = *pblock;
    if (!ReadBlockFromDisk(block, pindexDelete, chainparams.GetConsensus()))
        return AbortNode(state, "Failed to read block");
    // Apply the block atomically to the chain state.
    int64_t nStart = GetTimeMicros();
    {
        CCoinsViewCache view(pcoinsTip.get());
        assert(view.GetBestBlock() == pindexDelete->GetBlockHash());
        if (DisconnectBlock(block, pindexDelete, view) != DISCONNECT_OK)
            return error("DisconnectTip(): DisconnectBlock %s failed", pindexDelete->GetBlockHash().ToString());
        bool flushed = FlushView(&view, state, true);
        assert(flushed);
    }
    LogPrint(BCLog::BENCH, "- Disconnect block: %.2fms\n", (GetTimeMicros() - nStart) * MILLI);
    // Write the chain state to disk, if necessary.
    if (!FlushStateToDisk(chainparams, state, FlushStateMode::IF_NEEDED))
        return false;

    if (disconnectpool) {
        // Save transactions to re-add to mempool at end of reorg
        for (auto it = block.vtx.rbegin(); it != block.vtx.rend(); ++it) {
            disconnectpool->addTransaction(*it);
        }
        while (disconnectpool->DynamicMemoryUsage() > MAX_DISCONNECTED_TX_POOL_SIZE * 1000) {
            // Drop the earliest entry, and remove its children from the mempool.
            auto it = disconnectpool->queuedTx.get<insertion_order>().begin();
            mempool.removeRecursive(**it, MemPoolRemovalReason::REORG);
            disconnectpool->removeEntry(it);
        }
    }

    chainActive.SetTip(pindexDelete->pprev);

    UpdateTip(pindexDelete->pprev, chainparams);
    // Let wallets know transactions went from 1-confirmed to
    // 0-confirmed or conflicted:
    GetMainSignals().BlockDisconnected(pblock);
    return true;
}

static int64_t nTimeReadFromDisk = 0;
static int64_t nTimeConnectTotal = 0;
static int64_t nTimeFlush = 0;
static int64_t nTimeChainState = 0;
static int64_t nTimePostConnect = 0;

struct PerBlockConnectTrace {
    CBlockIndex* pindex = nullptr;
    std::shared_ptr<const CBlock> pblock;
    std::shared_ptr<std::vector<CTransactionRef>> conflictedTxs;
    PerBlockConnectTrace() : conflictedTxs(std::make_shared<std::vector<CTransactionRef>>()) {}
};
/**
 * Used to track blocks whose transactions were applied to the UTXO state as a
 * part of a single ActivateBestChainStep call.
 *
 * This class also tracks transactions that are removed from the mempool as
 * conflicts (per block) and can be used to pass all those transactions
 * through SyncTransaction.
 *
 * This class assumes (and asserts) that the conflicted transactions for a given
 * block are added via mempool callbacks prior to the BlockConnected() associated
 * with those transactions. If any transactions are marked conflicted, it is
 * assumed that an associated block will always be added.
 *
 * This class is single-use, once you call GetBlocksConnected() you have to throw
 * it away and make a new one.
 */
class ConnectTrace {
private:
    std::vector<PerBlockConnectTrace> blocksConnected;
    CTxMemPool &pool;
    boost::signals2::scoped_connection m_connNotifyEntryRemoved;

public:
    explicit ConnectTrace(CTxMemPool &_pool) : blocksConnected(1), pool(_pool) {
        m_connNotifyEntryRemoved = pool.NotifyEntryRemoved.connect(std::bind(&ConnectTrace::NotifyEntryRemoved, this, std::placeholders::_1, std::placeholders::_2));
    }

    void BlockConnected(CBlockIndex* pindex, std::shared_ptr<const CBlock> pblock) {
        assert(!blocksConnected.back().pindex);
        assert(pindex);
        assert(pblock);
        blocksConnected.back().pindex = pindex;
        blocksConnected.back().pblock = std::move(pblock);
        blocksConnected.emplace_back();
    }

    std::vector<PerBlockConnectTrace>& GetBlocksConnected() {
        // We always keep one extra block at the end of our list because
        // blocks are added after all the conflicted transactions have
        // been filled in. Thus, the last entry should always be an empty
        // one waiting for the transactions from the next block. We pop
        // the last entry here to make sure the list we return is sane.
        assert(!blocksConnected.back().pindex);
        assert(blocksConnected.back().conflictedTxs->empty());
        blocksConnected.pop_back();
        return blocksConnected;
    }

    void NotifyEntryRemoved(CTransactionRef txRemoved, MemPoolRemovalReason reason) {
        assert(!blocksConnected.back().pindex);
        if (reason == MemPoolRemovalReason::CONFLICT) {
            blocksConnected.back().conflictedTxs->emplace_back(std::move(txRemoved));
        }
    }
};

/**
 * Connect a new block to chainActive. pblock is either nullptr or a pointer to a CBlock
 * corresponding to pindexNew, to bypass loading it again from disk.
 *
 * The block is added to connectTrace if connection succeeds.
 */
bool CChainState::ConnectTip(CValidationState& state, const CChainParams& chainparams, CBlockIndex* pindexNew, const std::shared_ptr<const CBlock>& pblock, ConnectTrace& connectTrace, DisconnectedBlockTransactions &disconnectpool)
{
    assert(pindexNew->pprev == chainActive.Tip());
    // Read block from disk.
    int64_t nTime1 = GetTimeMicros();
    std::shared_ptr<const CBlock> pthisBlock;
    if (!pblock) {
        std::shared_ptr<CBlock> pblockNew = std::make_shared<CBlock>();
        if (!ReadBlockFromDisk(*pblockNew, pindexNew, chainparams.GetConsensus()))
            return AbortNode(state, "Failed to read block");
        pthisBlock = pblockNew;
    } else {
        pthisBlock = pblock;
    }
    const CBlock& blockConnecting = *pthisBlock;
    // Apply the block atomically to the chain state.
    int64_t nTime2 = GetTimeMicros(); nTimeReadFromDisk += nTime2 - nTime1;
    int64_t nTime3;

    LogPrint(BCLog::BENCH, "  - Load block from disk: %.2fms [%.2fs]\n", (nTime2 - nTime1) * MILLI, nTimeReadFromDisk * MICRO);
    setConnectKi.clear();
    {

        CCoinsViewCache view(pcoinsTip.get());
        bool rv = ConnectBlock(blockConnecting, state, pindexNew, view, chainparams);
        if (pindexNew->nFlags & BLOCK_FAILED_DUPLICATE_STAKE)
            state.nFlags |= BLOCK_FAILED_DUPLICATE_STAKE;
        GetMainSignals().BlockChecked(blockConnecting, state);
        if (!rv) {
            if (state.IsInvalid())
                InvalidBlockFound(pindexNew, blockConnecting, state);
            return error("%s: ConnectBlock %s failed, %s", __func__, pindexNew->GetBlockHash().ToString(), FormatStateMessage(state));
        }
        nTime3 = GetTimeMicros(); nTimeConnectTotal += nTime3 - nTime2;
        LogPrint(BCLog::BENCH, "  - Connect total: %.2fms [%.2fs (%.2fms/blk)]\n", (nTime3 - nTime2) * MILLI, nTimeConnectTotal * MICRO, nTimeConnectTotal * MILLI / nBlocksTotal);
        bool flushed = FlushView(&view, state, false);
        assert(flushed);
    }
    int64_t nTime4 = GetTimeMicros(); nTimeFlush += nTime4 - nTime3;
    LogPrint(BCLog::BENCH, "  - Flush: %.2fms [%.2fs (%.2fms/blk)]\n", (nTime4 - nTime3) * MILLI, nTimeFlush * MICRO, nTimeFlush * MILLI / nBlocksTotal);
    // Write the chain state to disk, if necessary.
    if (!FlushStateToDisk(chainparams, state, FlushStateMode::IF_NEEDED))
    {
        //RollBackRCTIndex(nLastValidRCTOutput, setConnectKi);
        return false;
    }
    int64_t nTime5 = GetTimeMicros(); nTimeChainState += nTime5 - nTime4;
    LogPrint(BCLog::BENCH, "  - Writing chainstate: %.2fms [%.2fs (%.2fms/blk)]\n", (nTime5 - nTime4) * MILLI, nTimeChainState * MICRO, nTimeChainState * MILLI / nBlocksTotal);
    // Remove conflicting transactions from the mempool.;
    mempool.removeForBlock(blockConnecting.vtx, pindexNew->nHeight);
    disconnectpool.removeForBlock(blockConnecting.vtx);
    // Update chainActive & related variables.
    chainActive.SetTip(pindexNew);
    UpdateTip(pindexNew, chainparams);

    int64_t nTime6 = GetTimeMicros(); nTimePostConnect += nTime6 - nTime5; nTimeTotal += nTime6 - nTime1;
    LogPrint(BCLog::BENCH, "  - Connect postprocess: %.2fms [%.2fs (%.2fms/blk)]\n", (nTime6 - nTime5) * MILLI, nTimePostConnect * MICRO, nTimePostConnect * MILLI / nBlocksTotal);
    LogPrint(BCLog::BENCH, "- Connect block: %.2fms [%.2fs (%.2fms/blk)]\n", (nTime6 - nTime1) * MILLI, nTimeTotal * MICRO, nTimeTotal * MILLI / nBlocksTotal);

    connectTrace.BlockConnected(pindexNew, std::move(pthisBlock));
    return true;
}

/**
 * Return the tip of the chain with the most work in it, that isn't
 * known to be invalid (it's however far from certain to be valid).
 */
CBlockIndex* CChainState::FindMostWorkChain() {
    do {
        CBlockIndex *pindexNew = nullptr;

        // Find the best candidate header.
        {
            std::set<CBlockIndex*, CBlockIndexWorkComparator>::reverse_iterator it = setBlockIndexCandidates.rbegin();
            if (it == setBlockIndexCandidates.rend())
                return nullptr;
            pindexNew = *it;
        }

        // Check whether all blocks on the path between the currently active chain and the candidate are valid.
        // Just going until the active chain is an optimization, as we know all blocks in it are valid already.
        CBlockIndex *pindexTest = pindexNew;
        bool fInvalidAncestor = false;
        while (pindexTest && !chainActive.Contains(pindexTest)) {
            assert(pindexTest->HaveTxsDownloaded() || pindexTest->nHeight == 0);

            // Pruned nodes may have entries in setBlockIndexCandidates for
            // which block files have been deleted.  Remove those as candidates
            // for the most work chain if we come across them; we can't switch
            // to a chain unless we have all the non-active-chain parent blocks.
            bool fFailedChain = pindexTest->nStatus & BLOCK_FAILED_MASK;
            bool fMissingData = !(pindexTest->nStatus & BLOCK_HAVE_DATA);

            if (fFailedChain || fMissingData) {
                // Candidate chain is not usable (either invalid or missing data)
                if (fFailedChain && (pindexBestInvalid == nullptr || pindexNew->nChainWork > pindexBestInvalid->nChainWork))
                    pindexBestInvalid = pindexNew;
                CBlockIndex *pindexFailed = pindexNew;
                // Remove the entire chain from the set.
                while (pindexTest != pindexFailed) {
                    if (fFailedChain) {

                        if (pindexTest->nFlags & BLOCK_FAILED_DUPLICATE_STAKE)
                            pindexFailed->nFlags |= BLOCK_FAILED_DUPLICATE_STAKE;

                        pindexFailed->nStatus |= BLOCK_FAILED_CHILD;
                    } else if (fMissingData) {
                        // If we're missing data, then add back to mapBlocksUnlinked,
                        // so that if the block arrives in the future we can try adding
                        // to setBlockIndexCandidates again.
                        mapBlocksUnlinked.insert(std::make_pair(pindexFailed->pprev, pindexFailed));
                    }
                    setBlockIndexCandidates.erase(pindexFailed);
                    pindexFailed = pindexFailed->pprev;
                }
                setBlockIndexCandidates.erase(pindexTest);
                fInvalidAncestor = true;
                break;
            }
            pindexTest = pindexTest->pprev;
        }
        if (!fInvalidAncestor)
            return pindexNew;
    } while(true);
}

/** Delete all entries in setBlockIndexCandidates that are worse than the current tip. */
void CChainState::PruneBlockIndexCandidates() {
    // Note that we can't delete the current block itself, as we may need to return to it later in case a
    // reorganization to a better block fails.
    std::set<CBlockIndex*, CBlockIndexWorkComparator>::iterator it = setBlockIndexCandidates.begin();
    while (it != setBlockIndexCandidates.end() && setBlockIndexCandidates.value_comp()(*it, chainActive.Tip())) {
        setBlockIndexCandidates.erase(it++);
    }
    // Either the current tip or a successor of it we're working towards is left in setBlockIndexCandidates.
    assert(!setBlockIndexCandidates.empty());
}

/**
 * Try to make some progress towards making pindexMostWork the active block.
 * pblock is either nullptr or a pointer to a CBlock corresponding to pindexMostWork.
 */
bool CChainState::ActivateBestChainStep(CValidationState& state, const CChainParams& chainparams, CBlockIndex* pindexMostWork, const std::shared_ptr<const CBlock>& pblock, bool& fInvalidFound, ConnectTrace& connectTrace)
{
    AssertLockHeld(cs_main);

    const CBlockIndex *pindexOldTip = chainActive.Tip();
    const CBlockIndex *pindexFork = chainActive.FindFork(pindexMostWork);

    // Disconnect active blocks which are no longer in the best chain.
    bool fBlocksDisconnected = false;
    DisconnectedBlockTransactions disconnectpool;
    while (chainActive.Tip() && chainActive.Tip() != pindexFork) {
        if (!DisconnectTip(state, chainparams, &disconnectpool)) {
            // This is likely a fatal error, but keep the mempool consistent,
            // just in case. Only remove from the mempool in this case.
            UpdateMempoolForReorg(disconnectpool, false);
            return false;
        }
        fBlocksDisconnected = true;
    }

    // Build list of new blocks to connect.
    std::vector<CBlockIndex*> vpindexToConnect;
    bool fContinue = true;
    int nHeight = pindexFork ? pindexFork->nHeight : -1;
    while (fContinue && nHeight != pindexMostWork->nHeight) {
        // Don't iterate the entire list of potential improvements toward the best tip, as we likely only need
        // a few blocks along the way.
        int nTargetHeight = std::min(nHeight + 32, pindexMostWork->nHeight);
        vpindexToConnect.clear();
        vpindexToConnect.reserve(nTargetHeight - nHeight);
        CBlockIndex *pindexIter = pindexMostWork->GetAncestor(nTargetHeight);
        while (pindexIter && pindexIter->nHeight != nHeight) {
            vpindexToConnect.push_back(pindexIter);
            pindexIter = pindexIter->pprev;
        }
        nHeight = nTargetHeight;

        // Connect new blocks.
        for (CBlockIndex *pindexConnect : reverse_iterate(vpindexToConnect)) {
            if (!ConnectTip(state, chainparams, pindexConnect, pindexConnect == pindexMostWork ? pblock : std::shared_ptr<const CBlock>(), connectTrace, disconnectpool)) {
                if (state.IsInvalid()) {
                    // The block violates a consensus rule.
                    if (!state.CorruptionPossible()) {
                        InvalidChainFound(vpindexToConnect.front());
                    }
                    state = CValidationState();
                    fInvalidFound = true;
                    fContinue = false;
                    break;
                } else {
                    // A system error occurred (disk space, database error, ...).
                    // Make the mempool consistent with the current tip, just in case
                    // any observers try to use it before shutdown.
                    UpdateMempoolForReorg(disconnectpool, false);
                    return false;
                }
            } else {
                PruneBlockIndexCandidates();
                if (!pindexOldTip || chainActive.Tip()->nChainWork > pindexOldTip->nChainWork) {
                    // We're in a better position than we were. Return temporarily to release the lock.
                    fContinue = false;
                    break;
                }
            }
        }
    }

    if (fBlocksDisconnected) {
        // If any blocks were disconnected, disconnectpool may be non empty.  Add
        // any disconnected transactions back to the mempool.
        UpdateMempoolForReorg(disconnectpool, true);
    }
    mempool.check(pcoinsTip.get());


    // Callbacks/notifications for a new best chain.
    if (fInvalidFound)
        CheckForkWarningConditionsOnNewFork(vpindexToConnect.back());
    else
        CheckForkWarningConditions();

    return true;
}

static void NotifyHeaderTip() LOCKS_EXCLUDED(cs_main) {
    bool fNotify = false;
    bool fInitialBlockDownload = false;
    static CBlockIndex* pindexHeaderOld = nullptr;
    CBlockIndex* pindexHeader = nullptr;
    {
        LOCK(cs_main);
        pindexHeader = pindexBestHeader;

        if (pindexHeader != pindexHeaderOld) {
            fNotify = true;
            fInitialBlockDownload = IsInitialBlockDownload();
            pindexHeaderOld = pindexHeader;
        }
    }
    // Send block tip changed notifications without cs_main
    if (fNotify) {
        uiInterface.NotifyHeaderTip(fInitialBlockDownload, pindexHeader);
    }
}

<<<<<<< HEAD
void CheckDelayedBlocks(const CChainParams& chainparams, const uint256 &block_hash) LOCKS_EXCLUDED(cs_main);
=======
static void LimitValidationInterfaceQueue() {
    AssertLockNotHeld(cs_main);

    if (GetMainSignals().CallbacksPending() > 10) {
        SyncWithValidationInterfaceQueue();
    }
}

>>>>>>> 3db0cc39
/**
 * Make the best chain active, in multiple steps. The result is either failure
 * or an activated best chain. pblock is either nullptr or a pointer to a block
 * that is already loaded (to avoid loading it again from disk).
 *
 * ActivateBestChain is split into steps (see ActivateBestChainStep) so that
 * we avoid holding cs_main for an extended period of time; the length of this
 * call may be quite long during reindexing or a substantial reorg.
 */
bool CChainState::ActivateBestChain(CValidationState &state, const CChainParams& chainparams, std::shared_ptr<const CBlock> pblock) {
    // Note that while we're often called here from ProcessNewBlock, this is
    // far from a guarantee. Things in the P2P/RPC will often end up calling
    // us in the middle of ProcessNewBlock - do not assume pblock is set
    // sanely for performance or correctness!
    AssertLockNotHeld(cs_main);

    // ABC maintains a fair degree of expensive-to-calculate internal state
    // because this function periodically releases cs_main so that it does not lock up other threads for too long
    // during large connects - and to allow for e.g. the callback queue to drain
    // we use m_cs_chainstate to enforce mutual exclusion so that only one caller may execute this function at a time
    LOCK(m_cs_chainstate);

    CBlockIndex *pindexMostWork = nullptr;
    CBlockIndex *pindexNewTip = nullptr;
    int nStopAtHeight = gArgs.GetArg("-stopatheight", DEFAULT_STOPATHEIGHT);
    do {
        boost::this_thread::interruption_point();

        // Block until the validation queue drains. This should largely
        // never happen in normal operation, however may happen during
        // reindex, causing memory blowup if we run too far ahead.
        // Note that if a validationinterface callback ends up calling
        // ActivateBestChain this may lead to a deadlock! We should
        // probably have a DEBUG_LOCKORDER test for this in the future.
        LimitValidationInterfaceQueue();

        std::vector<uint256> connected_blocks;
        {
            LOCK(cs_main);
            CBlockIndex* starting_tip = chainActive.Tip();
            bool blocks_connected = false;
            do {
                // We absolutely may not unlock cs_main until we've made forward progress
                // (with the exception of shutdown due to hardware issues, low disk space, etc).
                ConnectTrace connectTrace(mempool); // Destructed before cs_main is unlocked

                if (pindexMostWork == nullptr) {
                    pindexMostWork = FindMostWorkChain();
                }

                // Whether we have anything to do at all.
                if (pindexMostWork == nullptr || pindexMostWork == chainActive.Tip()) {
                    break;
                }

                bool fInvalidFound = false;
                std::shared_ptr<const CBlock> nullBlockPtr;
                if (!ActivateBestChainStep(state, chainparams, pindexMostWork, pblock && pblock->GetHash() == pindexMostWork->GetBlockHash() ? pblock : nullBlockPtr, fInvalidFound, connectTrace))
                    return false;
                blocks_connected = true;

                if (fInvalidFound) {
                    // Wipe cache, we may need another branch now.
                    pindexMostWork = nullptr;
                }
                pindexNewTip = chainActive.Tip();

                for (const PerBlockConnectTrace& trace : connectTrace.GetBlocksConnected()) {
                    assert(trace.pblock && trace.pindex);
                    connected_blocks.push_back(trace.pblock->GetHash());
                    GetMainSignals().BlockConnected(trace.pblock, trace.pindex, trace.conflictedTxs);
                }
            } while (!chainActive.Tip() || (starting_tip && CBlockIndexWorkComparator()(chainActive.Tip(), starting_tip)));
            if (!blocks_connected) return true;

            const CBlockIndex* pindexFork = chainActive.FindFork(starting_tip);
            bool fInitialDownload = IsInitialBlockDownload();

            // Notify external listeners about the new tip.
            // Enqueue while holding cs_main to ensure that UpdatedBlockTip is called in the order in which blocks are connected
            if (pindexFork != pindexNewTip) {
                // Notify ValidationInterface subscribers
                GetMainSignals().UpdatedBlockTip(pindexNewTip, pindexFork, fInitialDownload);

                // Always notify the UI if a new block tip was connected
                uiInterface.NotifyBlockTip(fInitialDownload, pindexNewTip);
            }
        }
        // When we reach this point, we switched to a new tip (stored in pindexNewTip).

        for (const auto& block_hash : connected_blocks) {
            CheckDelayedBlocks(chainparams, block_hash);
        }

        if (nStopAtHeight && pindexNewTip && pindexNewTip->nHeight >= nStopAtHeight) StartShutdown();

        // We check shutdown only after giving ActivateBestChainStep a chance to run once so that we
        // never shutdown before connecting the genesis block during LoadChainTip(). Previously this
        // caused an assert() failure during shutdown in such cases as the UTXO DB flushing checks
        // that the best block hash is non-null.
        if (ShutdownRequested())
            break;
    } while (pindexNewTip != pindexMostWork);
    CheckBlockIndex(chainparams.GetConsensus());


    // Write changes periodically to disk, after relay.
    if (!FlushStateToDisk(chainparams, state, FlushStateMode::PERIODIC)) {
        return false;
    }
    return true;
}

bool ActivateBestChain(CValidationState &state, const CChainParams& chainparams, std::shared_ptr<const CBlock> pblock) {
    return g_chainstate.ActivateBestChain(state, chainparams, std::move(pblock));
}

bool CChainState::PreciousBlock(CValidationState& state, const CChainParams& params, CBlockIndex *pindex)
{
    {
        LOCK(cs_main);
        if (pindex->nChainWork < chainActive.Tip()->nChainWork) {
            // Nothing to do, this block is not at the tip.
            return true;
        }
        if (chainActive.Tip()->nChainWork > nLastPreciousChainwork) {
            // The chain has been extended since the last call, reset the counter.
            nBlockReverseSequenceId = -1;
        }
        nLastPreciousChainwork = chainActive.Tip()->nChainWork;
        setBlockIndexCandidates.erase(pindex);
        pindex->nSequenceId = nBlockReverseSequenceId;
        if (nBlockReverseSequenceId > std::numeric_limits<int32_t>::min()) {
            // We can't keep reducing the counter if somebody really wants to
            // call preciousblock 2**31-1 times on the same set of tips...
            nBlockReverseSequenceId--;
        }
        if (pindex->IsValid(BLOCK_VALID_TRANSACTIONS) && pindex->HaveTxsDownloaded()) {
            setBlockIndexCandidates.insert(pindex);
            PruneBlockIndexCandidates();
        }
    }

    return ActivateBestChain(state, params, std::shared_ptr<const CBlock>());
}
bool PreciousBlock(CValidationState& state, const CChainParams& params, CBlockIndex *pindex) {
    return g_chainstate.PreciousBlock(state, params, pindex);
}

bool CChainState::InvalidateBlock(CValidationState& state, const CChainParams& chainparams, CBlockIndex *pindex)
{
    CBlockIndex* to_mark_failed = pindex;
    bool pindex_was_in_chain = false;
    int disconnected = 0;

    // Disconnect (descendants of) pindex, and mark them invalid.
    while (true) {
        if (ShutdownRequested()) break;

        // Make sure the queue of validation callbacks doesn't grow unboundedly.
        LimitValidationInterfaceQueue();

        LOCK(cs_main);
        if (!chainActive.Contains(pindex)) break;
        pindex_was_in_chain = true;
        CBlockIndex *invalid_walk_tip = chainActive.Tip();

        // ActivateBestChain considers blocks already in chainActive
        // unconditionally valid already, so force disconnect away from it.
        DisconnectedBlockTransactions disconnectpool;
        bool ret = DisconnectTip(state, chainparams, &disconnectpool);
        // DisconnectTip will add transactions to disconnectpool.
        // Adjust the mempool to be consistent with the new tip, adding
        // transactions back to the mempool if disconnecting was succesful,
        // and we're not doing a very deep invalidation (in which case
        // keeping the mempool up to date is probably futile anyway).
        UpdateMempoolForReorg(disconnectpool, /* fAddToMempool = */ (++disconnected <= 10) && ret);
        if (!ret) return false;
        assert(invalid_walk_tip->pprev == chainActive.Tip());

        // We immediately mark the disconnected blocks as invalid.
        // This prevents a case where pruned nodes may fail to invalidateblock
        // and be left unable to start as they have no tip candidates (as there
        // are no blocks that meet the "have data and are not invalid per
        // nStatus" criteria for inclusion in setBlockIndexCandidates).
        invalid_walk_tip->nStatus |= BLOCK_FAILED_VALID;
        setDirtyBlockIndex.insert(invalid_walk_tip);
        setBlockIndexCandidates.erase(invalid_walk_tip);
        setBlockIndexCandidates.insert(invalid_walk_tip->pprev);
        if (invalid_walk_tip->pprev == to_mark_failed && (to_mark_failed->nStatus & BLOCK_FAILED_VALID)) {
            // We only want to mark the last disconnected block as BLOCK_FAILED_VALID; its children
            // need to be BLOCK_FAILED_CHILD instead.
            to_mark_failed->nStatus = (to_mark_failed->nStatus ^ BLOCK_FAILED_VALID) | BLOCK_FAILED_CHILD;
            setDirtyBlockIndex.insert(to_mark_failed);
        }

        // Track the last disconnected block, so we can correct its BLOCK_FAILED_CHILD status in future
        // iterations, or, if it's the last one, call InvalidChainFound on it.
        to_mark_failed = invalid_walk_tip;
    }

    {
        LOCK(cs_main);
        if (chainActive.Contains(to_mark_failed)) {
            // If the to-be-marked invalid block is in the active chain, something is interfering and we can't proceed.
            return false;
        }

        // Mark pindex (or the last disconnected block) as invalid, even when it never was in the main chain
        to_mark_failed->nStatus |= BLOCK_FAILED_VALID;
        setDirtyBlockIndex.insert(to_mark_failed);
        setBlockIndexCandidates.erase(to_mark_failed);
        m_failed_blocks.insert(to_mark_failed);

        // The resulting new best tip may not be in setBlockIndexCandidates anymore, so
        // add it again.
        BlockMap::iterator it = mapBlockIndex.begin();
        while (it != mapBlockIndex.end()) {
            if (it->second->IsValid(BLOCK_VALID_TRANSACTIONS) && it->second->HaveTxsDownloaded() && !setBlockIndexCandidates.value_comp()(it->second, chainActive.Tip())) {
                setBlockIndexCandidates.insert(it->second);
            }
            it++;
        }

        InvalidChainFound(to_mark_failed);
    }

    // Only notify about a new block tip if the active chain was modified.
    if (pindex_was_in_chain) {
        uiInterface.NotifyBlockTip(IsInitialBlockDownload(), to_mark_failed->pprev);
    }
    return true;
}

bool InvalidateBlock(CValidationState& state, const CChainParams& chainparams, CBlockIndex *pindex) {
    return g_chainstate.InvalidateBlock(state, chainparams, pindex);
}

void CChainState::ResetBlockFailureFlags(CBlockIndex *pindex) {
    AssertLockHeld(cs_main);

    int nHeight = pindex->nHeight;

    // Remove the invalidity flag from this block and all its descendants.
    BlockMap::iterator it = mapBlockIndex.begin();
    while (it != mapBlockIndex.end()) {
        if (!it->second->IsValid() && it->second->GetAncestor(nHeight) == pindex) {
            it->second->nStatus &= ~BLOCK_FAILED_MASK;
            it->second->nFlags &= ~(BLOCK_FAILED_DUPLICATE_STAKE | BLOCK_STAKE_KERNEL_SPENT);
            setDirtyBlockIndex.insert(it->second);
            if (it->second->IsValid(BLOCK_VALID_TRANSACTIONS) && it->second->HaveTxsDownloaded() && setBlockIndexCandidates.value_comp()(chainActive.Tip(), it->second)) {
                setBlockIndexCandidates.insert(it->second);
            }
            if (it->second == pindexBestInvalid) {
                // Reset invalid block marker if it was pointing to one of those.
                pindexBestInvalid = nullptr;
            }
            m_failed_blocks.erase(it->second);
        }
        it++;
    }

    // Remove the invalidity flag from all ancestors too.
    while (pindex != nullptr) {
        if (pindex->nStatus & BLOCK_FAILED_MASK) {
            pindex->nStatus &= ~BLOCK_FAILED_MASK;
            setDirtyBlockIndex.insert(pindex);
            m_failed_blocks.erase(pindex);
        }
        pindex = pindex->pprev;
    }
}

void ResetBlockFailureFlags(CBlockIndex *pindex) {
    return g_chainstate.ResetBlockFailureFlags(pindex);
}

CBlockIndex* CChainState::AddToBlockIndex(const CBlockHeader& block)
{
    AssertLockHeld(cs_main);

    // Check for duplicate
    uint256 hash = block.GetHash();
    BlockMap::iterator it = mapBlockIndex.find(hash);
    if (it != mapBlockIndex.end())
        return it->second;

    // Construct new block index object
    CBlockIndex* pindexNew = new CBlockIndex(block);
    // We assign the sequence id to blocks only when the full data is available,
    // to avoid miners withholding blocks but broadcasting headers, to get a
    // competitive advantage.
    pindexNew->nSequenceId = 0;
    BlockMap::iterator mi = mapBlockIndex.insert(std::make_pair(hash, pindexNew)).first;
    pindexNew->phashBlock = &((*mi).first);
    BlockMap::iterator miPrev = mapBlockIndex.find(block.hashPrevBlock);
    if (miPrev != mapBlockIndex.end())
    {
        pindexNew->pprev = (*miPrev).second;
        pindexNew->nHeight = pindexNew->pprev->nHeight + 1;
        pindexNew->BuildSkip();
    }
    pindexNew->nTimeMax = (pindexNew->pprev ? std::max(pindexNew->pprev->nTimeMax, pindexNew->nTime) : pindexNew->nTime);
    pindexNew->nChainWork = (pindexNew->pprev ? pindexNew->pprev->nChainWork : 0) + GetBlockProof(*pindexNew);

    pindexNew->RaiseValidity(BLOCK_VALID_TREE);
    if (pindexBestHeader == nullptr || pindexBestHeader->nChainWork < pindexNew->nChainWork)
        pindexBestHeader = pindexNew;

    setDirtyBlockIndex.insert(pindexNew);

    return pindexNew;
}

/** Mark a block as having its data received and checked (up to BLOCK_VALID_TRANSACTIONS). */
void CChainState::ReceivedBlockTransactions(const CBlock& block, CBlockIndex* pindexNew, const FlatFilePos& pos, const Consensus::Params& consensusParams)
{
    pindexNew->nTx = block.vtx.size();
    pindexNew->nChainTx = 0;
    pindexNew->nFile = pos.nFile;
    pindexNew->nDataPos = pos.nPos;
    pindexNew->nUndoPos = 0;
    pindexNew->nStatus |= BLOCK_HAVE_DATA;
    if (IsWitnessEnabled(pindexNew->pprev, consensusParams)) {
        pindexNew->nStatus |= BLOCK_OPT_WITNESS;
    }
    pindexNew->RaiseValidity(BLOCK_VALID_TRANSACTIONS);
    setDirtyBlockIndex.insert(pindexNew);

    if (pindexNew->pprev == nullptr || pindexNew->pprev->HaveTxsDownloaded()) {
        // If pindexNew is the genesis block or all parents are BLOCK_VALID_TRANSACTIONS.
        std::deque<CBlockIndex*> queue;
        queue.push_back(pindexNew);

        // Recursively process any descendant blocks that now may be eligible to be connected.
        while (!queue.empty()) {
            CBlockIndex *pindex = queue.front();
            queue.pop_front();
            pindex->nChainTx = (pindex->pprev ? pindex->pprev->nChainTx : 0) + pindex->nTx;
            {
                LOCK(cs_nBlockSequenceId);
                pindex->nSequenceId = nBlockSequenceId++;
            }
            if (chainActive.Tip() == nullptr || !setBlockIndexCandidates.value_comp()(pindex, chainActive.Tip())) {
                setBlockIndexCandidates.insert(pindex);
            }
            std::pair<std::multimap<CBlockIndex*, CBlockIndex*>::iterator, std::multimap<CBlockIndex*, CBlockIndex*>::iterator> range = mapBlocksUnlinked.equal_range(pindex);
            while (range.first != range.second) {
                std::multimap<CBlockIndex*, CBlockIndex*>::iterator it = range.first;
                queue.push_back(it->second);
                range.first++;
                mapBlocksUnlinked.erase(it);
            }
        }
    } else {
        if (pindexNew->pprev && pindexNew->pprev->IsValid(BLOCK_VALID_TREE)) {
            mapBlocksUnlinked.insert(std::make_pair(pindexNew->pprev, pindexNew));
        }
    }
}

static bool FindBlockPos(FlatFilePos &pos, unsigned int nAddSize, unsigned int nHeight, uint64_t nTime, bool fKnown = false)
{
    LOCK(cs_LastBlockFile);

    unsigned int nFile = fKnown ? pos.nFile : nLastBlockFile;
    if (vinfoBlockFile.size() <= nFile) {
        vinfoBlockFile.resize(nFile + 1);
    }

    if (!fKnown) {
        while (vinfoBlockFile[nFile].nSize + nAddSize >= MAX_BLOCKFILE_SIZE) {
            nFile++;
            if (vinfoBlockFile.size() <= nFile) {
                vinfoBlockFile.resize(nFile + 1);
            }
        }
        pos.nFile = nFile;
        pos.nPos = vinfoBlockFile[nFile].nSize;
    }

    if ((int)nFile != nLastBlockFile) {
        if (!fKnown) {
            LogPrintf("Leaving block file %i: %s\n", nLastBlockFile, vinfoBlockFile[nLastBlockFile].ToString());
        }
        FlushBlockFile(!fKnown);
        nLastBlockFile = nFile;
    }

    vinfoBlockFile[nFile].AddBlock(nHeight, nTime);
    if (fKnown)
        vinfoBlockFile[nFile].nSize = std::max(pos.nPos + nAddSize, vinfoBlockFile[nFile].nSize);
    else
        vinfoBlockFile[nFile].nSize += nAddSize;

    if (!fKnown) {
        bool out_of_space;
        size_t bytes_allocated = BlockFileSeq().Allocate(pos, nAddSize, out_of_space);
        if (out_of_space) {
            return AbortNode("Disk space is low!", _("Error: Disk space is low!"));
        }
        if (bytes_allocated != 0 && fPruneMode) {
            fCheckForPruning = true;
        }
    }

    setDirtyFileInfo.insert(nFile);
    return true;
}

static bool FindUndoPos(CValidationState &state, int nFile, FlatFilePos &pos, unsigned int nAddSize)
{
    pos.nFile = nFile;

    LOCK(cs_LastBlockFile);

    pos.nPos = vinfoBlockFile[nFile].nUndoSize;
    vinfoBlockFile[nFile].nUndoSize += nAddSize;
    setDirtyFileInfo.insert(nFile);

    bool out_of_space;
    size_t bytes_allocated = UndoFileSeq().Allocate(pos, nAddSize, out_of_space);
    if (out_of_space) {
        return AbortNode(state, "Disk space is low!", _("Error: Disk space is low!"));
    }
    if (bytes_allocated != 0 && fPruneMode) {
        fCheckForPruning = true;
    }

    return true;
}

static bool CheckBlockHeader(const CBlockHeader& block, CValidationState& state, const Consensus::Params& consensusParams, bool fCheckPOW = true)
{
    if (fParticlMode
        && !block.IsParticlVersion())
        return state.DoS(100, false, REJECT_INVALID, "block-version", false, "bad block version");

    // Check timestamp
    if (fParticlMode
        && !block.hashPrevBlock.IsNull() // allow genesis block to be created in the future
        && block.GetBlockTime() > FutureDrift(GetAdjustedTime()))
        return state.DoS(50, false, REJECT_INVALID, "block-timestamp", false, "block timestamp too far in the future");

    // Check proof of work matches claimed amount
    if (!fParticlMode
        && fCheckPOW && !CheckProofOfWork(block.GetHash(), block.nBits, consensusParams))
        return state.DoS(50, false, REJECT_INVALID, "high-hash", false, "proof of work failed");

    return true;
}


bool CheckBlockSignature(const CBlock &block)
{
    if (!block.IsProofOfStake())
        return block.vchBlockSig.empty();
    if (block.vchBlockSig.empty())
        return false;
    if (block.vtx[0]->vin.size() < 1)
        return false;

    const auto &txin = block.vtx[0]->vin[0];
    if (txin.scriptWitness.stack.size() != 2)
        return false;

    if (txin.scriptWitness.stack[1].size() != 33)
        return false;

    CPubKey pubKey(txin.scriptWitness.stack[1]);
    return pubKey.Verify(block.GetHash(), block.vchBlockSig);
};

bool AddToMapStakeSeen(const COutPoint &kernel, const uint256 &blockHash)
{
    // Overwrites existing values

    std::pair<std::map<COutPoint, uint256>::iterator,bool> ret;
    ret = mapStakeSeen.insert(std::pair<COutPoint, uint256>(kernel, blockHash));
    if (ret.second == false) { // existing element
        ret.first->second = blockHash;
    } else {
        listStakeSeen.push_back(kernel);
    }

    return true;
};

bool CheckStakeUnused(const COutPoint &kernel)
{
    std::map<COutPoint, uint256>::const_iterator mi = mapStakeSeen.find(kernel);
    return (mi == mapStakeSeen.end());
}

bool CheckStakeUnique(const CBlock &block, bool fUpdate)
{
    LOCK(cs_main);

    uint256 blockHash = block.GetHash();
    const COutPoint &kernel = block.vtx[0]->vin[0].prevout;

    std::map<COutPoint, uint256>::const_iterator mi = mapStakeSeen.find(kernel);
    if (mi != mapStakeSeen.end()) {
        if (mi->second == blockHash) {
            return true;
        }
        return error("%s: Stake kernel for %s first seen on %s.", __func__, blockHash.ToString(), mi->second.ToString());
    }

    if (!fUpdate) {
        return true;
    }

    while (listStakeSeen.size() > MAX_STAKE_SEEN_SIZE) {
        const COutPoint &oldest = listStakeSeen.front();
        if (1 != mapStakeSeen.erase(oldest)) {
            LogPrintf("%s: Warning: mapStakeSeen did not erase %s %n\n", __func__, oldest.hash.ToString(), oldest.n);
        }
        listStakeSeen.pop_front();
    }

    return AddToMapStakeSeen(kernel, blockHash);
};

bool CheckBlock(const CBlock& block, CValidationState& state, const Consensus::Params& consensusParams, bool fCheckPOW, bool fCheckMerkleRoot)
{
    // These are checks that are independent of context.

    if (block.fChecked)
        return true;

    // Check that the header is valid (particularly PoW).  This is mostly
    // redundant with the call in AcceptBlockHeader.
    if (!CheckBlockHeader(block, state, consensusParams, fCheckPOW))
        return false;

    state.fEnforceSmsgFees = block.nTime >= consensusParams.nPaidSmsgTime;
    state.fBulletproofsActive = block.nTime >= consensusParams.bulletproof_time;
    state.rct_active = block.nTime >= consensusParams.rct_time;

    // Check the merkle root.
    if (fCheckMerkleRoot) {
        bool mutated;

        uint256 hashMerkleRoot2 = BlockMerkleRoot(block, &mutated);

        if (block.hashMerkleRoot != hashMerkleRoot2)
            return state.DoS(100, false, REJECT_INVALID, "bad-txnmrklroot", true, "hashMerkleRoot mismatch");

        // Check for merkle tree malleability (CVE-2012-2459): repeating sequences
        // of transactions in a block without affecting the merkle root of a block,
        // while still invalidating it.
        if (mutated)
            return state.DoS(100, false, REJECT_INVALID, "bad-txns-duplicate", true, "duplicate transaction");
    }

    // All potential-corruption validation must be done before we do any
    // transaction validation, as otherwise we may mark the header as invalid
    // because we receive the wrong transactions for it.
    // Note that witness malleability is checked in ContextualCheckBlock, so no
    // checks that use witness data may be performed here.

    // Size limits
    if (block.vtx.empty() || block.vtx.size() * WITNESS_SCALE_FACTOR > MAX_BLOCK_WEIGHT || ::GetSerializeSize(block, PROTOCOL_VERSION | SERIALIZE_TRANSACTION_NO_WITNESS) * WITNESS_SCALE_FACTOR > MAX_BLOCK_WEIGHT)
        return state.DoS(100, false, REJECT_INVALID, "bad-blk-length", false, "size limits failed");

    if (fParticlMode) {
        if (!IsInitialBlockDownload()
            && block.vtx[0]->IsCoinStake()
            && !CheckStakeUnique(block)) {
            //state.DoS(10, false, REJECT_INVALID, "bad-cs-duplicate", false, "duplicate coinstake");

            state.nFlags |= BLOCK_FAILED_DUPLICATE_STAKE;

            /*
            // TODO: ask peers which stake kernel they have
            if (chainActive.Tip()->nHeight < GetNumBlocksOfPeers() - 8) // peers have significantly longer chain, this node must've got the wrong stake 1st
            {
                LogPrint(BCLog::POS, "%s: Ignoring CheckStakeUnique for block %s, chain height behind peers.\n", __func__, block.GetHash().ToString());
                const COutPoint &kernel = block.vtx[0]->vin[0].prevout;
                mapStakeSeen[kernel] = block.GetHash();
            } else
                return state.DoS(20, false, REJECT_INVALID, "bad-cs-duplicate", false, "duplicate coinstake");
            */
        }

        // First transaction must be coinbase (genesis only) or coinstake
        // 2nd txn may be coinbase in early blocks: check further in ContextualCheckBlock
        if (!(block.vtx[0]->IsCoinBase() || block.vtx[0]->IsCoinStake())) { // only genesis can be coinbase, check in ContextualCheckBlock
            return state.DoS(100, false, REJECT_INVALID, "bad-cb-missing", false, "first tx is not coinbase");
        }

        // 2nd txn may never be coinstake, remaining txns must not be coinbase/stake
        for (size_t i = 1; i < block.vtx.size(); i++) {
            if ((i > 1 && block.vtx[i]->IsCoinBase()) || block.vtx[i]->IsCoinStake()) {
                return state.DoS(100, false, REJECT_INVALID, "bad-cb-multiple", false, "more than one coinbase or coinstake");
            }
        }

        if (!CheckBlockSignature(block)) {
            return state.DoS(100, false, REJECT_INVALID, "bad-block-signature", false, "bad block signature");
        }
    } else {
        // First transaction must be coinbase, the rest must not be
        if (block.vtx.empty() || !block.vtx[0]->IsCoinBase())
            return state.DoS(100, false, REJECT_INVALID, "bad-cb-missing", false, "first tx is not coinbase");

        // Remaining txns must not be coinbase/stake
        for (size_t i = 1; i < block.vtx.size(); i++)
            if (block.vtx[i]->IsCoinBase() || block.vtx[i]->IsCoinStake())
                return state.DoS(100, false, REJECT_INVALID, "bad-cb-multiple", false, "more than one coinbase");
    }

    // Check transactions
    for (const auto& tx : block.vtx)
        if (!CheckTransaction(*tx, state, true)) // Check for duplicate inputs, TODO: UpdateCoins should return a bool, db/coinsview txn should be undone
            return state.Invalid(false, state.GetRejectCode(), state.GetRejectReason(),
                                 strprintf("Transaction check failed (tx hash %s) %s", tx->GetHash().ToString(), state.GetDebugMessage()));

    unsigned int nSigOps = 0;
    for (const auto& tx : block.vtx)
    {
        nSigOps += GetLegacySigOpCount(*tx);
    }
    if (nSigOps * WITNESS_SCALE_FACTOR > MAX_BLOCK_SIGOPS_COST)
        return state.DoS(100, false, REJECT_INVALID, "bad-blk-sigops", false, "out-of-bounds SigOpCount");

    if (fCheckPOW && fCheckMerkleRoot)
        block.fChecked = true;

    return true;
}

bool IsWitnessEnabled(const CBlockIndex* pindexPrev, const Consensus::Params& params)
{
    if (fParticlMode) return true;

    LOCK(cs_main);
    return (VersionBitsState(pindexPrev, params, Consensus::DEPLOYMENT_SEGWIT, versionbitscache) == ThresholdState::ACTIVE);
}

bool IsNullDummyEnabled(const CBlockIndex* pindexPrev, const Consensus::Params& params)
{
    LOCK(cs_main);
    return (VersionBitsState(pindexPrev, params, Consensus::DEPLOYMENT_SEGWIT, versionbitscache) == ThresholdState::ACTIVE);
}

// Compute at which vout of the block's coinbase transaction the witness
// commitment occurs, or -1 if not found.
static int GetWitnessCommitmentIndex(const CBlock& block)
{
    int commitpos = -1;
    if (!block.vtx.empty()) {
        for (size_t o = 0; o < block.vtx[0]->vout.size(); o++) {
            if (block.vtx[0]->vout[o].scriptPubKey.size() >= 38 && block.vtx[0]->vout[o].scriptPubKey[0] == OP_RETURN && block.vtx[0]->vout[o].scriptPubKey[1] == 0x24 && block.vtx[0]->vout[o].scriptPubKey[2] == 0xaa && block.vtx[0]->vout[o].scriptPubKey[3] == 0x21 && block.vtx[0]->vout[o].scriptPubKey[4] == 0xa9 && block.vtx[0]->vout[o].scriptPubKey[5] == 0xed) {
                commitpos = o;
            }
        }
    }
    return commitpos;
}

void UpdateUncommittedBlockStructures(CBlock& block, const CBlockIndex* pindexPrev, const Consensus::Params& consensusParams)
{
    int commitpos = GetWitnessCommitmentIndex(block);
    static const std::vector<unsigned char> nonce(32, 0x00);
    if (commitpos != -1 && IsWitnessEnabled(pindexPrev, consensusParams) && !block.vtx[0]->HasWitness()) {
        CMutableTransaction tx(*block.vtx[0]);
        tx.vin[0].scriptWitness.stack.resize(1);
        tx.vin[0].scriptWitness.stack[0] = nonce;
        block.vtx[0] = MakeTransactionRef(std::move(tx));
    }
}

std::vector<unsigned char> GenerateCoinbaseCommitment(CBlock& block, const CBlockIndex* pindexPrev, const Consensus::Params& consensusParams)
{
    std::vector<unsigned char> commitment;
    if (fParticlMode)
        return commitment;

    int commitpos = GetWitnessCommitmentIndex(block);
    std::vector<unsigned char> ret(32, 0x00);
    if (consensusParams.vDeployments[Consensus::DEPLOYMENT_SEGWIT].nTimeout != 0) {
        if (commitpos == -1) {
            uint256 witnessroot = BlockWitnessMerkleRoot(block, nullptr);
            CHash256().Write(witnessroot.begin(), 32).Write(ret.data(), 32).Finalize(witnessroot.begin());
            CTxOut out;
            out.nValue = 0;
            out.scriptPubKey.resize(38);
            out.scriptPubKey[0] = OP_RETURN;
            out.scriptPubKey[1] = 0x24;
            out.scriptPubKey[2] = 0xaa;
            out.scriptPubKey[3] = 0x21;
            out.scriptPubKey[4] = 0xa9;
            out.scriptPubKey[5] = 0xed;
            memcpy(&out.scriptPubKey[6], witnessroot.begin(), 32);
            commitment = std::vector<unsigned char>(out.scriptPubKey.begin(), out.scriptPubKey.end());
            CMutableTransaction tx(*block.vtx[0]);
            tx.vout.push_back(out);
            block.vtx[0] = MakeTransactionRef(std::move(tx));
        }
    }
    UpdateUncommittedBlockStructures(block, pindexPrev, consensusParams);
    return commitment;
}

unsigned int GetNextTargetRequired(const CBlockIndex *pindexLast)
{
    const Consensus::Params &consensus = Params().GetConsensus();

    arith_uint256 bnProofOfWorkLimit;
    unsigned int nProofOfWorkLimit;
    int nHeight = pindexLast ? pindexLast->nHeight+1 : 0;

    if (nHeight < (int)Params().GetLastImportHeight())
    {
        if (nHeight == 0)
            return arith_uint256("00ffffffffffffffffffffffffffffffffffffffffffffffffffffffffffffff").GetCompact();
        int nLastImportHeight = (int) Params().GetLastImportHeight();
        arith_uint256 nMaxProofOfWorkLimit = arith_uint256("000000000008ffffffffffffffffffffffffffffffffffffffffffffffffffff");
        arith_uint256 nMinProofOfWorkLimit = UintToArith256(consensus.powLimit);
        arith_uint256 nStep = (nMaxProofOfWorkLimit - nMinProofOfWorkLimit) / nLastImportHeight;


        bnProofOfWorkLimit = nMaxProofOfWorkLimit - (nStep * nHeight);
        nProofOfWorkLimit = bnProofOfWorkLimit.GetCompact();
    } else
    {
        bnProofOfWorkLimit = UintToArith256(consensus.powLimit);
        nProofOfWorkLimit = bnProofOfWorkLimit.GetCompact();
    };


    if (pindexLast == nullptr)
        return nProofOfWorkLimit; // Genesis block

    const CBlockIndex* pindexPrev = pindexLast;
    if (pindexPrev->pprev == nullptr)
        return nProofOfWorkLimit; // first block
    const CBlockIndex *pindexPrevPrev = pindexPrev->pprev;
    if (pindexPrevPrev->pprev == nullptr)
        return nProofOfWorkLimit; // second block

    int64_t nTargetSpacing = Params().GetTargetSpacing();
    int64_t nTargetTimespan = Params().GetTargetTimespan();
    int64_t nActualSpacing = pindexPrev->GetBlockTime() - pindexPrevPrev->GetBlockTime();

    if (nActualSpacing > nTargetSpacing * 10)
        nActualSpacing = nTargetSpacing * 10;

    // pos: target change every block
    // pos: retarget with exponential moving toward target spacing
    arith_uint256 bnNew;
    bnNew.SetCompact(pindexLast->nBits);

    int64_t nInterval = nTargetTimespan / nTargetSpacing;
    bnNew *= ((nInterval - 1) * nTargetSpacing + nActualSpacing + nActualSpacing);
    bnNew /= ((nInterval + 1) * nTargetSpacing);


    if (bnNew <= 0 || bnNew > bnProofOfWorkLimit)
        return nProofOfWorkLimit;

    return bnNew.GetCompact();
}

/** Context-dependent validity checks.
 *  By "context", we mean only the previous block headers, but not the UTXO
 *  set; UTXO-related validity checks are done in ConnectBlock().
 *  NOTE: This function is not currently invoked by ConnectBlock(), so we
 *  should consider upgrade issues if we change which consensus rules are
 *  enforced in this function (eg by adding a new consensus rule). See comment
 *  in ConnectBlock().
 *  Note that -reindex-chainstate skips the validation that happens here!
 */
static bool ContextualCheckBlockHeader(const CBlockHeader& block, CValidationState& state, const CChainParams& params, const CBlockIndex* pindexPrev, int64_t nAdjustedTime)
{
    const int nHeight = pindexPrev == nullptr ? 0 : pindexPrev->nHeight + 1;
    const Consensus::Params& consensusParams = params.GetConsensus();

    if (fParticlMode && pindexPrev)
    {
        // Check proof-of-stake
        if (block.nBits != GetNextTargetRequired(pindexPrev))
            return state.DoS(100, false, REJECT_INVALID, "bad-proof-of-stake", true, strprintf("%s: Bad proof-of-stake target", __func__));
    } else
    {
        // Check proof of work
        if (block.nBits != GetNextWorkRequired(pindexPrev, &block, consensusParams))
            return state.DoS(100, false, REJECT_INVALID, "bad-diffbits", false, "incorrect proof of work");
    };

    // Check against checkpoints
    if (fCheckpointsEnabled) {
        // Don't accept any forks from the main chain prior to last checkpoint.
        // GetLastCheckpoint finds the last checkpoint in MapCheckpoints that's in our
        // MapBlockIndex.
        CBlockIndex* pcheckpoint = Checkpoints::GetLastCheckpoint(params.Checkpoints());
        if (pcheckpoint && nHeight < pcheckpoint->nHeight)
            return state.DoS(100, error("%s: forked chain older than last checkpoint (height %d)", __func__, nHeight), REJECT_CHECKPOINT, "bad-fork-prior-to-checkpoint");
    }

    // Check timestamp against prev
    if (block.GetBlockTime() <= pindexPrev->GetMedianTimePast())
        return state.Invalid(false, REJECT_INVALID, "time-too-old", "block's timestamp is too early");

    // Check timestamp
    if (nHeight > 0
        && block.GetBlockTime() > nAdjustedTime + MAX_FUTURE_BLOCK_TIME)
        return state.Invalid(false, REJECT_INVALID, "time-too-new", "block timestamp too far in the future");

    // Reject outdated version blocks when 95% (75% on testnet) of the network has upgraded:
    // check for version 2, 3 and 4 upgrades
    if((block.nVersion < 2 && nHeight >= consensusParams.BIP34Height) ||
       (block.nVersion < 3 && nHeight >= consensusParams.BIP66Height) ||
       (block.nVersion < 4 && nHeight >= consensusParams.BIP65Height))
            return state.Invalid(false, REJECT_OBSOLETE, strprintf("bad-version(0x%08x)", block.nVersion),
                                 strprintf("rejected nVersion=0x%08x block", block.nVersion));

    return true;
}

/** NOTE: This function is not currently invoked by ConnectBlock(), so we
 *  should consider upgrade issues if we change which consensus rules are
 *  enforced in this function (eg by adding a new consensus rule). See comment
 *  in ConnectBlock().
 *  Note that -reindex-chainstate skips the validation that happens here!
 */
static bool ContextualCheckBlock(const CBlock& block, CValidationState& state, const Consensus::Params& consensusParams, const CBlockIndex* pindexPrev, bool accept_block=false) EXCLUSIVE_LOCKS_REQUIRED(cs_main)
{
    const int nHeight = pindexPrev == nullptr ? 0 : pindexPrev->nHeight + 1;
    const int64_t nPrevTime = pindexPrev ? pindexPrev->nTime : 0;

    // Start enforcing BIP113 (Median Time Past) using versionbits logic.
    int nLockTimeFlags = 0;
    if (fParticlMode) {
        nLockTimeFlags |= LOCKTIME_MEDIAN_TIME_PAST;
    } else {
        if (VersionBitsState(pindexPrev, consensusParams, Consensus::DEPLOYMENT_CSV, versionbitscache) == ThresholdState::ACTIVE) {
            assert(pindexPrev != nullptr);
            nLockTimeFlags |= LOCKTIME_MEDIAN_TIME_PAST;
        }
    }

    int64_t nLockTimeCutoff = (nLockTimeFlags & LOCKTIME_MEDIAN_TIME_PAST)
                              ? (pindexPrev ? pindexPrev->GetMedianTimePast() : block.GetBlockTime())
                              : block.GetBlockTime();

    // Check that all transactions are finalized
    for (const auto& tx : block.vtx) {
        if (!IsFinalTx(*tx, nHeight, nLockTimeCutoff)) {
            return state.DoS(10, false, REJECT_INVALID, "bad-txns-nonfinal", false, "non-final transaction");
        }
    }

    if (fParticlMode) {
        // Enforce rule that the coinbase/coinstake ends with serialized block height
        // genesis block scriptSig size will be different

        if (block.IsProofOfStake()) {
            // Limit the number of outputs in a coinstake txn to 6: 1 data + 1 foundation + 4 user
            if (nPrevTime >= consensusParams.OpIsCoinstakeTime) {
                if (block.vtx[0]->vpout.size() > 6) {
                    return state.DoS(100, false, REJECT_INVALID, "bad-cs-outputs", false, "Too many outputs in coinstake");
                }
            }

            // coinstake output 0 must be data output of blockheight
            int i;
            if (!block.vtx[0]->GetCoinStakeHeight(i)) {
                return state.DoS(100, false, REJECT_INVALID, "bad-cs-malformed", false, "coinstake txn is malformed");
            }

            if (i != nHeight) {
                return state.DoS(100, false, REJECT_INVALID, "bad-cs-height", false, "block height mismatch in coinstake");
            }

            std::vector<uint8_t> &vData = ((CTxOutData*)block.vtx[0]->vpout[0].get())->vData;
            if (vData.size() > 8 && vData[4] == DO_VOTE) {
                uint32_t voteToken;
                memcpy(&voteToken, &vData[5], 4);

                LogPrint(BCLog::HDWALLET, _("Block %d casts vote for option %u of proposal %u.\n").c_str(),
                    nHeight, voteToken >> 16, voteToken & 0xFFFF);
            }

            // check witness merkleroot, TODO: should witnessmerkleroot be hashed?
            bool malleated = false;
            uint256 hashWitness = BlockWitnessMerkleRoot(block, &malleated);

            if (hashWitness != block.hashWitnessMerkleRoot) {
                return state.DoS(100, false, REJECT_INVALID, "bad-witness-merkle-match", true, strprintf("%s : witness merkle commitment mismatch", __func__));
            }

            if (!CheckCoinStakeTimestamp(nHeight, block.GetBlockTime())) {
                return state.DoS(50, false, REJECT_INVALID, "bad-coinstake-time", true, strprintf("%s: coinstake timestamp violation nTimeBlock=%d", __func__, block.GetBlockTime()));
            }

            // Check timestamp against prev
            if (block.GetBlockTime() <= pindexPrev->GetPastTimeLimit() || FutureDrift(block.GetBlockTime()) < pindexPrev->GetBlockTime()) {
                return state.DoS(50, false, REJECT_INVALID, "bad-block-time", true, strprintf("%s: block's timestamp is too early", __func__));
            }

            uint256 hashProof, targetProofOfStake;

            // Blocks are connected at end of import / reindex
            // CheckProofOfStake is run again during connectblock
            if (!IsInitialBlockDownload() // checks (!fImporting && !fReindex)
                && (!accept_block || chainActive.Height() > (int)Params().GetStakeMinConfirmations())
                && !CheckProofOfStake(state, pindexPrev, *block.vtx[0], block.nTime, block.nBits, hashProof, targetProofOfStake)) {
                return error("ContextualCheckBlock(): check proof-of-stake failed for block %s\n", block.GetHash().ToString());
            }
        } else
        {
            bool fCheckPOW = true; // TODO: pass properly
            if (fCheckPOW && !CheckProofOfWork(block.GetHash(), block.nBits, consensusParams, nHeight, Params().GetLastImportHeight()))
                return state.DoS(50, false, REJECT_INVALID, "high-hash", false, "proof of work failed");

            // Enforce rule that the coinbase/ ends with serialized block height
            // genesis block scriptSig size will be different
            CScript expect = CScript() << OP_RETURN << nHeight;
            const CScript &scriptSig = block.vtx[0]->vin[0].scriptSig;
            if (scriptSig.size() < expect.size() ||
                !std::equal(expect.begin()
                    , expect.end(), scriptSig.begin() + scriptSig.size()-expect.size())) {
                return state.DoS(100, false, REJECT_INVALID, "bad-cb-height", false, "block height mismatch in coinbase");
            }
        };

        if (nHeight > 0 && !block.vtx[0]->IsCoinStake()) // only genesis block can start with coinbase
            return state.DoS(100, false, REJECT_INVALID, "bad-cs-missing", false, "first tx is not coinstake");

        if (nHeight > 0 // skip genesis
            && Params().GetLastImportHeight() >= (uint32_t)nHeight)
        {
            // 2nd txn must be coinbase
            if (block.vtx.size() < 2 || !block.vtx[1]->IsCoinBase())
                return state.DoS(100, false, REJECT_INVALID, "bad-cb", false, "Second txn of import block must be coinbase");

            // Check hash of genesis import txn matches expected hash.
            uint256 txnHash = block.vtx[1]->GetHash();
            if (!Params().CheckImportCoinbase(nHeight, txnHash))
                return state.DoS(100, false, REJECT_INVALID, "bad-cb", false, "Incorrect outputs hash.");
        } else
        {
            // 2nd txn can't be coinbase if block height > GetLastImportHeight
            if (block.vtx.size() > 1 && block.vtx[1]->IsCoinBase())
                return state.DoS(100, false, REJECT_INVALID, "bad-cb-multiple", false, "unexpected coinbase");
        };
    } else
    {
        if (nHeight >= consensusParams.BIP34Height)
        {
            CScript expect = CScript() << nHeight;
            if (block.vtx[0]->vin[0].scriptSig.size() < expect.size() ||
                !std::equal(expect.begin(), expect.end(), block.vtx[0]->vin[0].scriptSig.begin())) {
                return state.DoS(100, false, REJECT_INVALID, "bad-cb-height", false, "block height mismatch in coinbase");
            }
        }

        // Validation for witness commitments.
        // * We compute the witness hash (which is the hash including witnesses) of all the block's transactions, except the
        //   coinbase (where 0x0000....0000 is used instead).
        // * The coinbase scriptWitness is a stack of a single 32-byte vector, containing a witness reserved value (unconstrained).
        // * We build a merkle tree with all those witness hashes as leaves (similar to the hashMerkleRoot in the block header).
        // * There must be at least one output whose scriptPubKey is a single 36-byte push, the first 4 bytes of which are
        //   {0xaa, 0x21, 0xa9, 0xed}, and the following 32 bytes are SHA256^2(witness root, witness reserved value). In case there are
        //   multiple, the last one is used.
        bool fHaveWitness = false;
        if (VersionBitsState(pindexPrev, consensusParams, Consensus::DEPLOYMENT_SEGWIT, versionbitscache) == ThresholdState::ACTIVE) {
            int commitpos = GetWitnessCommitmentIndex(block);
            if (commitpos != -1) {
                bool malleated = false;
                uint256 hashWitness = BlockWitnessMerkleRoot(block, &malleated);
                // The malleation check is ignored; as the transaction tree itself
                // already does not permit it, it is impossible to trigger in the
                // witness tree.
                if (block.vtx[0]->vin[0].scriptWitness.stack.size() != 1 || block.vtx[0]->vin[0].scriptWitness.stack[0].size() != 32) {
                    return state.DoS(100, false, REJECT_INVALID, "bad-witness-nonce-size", true, strprintf("%s : invalid witness reserved value size", __func__));
                }
                CHash256().Write(hashWitness.begin(), 32).Write(&block.vtx[0]->vin[0].scriptWitness.stack[0][0], 32).Finalize(hashWitness.begin());
                if (memcmp(hashWitness.begin(), &block.vtx[0]->vout[commitpos].scriptPubKey[6], 32)) {
                    return state.DoS(100, false, REJECT_INVALID, "bad-witness-merkle-match", true, strprintf("%s : witness merkle commitment mismatch", __func__));
                }
                fHaveWitness = true;
            }
        }

        // No witness data is allowed in blocks that don't commit to witness data, as this would otherwise leave room for spam
        if (!fHaveWitness) {
          for (const auto& tx : block.vtx) {
                if (tx->HasWitness()) {
                    return state.DoS(100, false, REJECT_INVALID, "unexpected-witness", true, strprintf("%s : unexpected witness data found", __func__));
                }
            }
        }
    };

    // After the coinbase witness reserved value and commitment are verified,
    // we can check if the block weight passes (before we've checked the
    // coinbase witness, it would be possible for the weight to be too
    // large by filling up the coinbase witness, which doesn't change
    // the block hash, so we couldn't mark the block as permanently
    // failed).
    if (GetBlockWeight(block) > MAX_BLOCK_WEIGHT) {
        return state.DoS(100, false, REJECT_INVALID, "bad-blk-weight", false, strprintf("%s : weight limit failed", __func__));
    }

    return true;
}

bool ProcessDuplicateStakeHeader(CBlockIndex *pindex, NodeId nodeId) EXCLUSIVE_LOCKS_REQUIRED(cs_main)
{
    if (!pindex) {
        return false;
    }

    uint256 hash = pindex->GetBlockHash();

    bool fMakeValid = false;
    if (nodeId == -1) {
        LogPrintf("%s: Duplicate stake block %s was received in a group, marking valid.\n",
            __func__, hash.ToString());

        fMakeValid = true;
    }

    if (nodeId > -1) {
        std::pair<std::map<uint256, StakeConflict>::iterator,bool> ret;
        ret = mapStakeConflict.insert(std::pair<uint256, StakeConflict>(hash, StakeConflict()));
        StakeConflict &sc = ret.first->second;
        sc.Add(nodeId);

        if ((int)sc.peerCount.size() > std::min(GetNumPeers() / 2, 4)) {
            LogPrintf("%s: More than half the connected peers are building on block %s," /* Continued */
                "  marked as duplicate stake, assuming this node has the duplicate.\n", __func__, hash.ToString());

            fMakeValid = true;
        }
    }

    if (fMakeValid) {
        pindex->nFlags &= (~BLOCK_FAILED_DUPLICATE_STAKE);
        pindex->nStatus |= BLOCK_VALID_HEADER;
        pindex->nStatus &= (~BLOCK_FAILED_VALID);
        setDirtyBlockIndex.insert(pindex);

        //if (pindex->nStatus & BLOCK_FAILED_CHILD)
        //{
            CBlockIndex *pindexPrev = pindex->pprev;
            while (pindexPrev) {
                if (pindexPrev->nStatus & BLOCK_VALID_MASK) {
                    break;
                }

                if (pindexPrev->nFlags & BLOCK_FAILED_DUPLICATE_STAKE) {
                    pindexPrev->nFlags &= (~BLOCK_FAILED_DUPLICATE_STAKE);
                    pindexPrev->nStatus |= BLOCK_VALID_HEADER;
                    pindexPrev->nStatus &= (~BLOCK_FAILED_VALID);
                    setDirtyBlockIndex.insert(pindexPrev);

                    if (!pindexPrev->prevoutStake.IsNull()) {
                        uint256 prevhash = pindexPrev->GetBlockHash();
                        AddToMapStakeSeen(pindexPrev->prevoutStake, prevhash);
                    }

                    pindexPrev->nStatus &= (~BLOCK_FAILED_CHILD);
                }

                pindexPrev = pindexPrev->pprev;
            }

            pindex->nStatus &= (~BLOCK_FAILED_CHILD);
        //};

        if (!pindex->prevoutStake.IsNull()) {
            AddToMapStakeSeen(pindex->prevoutStake, hash);
        }
        return true;
    }

    return false;
}

size_t MAX_DELAYED_BLOCKS = 64;
int64_t MAX_DELAY_BLOCK_SECONDS = 180;

class DelayedBlock
{
public:
    DelayedBlock(const std::shared_ptr<const CBlock>& pblock, int node_id) : m_pblock(pblock), m_node_id(node_id) {
        m_time = GetTime();
    }
    int64_t m_time;
    std::shared_ptr<const CBlock> m_pblock;
    int m_node_id;
};
std::list<DelayedBlock> list_delayed_blocks;

extern void Misbehaving(NodeId nodeid, int howmuch, const std::string& message="") EXCLUSIVE_LOCKS_REQUIRED(cs_main);
extern bool AddNodeHeader(NodeId node_id, const uint256 &hash) EXCLUSIVE_LOCKS_REQUIRED(cs_main);
extern void RemoveNodeHeader(const uint256 &hash) EXCLUSIVE_LOCKS_REQUIRED(cs_main);
extern void RemoveNonReceivedHeaderFromNodes(BlockMap::iterator mi) EXCLUSIVE_LOCKS_REQUIRED(cs_main);
extern bool IncDuplicateHeaders(NodeId node_id) EXCLUSIVE_LOCKS_REQUIRED(cs_main);

void EraseDelayedBlock(std::list<DelayedBlock>::iterator p) EXCLUSIVE_LOCKS_REQUIRED(cs_main)
{
    if (p->m_node_id > -1) {
        Misbehaving(p->m_node_id, 25, "Delayed block");
    }

    auto it = mapBlockIndex.find(p->m_pblock->GetHash());
    if (it != mapBlockIndex.end()) {
        it->second->nFlags &= ~BLOCK_DELAYED;
        setDirtyBlockIndex.insert(it->second);
    }
}

extern NodeId GetBlockSource(uint256 hash) EXCLUSIVE_LOCKS_REQUIRED(cs_main);
bool DelayBlock(const std::shared_ptr<const CBlock>& pblock, CValidationState& state) EXCLUSIVE_LOCKS_REQUIRED(cs_main)
{
    NodeId nodeId = GetBlockSource(pblock->GetHash());
    LogPrintf("Warning: %s - Previous stake modifier is null for block %s from peer %d.\n", __func__, pblock->GetHash().ToString(), nodeId);
    while (list_delayed_blocks.size() >= MAX_DELAYED_BLOCKS) {
        LogPrint(BCLog::NET, "Removing Delayed block %s, too many delayed.\n", pblock->GetHash().ToString());
        EraseDelayedBlock(list_delayed_blocks.begin());
        list_delayed_blocks.erase(list_delayed_blocks.begin());
    }
    assert(list_delayed_blocks.size() < MAX_DELAYED_BLOCKS);
    state.nFlags |= BLOCK_DELAYED; // Mark to prevent further processing
    list_delayed_blocks.emplace_back(pblock, nodeId);
    return true;
}

void CheckDelayedBlocks(const CChainParams& chainparams, const uint256 &block_hash) LOCKS_EXCLUDED(cs_main)
{
    if (list_delayed_blocks.empty()) {
        return;
    }

    int64_t now = GetTime();
    std::vector<std::shared_ptr<const CBlock> > process_blocks;
    {
        LOCK(cs_main);
        std::list<DelayedBlock>::iterator p = list_delayed_blocks.begin();
        while (p != list_delayed_blocks.end()) {
            if (p->m_pblock->hashPrevBlock == block_hash) {
                process_blocks.push_back(p->m_pblock);
                p = list_delayed_blocks.erase(p);
                continue;
            }
            if (p->m_time + MAX_DELAY_BLOCK_SECONDS < now) {
                LogPrint(BCLog::NET, "Removing delayed block %s, timed out.\n", p->m_pblock->GetHash().ToString());
                EraseDelayedBlock(p);
                p = list_delayed_blocks.erase(p);
                continue;
            }
            ++p;
        }
    }

    for (auto &p : process_blocks) {
        LogPrint(BCLog::NET, "Processing delayed block %s prev %s.\n", p->GetHash().ToString(), block_hash.ToString());
        ProcessNewBlock(chainparams, p, false, nullptr); // Should update DoS if necessary, finding block through mapBlockSource
    }
}

bool RemoveUnreceivedHeader(const uint256 &hash) EXCLUSIVE_LOCKS_REQUIRED(cs_main)
{
    BlockMap::iterator mi = mapBlockIndex.find(hash);
    if (mi != mapBlockIndex.end() && (mi->second->nFlags & BLOCK_ACCEPTED)) {
        return false;
    }
    if (mi == mapBlockIndex.end()) {
        return true; // was already removed, peer misbehaving
    }

    // Remove entire chain
    std::vector<BlockMap::iterator> remove_headers;
    std::vector<BlockMap::iterator> last_round[2];

    size_t n = 0;
    last_round[n].push_back(mi);
    remove_headers.push_back(mi);
    while (last_round[n].size()) {
        last_round[!n].clear();

        for (BlockMap::iterator& check_header : last_round[n]) {
            BlockMap::iterator it = mapBlockIndex.begin();
            while (it != mapBlockIndex.end()) {
                if (it->second->pprev == check_header->second) {
                    if ((it->second->nFlags & BLOCK_ACCEPTED)) {
                        LogPrintf("Can't remove header %s, descendant block %s accepted.\n", hash.ToString(), it->second->GetBlockHash().ToString());
                        return true; // Can't remove any blocks, peer misbehaving for not sending
                    }
                    last_round[!n].push_back(it);
                    remove_headers.push_back(it);
                }
                it++;
            }
        }
        n = !n;
    }

    LogPrintf("Removing %d loose headers from %s.\n", remove_headers.size(), hash.ToString());

    for (auto &entry : remove_headers) {
        LogPrintf("Removing loose header %s.\n", entry->second->GetBlockHash().ToString());
        setDirtyBlockIndex.erase(entry->second);

        if (pindexBestHeader == entry->second) {
            pindexBestHeader = chainActive.Tip();
        }
        if (pindexBestInvalid == entry->second) {
            pindexBestInvalid = nullptr;
        }
        RemoveNonReceivedHeaderFromNodes(entry);
        delete entry->second;
        mapBlockIndex.erase(entry);
    }

    return true;
}

size_t CountDelayedBlocks() EXCLUSIVE_LOCKS_REQUIRED(cs_main)
{
    return list_delayed_blocks.size();
}

CoinStakeCache smsgFeeCoinstakeCache;
int64_t GetSmsgFeeRate(const CBlockIndex *pindex, bool reduce_height) EXCLUSIVE_LOCKS_REQUIRED(cs_main)
{
    const Consensus::Params &consensusParams = Params().GetConsensus();

    if ((pindex && pindex->nTime < consensusParams.smsg_fee_time)
        || (!pindex && GetTime() < consensusParams.smsg_fee_time)) {
        return consensusParams.smsg_fee_msg_per_day_per_k;
    }

    int chain_height = pindex ? pindex->nHeight : chainActive.Height();
    if (reduce_height) { // Grace period, push back to previous period
        chain_height -= 10;
    }
    int fee_height = (chain_height / consensusParams.smsg_fee_period) * consensusParams.smsg_fee_period;

    CBlockIndex *fee_block = chainActive[fee_height];
    if (!fee_block || fee_block->nTime < consensusParams.smsg_fee_time) {
        return consensusParams.smsg_fee_msg_per_day_per_k;
    }

    int64_t smsg_fee_rate;
    CTransactionRef coinstake = nullptr;
    if (!smsgFeeCoinstakeCache.GetCoinStake(fee_block->GetBlockHash(), coinstake)
        || !coinstake->GetSmsgFeeRate(smsg_fee_rate)) {
        return consensusParams.smsg_fee_msg_per_day_per_k;
    }

    return smsg_fee_rate;
};



bool CChainState::AcceptBlockHeader(const CBlockHeader& block, CValidationState& state, const CChainParams& chainparams, CBlockIndex** ppindex)
{
    AssertLockHeld(cs_main);
    // Check for duplicate
    uint256 hash = block.GetHash();
    BlockMap::iterator miSelf = mapBlockIndex.find(hash);
    CBlockIndex *pindex = nullptr;
    if (hash != chainparams.GetConsensus().hashGenesisBlock) {
        if (miSelf != mapBlockIndex.end()) {
            // Block header is already known.

            if (fParticlMode && !IsInitialBlockDownload() && state.nodeId >= 0
                && !IncDuplicateHeaders(state.nodeId)) {
                return state.DoS(5, error("%s: DoS limits, too many duplicates", __func__), REJECT_INVALID, "dos-limits");
            }

            pindex = miSelf->second;
            if (ppindex)
                *ppindex = pindex;

            if (pindex->nStatus & BLOCK_FAILED_MASK)
            {
                /*
                if (pindex->nFlags & BLOCK_FAILED_DUPLICATE_STAKE
                    && ProcessDuplicateStakeHeader(pindex, state.nodeId))
                {
                    // pass
                } else */
                {
                    return state.Invalid(error("%s: block %s is marked invalid", __func__, hash.ToString()), 0, "duplicate");
                }
            }
            return true;
        }

        if (!CheckBlockHeader(block, state, chainparams.GetConsensus()))
            return error("%s: Consensus::CheckBlockHeader: %s, %s", __func__, hash.ToString(), FormatStateMessage(state));

        // Get prev block index
        CBlockIndex* pindexPrev = nullptr;
        BlockMap::iterator mi = mapBlockIndex.find(block.hashPrevBlock);
        if (mi == mapBlockIndex.end())
            return state.DoS(10, error("%s: prev block not found", __func__), 0, "prev-blk-not-found");
        pindexPrev = (*mi).second;

        if (pindexPrev->nStatus & BLOCK_FAILED_MASK)
            return state.DoS(100, error("%s: prev block invalid", __func__), REJECT_INVALID, "bad-prevblk");
        if (!ContextualCheckBlockHeader(block, state, chainparams, pindexPrev, GetAdjustedTime()))
            return error("%s: Consensus::ContextualCheckBlockHeader: %s, %s", __func__, hash.ToString(), FormatStateMessage(state));

        /* Determine if this block descends from any block which has been found
         * invalid (m_failed_blocks), then mark pindexPrev and any blocks between
         * them as failed. For example:
         *
         *                D3
         *              /
         *      B2 - C2
         *    /         \
         *  A             D2 - E2 - F2
         *    \
         *      B1 - C1 - D1 - E1
         *
         * In the case that we attempted to reorg from E1 to F2, only to find
         * C2 to be invalid, we would mark D2, E2, and F2 as BLOCK_FAILED_CHILD
         * but NOT D3 (it was not in any of our candidate sets at the time).
         *
         * In any case D3 will also be marked as BLOCK_FAILED_CHILD at restart
         * in LoadBlockIndex.
         */
        if (!pindexPrev->IsValid(BLOCK_VALID_SCRIPTS)) {
            // The above does not mean "invalid": it checks if the previous block
            // hasn't been validated up to BLOCK_VALID_SCRIPTS. This is a performance
            // optimization, in the common case of adding a new block to the tip,
            // we don't need to iterate over the failed blocks list.
            for (const CBlockIndex* failedit : m_failed_blocks) {
                if (pindexPrev->GetAncestor(failedit->nHeight) == failedit) {
                    //assert(failedit->nStatus & BLOCK_FAILED_VALID);
                    CBlockIndex* invalid_walk = pindexPrev;
                    if (failedit->nStatus & BLOCK_FAILED_VALID)
                    while (invalid_walk != failedit) {
                        invalid_walk->nStatus |= BLOCK_FAILED_CHILD;
                        setDirtyBlockIndex.insert(invalid_walk);
                        invalid_walk = invalid_walk->pprev;
                    }
                    return state.DoS(100, error("%s: prev block invalid", __func__), REJECT_INVALID, "bad-prevblk");
                }
            }
        }
    }
    if (pindex == nullptr) {
        bool force_accept = true;
        if (fParticlMode && !IsInitialBlockDownload() && state.nodeId >= 0) {
            if (!AddNodeHeader(state.nodeId, hash)) {
                return state.DoS(20, error("%s: DoS limits", __func__), REJECT_INVALID, "dos-limits");
            }
            force_accept = false;
        }
        pindex = AddToBlockIndex(block);
        if (force_accept) {
            pindex->nFlags |= BLOCK_ACCEPTED;
        }
    }

    if (ppindex)
        *ppindex = pindex;

    CheckBlockIndex(chainparams.GetConsensus());

    return true;
}

// Exposed wrapper for AcceptBlockHeader
bool ProcessNewBlockHeaders(const std::vector<CBlockHeader>& headers, CValidationState& state, const CChainParams& chainparams, const CBlockIndex** ppindex, CBlockHeader *first_invalid)
{
    if (first_invalid != nullptr) first_invalid->SetNull();
    {
        LOCK(cs_main);
        for (const CBlockHeader& header : headers) {
            CBlockIndex *pindex = nullptr; // Use a temp pindex instead of ppindex to avoid a const_cast
            if (!g_chainstate.AcceptBlockHeader(header, state, chainparams, &pindex)) {
                if (first_invalid) *first_invalid = header;
                return false;
            }
            if (ppindex) {
                *ppindex = pindex;
            }
        }
    }
    NotifyHeaderTip();
    return true;
}

/** Store block on disk. If dbp is non-nullptr, the file is known to already reside on disk */
static FlatFilePos SaveBlockToDisk(const CBlock& block, int nHeight, const CChainParams& chainparams, const FlatFilePos* dbp) {
    unsigned int nBlockSize = ::GetSerializeSize(block, CLIENT_VERSION);
    FlatFilePos blockPos;
    if (dbp != nullptr)
        blockPos = *dbp;
    if (!FindBlockPos(blockPos, nBlockSize+8, nHeight, block.GetBlockTime(), dbp != nullptr)) {
        error("%s: FindBlockPos failed", __func__);
        return FlatFilePos();
    }
    if (dbp == nullptr) {
        if (!WriteBlockToDisk(block, blockPos, chainparams.MessageStart())) {
            AbortNode("Failed to write block");
            return FlatFilePos();
        }
    }
    return blockPos;
}

/** Store block on disk. If dbp is non-nullptr, the file is known to already reside on disk */
bool CChainState::AcceptBlock(const std::shared_ptr<const CBlock>& pblock, CValidationState& state, const CChainParams& chainparams, CBlockIndex** ppindex, bool fRequested, const FlatFilePos* dbp, bool* fNewBlock)
{
    const CBlock& block = *pblock;

    if (fNewBlock) *fNewBlock = false;
    AssertLockHeld(cs_main);

    CBlockIndex *pindexDummy = nullptr;
    CBlockIndex *&pindex = ppindex ? *ppindex : pindexDummy;

    if (!AcceptBlockHeader(block, state, chainparams, &pindex))
        return false;

    // Try to process all requested blocks that we don't have, but only
    // process an unrequested block if it's new and has enough work to
    // advance our tip, and isn't too many blocks ahead.
    bool fAlreadyHave = pindex->nStatus & BLOCK_HAVE_DATA;
    bool fHasMoreOrSameWork = (chainActive.Tip() ? pindex->nChainWork >= chainActive.Tip()->nChainWork : true);
    // Blocks that are too out-of-order needlessly limit the effectiveness of
    // pruning, because pruning will not delete block files that contain any
    // blocks which are too close in height to the tip.  Apply this test
    // regardless of whether pruning is enabled; it should generally be safe to
    // not process unrequested blocks.
    bool fTooFarAhead = (pindex->nHeight > int(chainActive.Height() + MIN_BLOCKS_TO_KEEP));

    // TODO: Decouple this function from the block download logic by removing fRequested
    // This requires some new chain data structure to efficiently look up if a
    // block is in a chain leading to a candidate for best tip, despite not
    // being such a candidate itself.

    // TODO: deal better with return value and error conditions for duplicate
    // and unrequested blocks.
    if (fAlreadyHave) return true;
    if (!fRequested) {  // If we didn't ask for it:
        if (pindex->nTx != 0) return true;    // This is a previously-processed block that was pruned
        if (!fHasMoreOrSameWork) return true; // Don't process less-work chains
        if (fTooFarAhead) return true;        // Block height is too high

        // Protect against DoS attacks from low-work chains.
        // If our tip is behind, a peer could try to send us
        // low-work blocks on a fake chain that we would never
        // request; don't process these.
        if (pindex->nChainWork < nMinimumChainWork) return true;
    }

    if (!CheckBlock(block, state, chainparams.GetConsensus())) {
        return error("%s: %s", __func__, FormatStateMessage(state));
    }

    if (block.IsProofOfStake()) {
        pindex->SetProofOfStake();
        pindex->prevoutStake = pblock->vtx[0]->vin[0].prevout;
        if (!pindex->pprev
            || (pindex->pprev->bnStakeModifier.IsNull()
                && pindex->pprev->GetBlockHash() != chainparams.GetConsensus().hashGenesisBlock)) {
            // Block received out of order
            if (fParticlMode && !IsInitialBlockDownload()) {
                if (pindex->nFlags & BLOCK_DELAYED) {
                    // Block is already delayed
                    state.nFlags |= BLOCK_DELAYED;
                    return true;
                }
                pindex->nFlags |= BLOCK_DELAYED;
                return DelayBlock(pblock, state);
            }
        } else {
            pindex->bnStakeModifier = ComputeStakeModifierV2(pindex->pprev, pindex->prevoutStake.hash);
        }
        pindex->nFlags &= ~BLOCK_DELAYED;
        setDirtyBlockIndex.insert(pindex);
    }

    if (!ContextualCheckBlock(block, state, chainparams.GetConsensus(), pindex->pprev, true)) {
        if (state.IsInvalid() && !state.CorruptionPossible()) {
            pindex->nStatus |= BLOCK_FAILED_VALID;
            setDirtyBlockIndex.insert(pindex);
        }
        return error("%s: %s", __func__, FormatStateMessage(state));
    }

    if (state.nFlags & BLOCK_STAKE_KERNEL_SPENT && !(state.nFlags & BLOCK_FAILED_DUPLICATE_STAKE)) {
        if (state.nodeId > -1) {
            Misbehaving(state.nodeId, 20, "Spent kernel");
        }
    }

    RemoveNodeHeader(pindex->GetBlockHash());
    pindex->nFlags |= BLOCK_ACCEPTED;
    setDirtyBlockIndex.insert(pindex);

    // Header is valid/has work, merkle tree and segwit merkle tree are good...RELAY NOW
    // (but if it does not build on our best tip, let the SendMessages loop relay it)
    if (!IsInitialBlockDownload() && chainActive.Tip() == pindex->pprev)
    {
        if (!(state.nFlags & BLOCK_FAILED_DUPLICATE_STAKE))
            GetMainSignals().NewPoWValidBlock(pindex, pblock);
    };

    // Write block to history file
    if (fNewBlock) *fNewBlock = true;
    try {
        FlatFilePos blockPos = SaveBlockToDisk(block, pindex->nHeight, chainparams, dbp);
        if (blockPos.IsNull()) {
            state.Error(strprintf("%s: Failed to find position to write new block to disk", __func__));
            return false;
        }
        ReceivedBlockTransactions(block, pindex, blockPos, chainparams.GetConsensus());
    } catch (const std::runtime_error& e) {
        return AbortNode(state, std::string("System error: ") + e.what());
    }

    FlushStateToDisk(chainparams, state, FlushStateMode::NONE);

    CheckBlockIndex(chainparams.GetConsensus());

    return true;
}

bool ProcessNewBlock(const CChainParams& chainparams, const std::shared_ptr<const CBlock> pblock, bool fForceProcessing, bool *fNewBlock)
{
    AssertLockNotHeld(cs_main);

    CBlockIndex *pindex = nullptr;
    {
        /*
        uint256 hash = pblock->GetHash();
        // Limited duplicity on stake: prevents block flood attack
        // Duplicate stake allowed only when there is orphan child block
        if (!fReindex && !fImporting && pblock->IsProofOfStake() && setStakeSeen.count(pblock->GetProofOfStake()) && !mapOrphanBlocksByPrev.count(hash))
            return error("%s: Duplicate proof-of-stake (%s, %d) for block %s", pblock->GetProofOfStake().first.ToString(), pblock->GetProofOfStake().second, hash.ToString());
        */

        if (fNewBlock) *fNewBlock = false;
        CValidationState state;

        // CheckBlock() does not support multi-threaded block validation because CBlock::fChecked can cause data race.
        // Therefore, the following critical section must include the CheckBlock() call as well.
        LOCK(cs_main);

        // Ensure that CheckBlock() passes before calling AcceptBlock, as
        // belt-and-suspenders.
        bool ret = CheckBlock(*pblock, state, chainparams.GetConsensus());
        if (ret) {
            // Store to disk
            ret = g_chainstate.AcceptBlock(pblock, state, chainparams, &pindex, fForceProcessing, nullptr, fNewBlock);
        }
        if (state.nFlags & BLOCK_DELAYED) {
            return true;
        }
        if (!ret) {
            if (fParticlMode) {
                // Mark block as invalid to prevent re-requesting from peer.
                // Block will have been added to the block index in AcceptBlockHeader
                CBlockIndex *pindex = g_chainstate.AddToBlockIndex(*pblock);
                g_chainstate.InvalidBlockFound(pindex, *pblock, state);

                IncomingBlockChecked(*pblock, state);
            }
            GetMainSignals().BlockChecked(*pblock, state);
            return error("%s: AcceptBlock FAILED (%s)", __func__, FormatStateMessage(state));
        }

        if (pindex && state.nFlags & BLOCK_FAILED_DUPLICATE_STAKE) {
            pindex->nFlags |= BLOCK_FAILED_DUPLICATE_STAKE;
            setDirtyBlockIndex.insert(pindex);
            LogPrint(BCLog::POS, "%s Marking duplicate stake: %s.\n", __func__, pindex->GetBlockHash().ToString());
            //GetMainSignals().BlockChecked(*pblock, state);
            IncomingBlockChecked(*pblock, state);
        }
    }

    NotifyHeaderTip();

    CValidationState state; // Only used to report errors, not invalidity - ignore it
    if (!g_chainstate.ActivateBestChain(state, chainparams, pblock))
        return error("%s: ActivateBestChain failed (%s)", __func__, FormatStateMessage(state));

    if (smsg::fSecMsgEnabled && gArgs.GetBoolArg("-smsgscanincoming", false)) {
        smsgModule.ScanBlock(*pblock);
    }

    {
        assert(pindex);
        // Check here for blocks not connected to the chain, TODO: move to a timer.
        CheckDelayedBlocks(chainparams, pindex->GetBlockHash());
    }

    return true;
}

bool TestBlockValidity(CValidationState& state, const CChainParams& chainparams, const CBlock& block, CBlockIndex* pindexPrev, bool fCheckPOW, bool fCheckMerkleRoot)
{
    AssertLockHeld(cs_main);
    assert(pindexPrev && pindexPrev == chainActive.Tip());
    CCoinsViewCache viewNew(pcoinsTip.get());
    uint256 block_hash(block.GetHash());
    CBlockIndex indexDummy(block);
    indexDummy.pprev = pindexPrev;
    indexDummy.nHeight = pindexPrev->nHeight + 1;
    indexDummy.phashBlock = &block_hash;

    // NOTE: CheckBlockHeader is called by CheckBlock
    if (!ContextualCheckBlockHeader(block, state, chainparams, pindexPrev, GetAdjustedTime()))
        return error("%s: Consensus::ContextualCheckBlockHeader: %s", __func__, FormatStateMessage(state));
    if (!CheckBlock(block, state, chainparams.GetConsensus(), fCheckPOW, fCheckMerkleRoot))
        return error("%s: Consensus::CheckBlock: %s", __func__, FormatStateMessage(state));
    if (!ContextualCheckBlock(block, state, chainparams.GetConsensus(), pindexPrev))
        return error("%s: Consensus::ContextualCheckBlock: %s", __func__, FormatStateMessage(state));
    if (!g_chainstate.ConnectBlock(block, state, &indexDummy, viewNew, chainparams, true))
        return false;
    assert(state.IsValid());

    return true;
}

/**
 * BLOCK PRUNING CODE
 */

/* Calculate the amount of disk space the block & undo files currently use */
uint64_t CalculateCurrentUsage()
{
    LOCK(cs_LastBlockFile);

    uint64_t retval = 0;
    for (const CBlockFileInfo &file : vinfoBlockFile) {
        retval += file.nSize + file.nUndoSize;
    }
    return retval;
}

/* Prune a block file (modify associated database entries)*/
void PruneOneBlockFile(const int fileNumber)
{
    LOCK(cs_LastBlockFile);

    for (const auto& entry : mapBlockIndex) {
        CBlockIndex* pindex = entry.second;
        if (pindex->nFile == fileNumber) {
            pindex->nStatus &= ~BLOCK_HAVE_DATA;
            pindex->nStatus &= ~BLOCK_HAVE_UNDO;
            pindex->nFile = 0;
            pindex->nDataPos = 0;
            pindex->nUndoPos = 0;
            setDirtyBlockIndex.insert(pindex);

            // Prune from mapBlocksUnlinked -- any block we prune would have
            // to be downloaded again in order to consider its chain, at which
            // point it would be considered as a candidate for
            // mapBlocksUnlinked or setBlockIndexCandidates.
            std::pair<std::multimap<CBlockIndex*, CBlockIndex*>::iterator, std::multimap<CBlockIndex*, CBlockIndex*>::iterator> range = mapBlocksUnlinked.equal_range(pindex->pprev);
            while (range.first != range.second) {
                std::multimap<CBlockIndex *, CBlockIndex *>::iterator _it = range.first;
                range.first++;
                if (_it->second == pindex) {
                    mapBlocksUnlinked.erase(_it);
                }
            }
        }
    }

    vinfoBlockFile[fileNumber].SetNull();
    setDirtyFileInfo.insert(fileNumber);
}


void UnlinkPrunedFiles(const std::set<int>& setFilesToPrune)
{
    for (std::set<int>::iterator it = setFilesToPrune.begin(); it != setFilesToPrune.end(); ++it) {
        FlatFilePos pos(*it, 0);
        fs::remove(BlockFileSeq().FileName(pos));
        fs::remove(UndoFileSeq().FileName(pos));
        LogPrintf("Prune: %s deleted blk/rev (%05u)\n", __func__, *it);
    }
}

/* Calculate the block/rev files to delete based on height specified by user with RPC command pruneblockchain */
static void FindFilesToPruneManual(std::set<int>& setFilesToPrune, int nManualPruneHeight)
{
    assert(fPruneMode && nManualPruneHeight > 0);

    LOCK2(cs_main, cs_LastBlockFile);
    if (chainActive.Tip() == nullptr)
        return;

    // last block to prune is the lesser of (user-specified height, MIN_BLOCKS_TO_KEEP from the tip)
    unsigned int nLastBlockWeCanPrune = std::min((unsigned)nManualPruneHeight, chainActive.Tip()->nHeight - MIN_BLOCKS_TO_KEEP);
    int count=0;
    for (int fileNumber = 0; fileNumber < nLastBlockFile; fileNumber++) {
        if (vinfoBlockFile[fileNumber].nSize == 0 || vinfoBlockFile[fileNumber].nHeightLast > nLastBlockWeCanPrune)
            continue;
        PruneOneBlockFile(fileNumber);
        setFilesToPrune.insert(fileNumber);
        count++;
    }
    LogPrintf("Prune (Manual): prune_height=%d removed %d blk/rev pairs\n", nLastBlockWeCanPrune, count);
}

/* This function is called from the RPC code for pruneblockchain */
void PruneBlockFilesManual(int nManualPruneHeight)
{
    CValidationState state;
    const CChainParams& chainparams = Params();
    if (!FlushStateToDisk(chainparams, state, FlushStateMode::NONE, nManualPruneHeight)) {
        LogPrintf("%s: failed to flush state (%s)\n", __func__, FormatStateMessage(state));
    }
}

/**
 * Prune block and undo files (blk???.dat and undo???.dat) so that the disk space used is less than a user-defined target.
 * The user sets the target (in MB) on the command line or in config file.  This will be run on startup and whenever new
 * space is allocated in a block or undo file, staying below the target. Changing back to unpruned requires a reindex
 * (which in this case means the blockchain must be re-downloaded.)
 *
 * Pruning functions are called from FlushStateToDisk when the global fCheckForPruning flag has been set.
 * Block and undo files are deleted in lock-step (when blk00003.dat is deleted, so is rev00003.dat.)
 * Pruning cannot take place until the longest chain is at least a certain length (100000 on mainnet, 1000 on testnet, 1000 on regtest).
 * Pruning will never delete a block within a defined distance (currently 288) from the active chain's tip.
 * The block index is updated by unsetting HAVE_DATA and HAVE_UNDO for any blocks that were stored in the deleted files.
 * A db flag records the fact that at least some block files have been pruned.
 *
 * @param[out]   setFilesToPrune   The set of file indices that can be unlinked will be returned
 */
static void FindFilesToPrune(std::set<int>& setFilesToPrune, uint64_t nPruneAfterHeight)
{
    LOCK2(cs_main, cs_LastBlockFile);
    if (chainActive.Tip() == nullptr || nPruneTarget == 0) {
        return;
    }
    if ((uint64_t)chainActive.Tip()->nHeight <= nPruneAfterHeight) {
        return;
    }

    unsigned int nLastBlockWeCanPrune = chainActive.Tip()->nHeight - MIN_BLOCKS_TO_KEEP;
    uint64_t nCurrentUsage = CalculateCurrentUsage();
    // We don't check to prune until after we've allocated new space for files
    // So we should leave a buffer under our target to account for another allocation
    // before the next pruning.
    uint64_t nBuffer = BLOCKFILE_CHUNK_SIZE + UNDOFILE_CHUNK_SIZE;
    uint64_t nBytesToPrune;
    int count=0;

    if (nCurrentUsage + nBuffer >= nPruneTarget) {
        // On a prune event, the chainstate DB is flushed.
        // To avoid excessive prune events negating the benefit of high dbcache
        // values, we should not prune too rapidly.
        // So when pruning in IBD, increase the buffer a bit to avoid a re-prune too soon.
        if (IsInitialBlockDownload()) {
            // Since this is only relevant during IBD, we use a fixed 10%
            nBuffer += nPruneTarget / 10;
        }

        for (int fileNumber = 0; fileNumber < nLastBlockFile; fileNumber++) {
            nBytesToPrune = vinfoBlockFile[fileNumber].nSize + vinfoBlockFile[fileNumber].nUndoSize;

            if (vinfoBlockFile[fileNumber].nSize == 0)
                continue;

            if (nCurrentUsage + nBuffer < nPruneTarget)  // are we below our target?
                break;

            // don't prune files that could have a block within MIN_BLOCKS_TO_KEEP of the main chain's tip but keep scanning
            if (vinfoBlockFile[fileNumber].nHeightLast > nLastBlockWeCanPrune)
                continue;

            PruneOneBlockFile(fileNumber);
            // Queue up the files for removal
            setFilesToPrune.insert(fileNumber);
            nCurrentUsage -= nBytesToPrune;
            count++;
        }
    }

    LogPrint(BCLog::PRUNE, "Prune: target=%dMiB actual=%dMiB diff=%dMiB max_prune_height=%d removed %d blk/rev pairs\n",
           nPruneTarget/1024/1024, nCurrentUsage/1024/1024,
           ((int64_t)nPruneTarget - (int64_t)nCurrentUsage)/1024/1024,
           nLastBlockWeCanPrune, count);
}

static FlatFileSeq BlockFileSeq()
{
    return FlatFileSeq(GetBlocksDir(), "blk", BLOCKFILE_CHUNK_SIZE);
}

static FlatFileSeq UndoFileSeq()
{
    return FlatFileSeq(GetBlocksDir(), "rev", UNDOFILE_CHUNK_SIZE);
}

FILE* OpenBlockFile(const FlatFilePos &pos, bool fReadOnly) {
    return BlockFileSeq().Open(pos, fReadOnly);
}

/** Open an undo file (rev?????.dat) */
static FILE* OpenUndoFile(const FlatFilePos &pos, bool fReadOnly) {
    return UndoFileSeq().Open(pos, fReadOnly);
}

fs::path GetBlockPosFilename(const FlatFilePos &pos)
{
    return BlockFileSeq().FileName(pos);
}

CBlockIndex * CChainState::InsertBlockIndex(const uint256& hash)
{
    AssertLockHeld(cs_main);

    if (hash.IsNull())
        return nullptr;

    // Return existing
    BlockMap::iterator mi = mapBlockIndex.find(hash);
    if (mi != mapBlockIndex.end())
        return (*mi).second;

    // Create new
    CBlockIndex* pindexNew = new CBlockIndex();
    mi = mapBlockIndex.insert(std::make_pair(hash, pindexNew)).first;
    pindexNew->phashBlock = &((*mi).first);

    return pindexNew;
}

bool CChainState::LoadBlockIndex(const Consensus::Params& consensus_params, CBlockTreeDB& blocktree)
{
    if (!blocktree.LoadBlockIndexGuts(consensus_params, [this](const uint256& hash) EXCLUSIVE_LOCKS_REQUIRED(cs_main) { return this->InsertBlockIndex(hash); }))
        return false;

    // Calculate nChainWork
    std::vector<std::pair<int, CBlockIndex*> > vSortedByHeight;
    vSortedByHeight.reserve(mapBlockIndex.size());
    for (const std::pair<const uint256, CBlockIndex*>& item : mapBlockIndex)
    {
        CBlockIndex* pindex = item.second;
        vSortedByHeight.push_back(std::make_pair(pindex->nHeight, pindex));
    }
    sort(vSortedByHeight.begin(), vSortedByHeight.end());
    for (const std::pair<int, CBlockIndex*>& item : vSortedByHeight)
    {
        CBlockIndex* pindex = item.second;
        pindex->nChainWork = (pindex->pprev ? pindex->pprev->nChainWork : 0) + GetBlockProof(*pindex);
        pindex->nTimeMax = (pindex->pprev ? std::max(pindex->pprev->nTimeMax, pindex->nTime) : pindex->nTime);
        // We can link the chain of blocks for which we've received transactions at some point.
        // Pruned nodes may have deleted the block.
        if (pindex->nTx > 0) {
            if (pindex->pprev) {
                if (pindex->pprev->HaveTxsDownloaded()) {
                    pindex->nChainTx = pindex->pprev->nChainTx + pindex->nTx;
                } else {
                    pindex->nChainTx = 0;
                    mapBlocksUnlinked.insert(std::make_pair(pindex->pprev, pindex));
                }
            } else {
                pindex->nChainTx = pindex->nTx;
            }
        }
        if (!(pindex->nStatus & BLOCK_FAILED_MASK) && pindex->pprev && (pindex->pprev->nStatus & BLOCK_FAILED_MASK)) {
            pindex->nStatus |= BLOCK_FAILED_CHILD;
            setDirtyBlockIndex.insert(pindex);
        }
        if (pindex->IsValid(BLOCK_VALID_TRANSACTIONS) && (pindex->HaveTxsDownloaded() || pindex->pprev == nullptr))
            setBlockIndexCandidates.insert(pindex);
        if (pindex->nStatus & BLOCK_FAILED_MASK && (!pindexBestInvalid || pindex->nChainWork > pindexBestInvalid->nChainWork))
            pindexBestInvalid = pindex;
        if (pindex->pprev)
            pindex->BuildSkip();
        if (pindex->IsValid(BLOCK_VALID_TREE) && (pindexBestHeader == nullptr || CBlockIndexWorkComparator()(pindexBestHeader, pindex)))
            pindexBestHeader = pindex;
    }

    return true;
}

bool static LoadBlockIndexDB(const CChainParams& chainparams) EXCLUSIVE_LOCKS_REQUIRED(cs_main)
{
    if (!g_chainstate.LoadBlockIndex(chainparams.GetConsensus(), *pblocktree))
        return false;

    // Load block file info
    pblocktree->ReadLastBlockFile(nLastBlockFile);
    vinfoBlockFile.resize(nLastBlockFile + 1);
    LogPrintf("%s: last block file = %i\n", __func__, nLastBlockFile);
    for (int nFile = 0; nFile <= nLastBlockFile; nFile++) {
        pblocktree->ReadBlockFileInfo(nFile, vinfoBlockFile[nFile]);
    }
    LogPrintf("%s: last block file info: %s\n", __func__, vinfoBlockFile[nLastBlockFile].ToString());
    for (int nFile = nLastBlockFile + 1; true; nFile++) {
        CBlockFileInfo info;
        if (pblocktree->ReadBlockFileInfo(nFile, info)) {
            vinfoBlockFile.push_back(info);
        } else {
            break;
        }
    }

    // Check presence of blk files
    LogPrintf("Checking all blk files are present...\n");
    std::set<int> setBlkDataFiles;
    for (const std::pair<const uint256, CBlockIndex*>& item : mapBlockIndex)
    {
        CBlockIndex* pindex = item.second;
        if (pindex->nStatus & BLOCK_HAVE_DATA) {
            setBlkDataFiles.insert(pindex->nFile);
        }
    }
    for (std::set<int>::iterator it = setBlkDataFiles.begin(); it != setBlkDataFiles.end(); it++)
    {
        FlatFilePos pos(*it, 0);
        if (CAutoFile(OpenBlockFile(pos, true), SER_DISK, CLIENT_VERSION).IsNull()) {
            return false;
        }
    }

    // Check whether we have ever pruned block & undo files
    pblocktree->ReadFlag("prunedblockfiles", fHavePruned);
    if (fHavePruned)
        LogPrintf("LoadBlockIndexDB(): Block files have previously been pruned\n");

    // Check whether we need to continue reindexing
    bool fReindexing = false;
    pblocktree->ReadReindexing(fReindexing);
    if(fReindexing) fReindex = true;

    // Check whether we have an address index
    pblocktree->ReadFlag("addressindex", fAddressIndex);
    LogPrintf("%s: address index %s\n", __func__, fAddressIndex ? "enabled" : "disabled");

    // Check whether we have a timestamp index
    pblocktree->ReadFlag("timestampindex", fTimestampIndex);
    LogPrintf("%s: timestamp index %s\n", __func__, fTimestampIndex ? "enabled" : "disabled");

    // Check whether we have a spent index
    pblocktree->ReadFlag("spentindex", fSpentIndex);
    LogPrintf("%s: spent index %s\n", __func__, fSpentIndex ? "enabled" : "disabled");

    return true;
}

bool LoadChainTip(const CChainParams& chainparams)
{
    AssertLockHeld(cs_main);

    if (chainActive.Tip() && chainActive.Tip()->GetBlockHash() == pcoinsTip->GetBestBlock()) return true;

    if (pcoinsTip->GetBestBlock().IsNull() && mapBlockIndex.size() == 1) {
        // In case we just added the genesis block, connect it now, so
        // that we always have a chainActive.Tip() when we return.
        LogPrintf("%s: Connecting genesis block...\n", __func__);
        CValidationState state;
        if (!ActivateBestChain(state, chainparams)) {
            LogPrintf("%s: failed to activate chain (%s)\n", __func__, FormatStateMessage(state));
            return false;
        }
    }

    // Load pointer to end of best chain
    CBlockIndex* pindex = LookupBlockIndex(pcoinsTip->GetBestBlock());
    if (!pindex) {
        return false;
    }
    chainActive.SetTip(pindex);

    g_chainstate.PruneBlockIndexCandidates();

    LogPrintf("Loaded best chain: hashBestChain=%s height=%d date=%s progress=%f\n",
        chainActive.Tip()->GetBlockHash().ToString(), chainActive.Height(),
        FormatISO8601DateTime(chainActive.Tip()->GetBlockTime()),
        GuessVerificationProgress(chainparams.TxData(), chainActive.Tip()));
    return true;
}

CVerifyDB::CVerifyDB()
{
    uiInterface.ShowProgress(_("Verifying blocks..."), 0, false);
}

CVerifyDB::~CVerifyDB()
{
    uiInterface.ShowProgress("", 100, false);
}

bool CVerifyDB::VerifyDB(const CChainParams& chainparams, CCoinsView *coinsview, int nCheckLevel, int nCheckDepth)
{
    LOCK(cs_main);
    if (chainActive.Tip() == nullptr || chainActive.Tip()->pprev == nullptr)
        return true;

    fVerifyingDB = true;

    // Verify blocks in the best chain
    if (nCheckDepth <= 0 || nCheckDepth > chainActive.Height())
        nCheckDepth = chainActive.Height();
    nCheckLevel = std::max(0, std::min(4, nCheckLevel));
    LogPrintf("Verifying last %i blocks at level %i\n", nCheckDepth, nCheckLevel);
    CCoinsViewCache coins(coinsview);
    CBlockIndex* pindex;
    CBlockIndex* pindexFailure = nullptr;
    int nGoodTransactions = 0;
    CValidationState state;
    int reportDone = 0;
    LogPrintf("[0%%]..."); /* Continued */
    for (pindex = chainActive.Tip(); pindex && pindex->pprev; pindex = pindex->pprev) {
        boost::this_thread::interruption_point();
        const int percentageDone = std::max(1, std::min(99, (int)(((double)(chainActive.Height() - pindex->nHeight)) / (double)nCheckDepth * (nCheckLevel >= 4 ? 50 : 100))));
        if (reportDone < percentageDone/10) {
            // report every 10% step
            LogPrintf("[%d%%]...", percentageDone); /* Continued */
            reportDone = percentageDone/10;
        }
        uiInterface.ShowProgress(_("Verifying blocks..."), percentageDone, false);
        if (pindex->nHeight <= chainActive.Height()-nCheckDepth)
            break;
        if (fPruneMode && !(pindex->nStatus & BLOCK_HAVE_DATA)) {
            // If pruning, only go back as far as we have data.
            LogPrintf("VerifyDB(): block verification stopping at height %d (pruning, no data)\n", pindex->nHeight);
            break;
        }
        CBlock block;
        // check level 0: read from disk
        if (!ReadBlockFromDisk(block, pindex, chainparams.GetConsensus()))
            return error("VerifyDB(): *** ReadBlockFromDisk failed at %d, hash=%s", pindex->nHeight, pindex->GetBlockHash().ToString());
        // check level 1: verify block validity
        if (nCheckLevel >= 1 && !CheckBlock(block, state, chainparams.GetConsensus()))
            return error("%s: *** found bad block at %d, hash=%s (%s)\n", __func__,
                         pindex->nHeight, pindex->GetBlockHash().ToString(), FormatStateMessage(state));
        // check level 2: verify undo validity
        if (nCheckLevel >= 2 && pindex) {
            CBlockUndo undo;
            if (!pindex->GetUndoPos().IsNull()) {
                if (!UndoReadFromDisk(undo, pindex)) {
                    return error("VerifyDB(): *** found bad undo data at %d, hash=%s\n", pindex->nHeight, pindex->GetBlockHash().ToString());
                }
            }
        }
        // check level 3: check for inconsistencies during memory-only disconnect of tip blocks
        if (nCheckLevel >= 3 && (coins.DynamicMemoryUsage() + pcoinsTip->DynamicMemoryUsage()) <= nCoinCacheUsage) {
            assert(coins.GetBestBlock() == pindex->GetBlockHash());
            DisconnectResult res = g_chainstate.DisconnectBlock(block, pindex, coins);
            if (res == DISCONNECT_FAILED) {
                return error("VerifyDB(): *** irrecoverable inconsistency in block data at %d, hash=%s", pindex->nHeight, pindex->GetBlockHash().ToString());
            }
            if (res == DISCONNECT_UNCLEAN) {
                nGoodTransactions = 0;
                pindexFailure = pindex;
            } else {
                nGoodTransactions += block.vtx.size();
            }
        }
        if (ShutdownRequested())
            return true;
    }
    if (pindexFailure)
        return error("VerifyDB(): *** coin database inconsistencies found (last %i blocks, %i good transactions before that)\n", chainActive.Height() - pindexFailure->nHeight + 1, nGoodTransactions);

    // store block count as we move pindex at check level >= 4
    int block_count = chainActive.Height() - pindex->nHeight;

    // check level 4: try reconnecting blocks
    if (nCheckLevel >= 4) {
        while (pindex != chainActive.Tip()) {
            boost::this_thread::interruption_point();
            const int percentageDone = std::max(1, std::min(99, 100 - (int)(((double)(chainActive.Height() - pindex->nHeight)) / (double)nCheckDepth * 50)));
            if (reportDone < percentageDone/10) {
                // report every 10% step
                LogPrintf("[%d%%]...", percentageDone); /* Continued */
                reportDone = percentageDone/10;
            }
            uiInterface.ShowProgress(_("Verifying blocks..."), percentageDone, false);
            pindex = chainActive.Next(pindex);
            CBlock block;
            if (!ReadBlockFromDisk(block, pindex, chainparams.GetConsensus()))
                return error("VerifyDB(): *** ReadBlockFromDisk failed at %d, hash=%s", pindex->nHeight, pindex->GetBlockHash().ToString());
            if (!g_chainstate.ConnectBlock(block, state, pindex, coins, chainparams))
                return error("VerifyDB(): *** found unconnectable block at %d, hash=%s (%s)", pindex->nHeight, pindex->GetBlockHash().ToString(), FormatStateMessage(state));
        }
    }

    LogPrintf("[DONE].\n");
    LogPrintf("No coin database inconsistencies in last %i blocks (%i transactions)\n", block_count, nGoodTransactions);
    fVerifyingDB = false;

    return true;
}

/** Apply the effects of a block on the utxo cache, ignoring that it may already have been applied. */
bool CChainState::RollforwardBlock(const CBlockIndex* pindex, CCoinsViewCache& inputs, const CChainParams& params)
{
    // TODO: merge with ConnectBlock
    CBlock block;
    if (!ReadBlockFromDisk(block, pindex, params.GetConsensus())) {
        return error("ReplayBlock(): ReadBlockFromDisk failed at %d, hash=%s", pindex->nHeight, pindex->GetBlockHash().ToString());
    }

    for (const CTransactionRef& tx : block.vtx) {
        if (!tx->IsCoinBase()) {
            for (const CTxIn &txin : tx->vin) {
                inputs.SpendCoin(txin.prevout);
            }
        }
        // Pass check = true as every addition may be an overwrite.
        AddCoins(inputs, *tx, pindex->nHeight, true);
    }
    return true;
}

bool CChainState::ReplayBlocks(const CChainParams& params, CCoinsView* view)
{
    LOCK(cs_main);

    CCoinsViewCache cache(view);

    std::vector<uint256> hashHeads = view->GetHeadBlocks();
    if (hashHeads.empty()) return true; // We're already in a consistent state.
    if (hashHeads.size() != 2) return error("ReplayBlocks(): unknown inconsistent state");

    uiInterface.ShowProgress(_("Replaying blocks..."), 0, false);
    LogPrintf("Replaying blocks\n");

    const CBlockIndex* pindexOld = nullptr;  // Old tip during the interrupted flush.
    const CBlockIndex* pindexNew;            // New tip during the interrupted flush.
    const CBlockIndex* pindexFork = nullptr; // Latest block common to both the old and the new tip.

    if (mapBlockIndex.count(hashHeads[0]) == 0) {
        return error("ReplayBlocks(): reorganization to unknown block requested");
    }
    pindexNew = mapBlockIndex[hashHeads[0]];

    if (!hashHeads[1].IsNull()) { // The old tip is allowed to be 0, indicating it's the first flush.
        if (mapBlockIndex.count(hashHeads[1]) == 0) {
            return error("ReplayBlocks(): reorganization from unknown block requested");
        }
        pindexOld = mapBlockIndex[hashHeads[1]];
        pindexFork = LastCommonAncestor(pindexOld, pindexNew);
        assert(pindexFork != nullptr);
    }

    // Rollback along the old branch.
    while (pindexOld != pindexFork) {
        if (pindexOld->nHeight > 0) { // Never disconnect the genesis block.
            CBlock block;
            if (!ReadBlockFromDisk(block, pindexOld, params.GetConsensus())) {
                return error("RollbackBlock(): ReadBlockFromDisk() failed at %d, hash=%s", pindexOld->nHeight, pindexOld->GetBlockHash().ToString());
            }
            LogPrintf("Rolling back %s (%i)\n", pindexOld->GetBlockHash().ToString(), pindexOld->nHeight);
            DisconnectResult res = DisconnectBlock(block, pindexOld, cache);
            if (res == DISCONNECT_FAILED) {
                return error("RollbackBlock(): DisconnectBlock failed at %d, hash=%s", pindexOld->nHeight, pindexOld->GetBlockHash().ToString());
            }
            // If DISCONNECT_UNCLEAN is returned, it means a non-existing UTXO was deleted, or an existing UTXO was
            // overwritten. It corresponds to cases where the block-to-be-disconnect never had all its operations
            // applied to the UTXO set. However, as both writing a UTXO and deleting a UTXO are idempotent operations,
            // the result is still a version of the UTXO set with the effects of that block undone.
        }
        pindexOld = pindexOld->pprev;
    }

    // Roll forward from the forking point to the new tip.
    int nForkHeight = pindexFork ? pindexFork->nHeight : 0;
    for (int nHeight = nForkHeight + 1; nHeight <= pindexNew->nHeight; ++nHeight) {
        const CBlockIndex* pindex = pindexNew->GetAncestor(nHeight);
        LogPrintf("Rolling forward %s (%i)\n", pindex->GetBlockHash().ToString(), nHeight);
        uiInterface.ShowProgress(_("Replaying blocks..."), (int) ((nHeight - nForkHeight) * 100.0 / (pindexNew->nHeight - nForkHeight)) , false);
        if (!RollforwardBlock(pindex, cache, params)) return false;
    }

    cache.SetBestBlock(pindexNew->GetBlockHash(), pindexNew->nHeight);
    cache.Flush();
    uiInterface.ShowProgress("", 100, false);
    return true;
}

bool ReplayBlocks(const CChainParams& params, CCoinsView* view) {
    return g_chainstate.ReplayBlocks(params, view);
}

//! Helper for CChainState::RewindBlockIndex
void CChainState::EraseBlockData(CBlockIndex* index)
{
    AssertLockHeld(cs_main);
    assert(!chainActive.Contains(index)); // Make sure this block isn't active

    // Reduce validity
    index->nStatus = std::min<unsigned int>(index->nStatus & BLOCK_VALID_MASK, BLOCK_VALID_TREE) | (index->nStatus & ~BLOCK_VALID_MASK);
    // Remove have-data flags.
    index->nStatus &= ~(BLOCK_HAVE_DATA | BLOCK_HAVE_UNDO);
    // Remove storage location.
    index->nFile = 0;
    index->nDataPos = 0;
    index->nUndoPos = 0;
    // Remove various other things
    index->nTx = 0;
    index->nChainTx = 0;
    index->nSequenceId = 0;
    // Make sure it gets written.
    setDirtyBlockIndex.insert(index);
    // Update indexes
    setBlockIndexCandidates.erase(index);
    std::pair<std::multimap<CBlockIndex*, CBlockIndex*>::iterator, std::multimap<CBlockIndex*, CBlockIndex*>::iterator> ret = mapBlocksUnlinked.equal_range(index->pprev);
    while (ret.first != ret.second) {
        if (ret.first->second == index) {
            mapBlocksUnlinked.erase(ret.first++);
        } else {
            ++ret.first;
        }
    }
    // Mark parent as eligible for main chain again
    if (index->pprev && index->pprev->IsValid(BLOCK_VALID_TRANSACTIONS) && index->pprev->HaveTxsDownloaded()) {
        setBlockIndexCandidates.insert(index->pprev);
    }
}

bool CChainState::RewindBlockIndex(const CChainParams& params)
{
    // Note that during -reindex-chainstate we are called with an empty chainActive!

    // First erase all post-segwit blocks without witness not in the main chain,
    // as this can we done without costly DisconnectTip calls. Active
    // blocks will be dealt with below (releasing cs_main in between).
    {
        LOCK(cs_main);
        for (const auto& entry : mapBlockIndex) {
            if (IsWitnessEnabled(entry.second->pprev, params.GetConsensus()) && !(entry.second->nStatus & BLOCK_OPT_WITNESS) && !chainActive.Contains(entry.second)) {
                EraseBlockData(entry.second);
            }
        }
    }

    // Find what height we need to reorganize to.
    CBlockIndex *tip;
    int nHeight = 1;
    {
        LOCK(cs_main);
        while (nHeight <= chainActive.Height()) {
            // Although SCRIPT_VERIFY_WITNESS is now generally enforced on all
            // blocks in ConnectBlock, we don't need to go back and
            // re-download/re-verify blocks from before segwit actually activated.
            if (IsWitnessEnabled(chainActive[nHeight - 1], params.GetConsensus()) && !(chainActive[nHeight]->nStatus & BLOCK_OPT_WITNESS)) {
                break;
            }
            nHeight++;
        }

        tip = chainActive.Tip();
    }
    // nHeight is now the height of the first insufficiently-validated block, or tipheight + 1

    CValidationState state;
    // Loop until the tip is below nHeight, or we reach a pruned block.
    while (!ShutdownRequested()) {
        {
            LOCK(cs_main);
            // Make sure nothing changed from under us (this won't happen because RewindBlockIndex runs before importing/network are active)
            assert(tip == chainActive.Tip());
            if (tip == nullptr || tip->nHeight < nHeight) break;
            if (fPruneMode && !(tip->nStatus & BLOCK_HAVE_DATA)) {
                // If pruning, don't try rewinding past the HAVE_DATA point;
                // since older blocks can't be served anyway, there's
                // no need to walk further, and trying to DisconnectTip()
                // will fail (and require a needless reindex/redownload
                // of the blockchain).
                break;
            }

            // Disconnect block
            if (!DisconnectTip(state, params, nullptr)) {
                return error("RewindBlockIndex: unable to disconnect block at height %i (%s)", tip->nHeight, FormatStateMessage(state));
            }

            // Reduce validity flag and have-data flags.
            // We do this after actual disconnecting, otherwise we'll end up writing the lack of data
            // to disk before writing the chainstate, resulting in a failure to continue if interrupted.
            // Note: If we encounter an insufficiently validated block that
            // is on chainActive, it must be because we are a pruning node, and
            // this block or some successor doesn't HAVE_DATA, so we were unable to
            // rewind all the way.  Blocks remaining on chainActive at this point
            // must not have their validity reduced.
            EraseBlockData(tip);

            tip = tip->pprev;
        }
        // Make sure the queue of validation callbacks doesn't grow unboundedly.
        LimitValidationInterfaceQueue();

        // Occasionally flush state to disk.
        if (!FlushStateToDisk(params, state, FlushStateMode::PERIODIC)) {
            LogPrintf("RewindBlockIndex: unable to flush state to disk (%s)\n", FormatStateMessage(state));
            return false;
        }
    }

    {
        LOCK(cs_main);
        if (chainActive.Tip() != nullptr) {
            // We can't prune block index candidates based on our tip if we have
            // no tip due to chainActive being empty!
            PruneBlockIndexCandidates();

            CheckBlockIndex(params.GetConsensus());
        }
    }

    return true;
}

bool RewindBlockIndex(const CChainParams& params) {
    if (!g_chainstate.RewindBlockIndex(params)) {
        return false;
    }

    if (chainActive.Tip() != nullptr) {
        // FlushStateToDisk can possibly read chainActive. Be conservative
        // and skip it here, we're about to -reindex-chainstate anyway, so
        // it'll get called a bunch real soon.
        CValidationState state;
        if (!FlushStateToDisk(params, state, FlushStateMode::ALWAYS)) {
            LogPrintf("RewindBlockIndex: unable to flush state to disk (%s)\n", FormatStateMessage(state));
            return false;
        }
    }

    return true;
}

void CChainState::UnloadBlockIndex() {
    nBlockSequenceId = 1;
    m_failed_blocks.clear();
    setBlockIndexCandidates.clear();
}

// May NOT be used after any connections are up as much
// of the peer-processing logic assumes a consistent
// block index state
void UnloadBlockIndex()
{
    LOCK(cs_main);
    chainActive.SetTip(nullptr);
    pindexBestInvalid = nullptr;
    pindexBestHeader = nullptr;
    mempool.clear();
    mapBlocksUnlinked.clear();
    vinfoBlockFile.clear();
    nLastBlockFile = 0;
    setDirtyBlockIndex.clear();
    setDirtyFileInfo.clear();
    versionbitscache.Clear();
    for (int b = 0; b < VERSIONBITS_NUM_BITS; b++) {
        warningcache[b].clear();
    }

    for (const BlockMap::value_type& entry : mapBlockIndex) {
        delete entry.second;
    }
    mapBlockIndex.clear();
    fHavePruned = false;

    g_chainstate.UnloadBlockIndex();
}

bool TryAutoReindex()
{
    // Force reindex to update version
    bool nV1 = false;
    if (!pblocktree->ReadFlag("v1", nV1) || !nV1) {
        LogPrintf("%s: v1 Marker not detected, attempting reindex.\n", __func__);
        return true;
    }
    return false;
};

bool LoadBlockIndex(const CChainParams& chainparams)
{
    // Load block index from databases
    bool needs_init = fReindex;

    if (!fReindex) {
        bool ret = LoadBlockIndexDB(chainparams);
        if (!ret) return false;
        needs_init = mapBlockIndex.empty();
    }

    if (needs_init) {
        // Everything here is for *new* reindex/DBs. Thus, though
        // LoadBlockIndexDB may have set fReindex if we shut down
        // mid-reindex previously, we don't check fReindex and
        // instead only check it prior to LoadBlockIndexDB to set
        // needs_init.

        LogPrintf("Initializing databases...\n");
        pblocktree->WriteFlag("v1", true);

        // Use the provided setting for -addressindex in the new database
        fAddressIndex = gArgs.GetBoolArg("-addressindex", DEFAULT_ADDRESSINDEX);
        pblocktree->WriteFlag("addressindex", fAddressIndex);
        LogPrintf("%s: address index %s\n", __func__, fAddressIndex ? "enabled" : "disabled");

        // Use the provided setting for -timestampindex in the new database
        fTimestampIndex = gArgs.GetBoolArg("-timestampindex", DEFAULT_TIMESTAMPINDEX);
        pblocktree->WriteFlag("timestampindex", fTimestampIndex);
        LogPrintf("%s: timestamp index %s\n", __func__, fTimestampIndex ? "enabled" : "disabled");

        // Use the provided setting for -spentindex in the new database
        fSpentIndex = gArgs.GetBoolArg("-spentindex", DEFAULT_SPENTINDEX);
        pblocktree->WriteFlag("spentindex", fSpentIndex);
        LogPrintf("%s: spent index %s\n", __func__, fSpentIndex ? "enabled" : "disabled");
    }
    return true;
}

bool CChainState::LoadGenesisBlock(const CChainParams& chainparams)
{
    LOCK(cs_main);

    // Check whether we're already initialized by checking for genesis in
    // mapBlockIndex. Note that we can't use chainActive here, since it is
    // set based on the coins db, not the block index db, which is the only
    // thing loaded at this point.
    if (mapBlockIndex.count(chainparams.GenesisBlock().GetHash()))
        return true;

    try {
        const CBlock& block = chainparams.GenesisBlock();
        FlatFilePos blockPos = SaveBlockToDisk(block, 0, chainparams, nullptr);
        if (blockPos.IsNull())
            return error("%s: writing genesis block to disk failed", __func__);
        CBlockIndex *pindex = AddToBlockIndex(block);
        pindex->nFlags |= BLOCK_ACCEPTED;
        ReceivedBlockTransactions(block, pindex, blockPos, chainparams.GetConsensus());
    } catch (const std::runtime_error& e) {
        return error("%s: failed to write genesis block: %s", __func__, e.what());
    }

    return true;
}

bool LoadGenesisBlock(const CChainParams& chainparams)
{
    return g_chainstate.LoadGenesisBlock(chainparams);
}

bool LoadExternalBlockFile(const CChainParams& chainparams, FILE* fileIn, FlatFilePos *dbp)
{
    // Map of disk positions for blocks with unknown parent (only used for reindex)
    static std::multimap<uint256, FlatFilePos> mapBlocksUnknownParent;
    int64_t nStart = GetTimeMillis();

    fAddressIndex = gArgs.GetBoolArg("-addressindex", DEFAULT_ADDRESSINDEX);
    fTimestampIndex = gArgs.GetBoolArg("-timestampindex", DEFAULT_TIMESTAMPINDEX);
    fSpentIndex = gArgs.GetBoolArg("-spentindex", DEFAULT_SPENTINDEX);

    int nLoaded = 0;
    try {
        // This takes over fileIn and calls fclose() on it in the CBufferedFile destructor
        CBufferedFile blkdat(fileIn, 2*MAX_BLOCK_SERIALIZED_SIZE, MAX_BLOCK_SERIALIZED_SIZE+8, SER_DISK, CLIENT_VERSION);
        uint64_t nRewind = blkdat.GetPos();
        while (!blkdat.eof()) {
            boost::this_thread::interruption_point();

            blkdat.SetPos(nRewind);
            nRewind++; // start one byte further next time, in case of failure
            blkdat.SetLimit(); // remove former limit
            unsigned int nSize = 0;
            try {
                // locate a header
                unsigned char buf[CMessageHeader::MESSAGE_START_SIZE];
                blkdat.FindByte(chainparams.MessageStart()[0]);
                nRewind = blkdat.GetPos()+1;
                blkdat >> buf;
                if (memcmp(buf, chainparams.MessageStart(), CMessageHeader::MESSAGE_START_SIZE))
                    continue;
                // read size
                blkdat >> nSize;
                if (nSize < 80 || nSize > MAX_BLOCK_SERIALIZED_SIZE)
                    continue;
            } catch (const std::exception&) {
                // no valid block header found; don't complain
                break;
            }
            try {
                // read block
                uint64_t nBlockPos = blkdat.GetPos();
                if (dbp)
                    dbp->nPos = nBlockPos;
                blkdat.SetLimit(nBlockPos + nSize);
                blkdat.SetPos(nBlockPos);
                std::shared_ptr<CBlock> pblock = std::make_shared<CBlock>();
                CBlock& block = *pblock;
                blkdat >> block;
                nRewind = blkdat.GetPos();

                uint256 hash = block.GetHash();
                {
                    LOCK(cs_main);
                    // detect out of order blocks, and store them for later
                    if (hash != chainparams.GetConsensus().hashGenesisBlock && !LookupBlockIndex(block.hashPrevBlock)) {
                        LogPrint(BCLog::REINDEX, "%s: Out of order block %s, parent %s not known\n", __func__, hash.ToString(),
                                block.hashPrevBlock.ToString());
                        if (dbp)
                            mapBlocksUnknownParent.insert(std::make_pair(block.hashPrevBlock, *dbp));
                        continue;
                    }

                    // process in case the block isn't known yet
                    CBlockIndex* pindex = LookupBlockIndex(hash);
                    if (!pindex || (pindex->nStatus & BLOCK_HAVE_DATA) == 0) {
                      CValidationState state;
                      if (g_chainstate.AcceptBlock(pblock, state, chainparams, nullptr, true, dbp, nullptr)) {
                          nLoaded++;
                      }
                      if (state.IsError()) {
                          break;
                      }
                    } else if (hash != chainparams.GetConsensus().hashGenesisBlock && pindex->nHeight % 1000 == 0) {
                      LogPrint(BCLog::REINDEX, "Block Import: already had block %s at height %d\n", hash.ToString(), pindex->nHeight);
                    }
                }

                // Activate the genesis block so normal node progress can continue
                if (hash == chainparams.GetConsensus().hashGenesisBlock) {
                    CValidationState state;
                    if (!ActivateBestChain(state, chainparams)) {
                        break;
                    }
                }

                NotifyHeaderTip();

                // Recursively process earlier encountered successors of this block
                std::deque<uint256> queue;
                queue.push_back(hash);
                while (!queue.empty()) {
                    uint256 head = queue.front();
                    queue.pop_front();
                    std::pair<std::multimap<uint256, FlatFilePos>::iterator, std::multimap<uint256, FlatFilePos>::iterator> range = mapBlocksUnknownParent.equal_range(head);
                    while (range.first != range.second) {
                        std::multimap<uint256, FlatFilePos>::iterator it = range.first;
                        std::shared_ptr<CBlock> pblockrecursive = std::make_shared<CBlock>();
                        if (ReadBlockFromDisk(*pblockrecursive, it->second, chainparams.GetConsensus()))
                        {
                            LogPrint(BCLog::REINDEX, "%s: Processing out of order child %s of %s\n", __func__, pblockrecursive->GetHash().ToString(),
                                    head.ToString());
                            LOCK(cs_main);
                            CValidationState dummy;
                            if (g_chainstate.AcceptBlock(pblockrecursive, dummy, chainparams, nullptr, true, &it->second, nullptr))
                            {
                                nLoaded++;
                                queue.push_back(pblockrecursive->GetHash());
                            }
                        }
                        range.first++;
                        mapBlocksUnknownParent.erase(it);
                        NotifyHeaderTip();
                    }
                }
            } catch (const std::exception& e) {
                LogPrintf("%s: Deserialize or I/O error - %s\n", __func__, e.what());
            }
        }
    } catch (const std::runtime_error& e) {
        AbortNode(std::string("System error: ") + e.what());
    }
    if (nLoaded > 0)
        LogPrintf("Loaded %i blocks from external file in %dms\n", nLoaded, GetTimeMillis() - nStart);
    return nLoaded > 0;
}

void CChainState::CheckBlockIndex(const Consensus::Params& consensusParams)
{
    if (!fCheckBlockIndex) {
        return;
    }

    LOCK(cs_main);

    // During a reindex, we read the genesis block and call CheckBlockIndex before ActivateBestChain,
    // so we have the genesis block in mapBlockIndex but no active chain.  (A few of the tests when
    // iterating the block tree require that chainActive has been initialized.)
    if (chainActive.Height() < 0) {
        assert(mapBlockIndex.size() <= 1);
        return;
    }

    // Build forward-pointing map of the entire block tree.
    std::multimap<CBlockIndex*,CBlockIndex*> forward;
    for (const std::pair<const uint256, CBlockIndex*>& entry : mapBlockIndex) {
        forward.insert(std::make_pair(entry.second->pprev, entry.second));
    }

    assert(forward.size() == mapBlockIndex.size());

    std::pair<std::multimap<CBlockIndex*,CBlockIndex*>::iterator,std::multimap<CBlockIndex*,CBlockIndex*>::iterator> rangeGenesis = forward.equal_range(nullptr);
    CBlockIndex *pindex = rangeGenesis.first->second;
    rangeGenesis.first++;
    assert(rangeGenesis.first == rangeGenesis.second); // There is only one index entry with parent nullptr.

    // Iterate over the entire block tree, using depth-first search.
    // Along the way, remember whether there are blocks on the path from genesis
    // block being explored which are the first to have certain properties.
    size_t nNodes = 0;
    int nHeight = 0;
    CBlockIndex* pindexFirstInvalid = nullptr; // Oldest ancestor of pindex which is invalid.
    CBlockIndex* pindexFirstMissing = nullptr; // Oldest ancestor of pindex which does not have BLOCK_HAVE_DATA.
    CBlockIndex* pindexFirstNeverProcessed = nullptr; // Oldest ancestor of pindex for which nTx == 0.
    CBlockIndex* pindexFirstNotTreeValid = nullptr; // Oldest ancestor of pindex which does not have BLOCK_VALID_TREE (regardless of being valid or not).
    CBlockIndex* pindexFirstNotTransactionsValid = nullptr; // Oldest ancestor of pindex which does not have BLOCK_VALID_TRANSACTIONS (regardless of being valid or not).
    CBlockIndex* pindexFirstNotChainValid = nullptr; // Oldest ancestor of pindex which does not have BLOCK_VALID_CHAIN (regardless of being valid or not).
    CBlockIndex* pindexFirstNotScriptsValid = nullptr; // Oldest ancestor of pindex which does not have BLOCK_VALID_SCRIPTS (regardless of being valid or not).
    while (pindex != nullptr) {
        nNodes++;
        if (pindexFirstInvalid == nullptr && pindex->nStatus & BLOCK_FAILED_VALID) pindexFirstInvalid = pindex;
        if (pindexFirstMissing == nullptr && !(pindex->nStatus & BLOCK_HAVE_DATA)) pindexFirstMissing = pindex;
        if (pindexFirstNeverProcessed == nullptr && pindex->nTx == 0) pindexFirstNeverProcessed = pindex;
        if (pindex->pprev != nullptr && pindexFirstNotTreeValid == nullptr && (pindex->nStatus & BLOCK_VALID_MASK) < BLOCK_VALID_TREE) pindexFirstNotTreeValid = pindex;
        if (pindex->pprev != nullptr && pindexFirstNotTransactionsValid == nullptr && (pindex->nStatus & BLOCK_VALID_MASK) < BLOCK_VALID_TRANSACTIONS) pindexFirstNotTransactionsValid = pindex;
        if (pindex->pprev != nullptr && pindexFirstNotChainValid == nullptr && (pindex->nStatus & BLOCK_VALID_MASK) < BLOCK_VALID_CHAIN) pindexFirstNotChainValid = pindex;
        if (pindex->pprev != nullptr && pindexFirstNotScriptsValid == nullptr && (pindex->nStatus & BLOCK_VALID_MASK) < BLOCK_VALID_SCRIPTS) pindexFirstNotScriptsValid = pindex;

        // Begin: actual consistency checks.
        if (pindex->pprev == nullptr) {
            // Genesis block checks.
            assert(pindex->GetBlockHash() == consensusParams.hashGenesisBlock); // Genesis block's hash must match.
            assert(pindex == chainActive.Genesis()); // The current active chain's genesis block must be this block.
        }
        if (!pindex->HaveTxsDownloaded()) assert(pindex->nSequenceId <= 0); // nSequenceId can't be set positive for blocks that aren't linked (negative is used for preciousblock)
        // VALID_TRANSACTIONS is equivalent to nTx > 0 for all nodes (whether or not pruning has occurred).
        // HAVE_DATA is only equivalent to nTx > 0 (or VALID_TRANSACTIONS) if no pruning has occurred.
        if (!fHavePruned) {
            // If we've never pruned, then HAVE_DATA should be equivalent to nTx > 0
            assert(!(pindex->nStatus & BLOCK_HAVE_DATA) == (pindex->nTx == 0));
            assert(pindexFirstMissing == pindexFirstNeverProcessed);
        } else {
            // If we have pruned, then we can only say that HAVE_DATA implies nTx > 0
            if (pindex->nStatus & BLOCK_HAVE_DATA) assert(pindex->nTx > 0);
        }
        if (pindex->nStatus & BLOCK_HAVE_UNDO) assert(pindex->nStatus & BLOCK_HAVE_DATA);
        assert(((pindex->nStatus & BLOCK_VALID_MASK) >= BLOCK_VALID_TRANSACTIONS) == (pindex->nTx > 0)); // This is pruning-independent.
        // All parents having had data (at some point) is equivalent to all parents being VALID_TRANSACTIONS, which is equivalent to HaveTxsDownloaded().
        assert((pindexFirstNeverProcessed == nullptr) == pindex->HaveTxsDownloaded());
        assert((pindexFirstNotTransactionsValid == nullptr) == pindex->HaveTxsDownloaded());
        assert(pindex->nHeight == nHeight); // nHeight must be consistent.
        assert(pindex->pprev == nullptr || pindex->nChainWork >= pindex->pprev->nChainWork); // For every block except the genesis block, the chainwork must be larger than the parent's.
        assert(nHeight < 2 || (pindex->pskip && (pindex->pskip->nHeight < nHeight))); // The pskip pointer must point back for all but the first 2 blocks.
        assert(pindexFirstNotTreeValid == nullptr); // All mapBlockIndex entries must at least be TREE valid
        if ((pindex->nStatus & BLOCK_VALID_MASK) >= BLOCK_VALID_TREE) assert(pindexFirstNotTreeValid == nullptr); // TREE valid implies all parents are TREE valid
        if ((pindex->nStatus & BLOCK_VALID_MASK) >= BLOCK_VALID_CHAIN) assert(pindexFirstNotChainValid == nullptr); // CHAIN valid implies all parents are CHAIN valid
        if ((pindex->nStatus & BLOCK_VALID_MASK) >= BLOCK_VALID_SCRIPTS) assert(pindexFirstNotScriptsValid == nullptr); // SCRIPTS valid implies all parents are SCRIPTS valid
        if (pindexFirstInvalid == nullptr) {
            // Checks for not-invalid blocks.
            assert((pindex->nStatus & BLOCK_FAILED_MASK) == 0); // The failed mask cannot be set for blocks without invalid parents.
        }
        if (!CBlockIndexWorkComparator()(pindex, chainActive.Tip()) && pindexFirstNeverProcessed == nullptr) {
            if (pindexFirstInvalid == nullptr) {
                // If this block sorts at least as good as the current tip and
                // is valid and we have all data for its parents, it must be in
                // setBlockIndexCandidates.  chainActive.Tip() must also be there
                // even if some data has been pruned.
                if (pindexFirstMissing == nullptr || pindex == chainActive.Tip()) {
                    assert(setBlockIndexCandidates.count(pindex));
                }
                // If some parent is missing, then it could be that this block was in
                // setBlockIndexCandidates but had to be removed because of the missing data.
                // In this case it must be in mapBlocksUnlinked -- see test below.
            }
        } else { // If this block sorts worse than the current tip or some ancestor's block has never been seen, it cannot be in setBlockIndexCandidates.
            assert(setBlockIndexCandidates.count(pindex) == 0);
        }
        // Check whether this block is in mapBlocksUnlinked.
        std::pair<std::multimap<CBlockIndex*,CBlockIndex*>::iterator,std::multimap<CBlockIndex*,CBlockIndex*>::iterator> rangeUnlinked = mapBlocksUnlinked.equal_range(pindex->pprev);
        bool foundInUnlinked = false;
        while (rangeUnlinked.first != rangeUnlinked.second) {
            assert(rangeUnlinked.first->first == pindex->pprev);
            if (rangeUnlinked.first->second == pindex) {
                foundInUnlinked = true;
                break;
            }
            rangeUnlinked.first++;
        }
        if (pindex->pprev && (pindex->nStatus & BLOCK_HAVE_DATA) && pindexFirstNeverProcessed != nullptr && pindexFirstInvalid == nullptr) {
            // If this block has block data available, some parent was never received, and has no invalid parents, it must be in mapBlocksUnlinked.
            assert(foundInUnlinked);
        }
        if (!(pindex->nStatus & BLOCK_HAVE_DATA)) assert(!foundInUnlinked); // Can't be in mapBlocksUnlinked if we don't HAVE_DATA
        if (pindexFirstMissing == nullptr) assert(!foundInUnlinked); // We aren't missing data for any parent -- cannot be in mapBlocksUnlinked.
        if (pindex->pprev && (pindex->nStatus & BLOCK_HAVE_DATA) && pindexFirstNeverProcessed == nullptr && pindexFirstMissing != nullptr) {
            // We HAVE_DATA for this block, have received data for all parents at some point, but we're currently missing data for some parent.
            assert(fHavePruned); // We must have pruned.
            // This block may have entered mapBlocksUnlinked if:
            //  - it has a descendant that at some point had more work than the
            //    tip, and
            //  - we tried switching to that descendant but were missing
            //    data for some intermediate block between chainActive and the
            //    tip.
            // So if this block is itself better than chainActive.Tip() and it wasn't in
            // setBlockIndexCandidates, then it must be in mapBlocksUnlinked.
            if (!CBlockIndexWorkComparator()(pindex, chainActive.Tip()) && setBlockIndexCandidates.count(pindex) == 0) {
                if (pindexFirstInvalid == nullptr) {
                    assert(foundInUnlinked);
                }
            }
        }
        // assert(pindex->GetBlockHash() == pindex->GetBlockHeader().GetHash()); // Perhaps too slow
        // End: actual consistency checks.

        // Try descending into the first subnode.
        std::pair<std::multimap<CBlockIndex*,CBlockIndex*>::iterator,std::multimap<CBlockIndex*,CBlockIndex*>::iterator> range = forward.equal_range(pindex);
        if (range.first != range.second) {
            // A subnode was found.
            pindex = range.first->second;
            nHeight++;
            continue;
        }
        // This is a leaf node.
        // Move upwards until we reach a node of which we have not yet visited the last child.
        while (pindex) {
            // We are going to either move to a parent or a sibling of pindex.
            // If pindex was the first with a certain property, unset the corresponding variable.
            if (pindex == pindexFirstInvalid) pindexFirstInvalid = nullptr;
            if (pindex == pindexFirstMissing) pindexFirstMissing = nullptr;
            if (pindex == pindexFirstNeverProcessed) pindexFirstNeverProcessed = nullptr;
            if (pindex == pindexFirstNotTreeValid) pindexFirstNotTreeValid = nullptr;
            if (pindex == pindexFirstNotTransactionsValid) pindexFirstNotTransactionsValid = nullptr;
            if (pindex == pindexFirstNotChainValid) pindexFirstNotChainValid = nullptr;
            if (pindex == pindexFirstNotScriptsValid) pindexFirstNotScriptsValid = nullptr;
            // Find our parent.
            CBlockIndex* pindexPar = pindex->pprev;
            // Find which child we just visited.
            std::pair<std::multimap<CBlockIndex*,CBlockIndex*>::iterator,std::multimap<CBlockIndex*,CBlockIndex*>::iterator> rangePar = forward.equal_range(pindexPar);
            while (rangePar.first->second != pindex) {
                assert(rangePar.first != rangePar.second); // Our parent must have at least the node we're coming from as child.
                rangePar.first++;
            }
            // Proceed to the next one.
            rangePar.first++;
            if (rangePar.first != rangePar.second) {
                // Move to the sibling.
                pindex = rangePar.first->second;
                break;
            } else {
                // Move up further.
                pindex = pindexPar;
                nHeight--;
                continue;
            }
        }
    }

    // Check that we actually traversed the entire map.
    assert(nNodes == forward.size());
}

std::string CBlockFileInfo::ToString() const
{
    return strprintf("CBlockFileInfo(blocks=%u, size=%u, heights=%u...%u, time=%s...%s)", nBlocks, nSize, nHeightFirst, nHeightLast, FormatISO8601Date(nTimeFirst), FormatISO8601Date(nTimeLast));
}

CBlockFileInfo* GetBlockFileInfo(size_t n)
{
    LOCK(cs_LastBlockFile);

    return &vinfoBlockFile.at(n);
}

ThresholdState VersionBitsTipState(const Consensus::Params& params, Consensus::DeploymentPos pos)
{
    LOCK(cs_main);
    return VersionBitsState(chainActive.Tip(), params, pos, versionbitscache);
}

BIP9Stats VersionBitsTipStatistics(const Consensus::Params& params, Consensus::DeploymentPos pos)
{
    LOCK(cs_main);
    return VersionBitsStatistics(chainActive.Tip(), params, pos);
}

int VersionBitsTipStateSinceHeight(const Consensus::Params& params, Consensus::DeploymentPos pos)
{
    LOCK(cs_main);
    return VersionBitsStateSinceHeight(chainActive.Tip(), params, pos, versionbitscache);
}

static const uint64_t MEMPOOL_DUMP_VERSION = 1;

bool LoadMempool()
{
    const CChainParams& chainparams = Params();
    int64_t nExpiryTimeout = gArgs.GetArg("-mempoolexpiry", DEFAULT_MEMPOOL_EXPIRY) * 60 * 60;
    FILE* filestr = fsbridge::fopen(GetDataDir() / "mempool.dat", "rb");
    CAutoFile file(filestr, SER_DISK, CLIENT_VERSION);
    if (file.IsNull()) {
        LogPrintf("Failed to open mempool file from disk. Continuing anyway.\n");
        return false;
    }

    int64_t count = 0;
    int64_t expired = 0;
    int64_t failed = 0;
    int64_t already_there = 0;
    int64_t nNow = GetTime();

    try {
        uint64_t version;
        file >> version;
        if (version != MEMPOOL_DUMP_VERSION) {
            return false;
        }
        uint64_t num;
        file >> num;
        while (num--) {
            CTransactionRef tx;
            int64_t nTime;
            int64_t nFeeDelta;
            file >> tx;
            file >> nTime;
            file >> nFeeDelta;

            CAmount amountdelta = nFeeDelta;
            if (amountdelta) {
                mempool.PrioritiseTransaction(tx->GetHash(), amountdelta);
            }
            CValidationState state;
            if (nTime + nExpiryTimeout > nNow) {
                LOCK(cs_main);
                AcceptToMemoryPoolWithTime(chainparams, mempool, state, tx, nullptr /* pfMissingInputs */, nTime,
                                           nullptr /* plTxnReplaced */, false /* bypass_limits */, 0 /* nAbsurdFee */,
                                           false /* test_accept */, false /* ignore_locks */);
                if (state.IsValid()) {
                    ++count;
                } else {
                    // mempool may contain the transaction already, e.g. from
                    // wallet(s) having loaded it while we were processing
                    // mempool transactions; consider these as valid, instead of
                    // failed, but mark them as 'already there'
                    if (mempool.exists(tx->GetHash())) {
                        ++already_there;
                    } else {
                        ++failed;
                    }
                }
            } else {
                ++expired;
            }
            if (ShutdownRequested())
                return false;
        }
        std::map<uint256, CAmount> mapDeltas;
        file >> mapDeltas;

        for (const auto& i : mapDeltas) {
            mempool.PrioritiseTransaction(i.first, i.second);
        }
    } catch (const std::exception& e) {
        LogPrintf("Failed to deserialize mempool data on disk: %s. Continuing anyway.\n", e.what());
        return false;
    }

    LogPrintf("Imported mempool transactions from disk: %i succeeded, %i failed, %i expired, %i already there\n", count, failed, expired, already_there);
    return true;
}

bool DumpMempool()
{
    int64_t start = GetTimeMicros();

    std::map<uint256, CAmount> mapDeltas;
    std::vector<TxMempoolInfo> vinfo;

    static Mutex dump_mutex;
    LOCK(dump_mutex);

    {
        LOCK(mempool.cs);
        for (const auto &i : mempool.mapDeltas) {
            mapDeltas[i.first] = i.second;
        }
        vinfo = mempool.infoAll();
    }

    int64_t mid = GetTimeMicros();

    try {
        FILE* filestr = fsbridge::fopen(GetDataDir() / "mempool.dat.new", "wb");
        if (!filestr) {
            return false;
        }

        CAutoFile file(filestr, SER_DISK, CLIENT_VERSION);

        uint64_t version = MEMPOOL_DUMP_VERSION;
        file << version;

        file << (uint64_t)vinfo.size();
        for (const auto& i : vinfo) {
            file << *(i.tx);
            file << (int64_t)i.nTime;
            file << (int64_t)i.nFeeDelta;
            mapDeltas.erase(i.tx->GetHash());
        }
        file << mapDeltas;
        if (!FileCommit(file.Get()))
            throw std::runtime_error("FileCommit failed");
        file.fclose();
        RenameOver(GetDataDir() / "mempool.dat.new", GetDataDir() / "mempool.dat");
        int64_t last = GetTimeMicros();
        LogPrintf("Dumped mempool: %gs to copy, %gs to dump\n", (mid-start)*MICRO, (last-mid)*MICRO);
    } catch (const std::exception& e) {
        LogPrintf("Failed to dump mempool: %s. Continuing anyway.\n", e.what());
        return false;
    }
    return true;
}

//! Guess how far we are in the verification process at the given block index
//! require cs_main if pindex has not been validated yet (because nChainTx might be unset)
double GuessVerificationProgress(const ChainTxData& data, const CBlockIndex *pindex) {
    if (pindex == nullptr)
        return 0.0;

    int64_t nNow = time(nullptr);

    double fTxTotal;

    if (pindex->nChainTx <= data.nTxCount) {
        fTxTotal = data.nTxCount + (nNow - data.nTime) * data.dTxRate;
    } else {
        fTxTotal = pindex->nChainTx + (nNow - pindex->GetBlockTime()) * data.dTxRate;
    }

    return pindex->nChainTx / fTxTotal;
}

class CMainCleanup
{
public:
    CMainCleanup() {}
    ~CMainCleanup() {
        // block headers
        BlockMap::iterator it1 = mapBlockIndex.begin();
        for (; it1 != mapBlockIndex.end(); it1++)
            delete (*it1).second;
        mapBlockIndex.clear();
    }
} instance_of_cmaincleanup;


bool CoinStakeCache::GetCoinStake(const uint256 &blockHash, CTransactionRef &tx)
{
    for (const auto &i : lData) {
        if (blockHash != i.first) {
            continue;
        }
        tx = i.second;
        return true;
    }

    BlockMap::iterator mi = mapBlockIndex.find(blockHash);
    if (mi == mapBlockIndex.end()) {
        return false;
    }

    CBlockIndex *pindex = mi->second;
    if (ReadTransactionFromDiskBlock(pindex, 0, tx)) {
        return InsertCoinStake(blockHash, tx);
    }

    return false;
};

bool CoinStakeCache::InsertCoinStake(const uint256 &blockHash, const CTransactionRef &tx)
{
    lData.emplace_front(blockHash, tx);

    while (lData.size() > nMaxSize) {
        lData.pop_back();
    }

    return true;
};
<|MERGE_RESOLUTION|>--- conflicted
+++ resolved
@@ -3493,9 +3493,8 @@
     }
 }
 
-<<<<<<< HEAD
 void CheckDelayedBlocks(const CChainParams& chainparams, const uint256 &block_hash) LOCKS_EXCLUDED(cs_main);
-=======
+
 static void LimitValidationInterfaceQueue() {
     AssertLockNotHeld(cs_main);
 
@@ -3504,7 +3503,6 @@
     }
 }
 
->>>>>>> 3db0cc39
 /**
  * Make the best chain active, in multiple steps. The result is either failure
  * or an activated best chain. pblock is either nullptr or a pointer to a block
@@ -3678,7 +3676,7 @@
         bool ret = DisconnectTip(state, chainparams, &disconnectpool);
         // DisconnectTip will add transactions to disconnectpool.
         // Adjust the mempool to be consistent with the new tip, adding
-        // transactions back to the mempool if disconnecting was succesful,
+        // transactions back to the mempool if disconnecting was successful,
         // and we're not doing a very deep invalidation (in which case
         // keeping the mempool up to date is probably futile anyway).
         UpdateMempoolForReorg(disconnectpool, /* fAddToMempool = */ (++disconnected <= 10) && ret);
