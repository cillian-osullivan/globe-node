// Copyright (c) 2009-2010 Satoshi Nakamoto
// Copyright (c) 2009-2021 The Bitcoin Core developers
// Distributed under the MIT software license, see the accompanying
// file COPYING or http://www.opensource.org/licenses/mit-license.php.

#ifndef BITCOIN_WALLET_WALLET_H
#define BITCOIN_WALLET_WALLET_H

#include <consensus/amount.h>
#include <fs.h>
#include <interfaces/chain.h>
#include <interfaces/handler.h>
#include <outputtype.h>
#include <policy/feerate.h>
#include <psbt.h>
#include <tinyformat.h>
#include <util/hasher.h>
#include <util/message.h>
#include <util/result.h>
#include <util/strencodings.h>
#include <util/string.h>
#include <util/system.h>
#include <util/ui_change_type.h>
#include <validationinterface.h>
#include <wallet/crypter.h>
#include <wallet/scriptpubkeyman.h>
#include <wallet/transaction.h>
#include <wallet/walletdb.h>
#include <wallet/walletutil.h>
#include <key/extkey.h>
#include <key/stealth.h>

#include <algorithm>
#include <atomic>
#include <map>
#include <memory>
#include <optional>
#include <set>
#include <stdexcept>
#include <stdint.h>
#include <string>
#include <utility>
#include <unordered_map>
#include <vector>

#include <boost/signals2/signal.hpp>


using LoadWalletFn = std::function<void(std::unique_ptr<interfaces::Wallet> wallet)>;

class CScript;
enum class FeeEstimateMode;
struct bilingual_str;

class CTransactionRecord;
class CHDWallet;

namespace wallet {
struct WalletContext;

//! Explicitly unload and delete the wallet.
//! Blocks the current thread after signaling the unload intent so that all
//! wallet pointer owners release the wallet.
//! Note that, when blocking is not required, the wallet is implicitly unloaded
//! by the shared pointer deleter.
void UnloadWallet(std::shared_ptr<CWallet>&& wallet);

bool AddWallet(WalletContext& context, const std::shared_ptr<CWallet>& wallet);
bool RemoveWallet(WalletContext& context, const std::shared_ptr<CWallet>& wallet, std::optional<bool> load_on_start, std::vector<bilingual_str>& warnings);
bool RemoveWallet(WalletContext& context, const std::shared_ptr<CWallet>& wallet, std::optional<bool> load_on_start);
std::vector<std::shared_ptr<CWallet>> GetWallets(WalletContext& context);
std::shared_ptr<CWallet> GetDefaultWallet(WalletContext& context, size_t& count);
std::shared_ptr<CWallet> GetWallet(WalletContext& context, const std::string& name);
std::shared_ptr<CWallet> LoadWallet(WalletContext& context, const std::string& name, std::optional<bool> load_on_start, const DatabaseOptions& options, DatabaseStatus& status, bilingual_str& error, std::vector<bilingual_str>& warnings);
std::shared_ptr<CWallet> CreateWallet(WalletContext& context, const std::string& name, std::optional<bool> load_on_start, DatabaseOptions& options, DatabaseStatus& status, bilingual_str& error, std::vector<bilingual_str>& warnings);
std::shared_ptr<CWallet> RestoreWallet(WalletContext& context, const fs::path& backup_file, const std::string& wallet_name, std::optional<bool> load_on_start, DatabaseStatus& status, bilingual_str& error, std::vector<bilingual_str>& warnings);
std::unique_ptr<interfaces::Handler> HandleLoadWallet(WalletContext& context, LoadWalletFn load_wallet);
void NotifyWalletLoaded(WalletContext& context, const std::shared_ptr<CWallet>& wallet);
std::unique_ptr<WalletDatabase> MakeWalletDatabase(const std::string& name, const DatabaseOptions& options, DatabaseStatus& status, bilingual_str& error);

extern boost::signals2::signal<void (const std::shared_ptr<CWallet>& wallet)> NotifyWalletAdded;

//! -paytxfee default
constexpr CAmount DEFAULT_PAY_TX_FEE = 0;
//! -fallbackfee default
static const CAmount DEFAULT_FALLBACK_FEE = 0;
//! -discardfee default
static const CAmount DEFAULT_DISCARD_FEE = 10000;
//! -mintxfee default
static const CAmount DEFAULT_TRANSACTION_MINFEE = 200000;
static const CAmount DEFAULT_TRANSACTION_MINFEE_BTC = 1000;
//! -consolidatefeerate default
static const CAmount DEFAULT_CONSOLIDATE_FEERATE{10000}; // 10 sat/vbyte
/**
 * maximum fee increase allowed to do partial spend avoidance, even for nodes with this feature disabled by default
 *
 * A value of -1 disables this feature completely.
 * A value of 0 (current default) means to attempt to do partial spend avoidance, and use its results if the fees remain *unchanged*
 * A value > 0 means to do partial spend avoidance if the fee difference against a regular coin selection instance is in the range [0..value].
 */
static const CAmount DEFAULT_MAX_AVOIDPARTIALSPEND_FEE = 0;
//! discourage APS fee higher than this amount
<<<<<<< HEAD
constexpr CAmount HIGH_APS_FEE{COIN / 1000};
//! minimum recommended increment for BIP 125 replacement txs
=======
constexpr CAmount HIGH_APS_FEE{COIN / 10000};
//! minimum recommended increment for replacement txs
>>>>>>> c89fabff
static const CAmount WALLET_INCREMENTAL_RELAY_FEE = 5000;
//! Default for -spendzeroconfchange
static const bool DEFAULT_SPEND_ZEROCONF_CHANGE = true;
//! Default for -walletrejectlongchains
static const bool DEFAULT_WALLET_REJECT_LONG_CHAINS{true};
//! -txconfirmtarget default
static const unsigned int DEFAULT_TX_CONFIRM_TARGET = 6;
//! -walletrbf default
static const bool DEFAULT_WALLET_RBF = true;
static const bool DEFAULT_WALLETBROADCAST = true;
static const bool DEFAULT_DISABLE_WALLET = false;
static const bool DEFAULT_WALLETCROSSCHAIN = false;
//! -maxtxfee default
constexpr CAmount DEFAULT_TRANSACTION_MAXFEE{COIN / 2};
constexpr CAmount DEFAULT_TRANSACTION_MAXFEE_BTC{COIN / 10};
//! Discourage users to set fees higher than this amount (in satoshis) per kB
constexpr CAmount HIGH_TX_FEE_PER_KB{COIN / 100};
//! -maxtxfee will warn if called with a higher fee than this amount (in satoshis)
constexpr CAmount HIGH_MAX_TX_FEE{100 * HIGH_TX_FEE_PER_KB};
//! Pre-calculated constants for input size estimation in *virtual size*
static constexpr size_t DUMMY_NESTED_P2WPKH_INPUT_SIZE = 91;

class CCoinControl;
class CWalletTx;
class ReserveDestination;

//! Default for -addresstype
constexpr OutputType DEFAULT_ADDRESS_TYPE{OutputType::BECH32};

static constexpr uint64_t KNOWN_WALLET_FLAGS =
        WALLET_FLAG_AVOID_REUSE
    |   WALLET_FLAG_BLANK_WALLET
    |   WALLET_FLAG_KEY_ORIGIN_METADATA
    |   WALLET_FLAG_LAST_HARDENED_XPUB_CACHED
    |   WALLET_FLAG_DISABLE_PRIVATE_KEYS
    |   WALLET_FLAG_DESCRIPTORS
    |   WALLET_FLAG_EXTERNAL_SIGNER;

static constexpr uint64_t MUTABLE_WALLET_FLAGS =
        WALLET_FLAG_AVOID_REUSE;

static const std::map<std::string,WalletFlags> WALLET_FLAG_MAP{
    {"avoid_reuse", WALLET_FLAG_AVOID_REUSE},
    {"blank", WALLET_FLAG_BLANK_WALLET},
    {"key_origin_metadata", WALLET_FLAG_KEY_ORIGIN_METADATA},
    {"last_hardened_xpub_cached", WALLET_FLAG_LAST_HARDENED_XPUB_CACHED},
    {"disable_private_keys", WALLET_FLAG_DISABLE_PRIVATE_KEYS},
    {"descriptor_wallet", WALLET_FLAG_DESCRIPTORS},
    {"external_signer", WALLET_FLAG_EXTERNAL_SIGNER}
};

extern const std::map<uint64_t,std::string> WALLET_FLAG_CAVEATS;

/** A wrapper to reserve an address from a wallet
 *
 * ReserveDestination is used to reserve an address.
 * It is currently only used inside of CreateTransaction.
 *
 * Instantiating a ReserveDestination does not reserve an address. To do so,
 * GetReservedDestination() needs to be called on the object. Once an address has been
 * reserved, call KeepDestination() on the ReserveDestination object to make sure it is not
 * returned. Call ReturnDestination() to return the address so it can be re-used (for
 * example, if the address was used in a new transaction
 * and that transaction was not completed and needed to be aborted).
 *
 * If an address is reserved and KeepDestination() is not called, then the address will be
 * returned when the ReserveDestination goes out of scope.
 */
class ReserveDestination
{
protected:
    //! The wallet to reserve from
    const CWallet* const pwallet;
    //! The ScriptPubKeyMan to reserve from. Based on type when GetReservedDestination is called
    ScriptPubKeyMan* m_spk_man{nullptr};
    OutputType const type;
    //! The index of the address's key in the keypool
    int64_t nIndex{-1};
    //! The destination
    CTxDestination address;
    //! Whether this is from the internal (change output) keypool
    bool fInternal{false};

public:
    //! Construct a ReserveDestination object. This does NOT reserve an address yet
    explicit ReserveDestination(CWallet* pwallet, OutputType type)
      : pwallet(pwallet)
      , type(type) { }

    ReserveDestination(const ReserveDestination&) = delete;
    ReserveDestination& operator=(const ReserveDestination&) = delete;

    //! Destructor. If a key has been reserved and not KeepKey'ed, it will be returned to the keypool
    ~ReserveDestination()
    {
        ReturnDestination();
    }

    //! Reserve an address
    util::Result<CTxDestination> GetReservedDestination(bool internal);
    //! Return reserved address
    void ReturnDestination();
    //! Keep the address. Do not return it's key to the keypool when this object goes out of scope
    void KeepDestination();
};

/** Address book data */
class CAddressBookData
{
private:
    mutable bool m_change{true};
    std::string m_label;
public:
    std::string purpose;
    bool fBech32;
    CAddressBookData() : purpose("unknown"), fBech32(false) {}

    std::vector<uint32_t> vPath; // Index to m is stored in first entry

    mutable uint8_t nOwned = 0; // 0 unknown, 1 yes, 2 no

    SERIALIZE_METHODS(CAddressBookData, obj)
    {
        READWRITE(obj.m_label);
        READWRITE(obj.purpose);
        READWRITE(obj.vPath);
        READWRITE(obj.destdata);

        try { READWRITE(obj.fBech32); } catch(std::exception &e) {
            // old format
        }
        if (ser_action.ForRead()) {
            if (!obj.m_label.empty()) {
                obj.m_change = false;
            }
        }
    }

    typedef std::map<std::string, std::string> StringMap;
    StringMap destdata;

    bool IsChange() const { return m_change; }
    const std::string& GetLabel() const { return m_label; }
    void SetLabel(const std::string& label) {
        m_change = false;
        m_label = label;
    }
    void SetLabel(const std::string& label, const std::string& strPurpose, const std::vector<uint32_t> &_vPath, bool _fBech32) {
        m_change = false;
        m_label = label;
        if (!strPurpose.empty()) {
            purpose = strPurpose;
        }
        vPath = _vPath;
        fBech32 = _fBech32;
    }
    void Set(const CAddressBookData& data) {
        m_label = data.GetLabel();
        purpose = data.purpose;
        if (m_label.empty() && data.purpose == "unknown") {
            m_change = true;
        } else {
            m_change = false;
        }
        vPath = data.vPath;
        fBech32 = data.fBech32;
        destdata = data.destdata;
    }
};

struct CRecipient
{
    CScript scriptPubKey;
    CAmount nAmount;
    bool fSubtractFeeFromAmount;
};

class WalletRescanReserver; //forward declarations for ScanForWalletTransactions/RescanFromTime
/**
 * A CWallet maintains a set of transactions and balances, and provides the ability to create new transactions.
 */
class CWallet : public WalletStorage, public interfaces::Chain::Notifications
{
friend class ::CHDWallet;
friend class CWalletTx;
private:
    CKeyingMaterial vMasterKey GUARDED_BY(cs_wallet);

    virtual bool Unlock(const CKeyingMaterial& vMasterKeyIn, bool accept_no_keys = false);

    std::atomic<bool> fAbortRescan{false};
    std::atomic<bool> fScanningWallet{false}; // controlled by WalletRescanReserver
    std::atomic<bool> m_attaching_chain{false};
    std::atomic<int64_t> m_scanning_start{0};
    std::atomic<double> m_scanning_progress{0};
    friend class WalletRescanReserver;

    //! the current wallet version: clients below this version are not able to load the wallet
    int nWalletVersion GUARDED_BY(cs_wallet){FEATURE_BASE};

    /** The next scheduled rebroadcast of wallet transactions. */
    int64_t nNextResend = 0;
    /** Whether this wallet will submit newly created transactions to the node's mempool and
     * prompt rebroadcasts (see ResendWalletTransactions()). */
    bool fBroadcastTransactions = false;
    // Local time that the tip block was received. Used to schedule wallet rebroadcasts.
    std::atomic<int64_t> m_best_block_time {0};

    /**
     * Used to keep track of spent outpoints, and
     * detect and report conflicts (double-spends or
     * mutated transactions where the mutant gets mined).
     */
    typedef std::unordered_multimap<COutPoint, uint256, SaltedOutpointHasher> TxSpends;
    TxSpends mapTxSpends GUARDED_BY(cs_wallet);
    void AddToSpends(const COutPoint& outpoint, const uint256& wtxid, WalletBatch* batch = nullptr) EXCLUSIVE_LOCKS_REQUIRED(cs_wallet);
    virtual void AddToSpends(const CWalletTx& wtx, WalletBatch* batch = nullptr) EXCLUSIVE_LOCKS_REQUIRED(cs_wallet);

    /**
     * Add a transaction to the wallet, or update it.  confirm.block_* should
     * be set when the transaction was known to be included in a block.  When
     * block_hash.IsNull(), then wallet state is not updated in AddToWallet, but
     * notifications happen and cached balances are marked dirty.
     *
     * If fUpdate is true, existing transactions will be updated.
     * TODO: One exception to this is that the abandoned state is cleared under the
     * assumption that any further notification of a transaction that was considered
     * abandoned is an indication that it is not safe to be considered abandoned.
     * Abandoned state should probably be more carefully tracked via different
     * chain notifications or by checking mempool presence when necessary.
     *
     * Should be called with rescanning_old_block set to true, if the transaction is
     * not discovered in real time, but during a rescan of old blocks.
     */
    virtual bool AddToWalletIfInvolvingMe(const CTransactionRef& tx, const SyncTxState& state, bool fUpdate, bool rescanning_old_block) EXCLUSIVE_LOCKS_REQUIRED(cs_wallet);

    /** Mark a transaction (and its in-wallet descendants) as conflicting with a particular block. */
    virtual void MarkConflicted(const uint256& hashBlock, int conflicting_height, const uint256& hashTx);

    /** Mark a transaction's inputs dirty, thus forcing the outputs to be recomputed */
    void MarkInputsDirty(const CTransactionRef& tx) EXCLUSIVE_LOCKS_REQUIRED(cs_wallet);

    virtual void SyncMetaData(std::pair<TxSpends::iterator, TxSpends::iterator>) EXCLUSIVE_LOCKS_REQUIRED(cs_wallet);

    void SyncTransaction(const CTransactionRef& tx, const SyncTxState& state, bool update_tx = true, bool rescanning_old_block = false) EXCLUSIVE_LOCKS_REQUIRED(cs_wallet);

    /** WalletFlags set on this wallet. */
    std::atomic<uint64_t> m_wallet_flags{0};

    bool SetAddressBookWithDB(WalletBatch& batch, const CTxDestination& address, const std::string& strName, const std::string& strPurpose, bool fBech32=false);

    //! Unsets a wallet flag and saves it to disk
    void UnsetWalletFlagWithDB(WalletBatch& batch, uint64_t flag);

    //! Unset the blank wallet flag and saves it to disk
    void UnsetBlankWalletFlag(WalletBatch& batch) override;

    /** Provider of aplication-wide arguments. */
    const ArgsManager& m_args;

    /** Interface for accessing chain state. */
    interfaces::Chain* m_chain;

    /** Wallet name: relative directory name or "" for default wallet. */
    std::string m_name;

    /** Internal database handle. */
    std::unique_ptr<WalletDatabase> const m_database;

    /**
     * The following is used to keep track of how far behind the wallet is
     * from the chain sync, and to allow clients to block on us being caught up.
     *
     * Processed hash is a pointer on node's tip and doesn't imply that the wallet
     * has scanned sequentially all blocks up to this one.
     */
    uint256 m_last_block_processed GUARDED_BY(cs_wallet);

    /** Height of last block processed is used by wallet to know depth of transactions
     * without relying on Chain interface beyond asynchronous updates. For safety, we
     * initialize it to -1. Height is a pointer on node's tip and doesn't imply
     * that the wallet has scanned sequentially all blocks up to this one.
     */
    int m_last_block_processed_height GUARDED_BY(cs_wallet) = -1;

    std::map<OutputType, ScriptPubKeyMan*> m_external_spk_managers;
    std::map<OutputType, ScriptPubKeyMan*> m_internal_spk_managers;

    // Indexed by a unique identifier produced by each ScriptPubKeyMan using
    // ScriptPubKeyMan::GetID. In many cases it will be the hash of an internal structure
    std::map<uint256, std::unique_ptr<ScriptPubKeyMan>> m_spk_managers;

    /**
     * Catch wallet up to current chain, scanning new blocks, updating the best
     * block locator and m_last_block_processed, and registering for
     * notifications about new blocks and transactions.
     */
    static bool AttachChain(const std::shared_ptr<CWallet>& wallet, interfaces::Chain& chain, const bool rescan_required, bilingual_str& error, std::vector<bilingual_str>& warnings);

public:
    bool IsParticlWallet() const override { return false; };
    /**
     * Main wallet lock.
     * This lock protects all the fields added by CWallet.
     */
    mutable RecursiveMutex cs_wallet;

    WalletDatabase& GetDatabase() const override
    {
        assert(static_cast<bool>(m_database));
        return *m_database;
    }

    /** Get a name for this wallet for logging/debugging purposes.
     */
    const std::string& GetName() const { return m_name; }

    typedef std::map<unsigned int, CMasterKey> MasterKeyMap;
    MasterKeyMap mapMasterKeys;
    unsigned int nMasterKeyMaxID = 0;

    /** Construct wallet with specified name and database implementation. */
    CWallet(interfaces::Chain* chain, const std::string& name, const ArgsManager& args, std::unique_ptr<WalletDatabase> database)
        : m_args(args),
          m_chain(chain),
          m_name(name),
          m_database(std::move(database))
    {
        if (!fParticlMode) {
            m_min_fee = CFeeRate(DEFAULT_TRANSACTION_MINFEE_BTC);
            m_default_max_tx_fee = DEFAULT_TRANSACTION_MAXFEE_BTC;
        }
    }

    virtual ~CWallet()
    {
        // Should not have slots connected at this point.
        assert(NotifyUnload.empty());
    }

    virtual bool IsCrypted() const;
    virtual bool IsLocked() const override;
    virtual bool Lock();

    /** Interface to assert chain access */
    bool HaveChain() const { return m_chain ? true : false; }

    /** Map from txid to CWalletTx for all transactions this wallet is
     * interested in, including received and sent transactions. */
    std::unordered_map<uint256, CWalletTx, SaltedTxidHasher> mapWallet GUARDED_BY(cs_wallet);

    typedef std::multimap<int64_t, CWalletTx*> TxItems;
    TxItems wtxOrdered;

    int64_t nOrderPosNext GUARDED_BY(cs_wallet) = 0;
    uint64_t nAccountingEntryNumber = 0;

    std::map<CTxDestination, CAddressBookData> m_address_book GUARDED_BY(cs_wallet);
    const CAddressBookData* FindAddressBookEntry(const CTxDestination&, bool allow_change = false) const EXCLUSIVE_LOCKS_REQUIRED(cs_wallet);

    /** Set of Coins owned by this wallet that we won't try to spend from. A
     * Coin may be locked if it has already been used to fund a transaction
     * that hasn't confirmed yet. We wouldn't consider the Coin spent already,
     * but also shouldn't try to use it again. */
    std::set<COutPoint> setLockedCoins GUARDED_BY(cs_wallet);

    /** Registered interfaces::Chain::Notifications handler. */
    std::unique_ptr<interfaces::Handler> m_chain_notifications_handler;

    /** Interface for accessing chain state. */
    interfaces::Chain& chain() const { assert(m_chain); return *m_chain; }

    virtual const CWalletTx* GetWalletTx(const uint256& hash) const EXCLUSIVE_LOCKS_REQUIRED(cs_wallet);

    std::set<uint256> GetTxConflicts(const CWalletTx& wtx) const EXCLUSIVE_LOCKS_REQUIRED(cs_wallet);

    /**
     * Return depth of transaction in blockchain:
     * <0  : conflicts with a transaction this deep in the blockchain
     *  0  : in memory pool, waiting to be included in a block
     * >=1 : this many blocks deep in the main chain
     */
    int GetTxDepthInMainChain(const CWalletTx& wtx) const EXCLUSIVE_LOCKS_REQUIRED(cs_wallet);
    bool IsTxInMainChain(const CWalletTx& wtx) const EXCLUSIVE_LOCKS_REQUIRED(cs_wallet)
    {
        AssertLockHeld(cs_wallet);
        return GetTxDepthInMainChain(wtx) > 0;
    }

    /**
     * @return number of blocks to maturity for this transaction:
     *  0 : is not a coinbase transaction, or is a mature coinbase transaction
     * >0 : is a coinbase transaction which matures in this many blocks
     */
    int GetTxBlocksToMaturity(const CWalletTx& wtx) const EXCLUSIVE_LOCKS_REQUIRED(cs_wallet);
    bool IsTxImmatureCoinBase(const CWalletTx& wtx) const EXCLUSIVE_LOCKS_REQUIRED(cs_wallet);

    //! check whether we support the named feature
    bool CanSupportFeature(enum WalletFeature wf) const override EXCLUSIVE_LOCKS_REQUIRED(cs_wallet) { AssertLockHeld(cs_wallet); return IsFeatureSupported(nWalletVersion, wf); }

    virtual bool IsSpent(const COutPoint& outpoint) const EXCLUSIVE_LOCKS_REQUIRED(cs_wallet);

    // Whether this or any known UTXO with the same single key has been spent.
    virtual bool IsSpentKey(const CScript& scriptPubKey) const EXCLUSIVE_LOCKS_REQUIRED(cs_wallet);
    virtual void SetSpentKeyState(WalletBatch& batch, const uint256& hash, unsigned int n, bool used, std::set<CTxDestination>& tx_destinations) EXCLUSIVE_LOCKS_REQUIRED(cs_wallet);

    /** Display address on an external signer. Returns false if external signer support is not compiled */
    bool DisplayAddress(const CTxDestination& dest) EXCLUSIVE_LOCKS_REQUIRED(cs_wallet);

    bool IsLockedCoin(const COutPoint& output) const EXCLUSIVE_LOCKS_REQUIRED(cs_wallet);
    bool LockCoin(const COutPoint& output, WalletBatch* batch = nullptr) EXCLUSIVE_LOCKS_REQUIRED(cs_wallet);
    bool UnlockCoin(const COutPoint& output, WalletBatch* batch = nullptr) EXCLUSIVE_LOCKS_REQUIRED(cs_wallet);
    bool UnlockAllCoins() EXCLUSIVE_LOCKS_REQUIRED(cs_wallet);
    void ListLockedCoins(std::vector<COutPoint>& vOutpts) const EXCLUSIVE_LOCKS_REQUIRED(cs_wallet);

    /*
     * Rescan abort properties
     */
    void AbortRescan() { fAbortRescan = true; }
    bool IsAbortingRescan() const { return fAbortRescan; }
    bool IsScanning() const { return fScanningWallet; }
    int64_t ScanningDuration() const { return fScanningWallet ? GetTimeMillis() - m_scanning_start : 0; }
    double ScanningProgress() const { return fScanningWallet ? (double) m_scanning_progress : 0; }

    //! Upgrade stored CKeyMetadata objects to store key origin info as KeyOriginInfo
    void UpgradeKeyMetadata() EXCLUSIVE_LOCKS_REQUIRED(cs_wallet);

    //! Upgrade DescriptorCaches
    void UpgradeDescriptorCache() EXCLUSIVE_LOCKS_REQUIRED(cs_wallet);

    bool LoadMinVersion(int nVersion) EXCLUSIVE_LOCKS_REQUIRED(cs_wallet) { AssertLockHeld(cs_wallet); nWalletVersion = nVersion; return true; }

    //! Adds a destination data tuple to the store, without saving it to disk
    void LoadDestData(const CTxDestination& dest, const std::string& key, const std::string& value) EXCLUSIVE_LOCKS_REQUIRED(cs_wallet);

    //! Holds a timestamp at which point the wallet is scheduled (externally) to be relocked. Caller must arrange for actual relocking to occur via Lock().
    int64_t nRelockTime GUARDED_BY(cs_wallet){0};

    // Used to prevent concurrent calls to walletpassphrase RPC.
    Mutex m_unlock_mutex;
    virtual int ExtKeyUnlock(const CKeyingMaterial &vMKey) {return 0;};
    virtual bool Unlock(const SecureString& strWalletPassphrase, bool accept_no_keys = false);
    bool ChangeWalletPassphrase(const SecureString& strOldWalletPassphrase, const SecureString& strNewWalletPassphrase);
    virtual bool EncryptWallet(const SecureString& strWalletPassphrase);

    void GetKeyBirthTimes(std::map<CKeyID, int64_t> &mapKeyBirth) const EXCLUSIVE_LOCKS_REQUIRED(cs_wallet);
    unsigned int ComputeTimeSmart(const CWalletTx& wtx, bool rescanning_old_block) const;

    /**
     * Increment the next transaction order id
     * @return next transaction order id
     */
    int64_t IncOrderPosNext(WalletBatch *batch = nullptr) EXCLUSIVE_LOCKS_REQUIRED(cs_wallet);
    DBErrors ReorderTransactions();

    //! For ParticlWallet, clear cached balances from wallet called at new block and adding new transaction
    virtual void ClearCachedBalances() {};
    void MarkDirty();

    //! Callback for updating transaction metadata in mapWallet.
    //!
    //! @param wtx - reference to mapWallet transaction to update
    //! @param new_tx - true if wtx is newly inserted, false if it previously existed
    //!
    //! @return true if wtx is changed and needs to be saved to disk, otherwise false
    using UpdateWalletTxFn = std::function<bool(CWalletTx& wtx, bool new_tx)>;

    /**
     * Add the transaction to the wallet, wrapping it up inside a CWalletTx
     * @return the recently added wtx pointer or nullptr if there was a db write error.
     */
    CWalletTx* AddToWallet(CTransactionRef tx, const TxState& state, const UpdateWalletTxFn& update_wtx=nullptr, bool fFlushOnClose=true, bool rescanning_old_block = false);
    virtual bool LoadToWallet(const uint256& hash, const UpdateWalletTxFn& fill_wtx) EXCLUSIVE_LOCKS_REQUIRED(cs_wallet);
    void transactionAddedToMempool(const CTransactionRef& tx, uint64_t mempool_sequence) override;
    void blockConnected(const interfaces::BlockInfo& block) override;
    void blockDisconnected(const interfaces::BlockInfo& block) override;
    void updatedBlockTip() override;
    int64_t RescanFromTime(int64_t startTime, const WalletRescanReserver& reserver, bool update);

    struct ScanResult {
        enum { SUCCESS, FAILURE, USER_ABORT } status = SUCCESS;

        //! Hash and height of most recent block that was successfully scanned.
        //! Unset if no blocks were scanned due to read errors or the chain
        //! being empty.
        uint256 last_scanned_block;
        std::optional<int> last_scanned_height;

        //! Height of the most recent block that could not be scanned due to
        //! read errors or pruning. Will be set if status is FAILURE, unset if
        //! status is SUCCESS, and may or may not be set if status is
        //! USER_ABORT.
        uint256 last_failed_block;
    };
    virtual ScanResult ScanForWalletTransactions(const uint256& start_block, int start_height, std::optional<int> max_height, const WalletRescanReserver& reserver, bool fUpdate, const bool save_progress);
    void transactionRemovedFromMempool(const CTransactionRef& tx, MemPoolRemovalReason reason, uint64_t mempool_sequence) override;
    void ReacceptWalletTransactions() EXCLUSIVE_LOCKS_REQUIRED(cs_wallet);
    virtual void ResendWalletTransactions();

    OutputType TransactionChangeType(const std::optional<OutputType>& change_type, const std::vector<CRecipient>& vecSend) const;

    /** Fetch the inputs and sign with SIGHASH_ALL. */
    virtual bool SignTransaction(CMutableTransaction& tx) const EXCLUSIVE_LOCKS_REQUIRED(cs_wallet);
    /** Sign the tx given the input coins and sighash. */
    bool SignTransaction(CMutableTransaction& tx, const std::map<COutPoint, Coin>& coins, int sighash, std::map<int, bilingual_str>& input_errors) const;
    SigningResult SignMessage(const std::string& message, const PKHash& pkhash, std::string& str_sig) const;
    SigningResult SignMessage(const std::string& message, const CKeyID256 &keyID256, std::string& str_sig) const;

    /**
     * Fills out a PSBT with information from the wallet. Fills in UTXOs if we have
     * them. Tries to sign if sign=true. Sets `complete` if the PSBT is now complete
     * (i.e. has all required signatures or signature-parts, and is ready to
     * finalize.) Sets `error` and returns false if something goes wrong.
     *
     * @param[in]  psbtx PartiallySignedTransaction to fill in
     * @param[out] complete indicates whether the PSBT is now complete
     * @param[in]  sighash_type the sighash type to use when signing (if PSBT does not specify)
     * @param[in]  sign whether to sign or not
     * @param[in]  bip32derivs whether to fill in bip32 derivation information if available
     * @param[out] n_signed the number of inputs signed by this wallet
     * @param[in] finalize whether to create the final scriptSig or scriptWitness if possible
     * return error
     */
    TransactionError FillPSBT(PartiallySignedTransaction& psbtx,
                  bool& complete,
                  int sighash_type = SIGHASH_DEFAULT,
                  bool sign = true,
                  bool bip32derivs = true,
                  size_t* n_signed = nullptr,
                  bool finalize = true) const;

    /**
     * Submit the transaction to the node's mempool and then relay to peers.
     * Should be called after CreateTransaction unless you want to abort
     * broadcasting the transaction.
     *
     * @param[in] tx The transaction to be broadcast.
     * @param[in] mapValue key-values to be set on the transaction.
     * @param[in] orderForm BIP 70 / BIP 21 order form details to be set on the transaction.
     */
    virtual void CommitTransaction(CTransactionRef tx, mapValue_t mapValue, std::vector<std::pair<std::string, std::string>> orderForm);

    /** Pass this transaction to node for mempool insertion and relay to peers if flag set to true */
    bool SubmitTxMemoryPoolAndRelay(CWalletTx& wtx, std::string& err_string, bool relay, CAmount override_max_fee=-1) const
        EXCLUSIVE_LOCKS_REQUIRED(cs_wallet);

    bool DummySignTx(CMutableTransaction &txNew, const std::set<CTxOut> &txouts, const CCoinControl* coin_control = nullptr) const
    {
        std::vector<CTxOut> v_txouts(txouts.size());
        std::copy(txouts.begin(), txouts.end(), v_txouts.begin());
        return DummySignTx(txNew, v_txouts, coin_control);
    }
    bool DummySignTx(CMutableTransaction &txNew, const std::vector<CTxOut> &txouts, const CCoinControl* coin_control = nullptr) const;

    bool ImportScripts(const std::set<CScript> scripts, int64_t timestamp) EXCLUSIVE_LOCKS_REQUIRED(cs_wallet);
    bool ImportPrivKeys(const std::map<CKeyID, CKey>& privkey_map, const int64_t timestamp) EXCLUSIVE_LOCKS_REQUIRED(cs_wallet);
    bool ImportPubKeys(const std::vector<CKeyID>& ordered_pubkeys, const std::map<CKeyID, CPubKey>& pubkey_map, const std::map<CKeyID, std::pair<CPubKey, KeyOriginInfo>>& key_origins, const bool add_keypool, const bool internal, const int64_t timestamp) EXCLUSIVE_LOCKS_REQUIRED(cs_wallet);
    bool ImportScriptPubKeys(const std::string& label, const std::set<CScript>& script_pub_keys, const bool have_solving_data, const bool apply_label, const int64_t timestamp) EXCLUSIVE_LOCKS_REQUIRED(cs_wallet);

    CFeeRate m_pay_tx_fee{DEFAULT_PAY_TX_FEE};
    unsigned int m_confirm_target{DEFAULT_TX_CONFIRM_TARGET};
    /** Allow Coin Selection to pick unconfirmed UTXOs that were sent from our own wallet if it
     * cannot fund the transaction otherwise. */
    bool m_spend_zero_conf_change{DEFAULT_SPEND_ZEROCONF_CHANGE};
    bool m_signal_rbf{DEFAULT_WALLET_RBF};
    bool m_allow_fallback_fee{true}; //!< will be false if -fallbackfee=0
    CFeeRate m_min_fee{DEFAULT_TRANSACTION_MINFEE}; //!< Override with -mintxfee
    /**
     * If fee estimation does not have enough data to provide estimates, use this fee instead.
     * Has no effect if not using fee estimation
     * Override with -fallbackfee
     */
    CFeeRate m_fallback_fee{DEFAULT_FALLBACK_FEE};

     /** If the cost to spend a change output at this feerate is greater than the value of the
      * output itself, just drop it to fees. */
    CFeeRate m_discard_rate{DEFAULT_DISCARD_FEE};

    /** When the actual feerate is less than the consolidate feerate, we will tend to make transactions which
     * consolidate inputs. When the actual feerate is greater than the consolidate feerate, we will tend to make
     * transactions which have the lowest fees.
     */
    CFeeRate m_consolidate_feerate{DEFAULT_CONSOLIDATE_FEERATE};

    /** The maximum fee amount we're willing to pay to prioritize partial spend avoidance. */
    CAmount m_max_aps_fee{DEFAULT_MAX_AVOIDPARTIALSPEND_FEE}; //!< note: this is absolute fee, not fee rate
    OutputType m_default_address_type{DEFAULT_ADDRESS_TYPE};
    /**
     * Default output type for change outputs. When unset, automatically choose type
     * based on address type setting and the types other of non-change outputs
     * (see -changetype option documentation and implementation in
     * CWallet::TransactionChangeType for details).
     */
    std::optional<OutputType> m_default_change_type{};
    /** Absolute maximum transaction fee (in satoshis) used by default for the wallet */
    CAmount m_default_max_tx_fee{DEFAULT_TRANSACTION_MAXFEE};

    size_t KeypoolCountExternalKeys() const EXCLUSIVE_LOCKS_REQUIRED(cs_wallet);
    bool TopUpKeyPool(unsigned int kpSize = 0);

    std::optional<int64_t> GetOldestKeyPoolTime() const;

    // Filter struct for 'ListAddrBookAddresses'
    struct AddrBookFilter {
        // Fetch addresses with the provided label
        std::optional<std::string> m_op_label{std::nullopt};
        // Don't include change addresses by default
        bool ignore_change{true};
    };

    /**
     * Filter and retrieve destinations stored in the addressbook
     */
    std::vector<CTxDestination> ListAddrBookAddresses(const std::optional<AddrBookFilter>& filter) const EXCLUSIVE_LOCKS_REQUIRED(cs_wallet);

    /**
     * Retrieve all the known labels in the address book
     */
    std::set<std::string> ListAddrBookLabels(const std::string& purpose) const EXCLUSIVE_LOCKS_REQUIRED(cs_wallet);

    /**
     * Walk-through the address book entries.
     * Stops when the provided 'ListAddrBookFunc' returns false.
     */
    using ListAddrBookFunc = std::function<void(const CTxDestination& dest, const std::string& label, const std::string& purpose, bool is_change)>;
    void ForEachAddrBookEntry(const ListAddrBookFunc& func) const EXCLUSIVE_LOCKS_REQUIRED(cs_wallet);

    /**
     * Marks all outputs in each one of the destinations dirty, so their cache is
     * reset and does not return outdated information.
     */
    void MarkDestinationsDirty(const std::set<CTxDestination>& destinations) EXCLUSIVE_LOCKS_REQUIRED(cs_wallet);

    util::Result<CTxDestination> GetNewDestination(const OutputType type, const std::string label);
    util::Result<CTxDestination> GetNewChangeDestination(const OutputType type);

    isminetype IsMine(const CKeyID &address) const override EXCLUSIVE_LOCKS_REQUIRED(cs_wallet);
    isminetype IsMine(const CTxDestination& dest) const EXCLUSIVE_LOCKS_REQUIRED(cs_wallet);
    isminetype IsMine(const CScript& script) const EXCLUSIVE_LOCKS_REQUIRED(cs_wallet);
    /**
     * Returns amount of debit if the input matches the
     * filter, otherwise returns 0
     */
    virtual CAmount GetDebit(const CTxIn& txin, const isminefilter& filter) const;

    isminetype IsMine(const CTxOut& txout) const EXCLUSIVE_LOCKS_REQUIRED(cs_wallet);
    virtual isminetype IsMine(const CTxOutBase *txout) const EXCLUSIVE_LOCKS_REQUIRED(cs_wallet) { assert(false); return ISMINE_NO; };
    virtual bool IsMine(const CTransaction& tx) const EXCLUSIVE_LOCKS_REQUIRED(cs_wallet);
    isminetype IsMine(const COutPoint& outpoint) const EXCLUSIVE_LOCKS_REQUIRED(cs_wallet);

    /** should probably be renamed to IsRelevantToMe */
    virtual bool IsFromMe(const CTransaction& tx) const;
    virtual CAmount GetDebit(const CTransaction& tx, const isminefilter& filter) const;
    void chainStateFlushed(const CBlockLocator& loc) override;

    DBErrors virtual LoadWallet();
    DBErrors ZapSelectTx(std::vector<uint256>& vHashIn, std::vector<uint256>& vHashOut) EXCLUSIVE_LOCKS_REQUIRED(cs_wallet);

    virtual bool SetAddressBook(const CTxDestination& address, const std::string& strName, const std::string& purpose, bool fBech32=false);

    virtual bool DelAddressBook(const CTxDestination& address);

    bool IsAddressUsed(const CTxDestination& dest) const EXCLUSIVE_LOCKS_REQUIRED(cs_wallet);
    bool SetAddressUsed(WalletBatch& batch, const CTxDestination& dest, bool used) EXCLUSIVE_LOCKS_REQUIRED(cs_wallet);

    std::vector<std::string> GetAddressReceiveRequests() const EXCLUSIVE_LOCKS_REQUIRED(cs_wallet);
    bool SetAddressReceiveRequest(WalletBatch& batch, const CTxDestination& dest, const std::string& id, const std::string& value) EXCLUSIVE_LOCKS_REQUIRED(cs_wallet);

    unsigned int GetKeyPoolSize() const EXCLUSIVE_LOCKS_REQUIRED(cs_wallet);

    //! signify that a particular wallet feature is now used.
    void SetMinVersion(enum WalletFeature, WalletBatch* batch_in = nullptr) override;

    //! get the current wallet format (the oldest client version guaranteed to understand this wallet)
    int GetVersion() const { LOCK(cs_wallet); return nWalletVersion; }

    //! Get wallet transactions that conflict with given transaction (spend same outputs)
    std::set<uint256> GetConflicts(const uint256& txid) const EXCLUSIVE_LOCKS_REQUIRED(cs_wallet);

    //! Check if a given transaction has any of its outputs spent by another transaction in the wallet
    bool HasWalletSpend(const CTransactionRef& tx) const EXCLUSIVE_LOCKS_REQUIRED(cs_wallet);

    //! Flush wallet (bitdb flush)
    void Flush();

    //! Close wallet database
    void Close();

    /** Wallet is about to be unloaded */
    boost::signals2::signal<void ()> NotifyUnload;

    /**
     * Address book entry changed.
     * @note called without lock cs_wallet held.
     */
    boost::signals2::signal<void (const CTxDestination &address,
                                  const std::string &label, bool isMine,
                                  const std::string &purpose, const std::string &path,
                                  ChangeType status)>
        NotifyAddressBookChanged;

    /**
     * Wallet transaction added, removed or updated.
     * @note called with lock cs_wallet held.
     */
    boost::signals2::signal<void(const uint256& hashTx, ChangeType status)> NotifyTransactionChanged;

    /** Show progress e.g. for rescan */
    boost::signals2::signal<void (const std::string &title, int nProgress)> ShowProgress;

    /** Watch-only address added */
    boost::signals2::signal<void (bool fHaveWatchOnly)> NotifyWatchonlyChanged;

    /** Keypool has new keys */
    boost::signals2::signal<void ()> NotifyCanGetAddressesChanged;

    /**
     * Wallet status (encrypted, locked) changed.
     * Note: Called without locks held.
     */
    boost::signals2::signal<void (CWallet* wallet)> NotifyStatusChanged;

    /** Inquire whether this wallet broadcasts transactions. */
    bool GetBroadcastTransactions() const { return fBroadcastTransactions; }
    /** Set whether this wallet broadcasts transactions. */
    void SetBroadcastTransactions(bool broadcast) { fBroadcastTransactions = broadcast; }

    /** Return whether transaction can be abandoned */
    virtual bool TransactionCanBeAbandoned(const uint256& hashTx) const;

    /* Mark a transaction (and it in-wallet descendants) as abandoned so its inputs may be respent. */
    virtual bool AbandonTransaction(const uint256& hashTx);

    /** Mark a transaction as replaced by another transaction. */
    bool MarkReplaced(const uint256& originalHash, const uint256& newHash);

    /* Initializes the wallet, returns a new CWallet instance or a null pointer in case of an error */
    static std::shared_ptr<CWallet> Create(WalletContext& context, const std::string& name, std::unique_ptr<WalletDatabase> database, uint64_t wallet_creation_flags, bilingual_str& error, std::vector<bilingual_str>& warnings);

    /**
     * Wallet post-init setup
     * Gives the wallet a chance to register repetitive tasks and complete post-init tasks
     */
    void postInitProcess();

    bool BackupWallet(const std::string& strDest) const;

    /* Returns true if HD is enabled */
    virtual bool IsInitialised() const { return !m_spk_managers.empty(); };

    /* Returns true if HD is enabled */
    virtual bool IsHDEnabled() const;


    /* Returns true if the wallet can give out new addresses. This means it has keys in the keypool or can generate new keys */
    virtual bool CanGetAddresses(bool internal = false) const;

    /**
     * Blocks until the wallet state is up-to-date to /at least/ the current
     * chain at the time this function is entered
     * Obviously holding cs_main/cs_wallet when going into this call may cause
     * deadlock
     */
    void BlockUntilSyncedToCurrentChain() const LOCKS_EXCLUDED(::cs_main) EXCLUSIVE_LOCKS_REQUIRED(!cs_wallet);

    /** set a single wallet flag */
    void SetWalletFlag(uint64_t flags);

    /** Unsets a single wallet flag */
    void UnsetWalletFlag(uint64_t flag);

    /** check if a certain wallet flag is set */
    bool IsWalletFlagSet(uint64_t flag) const override;

    /** overwrite all flags by the given uint64_t
       flags must be uninitialised (or 0)
       only known flags may be present */
    void InitWalletFlags(uint64_t flags);
    /** Loads the flags into the wallet. (used by LoadWallet) */
    bool LoadWalletFlags(uint64_t flags);

    /** Determine if we are a legacy wallet */
    bool IsLegacy() const;

    /** Returns a bracketed wallet name for displaying in logs, will return [default wallet] if the wallet has no name */
    const std::string GetDisplayName() const override {
        std::string wallet_name = GetName().length() == 0 ? "default wallet" : GetName();
        return strprintf("[%s]", wallet_name);
    };

    /** Prepends the wallet name in logging output to ease debugging in multi-wallet use cases */
    template<typename... Params>
    void WalletLogPrintf(std::string fmt, Params... parameters) const {
        LogPrintf(("%s " + fmt).c_str(), GetDisplayName(), parameters...);
    };

    /** Upgrade the wallet */
    bool UpgradeWallet(int version, bilingual_str& error);

    //! Returns all unique ScriptPubKeyMans in m_internal_spk_managers and m_external_spk_managers
    std::set<ScriptPubKeyMan*> GetActiveScriptPubKeyMans() const;

    //! Returns all unique ScriptPubKeyMans
    std::set<ScriptPubKeyMan*> GetAllScriptPubKeyMans() const;

    //! Get the ScriptPubKeyMan for the given OutputType and internal/external chain.
    ScriptPubKeyMan* GetScriptPubKeyMan(const OutputType& type, bool internal) const;

    //! Get all the ScriptPubKeyMans for a script
    std::set<ScriptPubKeyMan*> GetScriptPubKeyMans(const CScript& script) const;
    //! Get the ScriptPubKeyMan by id
    ScriptPubKeyMan* GetScriptPubKeyMan(const uint256& id) const;

    //! Get the SigningProvider for a script
    std::unique_ptr<SigningProvider> GetSolvingProvider(const CScript& script) const;
    std::unique_ptr<SigningProvider> GetSolvingProvider(const CScript& script, SignatureData& sigdata) const;

    //! Get the wallet descriptors for a script.
    std::vector<WalletDescriptor> GetWalletDescriptors(const CScript& script) const;

    //! Get the LegacyScriptPubKeyMan which is used for all types, internal, and external.
    LegacyScriptPubKeyMan* GetLegacyScriptPubKeyMan() const;
    LegacyScriptPubKeyMan* GetOrCreateLegacyScriptPubKeyMan();

    //! Make a LegacyScriptPubKeyMan and set it for all types, internal, and external.
    void SetupLegacyScriptPubKeyMan();

    const CKeyingMaterial& GetEncryptionKey() const override;
    bool HasEncryptionKeys() const override;

    /** Get last block processed height */
    int GetLastBlockHeight() const EXCLUSIVE_LOCKS_REQUIRED(cs_wallet)
    {
        AssertLockHeld(cs_wallet);
        assert(m_last_block_processed_height >= 0);
        return m_last_block_processed_height;
    };
    uint256 GetLastBlockHash() const EXCLUSIVE_LOCKS_REQUIRED(cs_wallet)
    {
        AssertLockHeld(cs_wallet);
        assert(m_last_block_processed_height >= 0);
        return m_last_block_processed;
    }
    /** Set last block processed height, currently only use in unit test */
    void SetLastBlockProcessed(int block_height, uint256 block_hash) EXCLUSIVE_LOCKS_REQUIRED(cs_wallet)
    {
        AssertLockHeld(cs_wallet);
        m_last_block_processed_height = block_height;
        m_last_block_processed = block_hash;
    };

    //! Connect the signals from ScriptPubKeyMans to the signals in CWallet
    void ConnectScriptPubKeyManNotifiers();

    //! Instantiate a descriptor ScriptPubKeyMan from the WalletDescriptor and load it
    void LoadDescriptorScriptPubKeyMan(uint256 id, WalletDescriptor& desc);

    //! Adds the active ScriptPubKeyMan for the specified type and internal. Writes it to the wallet file
    //! @param[in] id The unique id for the ScriptPubKeyMan
    //! @param[in] type The OutputType this ScriptPubKeyMan provides addresses for
    //! @param[in] internal Whether this ScriptPubKeyMan provides change addresses
    void AddActiveScriptPubKeyMan(uint256 id, OutputType type, bool internal);

    //! Loads an active ScriptPubKeyMan for the specified type and internal. (used by LoadWallet)
    //! @param[in] id The unique id for the ScriptPubKeyMan
    //! @param[in] type The OutputType this ScriptPubKeyMan provides addresses for
    //! @param[in] internal Whether this ScriptPubKeyMan provides change addresses
    void LoadActiveScriptPubKeyMan(uint256 id, OutputType type, bool internal);

    //! Remove specified ScriptPubKeyMan from set of active SPK managers. Writes the change to the wallet file.
    //! @param[in] id The unique id for the ScriptPubKeyMan
    //! @param[in] type The OutputType this ScriptPubKeyMan provides addresses for
    //! @param[in] internal Whether this ScriptPubKeyMan provides change addresses
    void DeactivateScriptPubKeyMan(uint256 id, OutputType type, bool internal);

    //! Create new DescriptorScriptPubKeyMans and add them to the wallet
    void SetupDescriptorScriptPubKeyMans() EXCLUSIVE_LOCKS_REQUIRED(cs_wallet);

    //! Return the DescriptorScriptPubKeyMan for a WalletDescriptor if it is already in the wallet
    DescriptorScriptPubKeyMan* GetDescriptorScriptPubKeyMan(const WalletDescriptor& desc) const;

    //! Returns whether the provided ScriptPubKeyMan is internal
    //! @param[in] spk_man The ScriptPubKeyMan to test
    //! @return contains value only for active DescriptorScriptPubKeyMan, otherwise undefined
    std::optional<bool> IsInternalScriptPubKeyMan(ScriptPubKeyMan* spk_man) const;

    //! Add a descriptor to the wallet, return a ScriptPubKeyMan & associated output type
    ScriptPubKeyMan* AddWalletDescriptor(WalletDescriptor& desc, const FlatSigningProvider& signing_provider, const std::string& label, bool internal) EXCLUSIVE_LOCKS_REQUIRED(cs_wallet);

    //! Particl
    bool HaveKey(const CKeyID &address) const override { return false; };
    bool GetKey(const CKeyID &address, CKey &keyOut) const override { return false; };
    bool GetPubKey(const CKeyID &address, CPubKey &pkOut) const override { return false; };
    bool GetKeyFromPool(CPubKey &key, bool internal = false) override { return false; };
    virtual CAmount GetCredit(const CTxOutBase *txout, const isminefilter &filter) const EXCLUSIVE_LOCKS_REQUIRED(cs_wallet) { return 0; };
    virtual bool IsChange(const CTxOutBase *txout) const { assert(false); return false; };
    std::vector<uint256> ResendWalletTransactionsBefore(int64_t nTime);

    virtual bool ShouldRescan() { return true; };
};

/**
 * Called periodically by the schedule thread. Prompts individual wallets to resend
 * their transactions. Actual rebroadcast schedule is managed by the wallets themselves.
 */
void MaybeResendWalletTxs(WalletContext& context);

/** RAII object to check and reserve a wallet rescan */
class WalletRescanReserver
{
private:
    using Clock = std::chrono::steady_clock;
    using NowFn = std::function<Clock::time_point()>;
    CWallet& m_wallet;
    bool m_could_reserve;
    NowFn m_now;
public:
    explicit WalletRescanReserver(CWallet& w) : m_wallet(w), m_could_reserve(false) {}

    bool reserve()
    {
        assert(!m_could_reserve);
        if (m_wallet.fScanningWallet.exchange(true)) {
            return false;
        }
        m_wallet.m_scanning_start = GetTimeMillis();
        m_wallet.m_scanning_progress = 0;
        m_could_reserve = true;
        return true;
    }

    bool isReserved() const
    {
        return (m_could_reserve && m_wallet.fScanningWallet);
    }

    Clock::time_point now() const { return m_now ? m_now() : Clock::now(); };

    void setNow(NowFn now) { m_now = std::move(now); }

    ~WalletRescanReserver()
    {
        if (m_could_reserve) {
            m_wallet.fScanningWallet = false;
        }
    }
};

//! Add wallet name to persistent configuration so it will be loaded on startup.
bool AddWalletSetting(interfaces::Chain& chain, const std::string& wallet_name);

//! Remove wallet name from persistent configuration so it will not be loaded on startup.
bool RemoveWalletSetting(interfaces::Chain& chain, const std::string& wallet_name);

bool DummySignInput(const SigningProvider& provider, CTxIn &tx_in, const CTxOut &txout, const CCoinControl* coin_control = nullptr);

bool FillInputToWeight(CTxIn& txin, int64_t target_weight);

/**
 * Refresh mempool status so the wallet is in an internally consistent state and
 * immediately knows the transaction's status: Whether it can be considered
 * trusted and is eligible to be abandoned ...
 */
void RefreshMempoolStatus(CWalletTx& tx, interfaces::Chain& chain);

} // namespace wallet

#endif // BITCOIN_WALLET_WALLET_H<|MERGE_RESOLUTION|>--- conflicted
+++ resolved
@@ -100,13 +100,8 @@
  */
 static const CAmount DEFAULT_MAX_AVOIDPARTIALSPEND_FEE = 0;
 //! discourage APS fee higher than this amount
-<<<<<<< HEAD
 constexpr CAmount HIGH_APS_FEE{COIN / 1000};
-//! minimum recommended increment for BIP 125 replacement txs
-=======
-constexpr CAmount HIGH_APS_FEE{COIN / 10000};
 //! minimum recommended increment for replacement txs
->>>>>>> c89fabff
 static const CAmount WALLET_INCREMENTAL_RELAY_FEE = 5000;
 //! Default for -spendzeroconfchange
 static const bool DEFAULT_SPEND_ZEROCONF_CHANGE = true;
