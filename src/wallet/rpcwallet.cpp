// Copyright (c) 2010 Satoshi Nakamoto
// Copyright (c) 2009-2020 The Bitcoin Core developers
// Distributed under the MIT software license, see the accompanying
// file COPYING or http://www.opensource.org/licenses/mit-license.php.

#include <amount.h>
#include <core_io.h>
#include <interfaces/chain.h>
#include <key_io.h>
#include <node/context.h>
#include <outputtype.h>
#include <policy/feerate.h>
#include <policy/fees.h>
#include <policy/rbf.h>
#include <rpc/rawtransaction_util.h>
#include <rpc/server.h>
#include <rpc/util.h>
#include <script/descriptor.h>
#include <script/sign.h>
#include <util/bip32.h>
#include <util/fees.h>
#include <util/message.h> // For MessageSign()
#include <util/moneystr.h>
#include <util/string.h>
#include <util/system.h>
#include <util/url.h>
#include <util/vector.h>
#include <wallet/coincontrol.h>
#include <wallet/feebumper.h>
#include <wallet/rpcwallet.h>
#include <wallet/wallet.h>
#include <wallet/walletdb.h>
#include <wallet/walletutil.h>

#include <wallet/hdwallet.h>


#include <stdint.h>

#include <univalue.h>


static const std::string WALLET_ENDPOINT_BASE = "/wallet/";
static const std::string HELP_REQUIRING_PASSPHRASE{"\nRequires wallet passphrase to be set with walletpassphrase call if wallet is encrypted.\n"};

bool GetAvoidReuseFlag(const CWallet* const pwallet, const UniValue& param) {
    bool can_avoid_reuse = pwallet->IsWalletFlagSet(WALLET_FLAG_AVOID_REUSE);
    bool avoid_reuse = param.isNull() ? can_avoid_reuse : param.get_bool();

    if (avoid_reuse && !can_avoid_reuse) {
        throw JSONRPCError(RPC_WALLET_ERROR, "wallet does not have the \"avoid reuse\" feature enabled");
    }

    return avoid_reuse;
}


/** Used by RPC commands that have an include_watchonly parameter.
 *  We default to true for watchonly wallets if include_watchonly isn't
 *  explicitly set.
 */
static bool ParseIncludeWatchonly(const UniValue& include_watchonly, const CWallet& pwallet)
{
    if (include_watchonly.isNull()) {
        // if include_watchonly isn't explicitly set, then check if we have a watchonly wallet
        return pwallet.IsWalletFlagSet(WALLET_FLAG_DISABLE_PRIVATE_KEYS);
    }

    // otherwise return whatever include_watchonly was set to
    return include_watchonly.get_bool();
}


/** Checks if a CKey is in the given CWallet compressed or otherwise*/
bool HaveKey(const SigningProvider& wallet, const CKey& key)
{
    CKey key2;
    key2.Set(key.begin(), key.end(), !key.IsCompressed());
    return wallet.HaveKey(key.GetPubKey().GetID()) || wallet.HaveKey(key2.GetPubKey().GetID());
}

bool GetWalletNameFromJSONRPCRequest(const JSONRPCRequest& request, std::string& wallet_name)
{
    if (request.URI.substr(0, WALLET_ENDPOINT_BASE.size()) == WALLET_ENDPOINT_BASE) {
        // wallet endpoint was used
        wallet_name = urlDecode(request.URI.substr(WALLET_ENDPOINT_BASE.size()));
        return true;
    }
    return false;
}

std::shared_ptr<CWallet> GetWalletForJSONRPCRequest(const JSONRPCRequest& request)
{
    std::string wallet_name;
    if (GetWalletNameFromJSONRPCRequest(request, wallet_name)) {
        std::shared_ptr<CWallet> pwallet = GetWallet(wallet_name);
        if (!pwallet) throw JSONRPCError(RPC_WALLET_NOT_FOUND, "Requested wallet does not exist or is not loaded");
        return pwallet;
    }

    std::vector<std::shared_ptr<CWallet>> wallets = GetWallets();
    return wallets.size() == 1 || (request.fHelp && wallets.size() > 0) ? wallets[0] : nullptr;
}

bool EnsureWalletIsAvailable(const CWallet* pwallet, bool avoidException)
{
    if (pwallet) return true;
    if (avoidException) return false;
    if (!HasWallets()) {
        throw JSONRPCError(
            RPC_METHOD_NOT_FOUND, "Method not found (wallet method is disabled because no wallet is loaded)");
    }
    throw JSONRPCError(RPC_WALLET_NOT_SPECIFIED,
        "Wallet file not specified (must request wallet RPC through /wallet/<filename> uri-path).");
}

void EnsureWalletIsUnlocked(const CWallet* pwallet)
{
    if (pwallet->IsLocked())
        throw JSONRPCError(RPC_WALLET_UNLOCK_NEEDED, "Error: Please enter the wallet passphrase with walletpassphrase first.");

    if (IsParticlWallet(pwallet)
        && GetParticlWallet(pwallet)->fUnlockForStakingOnly)
        throw JSONRPCError(RPC_WALLET_UNLOCK_NEEDED, "Error: Wallet is unlocked for staking only.");
}

// also_create should only be set to true only when the RPC is expected to add things to a blank wallet and make it no longer blank
LegacyScriptPubKeyMan& EnsureLegacyScriptPubKeyMan(CWallet& wallet, bool also_create)
{
    LegacyScriptPubKeyMan* spk_man = wallet.GetLegacyScriptPubKeyMan();
    if (!spk_man && also_create) {
        spk_man = wallet.GetOrCreateLegacyScriptPubKeyMan();
    }
    if (!spk_man) {
        throw JSONRPCError(RPC_WALLET_ERROR, "This type of wallet does not support this command");
    }
    return *spk_man;
}

void WalletTxToJSON(interfaces::Chain& chain, interfaces::Chain::Lock& locked_chain, const CWalletTx& wtx, UniValue& entry, bool fFilterMode=false)
{
    int confirms = wtx.GetDepthInMainChain();
    entry.pushKV("confirmations", confirms);
    if (wtx.IsCoinBase())
        entry.pushKV("generated", true);
    if (confirms > 0)
    {
        entry.pushKV("blockhash", wtx.m_confirm.hashBlock.GetHex());
        entry.pushKV("blockheight", wtx.m_confirm.block_height);
        entry.pushKV("blockindex", wtx.m_confirm.nIndex);
        int64_t block_time;
        bool found_block = chain.findBlock(wtx.m_confirm.hashBlock, nullptr /* block */, &block_time);
        CHECK_NONFATAL(found_block);
        PushTime(entry, "blocktime", block_time);
    } else {
        entry.pushKV("trusted", wtx.IsTrusted(locked_chain));
    }
    uint256 hash = wtx.GetHash();
    entry.pushKV("txid", hash.GetHex());
    UniValue conflicts(UniValue::VARR);
    for (const uint256& conflict : wtx.GetConflicts())
        conflicts.push_back(conflict.GetHex());
    if (conflicts.size() > 0 || !fFilterMode)
        entry.pushKV("walletconflicts", conflicts);
    PushTime(entry, "time", wtx.GetTxTime());
    PushTime(entry, "timereceived", wtx.nTimeReceived);

    // Add opt-in RBF status
    std::string rbfStatus = "no";
    if (confirms <= 0) {
        RBFTransactionState rbfState = chain.isRBFOptIn(*wtx.tx);
        if (rbfState == RBFTransactionState::UNKNOWN)
            rbfStatus = "unknown";
        else if (rbfState == RBFTransactionState::REPLACEABLE_BIP125)
            rbfStatus = "yes";
    }
    entry.pushKV("bip125_replaceable", rbfStatus);

    if (!fFilterMode)
        for (const std::pair<const std::string, std::string>& item : wtx.mapValue) {
            entry.pushKV(item.first, item.second);
        }
}

void RecordTxToJSON(interfaces::Chain& chain, interfaces::Chain::Lock& locked_chain, const CHDWallet *phdw, const uint256 &hash, const CTransactionRecord& rtx, UniValue &entry) EXCLUSIVE_LOCKS_REQUIRED(phdw->cs_wallet)
{
    int confirms = phdw->GetDepthInMainChain(rtx);
    entry.pushKV("confirmations", confirms);

    if (rtx.IsCoinStake()) {
        entry.pushKV("coinstake", true);
    } else
    if (rtx.IsCoinBase()) {
        entry.pushKV("generated", true);
    }

    if (confirms > 0) {
        entry.pushKV("blockhash", rtx.blockHash.GetHex());
        entry.pushKV("blockindex", rtx.nIndex);
        PushTime(entry, "blocktime", rtx.nBlockTime);
    } else {
        entry.pushKV("trusted", phdw->IsTrusted(locked_chain, hash, rtx));
    }

    entry.pushKV("txid", hash.GetHex());
    UniValue conflicts(UniValue::VARR);
    for (const auto &conflict : phdw->GetConflicts(hash)) {
        conflicts.push_back(conflict.GetHex());
    }
    entry.pushKV("walletconflicts", conflicts);
    PushTime(entry, "time", rtx.GetTxTime());
    PushTime(entry, "timereceived", rtx.nTimeReceived);

    for (const auto &item : rtx.mapValue) {
        if (item.first == RTXVT_COMMENT) {
            entry.pushKV("comment", std::string(item.second.begin(), item.second.end()));
        } else
        if (item.first == RTXVT_TO) {
            entry.pushKV("comment_to", std::string(item.second.begin(), item.second.end()));
        }
    }

    /*
    // Add opt-in RBF status
    std::string rbfStatus = "no";
    if (confirms <= 0) {
        LOCK(mempool.cs);
        RBFTransactionState rbfState = IsRBFOptIn(wtx, mempool);
        if (rbfState == RBF_TRANSACTIONSTATE_UNKNOWN)
            rbfStatus = "unknown";
        else if (rbfState == RBF_TRANSACTIONSTATE_REPLACEABLE_BIP125)
            rbfStatus = "yes";
    }
    entry.push_back(Pair("bip125_replaceable", rbfStatus));
    */
}

static std::string LabelFromValue(const UniValue& value)
{
    std::string label = value.get_str();
    if (label == "*")
        throw JSONRPCError(RPC_WALLET_INVALID_LABEL_NAME, "Invalid label name");
    return label;
}

static UniValue getnewaddress(const JSONRPCRequest& request)
{
    std::shared_ptr<CWallet> const wallet = GetWalletForJSONRPCRequest(request);
    CWallet* const pwallet = wallet.get();

    if (!EnsureWalletIsAvailable(pwallet, request.fHelp)) {
        return NullUniValue;
    }

            RPCHelpMan{"getnewaddress",
                "\nReturns a new Particl address for receiving payments.\n"
                "If 'label' is specified, it is added to the address book \n"
                "so payments received with the address will be associated with 'label'.\n",
                {
                    {"label", RPCArg::Type::STR, /* default */ "\"\"", "The label name for the address to be linked to. If not provided, the default label \"\" is used. It can also be set to the empty string \"\" to represent the default label. The label does not need to exist, it will be created if there is no label by the given name."},
                    {"bech32", RPCArg::Type::BOOL, /* default */ "false", "Use Bech32 encoding."},
                    {"hardened", RPCArg::Type::BOOL, /* default */ "false", "Derive a hardened key."},
                    {"256bit", RPCArg::Type::BOOL, /* default */ "false", "Use 256bit hash type."},
                    {"address_type", RPCArg::Type::STR, /* default */ "set by -addresstype", "The address type to use. Options are \"legacy\", \"p2sh-segwit\", and \"bech32\"."},
                },
                RPCResult{
                    RPCResult::Type::STR, "address", "The new particl address"
                },
                RPCExamples{
                    HelpExampleCli("getnewaddress", "")
            + HelpExampleRpc("getnewaddress", "")
                },
            }.Check(request);

    if (!IsParticlWallet(pwallet)) {
        LOCK(pwallet->cs_wallet);
        if (!pwallet->CanGetAddresses()) {
            throw JSONRPCError(RPC_WALLET_ERROR, "Error: This wallet has no available keys");
        }
    }

    // Parse the label first so we don't generate a key if there's an error
    std::string label;
    if (!request.params[0].isNull())
        label = LabelFromValue(request.params[0]);

    OutputType output_type = pwallet->m_default_address_type;
    size_t type_ofs = fParticlMode ? 4 : 1;
    if (!request.params[type_ofs].isNull()) {
        if (!ParseOutputType(request.params[type_ofs].get_str(), output_type)) {
            throw JSONRPCError(RPC_INVALID_ADDRESS_OR_KEY, strprintf("Unknown address type '%s'", request.params[type_ofs].get_str()));
        }
    }

    if (IsParticlWallet(pwallet)) {
        CKeyID keyID;

        bool fBech32 = request.params.size() > 1 ? GetBool(request.params[1]) : false;
        bool fHardened = request.params.size() > 2 ? GetBool(request.params[2]) : false;
        bool f256bit = request.params.size() > 3 ? GetBool(request.params[3]) : false;

        if (output_type == OutputType::P2SH_SEGWIT) {
            //throw JSONRPCError(RPC_INVALID_PARAMETER, "Valid address_types are \"legacy\" and \"bech32\"");
        }
        if (f256bit && output_type != OutputType::LEGACY) {
            throw JSONRPCError(RPC_INVALID_PARAMETER, "256bit must be used with address_type \"legacy\"");
        }

        CPubKey newKey;
        CHDWallet *phdw = GetParticlWallet(pwallet);
        {
            LOCK(cs_main);
            {
                LOCK(phdw->cs_wallet);
                if (pwallet->IsWalletFlagSet(WALLET_FLAG_DISABLE_PRIVATE_KEYS)) {
                    throw JSONRPCError(RPC_WALLET_ERROR, "Error: Private keys are disabled for this wallet");
                }
                if (phdw->idDefaultAccount.IsNull()) {
                    if (!phdw->pEKMaster) {
                        throw JSONRPCError(RPC_WALLET_ERROR, "Wallet has no active master key.");
                    }
                    throw JSONRPCError(RPC_WALLET_ERROR, "No default account set.");
                }
            }
            if (0 != phdw->NewKeyFromAccount(newKey, false, fHardened, f256bit, fBech32, label.c_str())) {
                throw JSONRPCError(RPC_WALLET_ERROR, "NewKeyFromAccount failed.");
            }
        }

        if (output_type != OutputType::LEGACY) {
            CTxDestination dest;
            LegacyScriptPubKeyMan* spk_man = pwallet->GetLegacyScriptPubKeyMan();
            if (spk_man) {
                spk_man->LearnRelatedScripts(newKey, output_type);
            }
            dest = GetDestinationForKey(newKey, output_type);
            return EncodeDestination(dest);
        }
        if (f256bit) {
            CKeyID256 idKey256 = newKey.GetID256();
            return CBitcoinAddress(idKey256, fBech32).ToString();
        }
        return CBitcoinAddress(PKHash(newKey), fBech32).ToString();
    }

    LOCK2(cs_main, pwallet->cs_wallet);

    CTxDestination dest;
    std::string error;
    if (!pwallet->GetNewDestination(output_type, label, dest, error)) {
        throw JSONRPCError(RPC_WALLET_KEYPOOL_RAN_OUT, error);
    }

    return EncodeDestination(dest);
}

static UniValue getrawchangeaddress(const JSONRPCRequest& request)
{
    std::shared_ptr<CWallet> const wallet = GetWalletForJSONRPCRequest(request);
    CWallet* const pwallet = wallet.get();

    if (!EnsureWalletIsAvailable(pwallet, request.fHelp)) {
        return NullUniValue;
    }

            RPCHelpMan{"getrawchangeaddress",
                "\nReturns a new Particl address, for receiving change.\n"
                "This is for use with raw transactions, NOT normal use.\n",
                {
                    {"address_type", RPCArg::Type::STR, /* default */ "set by -changetype", "The address type to use. Options are \"legacy\", \"p2sh-segwit\", and \"bech32\"."},
                },
                RPCResult{
                    RPCResult::Type::STR, "address", "The address"
                },
                RPCExamples{
                    HelpExampleCli("getrawchangeaddress", "")
            + HelpExampleRpc("getrawchangeaddress", "")
                },
            }.Check(request);

    LOCK(pwallet->cs_wallet);

    if (IsParticlWallet(pwallet)) {
        CHDWallet *phdw = GetParticlWallet(pwallet);
        CPubKey pkOut;

        if (0 != phdw->NewKeyFromAccount(pkOut, true)) {
            throw JSONRPCError(RPC_WALLET_ERROR, "NewKeyFromAccount failed.");
        }
        return EncodeDestination(PKHash(pkOut.GetID()));
    }

    if (!pwallet->CanGetAddresses(true)) {
        throw JSONRPCError(RPC_WALLET_ERROR, "Error: This wallet has no available keys");
    }

    OutputType output_type = pwallet->m_default_change_type != OutputType::CHANGE_AUTO ? pwallet->m_default_change_type : pwallet->m_default_address_type;
    if (!request.params[0].isNull()) {
        if (!ParseOutputType(request.params[0].get_str(), output_type)) {
            throw JSONRPCError(RPC_INVALID_ADDRESS_OR_KEY, strprintf("Unknown address type '%s'", request.params[0].get_str()));
        }
    }

    CTxDestination dest;
    std::string error;
    if (!pwallet->GetNewChangeDestination(output_type, dest, error)) {
        throw JSONRPCError(RPC_WALLET_KEYPOOL_RAN_OUT, error);
    }
    return EncodeDestination(dest);
}


static UniValue setlabel(const JSONRPCRequest& request)
{
    std::shared_ptr<CWallet> const wallet = GetWalletForJSONRPCRequest(request);
    CWallet* const pwallet = wallet.get();

    if (!EnsureWalletIsAvailable(pwallet, request.fHelp)) {
        return NullUniValue;
    }

            RPCHelpMan{"setlabel",
                "\nSets the label associated with the given address.\n",
                {
                    {"address", RPCArg::Type::STR, RPCArg::Optional::OMITTED_NAMED_ARG, "The particl address to be associated with a label."},
                    {"label", RPCArg::Type::STR, RPCArg::Optional::OMITTED_NAMED_ARG, "The label to assign to the address."},
                },
                RPCResult{RPCResult::Type::NONE, "", ""},
                RPCExamples{
                    HelpExampleCli("setlabel", "\"" + EXAMPLE_ADDRESS[0] + "\" \"tabby\"")
            + HelpExampleRpc("setlabel", "\"" + EXAMPLE_ADDRESS[0] + "\", \"tabby\"")
                },
            }.Check(request);

    LOCK(pwallet->cs_wallet);

    CTxDestination dest = DecodeDestination(request.params[0].get_str());
    if (!IsValidDestination(dest)) {
        throw JSONRPCError(RPC_INVALID_ADDRESS_OR_KEY, "Invalid Particl address");
    }

    std::string label = LabelFromValue(request.params[1]);

    if (pwallet->IsMine(dest)) {
        pwallet->SetAddressBook(dest, label, "receive");
    } else {
        pwallet->SetAddressBook(dest, label, "send");
    }

    return NullUniValue;
}


static CTransactionRef SendMoney(interfaces::Chain::Lock& locked_chain, CWallet * const pwallet, const CTxDestination &address, CAmount nValue, bool fSubtractFeeFromAmount, const CCoinControl& coin_control, mapValue_t mapValue)
{
    CAmount curBalance = pwallet->GetBalance(0, coin_control.m_avoid_address_reuse).m_mine_trusted;

    // Check amount
    if (nValue <= 0)
        throw JSONRPCError(RPC_INVALID_PARAMETER, "Invalid amount");

    if (nValue > curBalance)
        throw JSONRPCError(RPC_WALLET_INSUFFICIENT_FUNDS, "Insufficient funds");

    // Parse Bitcoin address
    CScript scriptPubKey = GetScriptForDestination(address);

    // Create and send the transaction
    CAmount nFeeRequired = 0;
    std::string strError;
    std::vector<CRecipient> vecSend;
    int nChangePosRet = -1;
    CRecipient recipient = {scriptPubKey, nValue, fSubtractFeeFromAmount};
    vecSend.push_back(recipient);
    CTransactionRef tx;
    if (!pwallet->CreateTransaction(locked_chain, vecSend, tx, nFeeRequired, nChangePosRet, strError, coin_control)) {
        if (!fSubtractFeeFromAmount && nValue + nFeeRequired > curBalance)
            strError = strprintf("Error: This transaction requires a transaction fee of at least %s", FormatMoney(nFeeRequired));
        throw JSONRPCError(RPC_WALLET_ERROR, strError);
    }
    pwallet->CommitTransaction(tx, std::move(mapValue), {} /* orderForm */);
    return tx;
}

extern UniValue sendtypeto(const JSONRPCRequest &request);
static UniValue sendtoaddress(const JSONRPCRequest& request)
{
    std::shared_ptr<CWallet> const wallet = GetWalletForJSONRPCRequest(request);
    CWallet* const pwallet = wallet.get();

    if (!EnsureWalletIsAvailable(pwallet, request.fHelp)) {
        return NullUniValue;
    }

            RPCHelpMan{"sendtoaddress",
                "\nSend an amount to a given address." +
        HELP_REQUIRING_PASSPHRASE,
                {
                    {"address", RPCArg::Type::STR, RPCArg::Optional::NO, "The particl address to send to."},
                    {"amount", RPCArg::Type::AMOUNT, RPCArg::Optional::NO, "The amount in " + CURRENCY_UNIT + " to send. eg 0.1"},
                    {"comment", RPCArg::Type::STR, RPCArg::Optional::OMITTED_NAMED_ARG, "A comment used to store what the transaction is for.\n"
            "                             This is not part of the transaction, just kept in your wallet."},
                    {"comment_to", RPCArg::Type::STR, RPCArg::Optional::OMITTED_NAMED_ARG, "A comment to store the name of the person or organization\n"
            "                             to which you're sending the transaction. This is not part of the \n"
            "                             transaction, just kept in your wallet."},
                    {"subtractfeefromamount", RPCArg::Type::BOOL, /* default */ "false", "The fee will be deducted from the amount being sent.\n"
            "                             The recipient will receive less particl than you enter in the amount field."},
                    {"narration", RPCArg::Type::STR, /* default */ "", "Up to 24 characters sent with the transaction.\n"
            "                             Plaintext if sending to standard address type, encrypted when sending to stealthaddresses."},
                    {"replaceable", RPCArg::Type::BOOL, /* default */ "wallet default", "Allow this transaction to be replaced by a transaction with higher fees via BIP 125"},
                    {"conf_target", RPCArg::Type::NUM, /* default */ "wallet default", "Confirmation target (in blocks)"},
                    {"estimate_mode", RPCArg::Type::STR, /* default */ "UNSET", "The fee estimate mode, must be one of:\n"
            "       \"UNSET\"\n"
            "       \"ECONOMICAL\"\n"
            "       \"CONSERVATIVE\""},
                    {"avoid_reuse", RPCArg::Type::BOOL, /* default */ "true", "(only available if avoid_reuse wallet flag is set) Avoid spending from dirty addresses; addresses are considered\n"
            "                             dirty if they have previously been used in a transaction."},
                },
                RPCResult{
                    RPCResult::Type::STR_HEX, "txid", "The transaction id."
                },
                RPCExamples{
                    HelpExampleCli("sendtoaddress", "\"" + EXAMPLE_ADDRESS[0] + "\" 0.1")
            + HelpExampleCli("sendtoaddress", "\"" + EXAMPLE_ADDRESS[0] + "\" 0.1 \"donation\" \"seans outpost\"")
            + HelpExampleCli("sendtoaddress", "\"" + EXAMPLE_ADDRESS[0] + "\" 0.1 \"\" \"\" true")
            + HelpExampleRpc("sendtoaddress", "\"" + EXAMPLE_ADDRESS[0] + "\", 0.1, \"donation\", \"seans outpost\"")
                },
            }.Check(request);

    // Make sure the results are valid at least up to the most recent block
    // the user could have gotten from another RPC command prior to now
    pwallet->BlockUntilSyncedToCurrentChain();

    auto locked_chain = pwallet->chain().lock();
    LOCK(pwallet->cs_wallet);

    CTxDestination dest = DecodeDestination(request.params[0].get_str());
    if (!IsValidDestination(dest)) {
        throw JSONRPCError(RPC_INVALID_ADDRESS_OR_KEY, "Invalid address");
    }

    // Amount
    CAmount nAmount = AmountFromValue(request.params[1]);
    if (nAmount <= 0)
        throw JSONRPCError(RPC_TYPE_ERROR, "Invalid amount for send");

    // Wallet comments
    mapValue_t mapValue;
    if (!request.params[2].isNull() && !request.params[2].get_str().empty())
        mapValue["comment"] = request.params[2].get_str();
    if (!request.params[3].isNull() && !request.params[3].get_str().empty())
        mapValue["to"] = request.params[3].get_str();

    bool fSubtractFeeFromAmount = false;
    if (!request.params[4].isNull()) {
        fSubtractFeeFromAmount = request.params[4].get_bool();
    }

    CCoinControl coin_control;
    if (!request.params[6].isNull()) {
        coin_control.m_signal_bip125_rbf = request.params[6].get_bool();
    }

    if (!request.params[7].isNull()) {
        coin_control.m_confirm_target = ParseConfirmTarget(request.params[7], pwallet->chain().estimateMaxBlocks());
    }

    if (!request.params[8].isNull()) {
        if (!FeeModeFromString(request.params[8].get_str(), coin_control.m_fee_mode)) {
            throw JSONRPCError(RPC_INVALID_PARAMETER, "Invalid estimate_mode parameter");
        }
    }

    coin_control.m_avoid_address_reuse = GetAvoidReuseFlag(pwallet, request.params[9]);
    // We also enable partial spend avoidance if reuse avoidance is set.
    coin_control.m_avoid_partial_spends |= coin_control.m_avoid_address_reuse;

    if (IsParticlWallet(pwallet)) {
        JSONRPCRequest newRequest;
        newRequest.fHelp = false;
        newRequest.fSkipBlock = true; // already blocked in this function
        newRequest.URI = request.URI;
        UniValue params(UniValue::VARR);
        params.push_back("part");
        params.push_back("part");
        UniValue arr(UniValue::VARR);
        UniValue out(UniValue::VOBJ);

        out.pushKV("address", request.params[0].get_str());
        out.pushKV("amount", request.params[1]);

        if (request.params.size() > 5) {
            out.pushKV("narr", request.params[5].get_str());
        }
        if (fSubtractFeeFromAmount) {
            UniValue uvBool(fSubtractFeeFromAmount);
            out.pushKV("subfee", uvBool);
        }
        arr.push_back(out);
        params.push_back(arr);

        std::string sComment, sCommentTo;
        if (!request.params[2].isNull() && !request.params[2].get_str().empty()) {
            sComment = request.params[2].get_str();
        }
        if (!request.params[3].isNull() && !request.params[3].get_str().empty()) {
            sCommentTo = request.params[3].get_str();
        }

        params.push_back(sComment);
        params.push_back(sCommentTo);

        // Add coinstake params
        if (request.params.size() > 6) {
            UniValue uvRingsize(4);
            params.push_back(uvRingsize);
            UniValue uvNumInputs(32);
            params.push_back(uvNumInputs);
            UniValue uvBool(false);
            params.push_back(uvBool); // test_fee

            UniValue uvCoinControl(UniValue::VOBJ);
            uvCoinControl.pushKV("replaceable", coin_control.m_signal_bip125_rbf.get_value_or(pwallet->m_signal_rbf));
            unsigned int target = coin_control.m_confirm_target ? *coin_control.m_confirm_target : pwallet->m_confirm_target;
            uvCoinControl.pushKV("conf_target", (int)target);
            std::string sEstimateMode = "UNSET";
            if (coin_control.m_fee_mode == FeeEstimateMode::ECONOMICAL) {
                sEstimateMode = "ECONOMICAL";
            } else
            if (coin_control.m_fee_mode == FeeEstimateMode::CONSERVATIVE) {
                sEstimateMode = "CONSERVATIVE";
            }
            uvCoinControl.pushKV("estimate_mode", sEstimateMode);

            params.push_back(uvCoinControl);
        }

        newRequest.params = params;
        return sendtypeto(newRequest);
    }

    EnsureWalletIsUnlocked(pwallet);

    CTransactionRef tx = SendMoney(*locked_chain, pwallet, dest, nAmount, fSubtractFeeFromAmount, coin_control, std::move(mapValue));
    return tx->GetHash().GetHex();
}

static UniValue listaddressgroupings(const JSONRPCRequest& request)
{
    std::shared_ptr<CWallet> const wallet = GetWalletForJSONRPCRequest(request);
    const CWallet* const pwallet = wallet.get();

    if (!EnsureWalletIsAvailable(pwallet, request.fHelp)) {
        return NullUniValue;
    }

            RPCHelpMan{"listaddressgroupings",
                "\nLists groups of addresses which have had their common ownership\n"
                "made public by common use as inputs or as the resulting change\n"
                "in past transactions\n",
                {},
                RPCResult{
                    RPCResult::Type::ARR, "", "",
                    {
                        {RPCResult::Type::ARR, "", "",
                        {
                            {RPCResult::Type::ARR, "", "",
                            {
                                {RPCResult::Type::STR, "address", "The particl address"},
                                {RPCResult::Type::STR_AMOUNT, "amount", "The amount in " + CURRENCY_UNIT},
                                {RPCResult::Type::STR, "label", /* optional */ true, "The label"},
                            }},
                        }},
                    }
                },
                RPCExamples{
                    HelpExampleCli("listaddressgroupings", "")
            + HelpExampleRpc("listaddressgroupings", "")
                },
            }.Check(request);

    // Make sure the results are valid at least up to the most recent block
    // the user could have gotten from another RPC command prior to now
    pwallet->BlockUntilSyncedToCurrentChain();

    auto locked_chain = pwallet->chain().lock();
    LOCK(pwallet->cs_wallet);

    UniValue jsonGroupings(UniValue::VARR);
    std::map<CTxDestination, CAmount> balances = pwallet->GetAddressBalances(*locked_chain);
    for (const std::set<CTxDestination>& grouping : pwallet->GetAddressGroupings()) {
        UniValue jsonGrouping(UniValue::VARR);
        for (const CTxDestination& address : grouping)
        {
            UniValue addressInfo(UniValue::VARR);
            addressInfo.push_back(EncodeDestination(address));
            addressInfo.push_back(ValueFromAmount(balances[address]));
            {
                const auto* address_book_entry = pwallet->FindAddressBookEntry(address);
                if (address_book_entry) {
                    addressInfo.push_back(address_book_entry->name);
                }
            }
            jsonGrouping.push_back(addressInfo);
        }
        jsonGroupings.push_back(jsonGrouping);
    }
    return jsonGroupings;
}

static UniValue signmessage(const JSONRPCRequest& request)
{
    std::shared_ptr<CWallet> const wallet = GetWalletForJSONRPCRequest(request);
    const CWallet* const pwallet = wallet.get();

    if (!EnsureWalletIsAvailable(pwallet, request.fHelp)) {
        return NullUniValue;
    }

            RPCHelpMan{"signmessage",
                "\nSign a message with the private key of an address" +
        HELP_REQUIRING_PASSPHRASE,
                {
                    {"address", RPCArg::Type::STR, RPCArg::Optional::NO, "The particl address to use for the private key."},
                    {"message", RPCArg::Type::STR, RPCArg::Optional::NO, "The message to create a signature of."},
                },
                RPCResult{
                    RPCResult::Type::STR, "signature", "The signature of the message encoded in base 64"
                },
                RPCExamples{
            "\nUnlock the wallet for 30 seconds\n"
            + HelpExampleCli("walletpassphrase", "\"mypassphrase\" 30") +
            "\nCreate the signature\n"
            + HelpExampleCli("signmessage", "\"PswXnorAgjpAtaySWkPSmWQe3Fc8LmviVc\" \"my message\"") +
            "\nVerify the signature\n"
            + HelpExampleCli("verifymessage", "\"PswXnorAgjpAtaySWkPSmWQe3Fc8LmviVc\" \"signature\" \"my message\"") +
            "\nAs a JSON-RPC call\n"
            + HelpExampleRpc("signmessage", "\"PswXnorAgjpAtaySWkPSmWQe3Fc8LmviVc\", \"my message\"")
                },
            }.Check(request);

    auto locked_chain = pwallet->chain().lock();
    LOCK(pwallet->cs_wallet);

    EnsureWalletIsUnlocked(pwallet);

    std::string strAddress = request.params[0].get_str();
    std::string strMessage = request.params[1].get_str();

    CTxDestination dest = DecodeDestination(strAddress);
    if (!IsValidDestination(dest)) {
        throw JSONRPCError(RPC_TYPE_ERROR, "Invalid address");
    }

    const PKHash *pkhash = boost::get<PKHash>(&dest);
    const CKeyID256 *keyID256 = boost::get<CKeyID256>(&dest);

    if (!pkhash && !keyID256) {
        throw JSONRPCError(RPC_TYPE_ERROR, "Address does not refer to key");
    }

    std::string signature;
    SigningResult err = keyID256 ? pwallet->SignMessage(strMessage, *keyID256, signature)
                                 : pwallet->SignMessage(strMessage, *pkhash, signature);
    if (err == SigningResult::SIGNING_FAILED) {
        throw JSONRPCError(RPC_INVALID_ADDRESS_OR_KEY, SigningResultString(err));
    } else if (err != SigningResult::OK){
        throw JSONRPCError(RPC_WALLET_ERROR, SigningResultString(err));
    }

    return signature;
}

static UniValue getreceivedbyaddress(const JSONRPCRequest& request)
{
    std::shared_ptr<CWallet> const wallet = GetWalletForJSONRPCRequest(request);
    const CWallet* const pwallet = wallet.get();

    if (!EnsureWalletIsAvailable(pwallet, request.fHelp)) {
        return NullUniValue;
    }

            RPCHelpMan{"getreceivedbyaddress",
                "\nReturns the total amount received by the given address in transactions with at least minconf confirmations.\n",
                {
                    {"address", RPCArg::Type::STR, RPCArg::Optional::NO, "The particl address for transactions."},
                    {"minconf", RPCArg::Type::NUM, /* default */ "1", "Only include transactions confirmed at least this many times."},
                },
                RPCResult{
                    RPCResult::Type::STR_AMOUNT, "amount", "The total amount in " + CURRENCY_UNIT + " received at this address."
                },
                RPCExamples{
            "\nThe amount from transactions with at least 1 confirmation\n"
            + HelpExampleCli("getreceivedbyaddress", "\"" + EXAMPLE_ADDRESS[0] + "\"") +
            "\nThe amount including unconfirmed transactions, zero confirmations\n"
            + HelpExampleCli("getreceivedbyaddress", "\"" + EXAMPLE_ADDRESS[0] + "\" 0") +
            "\nThe amount with at least 6 confirmations\n"
            + HelpExampleCli("getreceivedbyaddress", "\"" + EXAMPLE_ADDRESS[0] + "\" 6") +
            "\nAs a JSON-RPC call\n"
            + HelpExampleRpc("getreceivedbyaddress", "\"" + EXAMPLE_ADDRESS[0] + "\", 6")
                },
            }.Check(request);

    // Make sure the results are valid at least up to the most recent block
    // the user could have gotten from another RPC command prior to now
    pwallet->BlockUntilSyncedToCurrentChain();

    auto locked_chain = pwallet->chain().lock();
    LOCK(pwallet->cs_wallet);

    // Bitcoin address
    CTxDestination dest = DecodeDestination(request.params[0].get_str());
    if (!IsValidDestination(dest)) {
        throw JSONRPCError(RPC_INVALID_ADDRESS_OR_KEY, "Invalid Particl address");
    }
    CScript scriptPubKey = GetScriptForDestination(dest);
    if (!pwallet->IsMine(scriptPubKey)) {
        throw JSONRPCError(RPC_WALLET_ERROR, "Address not found in wallet");
    }

    // Minimum confirmations
    int nMinDepth = 1;
    if (!request.params[1].isNull())
        nMinDepth = request.params[1].get_int();

    // Tally
    CAmount nAmount = 0;
    for (const std::pair<const uint256, CWalletTx>& pairWtx : pwallet->mapWallet) {
        const CWalletTx& wtx = pairWtx.second;

        if ((!pwallet->IsParticlWallet() && wtx.IsCoinBase()) || !locked_chain->checkFinalTx(*wtx.tx)) {
            continue;
        }

        if (pwallet->IsParticlWallet()) {
            for (auto &txout : wtx.tx->vpout) {
                if (txout->IsStandardOutput()
                    && *txout->GetPScriptPubKey() == scriptPubKey) {
                    if (wtx.GetDepthInMainChain() >= nMinDepth) {
                        nAmount += txout->GetValue();
                    }
                }
            }
        } else
        for (const CTxOut& txout : wtx.tx->vout)
            if (txout.scriptPubKey == scriptPubKey)
                if (wtx.GetDepthInMainChain() >= nMinDepth)
                    nAmount += txout.nValue;
    }

    return  ValueFromAmount(nAmount);
}


static UniValue getreceivedbylabel(const JSONRPCRequest& request)
{
    std::shared_ptr<CWallet> const wallet = GetWalletForJSONRPCRequest(request);
    const CWallet* const pwallet = wallet.get();

    if (!EnsureWalletIsAvailable(pwallet, request.fHelp)) {
        return NullUniValue;
    }

            RPCHelpMan{"getreceivedbylabel",
                "\nReturns the total amount received by addresses with <label> in transactions with at least [minconf] confirmations.\n",
                {
                    {"label", RPCArg::Type::STR, RPCArg::Optional::NO, "The selected label, may be the default label using \"\"."},
                    {"minconf", RPCArg::Type::NUM, /* default */ "1", "Only include transactions confirmed at least this many times."},
                },
                RPCResult{
                    RPCResult::Type::STR_AMOUNT, "amount", "The total amount in " + CURRENCY_UNIT + " received for this label."
                },
                RPCExamples{
            "\nAmount received by the default label with at least 1 confirmation\n"
            + HelpExampleCli("getreceivedbylabel", "\"\"") +
            "\nAmount received at the tabby label including unconfirmed amounts with zero confirmations\n"
            + HelpExampleCli("getreceivedbylabel", "\"tabby\" 0") +
            "\nThe amount with at least 6 confirmations\n"
            + HelpExampleCli("getreceivedbylabel", "\"tabby\" 6") +
            "\nAs a JSON-RPC call\n"
            + HelpExampleRpc("getreceivedbylabel", "\"tabby\", 6")
                },
            }.Check(request);

    // Make sure the results are valid at least up to the most recent block
    // the user could have gotten from another RPC command prior to now
    pwallet->BlockUntilSyncedToCurrentChain();

    auto locked_chain = pwallet->chain().lock();
    LOCK(pwallet->cs_wallet);

    // Minimum confirmations
    int nMinDepth = 1;
    if (!request.params[1].isNull())
        nMinDepth = request.params[1].get_int();

    // Get the set of pub keys assigned to label
    std::string label = LabelFromValue(request.params[0]);
    std::set<CTxDestination> setAddress = pwallet->GetLabelAddresses(label);

    // Tally
    CAmount nAmount = 0;
    for (const std::pair<const uint256, CWalletTx>& pairWtx : pwallet->mapWallet) {
        const CWalletTx& wtx = pairWtx.second;
        if ((!pwallet->IsParticlWallet() && wtx.IsCoinBase()) || !locked_chain->checkFinalTx(*wtx.tx)) {
            continue;
        }

        if (pwallet->IsParticlWallet()) {
            for (auto &txout : wtx.tx->vpout) {
                CTxDestination address;
                if (txout->IsStandardOutput()
                    && ExtractDestination(*txout->GetPScriptPubKey(), address) && pwallet->IsMine(address) && setAddress.count(address)) {
                    if (wtx.GetDepthInMainChain() >= nMinDepth) {
                        nAmount += txout->GetValue();
                    }
                }
            }
        } else
        for (const CTxOut& txout : wtx.tx->vout)
        {
            CTxDestination address;
            if (ExtractDestination(txout.scriptPubKey, address) && pwallet->IsMine(address) && setAddress.count(address)) {
                if (wtx.GetDepthInMainChain() >= nMinDepth)
                    nAmount += txout.nValue;
            }
        }
    }

    return ValueFromAmount(nAmount);
}


static UniValue getbalance(const JSONRPCRequest& request)
{
    std::shared_ptr<CWallet> const wallet = GetWalletForJSONRPCRequest(request);
    const CWallet* const pwallet = wallet.get();

    if (!EnsureWalletIsAvailable(pwallet, request.fHelp)) {
        return NullUniValue;
    }

            RPCHelpMan{"getbalance",
                "\nReturns the total available balance.\n"
                "The available balance is what the wallet considers currently spendable, and is\n"
                "thus affected by options which limit spendability such as -spendzeroconfchange.\n",
                {
                    {"dummy", RPCArg::Type::STR, RPCArg::Optional::OMITTED_NAMED_ARG, "Remains for backward compatibility. Must be excluded or set to \"*\"."},
                    {"minconf", RPCArg::Type::NUM, /* default */ "0", "Only include transactions confirmed at least this many times."},
                    {"include_watchonly", RPCArg::Type::BOOL, /* default */ "true for watch-only wallets, otherwise false", "Also include balance in watch-only addresses (see 'importaddress')"},
                    {"avoid_reuse", RPCArg::Type::BOOL, /* default */ "true", "(only available if avoid_reuse wallet flag is set) Do not include balance in dirty outputs; addresses are considered dirty if they have previously been used in a transaction."},
                },
                RPCResult{
                    RPCResult::Type::STR_AMOUNT, "amount", "The total amount in " + CURRENCY_UNIT + " received for this wallet."
                },
                RPCExamples{
            "\nThe total amount in the wallet with 1 or more confirmations\n"
            + HelpExampleCli("getbalance", "") +
            "\nThe total amount in the wallet at least 6 blocks confirmed\n"
            + HelpExampleCli("getbalance", "\"*\" 6") +
            "\nAs a JSON-RPC call\n"
            + HelpExampleRpc("getbalance", "\"*\", 6")
                },
            }.Check(request);

    // Make sure the results are valid at least up to the most recent block
    // the user could have gotten from another RPC command prior to now
    pwallet->BlockUntilSyncedToCurrentChain();

    auto locked_chain = pwallet->chain().lock();
    LOCK(pwallet->cs_wallet);

    const UniValue& dummy_value = request.params[0];
    if (!dummy_value.isNull() && dummy_value.get_str() != "*") {
        throw JSONRPCError(RPC_METHOD_DEPRECATED, "dummy first argument must be excluded or set to \"*\".");
    }

    int min_depth = 0;
    if (!request.params[1].isNull()) {
        min_depth = request.params[1].get_int();
    }

    bool include_watchonly = ParseIncludeWatchonly(request.params[2], *pwallet);

    bool avoid_reuse = GetAvoidReuseFlag(pwallet, request.params[3]);

    const auto bal = pwallet->GetBalance(min_depth, avoid_reuse);

    return ValueFromAmount(bal.m_mine_trusted + (include_watchonly ? bal.m_watchonly_trusted : 0));
}

static UniValue getunconfirmedbalance(const JSONRPCRequest &request)
{
    std::shared_ptr<CWallet> const wallet = GetWalletForJSONRPCRequest(request);
    const CWallet* const pwallet = wallet.get();

    if (!EnsureWalletIsAvailable(pwallet, request.fHelp)) {
        return NullUniValue;
    }

            RPCHelpMan{"getunconfirmedbalance",
                "DEPRECATED\nIdentical to getbalances().mine.untrusted_pending\n",
                {},
                RPCResult{RPCResult::Type::NUM, "", "The balance"},
                RPCExamples{""},
            }.Check(request);

    // Make sure the results are valid at least up to the most recent block
    // the user could have gotten from another RPC command prior to now
    pwallet->BlockUntilSyncedToCurrentChain();

    auto locked_chain = pwallet->chain().lock();
    LOCK(pwallet->cs_wallet);

    return ValueFromAmount(pwallet->GetBalance().m_mine_untrusted_pending);
}

static UniValue sendmany(const JSONRPCRequest& request)
{
    std::shared_ptr<CWallet> const wallet = GetWalletForJSONRPCRequest(request);
    CWallet* const pwallet = wallet.get();

    if (!EnsureWalletIsAvailable(pwallet, request.fHelp)) {
        return NullUniValue;
    }

    RPCHelpMan{"sendmany",
                "\nSend multiple times. Amounts are double-precision floating point numbers." +
        HELP_REQUIRING_PASSPHRASE,
                {
                    {"dummy", RPCArg::Type::STR, RPCArg::Optional::NO, "Must be set to \"\" for backwards compatibility.", "\"\""},
                    {"amounts", RPCArg::Type::OBJ, RPCArg::Optional::NO, "The addresses and amounts",
                        {
                            {"address", RPCArg::Type::AMOUNT, RPCArg::Optional::NO, "The particl address is the key, the numeric amount (can be string) in " + CURRENCY_UNIT + " is the value"},
                        },
                    },
                    {"minconf", RPCArg::Type::NUM, RPCArg::Optional::OMITTED_NAMED_ARG, "Ignored dummy value"},
                    {"comment", RPCArg::Type::STR, RPCArg::Optional::OMITTED_NAMED_ARG, "A comment"},
                    {"subtractfeefrom", RPCArg::Type::ARR, RPCArg::Optional::OMITTED_NAMED_ARG, "The addresses.\n"
            "                           The fee will be equally deducted from the amount of each selected address.\n"
            "                           Those recipients will receive less particl than you enter in their corresponding amount field.\n"
            "                           If no addresses are specified here, the sender pays the fee.",
                        {
                            {"address", RPCArg::Type::STR, RPCArg::Optional::OMITTED, "Subtract fee from this address"},
                        },
                    },
                    {"replaceable", RPCArg::Type::BOOL, /* default */ "wallet default", "Allow this transaction to be replaced by a transaction with higher fees via BIP 125"},
                    {"conf_target", RPCArg::Type::NUM, /* default */ "wallet default", "Confirmation target (in blocks)"},
                    {"estimate_mode", RPCArg::Type::STR, /* default */ "UNSET", "The fee estimate mode, must be one of:\n"
            "       \"UNSET\"\n"
            "       \"ECONOMICAL\"\n"
            "       \"CONSERVATIVE\""},
                },
                 RPCResult{
                     RPCResult::Type::STR_HEX, "txid", "The transaction id for the send. Only 1 transaction is created regardless of\n"
            "the number of addresses."
                 },
                RPCExamples{
            "\nSend two amounts to two different addresses:\n"
            + HelpExampleCli("sendmany", "\"\" \"{\\\"" + EXAMPLE_ADDRESS[0] + "\\\":0.01,\\\"" + EXAMPLE_ADDRESS[1] + "\\\":0.02}\"") +
            "\nSend two amounts to two different addresses setting the confirmation and comment:\n"
            + HelpExampleCli("sendmany", "\"\" \"{\\\"" + EXAMPLE_ADDRESS[0] + "\\\":0.01,\\\"" + EXAMPLE_ADDRESS[1] + "\\\":0.02}\" 6 \"testing\"") +
            "\nSend two amounts to two different addresses, subtract fee from amount:\n"
            + HelpExampleCli("sendmany", "\"\" \"{\\\"" + EXAMPLE_ADDRESS[0] + "\\\":0.01,\\\"" + EXAMPLE_ADDRESS[1] + "\\\":0.02}\" 1 \"\" \"[\\\"" + EXAMPLE_ADDRESS[0] + "\\\",\\\"" + EXAMPLE_ADDRESS[1] + "\\\"]\"") +
            "\nAs a JSON-RPC call\n"
            + HelpExampleRpc("sendmany", "\"\", {\"" + EXAMPLE_ADDRESS[0] + "\":0.01,\"" + EXAMPLE_ADDRESS[1] + "\":0.02}, 6, \"testing\"")
                },
    }.Check(request);

    // Make sure the results are valid at least up to the most recent block
    // the user could have gotten from another RPC command prior to now
    pwallet->BlockUntilSyncedToCurrentChain();

    auto locked_chain = pwallet->chain().lock();
    LOCK(pwallet->cs_wallet);

    if (!request.params[0].isNull() && !request.params[0].get_str().empty()) {
        throw JSONRPCError(RPC_INVALID_PARAMETER, "Dummy value must be set to \"\"");
    }
    UniValue sendTo = request.params[1].get_obj();

    mapValue_t mapValue;
    if (!request.params[3].isNull() && !request.params[3].get_str().empty())
        mapValue["comment"] = request.params[3].get_str();

    UniValue subtractFeeFromAmount(UniValue::VARR);
    if (!request.params[4].isNull())
        subtractFeeFromAmount = request.params[4].get_array();

    CCoinControl coin_control;
    if (!request.params[5].isNull()) {
        coin_control.m_signal_bip125_rbf = request.params[5].get_bool();
    }

    if (!request.params[6].isNull()) {
        coin_control.m_confirm_target = ParseConfirmTarget(request.params[6], pwallet->chain().estimateMaxBlocks());
    }

    if (!request.params[7].isNull()) {
        if (!FeeModeFromString(request.params[7].get_str(), coin_control.m_fee_mode)) {
            throw JSONRPCError(RPC_INVALID_PARAMETER, "Invalid estimate_mode parameter");
        }
    }
    if (IsParticlWallet(pwallet)) {
        JSONRPCRequest newRequest;
        newRequest.fHelp = false;
        newRequest.fSkipBlock = true; // already blocked in this function
        newRequest.URI = request.URI;
        UniValue params(UniValue::VARR);
        params.push_back("part");
        params.push_back("part");
        UniValue arr(UniValue::VARR);

        std::vector<std::string> keys = sendTo.getKeys();
        for (const std::string& name_ : keys) {
            UniValue out(UniValue::VOBJ);

            out.pushKV("address", name_);
            out.pushKV("amount", sendTo[name_]);

            bool fSubtractFeeFromAmount = false;
            for (unsigned int idx = 0; idx < subtractFeeFromAmount.size(); idx++) {
                const UniValue& addr = subtractFeeFromAmount[idx];
                if (addr.get_str() == name_)
                    fSubtractFeeFromAmount = true;
            }
            if (fSubtractFeeFromAmount) {
                UniValue uvBool(fSubtractFeeFromAmount);
                out.pushKV("subfee", uvBool);
            }
            arr.push_back(out);
        }
        params.push_back(arr);

        std::string sComment, sCommentTo;
        if (!request.params[3].isNull() && !request.params[3].get_str().empty())
            sComment = request.params[3].get_str();

        params.push_back(sComment);
        params.push_back(sCommentTo);

        // Add coinstake params
        if (request.params.size() > 5) {
            UniValue uvRingsize(4);
            params.push_back(uvRingsize);
            UniValue uvNumInputs(32);
            params.push_back(uvNumInputs);
            UniValue uvBool(false);
            params.push_back(uvBool); // test_fee

            UniValue uvCoinControl(UniValue::VOBJ);
            uvCoinControl.pushKV("replaceable", coin_control.m_signal_bip125_rbf.get_value_or(pwallet->m_signal_rbf));
            unsigned int target = coin_control.m_confirm_target ? *coin_control.m_confirm_target : pwallet->m_confirm_target;
            uvCoinControl.pushKV("conf_target", (int)target);
            std::string sEstimateMode = "UNSET";
            if (coin_control.m_fee_mode == FeeEstimateMode::ECONOMICAL) {
                sEstimateMode = "ECONOMICAL";
            } else
            if (coin_control.m_fee_mode == FeeEstimateMode::CONSERVATIVE) {
                sEstimateMode = "CONSERVATIVE";
            }
            uvCoinControl.pushKV("estimate_mode", sEstimateMode);

            params.push_back(uvCoinControl);
        }

        newRequest.params = params;
        return sendtypeto(newRequest);
    }

    std::set<CTxDestination> destinations;
    std::vector<CRecipient> vecSend;

    std::vector<std::string> keys = sendTo.getKeys();
    for (const std::string& name_ : keys) {
        CTxDestination dest = DecodeDestination(name_);
        if (!IsValidDestination(dest)) {
            throw JSONRPCError(RPC_INVALID_ADDRESS_OR_KEY, std::string("Invalid Particl address: ") + name_);
        }

        if (destinations.count(dest)) {
            throw JSONRPCError(RPC_INVALID_PARAMETER, std::string("Invalid parameter, duplicated address: ") + name_);
        }
        destinations.insert(dest);

        CScript scriptPubKey = GetScriptForDestination(dest);
        CAmount nAmount = AmountFromValue(sendTo[name_]);
        if (nAmount <= 0)
            throw JSONRPCError(RPC_TYPE_ERROR, "Invalid amount for send");

        bool fSubtractFeeFromAmount = false;
        for (unsigned int idx = 0; idx < subtractFeeFromAmount.size(); idx++) {
            const UniValue& addr = subtractFeeFromAmount[idx];
            if (addr.get_str() == name_)
                fSubtractFeeFromAmount = true;
        }

        CRecipient recipient = {scriptPubKey, nAmount, fSubtractFeeFromAmount};
        vecSend.push_back(recipient);
    }

    EnsureWalletIsUnlocked(pwallet);

    // Shuffle recipient list
    std::shuffle(vecSend.begin(), vecSend.end(), FastRandomContext());

    // Send
    CAmount nFeeRequired = 0;
    int nChangePosRet = -1;
    std::string strFailReason;
    CTransactionRef tx;
    bool fCreated = pwallet->CreateTransaction(*locked_chain, vecSend, tx, nFeeRequired, nChangePosRet, strFailReason, coin_control);
    if (!fCreated)
        throw JSONRPCError(RPC_WALLET_INSUFFICIENT_FUNDS, strFailReason);
    pwallet->CommitTransaction(tx, std::move(mapValue), {} /* orderForm */);
    return tx->GetHash().GetHex();
}

static UniValue addmultisigaddress(const JSONRPCRequest& request)
{
    std::shared_ptr<CWallet> const wallet = GetWalletForJSONRPCRequest(request);
    CWallet* const pwallet = wallet.get();

    if (!EnsureWalletIsAvailable(pwallet, request.fHelp)) {
        return NullUniValue;
    }

            RPCHelpMan{"addmultisigaddress",
                "\nAdd an nrequired-to-sign multisignature address to the wallet. Requires a new wallet backup.\n"
                "Each key is a Particl address or hex-encoded public key.\n"
                "This functionality is only intended for use with non-watchonly addresses.\n"
                "See `importaddress` for watchonly p2sh address support.\n"
                "If 'label' is specified, assign address to that label.\n",
                {
                    {"nrequired", RPCArg::Type::NUM, RPCArg::Optional::NO, "The number of required signatures out of the n keys or addresses."},
                    {"keys", RPCArg::Type::ARR, RPCArg::Optional::NO, "The particl addresses or hex-encoded public keys",
                        {
                            {"key", RPCArg::Type::STR, RPCArg::Optional::OMITTED, "particl address or hex-encoded public key"},
                        },
                        },
                    {"label", RPCArg::Type::STR, RPCArg::Optional::OMITTED_NAMED_ARG, "A label to assign the addresses to."},
                    {"bech32", RPCArg::Type::BOOL, /* default */ "false", "Use Bech32 encoding."},
                    {"256bit", RPCArg::Type::BOOL, /* default */ "false", "Use 256bit hash type."},
                    {"address_type", RPCArg::Type::STR, /* default_val */ "set by -addresstype", "The address type to use. Options are \"legacy\", \"p2sh-segwit\", and \"bech32\". Default is set by -addresstype."},
                },
                RPCResult{
                    RPCResult::Type::OBJ, "", "",
                    {
                        {RPCResult::Type::STR, "address", "The value of the new multisig address"},
                        {RPCResult::Type::STR_HEX, "redeemScript", "The string value of the hex-encoded redemption script"},
                        {RPCResult::Type::STR, "descriptor", "The descriptor for this multisig"},
                    }
                },
                RPCExamples{
            "\nAdd a multisig address from 2 addresses\n"
            + HelpExampleCli("addmultisigaddress", "2 \"[\\\"" + EXAMPLE_ADDRESS[0] + "\\\",\\\"" + EXAMPLE_ADDRESS[1] + "\\\"]\"") +
            "\nAs a JSON-RPC call\n"
            + HelpExampleRpc("addmultisigaddress", "2, \"[\\\"" + EXAMPLE_ADDRESS[0] + "\\\",\\\"" + EXAMPLE_ADDRESS[1] + "\\\"]\"")
                },
            }.Check(request);

    LegacyScriptPubKeyMan& spk_man = EnsureLegacyScriptPubKeyMan(*pwallet);

    auto locked_chain = pwallet->chain().lock();
    LOCK2(pwallet->cs_wallet, spk_man.cs_KeyStore);

    std::string label;
    if (!request.params[2].isNull())
        label = LabelFromValue(request.params[2]);

    int required = request.params[0].get_int();

    // Get the public keys
    const UniValue& keys_or_addrs = request.params[1].get_array();
    std::vector<CPubKey> pubkeys;
    for (unsigned int i = 0; i < keys_or_addrs.size(); ++i) {
        if (IsHex(keys_or_addrs[i].get_str()) && (keys_or_addrs[i].get_str().length() == 66 || keys_or_addrs[i].get_str().length() == 130)) {
            pubkeys.push_back(HexToPubKey(keys_or_addrs[i].get_str()));
        } else {
            pubkeys.push_back(AddrToPubKey(spk_man, keys_or_addrs[i].get_str()));
        }
    }

    OutputType output_type = pwallet->m_default_address_type;
    size_t type_ofs = fParticlMode ? 5 : 3;
    if (!request.params[type_ofs].isNull()) {
        if (!ParseOutputType(request.params[type_ofs].get_str(), output_type)) {
            throw JSONRPCError(RPC_INVALID_ADDRESS_OR_KEY, strprintf("Unknown address type '%s'", request.params[type_ofs].get_str()));
        }
    }

    // Construct using pay-to-script-hash:
    CScript inner;
    CTxDestination dest = AddAndGetMultisigDestination(required, pubkeys, output_type, spk_man, inner);

    // Make the descriptor
    std::unique_ptr<Descriptor> descriptor = InferDescriptor(GetScriptForDestination(dest), spk_man);

    UniValue result(UniValue::VOBJ);
    bool fbech32 = fParticlMode && request.params.size() > 3 ? request.params[3].get_bool() : false;
    bool f256Hash = fParticlMode && request.params.size() > 4 ? request.params[4].get_bool() : false;

    if (f256Hash) {
        CScriptID256 innerID;
        innerID.Set(inner);
        pwallet->SetAddressBook(innerID, label, "send", fbech32);
        result.pushKV("address", CBitcoinAddress(innerID, fbech32).ToString());
    } else {
        pwallet->SetAddressBook(dest, label, "send", fbech32);
        result.pushKV("address", EncodeDestination(dest, fbech32));
    }

    result.pushKV("redeemScript", HexStr(inner.begin(), inner.end()));
    result.pushKV("descriptor", descriptor->ToString());
    return result;
}

struct tallyitem
{
    CAmount nAmount{0};
    int nConf{std::numeric_limits<int>::max()};
    std::vector<uint256> txids;
    bool fIsWatchonly{false};
    tallyitem()
    {
    }
};

static UniValue ListReceived(interfaces::Chain::Lock& locked_chain, const CWallet* const pwallet, const UniValue& params, bool by_label) EXCLUSIVE_LOCKS_REQUIRED(pwallet->cs_wallet)
{
    // Minimum confirmations
    int nMinDepth = 1;
    if (!params[0].isNull())
        nMinDepth = params[0].get_int();

    // Whether to include empty labels
    bool fIncludeEmpty = false;
    if (!params[1].isNull())
        fIncludeEmpty = params[1].get_bool();

    isminefilter filter = ISMINE_SPENDABLE;

    if (ParseIncludeWatchonly(params[2], *pwallet)) {
        filter |= ISMINE_WATCH_ONLY;
    }

    bool has_filtered_address = false;
    CTxDestination filtered_address = CNoDestination();
    if (!by_label && params.size() > 3) {
        if (!IsValidDestinationString(params[3].get_str())) {
            throw JSONRPCError(RPC_WALLET_ERROR, "address_filter parameter was invalid");
        }
        filtered_address = DecodeDestination(params[3].get_str());
        has_filtered_address = true;
    }

    // Tally
    std::map<CTxDestination, tallyitem> mapTally;
    for (const std::pair<const uint256, CWalletTx>& pairWtx : pwallet->mapWallet) {
        const CWalletTx& wtx = pairWtx.second;

        if (wtx.IsCoinBase() || !locked_chain.checkFinalTx(*wtx.tx)) {
            continue;
        }

        int nDepth = wtx.GetDepthInMainChain();
        if (nDepth < nMinDepth)
            continue;

        for (auto &txout : wtx.tx->vpout)
        {
            if (!txout->IsType(OUTPUT_STANDARD))
                continue;
            CTxOutStandard *pOut = (CTxOutStandard*)txout.get();

            CTxDestination address;
            if (!ExtractDestination(pOut->scriptPubKey, address))
                continue;

            isminefilter mine = pwallet->IsMine(address);
            if (!(mine & filter))
                continue;

            tallyitem& item = mapTally[address];
            item.nAmount += pOut->nValue;
            item.nConf = std::min(item.nConf, nDepth);
            item.txids.push_back(wtx.GetHash());
            if (mine & ISMINE_WATCH_ONLY)
                item.fIsWatchonly = true;
        };

        for (const CTxOut& txout : wtx.tx->vout)
        {
            CTxDestination address;
            if (!ExtractDestination(txout.scriptPubKey, address))
                continue;

            if (has_filtered_address && !(filtered_address == address)) {
                continue;
            }

            isminefilter mine = pwallet->IsMine(address);
            if(!(mine & filter))
                continue;

            tallyitem& item = mapTally[address];
            item.nAmount += txout.nValue;
            item.nConf = std::min(item.nConf, nDepth);
            item.txids.push_back(wtx.GetHash());
            if (mine & ISMINE_WATCH_ONLY)
                item.fIsWatchonly = true;
        }
    }

    // Reply
    UniValue ret(UniValue::VARR);
    std::map<std::string, tallyitem> label_tally;

    // Create m_address_book iterator
    // If we aren't filtering, go from begin() to end()
    auto start = pwallet->m_address_book.begin();
    auto end = pwallet->m_address_book.end();
    // If we are filtering, find() the applicable entry
    if (has_filtered_address) {
        start = pwallet->m_address_book.find(filtered_address);
        if (start != end) {
            end = std::next(start);
        }
    }

    for (auto item_it = start; item_it != end; ++item_it)
    {
        if (item_it->second.IsChange()) continue;
        const CTxDestination& address = item_it->first;
        const std::string& label = item_it->second.name;
        auto it = mapTally.find(address);
        if (it == mapTally.end() && !fIncludeEmpty)
            continue;

        CAmount nAmount = 0;
        int nConf = std::numeric_limits<int>::max();
        bool fIsWatchonly = false;
        if (it != mapTally.end())
        {
            nAmount = (*it).second.nAmount;
            nConf = (*it).second.nConf;
            fIsWatchonly = (*it).second.fIsWatchonly;
        }

        if (by_label)
        {
            tallyitem& _item = label_tally[label];
            _item.nAmount += nAmount;
            _item.nConf = std::min(_item.nConf, nConf);
            _item.fIsWatchonly = fIsWatchonly;
        }
        else
        {
            UniValue obj(UniValue::VOBJ);
            if(fIsWatchonly)
                obj.pushKV("involvesWatchonly", true);
            obj.pushKV("address",       EncodeDestination(address));
            obj.pushKV("amount",        ValueFromAmount(nAmount));
            obj.pushKV("confirmations", (nConf == std::numeric_limits<int>::max() ? 0 : nConf));
            obj.pushKV("label", label);
            UniValue transactions(UniValue::VARR);
            if (it != mapTally.end())
            {
                for (const uint256& _item : (*it).second.txids)
                {
                    transactions.push_back(_item.GetHex());
                }
            }
            obj.pushKV("txids", transactions);
            ret.push_back(obj);
        }
    }

    if (by_label)
    {
        for (const auto& entry : label_tally)
        {
            CAmount nAmount = entry.second.nAmount;
            int nConf = entry.second.nConf;
            UniValue obj(UniValue::VOBJ);
            if (entry.second.fIsWatchonly)
                obj.pushKV("involvesWatchonly", true);
            obj.pushKV("amount",        ValueFromAmount(nAmount));
            obj.pushKV("confirmations", (nConf == std::numeric_limits<int>::max() ? 0 : nConf));
            obj.pushKV("label",         entry.first);
            ret.push_back(obj);
        }
    }

    return ret;
}

static UniValue listreceivedbyaddress(const JSONRPCRequest& request)
{
    std::shared_ptr<CWallet> const wallet = GetWalletForJSONRPCRequest(request);
    const CWallet* const pwallet = wallet.get();

    if (!EnsureWalletIsAvailable(pwallet, request.fHelp)) {
        return NullUniValue;
    }

            RPCHelpMan{"listreceivedbyaddress",
                "\nList balances by receiving address.\n",
                {
                    {"minconf", RPCArg::Type::NUM, /* default */ "1", "The minimum number of confirmations before payments are included."},
                    {"include_empty", RPCArg::Type::BOOL, /* default */ "false", "Whether to include addresses that haven't received any payments."},
                    {"include_watchonly", RPCArg::Type::BOOL, /* default */ "true for watch-only wallets, otherwise false", "Whether to include watch-only addresses (see 'importaddress')"},
                    {"address_filter", RPCArg::Type::STR, RPCArg::Optional::OMITTED_NAMED_ARG, "If present, only return information on this address."},
                },
                RPCResult{
                    RPCResult::Type::ARR, "", "",
                    {
                        {RPCResult::Type::OBJ, "", "",
                        {
                            {RPCResult::Type::BOOL, "involvesWatchonly", "Only returns true if imported addresses were involved in transaction"},
                            {RPCResult::Type::STR, "address", "The receiving address"},
                            {RPCResult::Type::STR_AMOUNT, "amount", "The total amount in " + CURRENCY_UNIT + " received by the address"},
                            {RPCResult::Type::NUM, "confirmations", "The number of confirmations of the most recent transaction included"},
                            {RPCResult::Type::STR, "label", "The label of the receiving address. The default label is \"\""},
                            {RPCResult::Type::ARR, "txids", "",
                            {
                                {RPCResult::Type::STR_HEX, "txid", "The ids of transactions received with the address"},
                            }},
                        }},
                    }
                },
                RPCExamples{
                    HelpExampleCli("listreceivedbyaddress", "")
            + HelpExampleCli("listreceivedbyaddress", "6 true")
            + HelpExampleRpc("listreceivedbyaddress", "6, true, true")
            + HelpExampleRpc("listreceivedbyaddress", "6, true, true, \"" + EXAMPLE_ADDRESS[0] + "\"")
                },
            }.Check(request);

    // Make sure the results are valid at least up to the most recent block
    // the user could have gotten from another RPC command prior to now
    pwallet->BlockUntilSyncedToCurrentChain();

    auto locked_chain = pwallet->chain().lock();
    LOCK(pwallet->cs_wallet);

    return ListReceived(*locked_chain, pwallet, request.params, false);
}

static UniValue listreceivedbylabel(const JSONRPCRequest& request)
{
    std::shared_ptr<CWallet> const wallet = GetWalletForJSONRPCRequest(request);
    const CWallet* const pwallet = wallet.get();

    if (!EnsureWalletIsAvailable(pwallet, request.fHelp)) {
        return NullUniValue;
    }

            RPCHelpMan{"listreceivedbylabel",
                "\nList received transactions by label.\n",
                {
                    {"minconf", RPCArg::Type::NUM, /* default */ "1", "The minimum number of confirmations before payments are included."},
                    {"include_empty", RPCArg::Type::BOOL, /* default */ "false", "Whether to include labels that haven't received any payments."},
                    {"include_watchonly", RPCArg::Type::BOOL, /* default */ "true for watch-only wallets, otherwise false", "Whether to include watch-only addresses (see 'importaddress')"},
                },
                RPCResult{
                    RPCResult::Type::ARR, "", "",
                    {
                        {RPCResult::Type::OBJ, "", "",
                        {
                            {RPCResult::Type::BOOL, "involvesWatchonly", "Only returns true if imported addresses were involved in transaction"},
                            {RPCResult::Type::STR_AMOUNT, "amount", "The total amount received by addresses with this label"},
                            {RPCResult::Type::NUM, "confirmations", "The number of confirmations of the most recent transaction included"},
                            {RPCResult::Type::STR, "label", "The label of the receiving address. The default label is \"\""},
                        }},
                    }
                },
                RPCExamples{
                    HelpExampleCli("listreceivedbylabel", "")
            + HelpExampleCli("listreceivedbylabel", "6 true")
            + HelpExampleRpc("listreceivedbylabel", "6, true, true")
                },
            }.Check(request);

    // Make sure the results are valid at least up to the most recent block
    // the user could have gotten from another RPC command prior to now
    pwallet->BlockUntilSyncedToCurrentChain();

    auto locked_chain = pwallet->chain().lock();
    LOCK(pwallet->cs_wallet);

    return ListReceived(*locked_chain, pwallet, request.params, true);
}

static void MaybePushAddress(UniValue & entry, const CTxDestination &dest)
{
    if (IsValidDestination(dest)) {
        entry.pushKV("address", EncodeDestination(dest));
    }
}

/**
 * List transactions based on the given criteria.
 *
 * @param  pwallet        The wallet.
 * @param  wtx            The wallet transaction.
 * @param  nMinDepth      The minimum confirmation depth.
 * @param  fLong          Whether to include the JSON version of the transaction.
 * @param  ret            The UniValue into which the result is stored.
 * @param  filter_ismine  The "is mine" filter flags.
 * @param  filter_label   Optional label string to filter incoming transactions.
 */
static void ListTransactions(interfaces::Chain::Lock& locked_chain, const CWallet* const pwallet, const CWalletTx& wtx, int nMinDepth, bool fLong, UniValue& ret, const isminefilter& filter_ismine, const std::string* filter_label) EXCLUSIVE_LOCKS_REQUIRED(pwallet->cs_wallet)
{
    CAmount nFee;
    std::list<COutputEntry> listReceived;
    std::list<COutputEntry> listSent;
    std::list<COutputEntry> listStaked;

    wtx.GetAmounts(listReceived, listSent, listStaked, nFee, filter_ismine);

    bool involvesWatchonly = wtx.IsFromMe(ISMINE_WATCH_ONLY);

    // Sent
    if (!filter_label)
    {
        for (const COutputEntry& s : listSent)
        {
            UniValue entry(UniValue::VOBJ);
            if (involvesWatchonly || (s.ismine & ISMINE_WATCH_ONLY)) {
                entry.pushKV("involvesWatchonly", true);
            }
            MaybePushAddress(entry, s.destination);
            if (s.destStake.type() != typeid(CNoDestination)) {
                entry.pushKV("coldstake_address", EncodeDestination(s.destStake));
            }
            entry.pushKV("category", "send");
            entry.pushKV("amount", ValueFromAmount(-s.amount));
            const auto* address_book_entry = pwallet->FindAddressBookEntry(s.destination);
            if (address_book_entry) {
                entry.pushKV("label", address_book_entry->name);
            }
            entry.pushKV("vout", s.vout);
            entry.pushKV("fee", ValueFromAmount(-nFee));
            if (fLong) {
                WalletTxToJSON(pwallet->chain(), locked_chain, wtx, entry);
            } else {
                std::string sNarrKey = strprintf("n%d", s.vout);
                mapValue_t::const_iterator mi = wtx.mapValue.find(sNarrKey);
                if (mi != wtx.mapValue.end() && !mi->second.empty())
                    entry.pushKV("narration", mi->second);
            }
            entry.pushKV("abandoned", wtx.isAbandoned());

            ret.push_back(entry);
        }
    }

    // Received
    if (listReceived.size() > 0 && wtx.GetDepthInMainChain() >= nMinDepth) {
        for (const COutputEntry& r : listReceived)
        {
            std::string label;
            const auto* address_book_entry = pwallet->FindAddressBookEntry(r.destination);
            if (address_book_entry) {
                label = address_book_entry->name;
            }
            if (filter_label && label != *filter_label) {
                continue;
            }
            UniValue entry(UniValue::VOBJ);
            if (involvesWatchonly || (r.ismine & ISMINE_WATCH_ONLY)) {
                entry.pushKV("involvesWatchonly", true);
            }

            if (pwallet->IsParticlWallet()
                && r.destination.type() == typeid(PKHash)) {
                CStealthAddress sx;
                CKeyID idK = CKeyID(boost::get<PKHash>(r.destination));
                if (GetParticlWallet(pwallet)->GetStealthLinked(idK, sx)) {
                    entry.pushKV("stealth_address", sx.Encoded());
                }
            }

            MaybePushAddress(entry, r.destination);
            if (r.destStake.type() != typeid(CNoDestination)) {
                entry.pushKV("coldstake_address", EncodeDestination(r.destStake));
            }
            if (wtx.IsCoinBase()) {
                if (wtx.GetDepthInMainChain() < 1) {
                    entry.pushKV("category", "orphan");
                } else
                if (wtx.IsImmatureCoinBase()) {
                    entry.pushKV("category", "immature");
                } else {
                    entry.pushKV("category", (fParticlMode ? "coinbase" : "generate"));
                }
            } else {
                entry.pushKV("category", "receive");
            }
            entry.pushKV("amount", ValueFromAmount(r.amount));
            if (address_book_entry) {
                entry.pushKV("label", label);
                entry.pushKV("account", label); // For exchanges
            }
            entry.pushKV("vout", r.vout);
            if (fLong) {
                WalletTxToJSON(pwallet->chain(), locked_chain, wtx, entry);
            } else {
                std::string sNarrKey = strprintf("n%d", r.vout);
                mapValue_t::const_iterator mi = wtx.mapValue.find(sNarrKey);
                if (mi != wtx.mapValue.end() && !mi->second.empty()) {
                    entry.pushKV("narration", mi->second);
                }
            }
            ret.push_back(entry);
        }
    }

    // Staked
    if (listStaked.size() > 0 && wtx.GetDepthInMainChain() >= nMinDepth) {
        for (const auto &s : listStaked) {
            UniValue entry(UniValue::VOBJ);
            if (involvesWatchonly || (s.ismine & ISMINE_WATCH_ONLY)) {
                entry.pushKV("involvesWatchonly", true);
            }
            MaybePushAddress(entry, s.destination);
            if (s.destStake.type() != typeid(CNoDestination)) {
                entry.pushKV("coldstake_address", EncodeDestination(s.destStake));
            }
            entry.pushKV("category", wtx.GetDepthInMainChain() < 1 ? "orphaned_stake" : "stake");

            entry.pushKV("amount", ValueFromAmount(s.amount));
            if (pwallet->mapAddressBook.count(s.destination)) {
                entry.pushKV("label", pwallet->mapAddressBook.at(s.destination).name);
            }
            entry.pushKV("vout", s.vout);
            entry.pushKV("reward", ValueFromAmount(-nFee));
            if (fLong) {
                WalletTxToJSON(pwallet->chain(), locked_chain, wtx, entry);
            }
            entry.pushKV("abandoned", wtx.isAbandoned());
            ret.push_back(entry);
        }
    }
}

static void ListRecord(interfaces::Chain::Lock& locked_chain, const CHDWallet *phdw, const uint256 &hash, const CTransactionRecord &rtx,
    const std::string &strAccount, int nMinDepth, bool fLong, UniValue &ret, const isminefilter &filter) EXCLUSIVE_LOCKS_REQUIRED(phdw->cs_wallet)
{
    bool fAllAccounts = (strAccount == std::string("*"));

    for (const auto &r : rtx.vout) {
        if (r.nFlags & ORF_CHANGE) {
            continue;
        }

        if (!(r.nFlags & ORF_FROM) && !(r.nFlags & ORF_OWNED) && !(filter & ISMINE_WATCH_ONLY)) {
            continue;
        }

        std::string account;
        CBitcoinAddress addr;
        CTxDestination dest;
        if (ExtractDestination(r.scriptPubKey, dest) && !r.scriptPubKey.IsUnspendable()) {
            addr.Set(dest);

            std::map<CTxDestination, CAddressBookData>::const_iterator mai = phdw->mapAddressBook.find(dest);
            if (mai != phdw->mapAddressBook.end() && !mai->second.name.empty()) {
                account = mai->second.name;
            }
        }

        if (!fAllAccounts && (account != strAccount)) {
            continue;
        }

        UniValue entry(UniValue::VOBJ);
        if (r.nFlags & ORF_OWN_WATCH) {
            entry.pushKV("involvesWatchonly", true);
        }
        entry.pushKV("account", account);

        if (r.vPath.size() > 0) {
            if (r.vPath[0] == ORA_STEALTH) {
                if (r.vPath.size() < 5) {
                    LogPrintf("%s: Warning, malformed vPath.\n", __func__);
                } else {
                    uint32_t sidx;
                    memcpy(&sidx, &r.vPath[1], 4);
                    CStealthAddress sx;
                    if (phdw->GetStealthByIndex(sidx, sx)) {
                        entry.pushKV("stealth_address", sx.Encoded());
                    }
                }
            }
        } else {
            if (dest.type() == typeid(PKHash)) {
                CStealthAddress sx;
                CKeyID idK = CKeyID(boost::get<PKHash>(dest));
                if (phdw->GetStealthLinked(idK, sx)) {
                    entry.pushKV("stealth_address", sx.Encoded());
                }
            }
        }

        if (r.nFlags & ORF_LOCKED) {
            entry.pushKV("requires_unlock", true);
        }

        if (dest.type() == typeid(CNoDestination)) {
            entry.pushKV("address", "none");
        } else {
            entry.pushKV("address", addr.ToString());
        }

        std::string sCategory;
        if (r.nFlags & ORF_OWNED && r.nFlags & ORF_FROM) {
            // sent to self
            //continue;
            sCategory = "receive";
        } else
        if (r.nFlags & ORF_OWN_ANY) {
            sCategory = "receive";
        } else
        if (r.nFlags & ORF_FROM) {
            sCategory = "send";
        }

        entry.pushKV("category", sCategory);
        entry.pushKV("type", r.nType == OUTPUT_STANDARD ? "standard"
                : r.nType == OUTPUT_CT ? "blind" : r.nType == OUTPUT_RINGCT ? "anon" : "unknown");

        if (r.nFlags & ORF_OWNED && r.nFlags & ORF_FROM) {
            entry.pushKV("fromself", "true");
        }

        entry.pushKV("amount", ValueFromAmount(r.nValue * ((r.nFlags & ORF_OWN_ANY) ? 1 : -1)));

        if (r.nFlags & ORF_FROM) {
            entry.pushKV("fee", ValueFromAmount(-rtx.nFee));
        }

        entry.pushKV("vout", r.n);

        int confirms = phdw->GetDepthInMainChain(rtx);
        entry.pushKV("confirmations", confirms);
        if (confirms > 0) {
            entry.pushKV("blockhash", rtx.blockHash.GetHex());
            entry.pushKV("blockindex", rtx.nIndex);
            PushTime(entry, "blocktime", rtx.nBlockTime);
        } else {
            entry.pushKV("trusted", phdw->IsTrusted(locked_chain, hash, rtx));
        }

        entry.pushKV("txid", hash.ToString());

        UniValue conflicts(UniValue::VARR);
        std::set<uint256> setconflicts = phdw->GetConflicts(hash);
        setconflicts.erase(hash);
        for (const auto &conflict : setconflicts) {
            conflicts.push_back(conflict.GetHex());
        }
        entry.pushKV("walletconflicts", conflicts);

        PushTime(entry, "time", rtx.nTimeReceived);

        if (!r.sNarration.empty()) {
            entry.pushKV("narration", r.sNarration);
        }

        if (r.nFlags & ORF_FROM) {
            entry.pushKV("abandoned", rtx.IsAbandoned());
        }

        ret.push_back(entry);
    }
};

static const std::vector<RPCResult> TransactionDescriptionString()
{
    return{{RPCResult::Type::NUM, "confirmations", "The number of confirmations for the transaction. Negative confirmations means the\n"
               "transaction conflicted that many blocks ago."},
           {RPCResult::Type::BOOL, "generated", "Only present if transaction only input is a coinbase one."},
           {RPCResult::Type::BOOL, "trusted", "Only present if we consider transaction to be trusted and so safe to spend from."},
           {RPCResult::Type::STR_HEX, "blockhash", "The block hash containing the transaction."},
           {RPCResult::Type::NUM, "blockheight", "The block height containing the transaction."},
           {RPCResult::Type::NUM, "blockindex", "The index of the transaction in the block that includes it."},
           {RPCResult::Type::NUM_TIME, "blocktime", "The block time expressed in " + UNIX_EPOCH_TIME + "."},
           {RPCResult::Type::STR_HEX, "txid", "The transaction id."},
           {RPCResult::Type::ARR, "walletconflicts", "Conflicting transaction ids.",
           {
               {RPCResult::Type::STR_HEX, "txid", "The transaction id."},
           }},
           {RPCResult::Type::NUM_TIME, "time", "The transaction time expressed in " + UNIX_EPOCH_TIME + "."},
           {RPCResult::Type::NUM_TIME, "timereceived", "The time received expressed in " + UNIX_EPOCH_TIME + "."},
           {RPCResult::Type::STR, "comment", "If a comment is associated with the transaction, only present if not empty."},
           {RPCResult::Type::STR, "bip125-replaceable", "(\"yes|no|unknown\") Whether this transaction could be replaced due to BIP125 (replace-by-fee);\n"
               "may be unknown for unconfirmed transactions not in the mempool"}};
}

UniValue listtransactions(const JSONRPCRequest& request)
{
    std::shared_ptr<CWallet> const wallet = GetWalletForJSONRPCRequest(request);
    const CWallet* const pwallet = wallet.get();

    if (!EnsureWalletIsAvailable(pwallet, request.fHelp)) {
        return NullUniValue;
    }

            RPCHelpMan{"listtransactions",
                "\nIf a label name is provided, this will return only incoming transactions paying to addresses with the specified label.\n"
                "\nReturns up to 'count' most recent transactions skipping the first 'from' transactions.\n",
                {
                    {"label", RPCArg::Type::STR, RPCArg::Optional::OMITTED_NAMED_ARG, "If set, should be a valid label name to return only incoming transactions\n"
            "              with the specified label, or \"*\" to disable filtering and return all transactions."},
                    {"count", RPCArg::Type::NUM, /* default */ "10", "The number of transactions to return"},
                    {"skip", RPCArg::Type::NUM, /* default */ "0", "The number of transactions to skip"},
                    {"include_watchonly", RPCArg::Type::BOOL, /* default */ "true for watch-only wallets, otherwise false", "Include transactions to watch-only addresses (see 'importaddress')"},
                },
                RPCResult{
                    RPCResult::Type::ARR, "", "",
                    {
                        {RPCResult::Type::OBJ, "", "", Cat(Cat<std::vector<RPCResult>>(
                        {
                            {RPCResult::Type::BOOL, "involvesWatchonly", "Only returns true if imported addresses were involved in transaction."},
                            {RPCResult::Type::STR, "address", "The particl address of the transaction."},
                            {RPCResult::Type::STR, "category", "The transaction category.\n"
                                "\"send\"                  Transactions sent.\n"
                                "\"receive\"               Non-coinbase transactions received.\n"
                                "\"generate\"              Coinbase transactions received with more than 100 confirmations.\n"
                                "\"immature\"              Coinbase transactions received with 100 or fewer confirmations.\n"
                                "\"orphan\"                Orphaned coinbase transactions received."},
                            {RPCResult::Type::STR_AMOUNT, "amount", "The amount in " + CURRENCY_UNIT + ". This is negative for the 'send' category, and is positive\n"
                                "for all other categories"},
                            {RPCResult::Type::STR, "label", "A comment for the address/transaction, if any"},
                            {RPCResult::Type::NUM, "vout", "the vout value"},
                            {RPCResult::Type::STR_AMOUNT, "fee", "The amount of the fee in " + CURRENCY_UNIT + ". This is negative and only available for the\n"
                                 "'send' category of transactions."},
                        },
                        TransactionDescriptionString()),
                        {
                            {RPCResult::Type::BOOL, "abandoned", "'true' if the transaction has been abandoned (inputs are respendable). Only available for the \n"
                                 "'send' category of transactions."},
                        })},
                    }
                },
                RPCExamples{
            "\nList the most recent 10 transactions in the systems\n"
            + HelpExampleCli("listtransactions", "") +
            "\nList transactions 100 to 120\n"
            + HelpExampleCli("listtransactions", "\"*\" 20 100") +
            "\nAs a JSON-RPC call\n"
            + HelpExampleRpc("listtransactions", "\"*\", 20, 100")
                },
            }.Check(request);

    // Make sure the results are valid at least up to the most recent block
    // the user could have gotten from another RPC command prior to now
    pwallet->BlockUntilSyncedToCurrentChain();

    const std::string* filter_label = nullptr;
    if (!request.params[0].isNull() && request.params[0].get_str() != "*") {
        filter_label = &request.params[0].get_str();
        if (filter_label->empty()) {
            throw JSONRPCError(RPC_INVALID_PARAMETER, "Label argument must be a valid label name or \"*\".");
        }
    }
    int nCount = 10;
    if (!request.params[1].isNull())
        nCount = request.params[1].get_int();
    int nFrom = 0;
    if (!request.params[2].isNull())
        nFrom = request.params[2].get_int();
    isminefilter filter = ISMINE_SPENDABLE;

    if (ParseIncludeWatchonly(request.params[3], *pwallet)) {
        filter |= ISMINE_WATCH_ONLY;
    }

    if (nCount < 0)
        throw JSONRPCError(RPC_INVALID_PARAMETER, "Negative count");
    if (nFrom < 0)
        throw JSONRPCError(RPC_INVALID_PARAMETER, "Negative from");


    // NOTE: nFrom and nCount seem to apply to the individual json entries, not the txn
    //  a txn producing 2 entries will output only 1 entry if nCount is 1
    // TODO: Change to count on unique txids?

    UniValue ret(UniValue::VARR);
    {
        auto locked_chain = pwallet->chain().lock();
        LOCK(pwallet->cs_wallet);
        const CWallet::TxItems &txOrdered = pwallet->wtxOrdered;

        // iterate backwards until we have nCount items to return:
        for (CWallet::TxItems::const_reverse_iterator it = txOrdered.rbegin(); it != txOrdered.rend(); ++it) {
            CWalletTx *const pwtx = (*it).second;
            ListTransactions(*locked_chain, pwallet, *pwtx, 0, true, ret, filter, filter_label);
            if ((int)ret.size() >= nCount + nFrom) break;
        }
    }
    // ret must be newest to oldest
    ret.reverse();

    if (IsParticlWallet(pwallet)) {
        auto locked_chain = pwallet->chain().lock();
        LOCK(pwallet->cs_wallet);

        const CHDWallet *phdw = GetParticlWallet(pwallet);
        const RtxOrdered_t &txOrdered = phdw->rtxOrdered;

        // TODO: Combine finding and inserting into ret loops

        UniValue retRecords(UniValue::VARR);
        for (RtxOrdered_t::const_reverse_iterator it = txOrdered.rbegin(); it != txOrdered.rend(); ++it) {
            std::string strAccount = "*";
            ListRecord(*locked_chain, phdw, it->second->first, it->second->second, strAccount, 0, true, retRecords, filter);
            if ((int)retRecords.size() >= nCount + nFrom) {
                break;
            }
        }

        size_t nSearchStart = 0;
        for(int i = (int)retRecords.size() - 1; i >= 0; --i) {
            int64_t nInsertTime = find_value(retRecords[i], "time").get_int64();
            bool fFound = false;
            for (size_t k = nSearchStart; k < ret.size(); k++) {
                nSearchStart = k;
                int64_t nTime = find_value(ret[k], "time").get_int64();
                if (nTime > nInsertTime) {
                    ret.insert(k, retRecords[i]);
                    fFound = true;
                    break;
                }
            }

            if (!fFound) {
                ret.push_back(retRecords[i]);
            }
        }

        if (nFrom > 0 && ret.size() > 0) {
            ret.erase(std::max((size_t)0, ret.size() - nFrom), ret.size());
        }

        if (ret.size() > (size_t)nCount) {
            ret.erase(0, ret.size() - nCount);
        }
    }

    return ret;
}

static UniValue listsinceblock(const JSONRPCRequest& request)
{
    std::shared_ptr<CWallet> const wallet = GetWalletForJSONRPCRequest(request);
    const CWallet* const pwallet = wallet.get();

    if (!EnsureWalletIsAvailable(pwallet, request.fHelp)) {
        return NullUniValue;
    }

            RPCHelpMan{"listsinceblock",
                "\nGet all transactions in blocks since block [blockhash], or all transactions if omitted.\n"
                "If \"blockhash\" is no longer a part of the main chain, transactions from the fork point onward are included.\n"
                "Additionally, if include_removed is set, transactions affecting the wallet which were removed are returned in the \"removed\" array.\n",
                {
                    {"blockhash", RPCArg::Type::STR, RPCArg::Optional::OMITTED_NAMED_ARG, "If set, the block hash to list transactions since, otherwise list all transactions."},
                    {"target_confirmations", RPCArg::Type::NUM, /* default */ "1", "Return the nth block hash from the main chain. e.g. 1 would mean the best block hash. Note: this is not used as a filter, but only affects [lastblock] in the return value"},
                    {"include_watchonly", RPCArg::Type::BOOL, /* default */ "true for watch-only wallets, otherwise false", "Include transactions to watch-only addresses (see 'importaddress')"},
                    {"include_removed", RPCArg::Type::BOOL, /* default */ "true", "Show transactions that were removed due to a reorg in the \"removed\" array\n"
            "                                                           (not guaranteed to work on pruned nodes)"},
                },
                RPCResult{
                    RPCResult::Type::OBJ, "", "",
                    {
                        {RPCResult::Type::ARR, "transactions", "",
                        {
                            {RPCResult::Type::OBJ, "", "", Cat(Cat<std::vector<RPCResult>>(
                            {
                                {RPCResult::Type::BOOL, "involvesWatchonly", "Only returns true if imported addresses were involved in transaction."},
                                {RPCResult::Type::STR, "address", "The particl address of the transaction."},
                                {RPCResult::Type::STR, "category", "The transaction category.\n"
                                    "\"send\"                  Transactions sent.\n"
                                    "\"receive\"               Non-coinbase transactions received.\n"
                                    "\"generate\"              Coinbase transactions received with more than 100 confirmations.\n"
                                    "\"immature\"              Coinbase transactions received with 100 or fewer confirmations.\n"
                                    "\"orphan\"                Orphaned coinbase transactions received."},
                                {RPCResult::Type::STR_AMOUNT, "amount", "The amount in " + CURRENCY_UNIT + ". This is negative for the 'send' category, and is positive\n"
                                    "for all other categories"},
                                {RPCResult::Type::NUM, "vout", "the vout value"},
                                {RPCResult::Type::STR_AMOUNT, "fee", "The amount of the fee in " + CURRENCY_UNIT + ". This is negative and only available for the\n"
                                     "'send' category of transactions."},
                            },
                            TransactionDescriptionString()),
                            {
                                {RPCResult::Type::BOOL, "abandoned", "'true' if the transaction has been abandoned (inputs are respendable). Only available for the \n"
                                     "'send' category of transactions."},
                                {RPCResult::Type::STR, "label", "A comment for the address/transaction, if any"},
                                {RPCResult::Type::STR, "to", "If a comment to is associated with the transaction."},
                            })},
                        }},
                        {RPCResult::Type::ARR, "removed", "<structure is the same as \"transactions\" above, only present if include_removed=true>\n"
                            "Note: transactions that were re-added in the active chain will appear as-is in this array, and may thus have a positive confirmation count."
                        , {{RPCResult::Type::ELISION, "", ""},}},
                        {RPCResult::Type::STR_HEX, "lastblock", "The hash of the block (target_confirmations-1) from the best block on the main chain. This is typically used to feed back into listsinceblock the next time you call it. So you would generally use a target_confirmations of say 6, so you will be continually re-notified of transactions until they've reached 6 confirmations plus any new ones"},
                    }
                },
                RPCExamples{
                    HelpExampleCli("listsinceblock", "")
            + HelpExampleCli("listsinceblock", "\"000000000000000bacf66f7497b7dc45ef753ee9a7d38571037cdb1a57f663ad\" 6")
            + HelpExampleRpc("listsinceblock", "\"000000000000000bacf66f7497b7dc45ef753ee9a7d38571037cdb1a57f663ad\", 6")
                },
            }.Check(request);

    // Make sure the results are valid at least up to the most recent block
    // the user could have gotten from another RPC command prior to now
    pwallet->BlockUntilSyncedToCurrentChain();

    auto locked_chain = pwallet->chain().lock();
    LOCK(pwallet->cs_wallet);

    // The way the 'height' is initialized is just a workaround for the gcc bug #47679 since version 4.6.0.
    Optional<int> height = MakeOptional(false, int()); // Height of the specified block or the common ancestor, if the block provided was in a deactivated chain.
    Optional<int> altheight; // Height of the specified block, even if it's in a deactivated chain.
    int target_confirms = 1;
    isminefilter filter = ISMINE_SPENDABLE;

    uint256 blockId;
    if (!request.params[0].isNull() && !request.params[0].get_str().empty()) {
        blockId = ParseHashV(request.params[0], "blockhash");
        height = locked_chain->findFork(blockId, &altheight);
        if (!height) {
            throw JSONRPCError(RPC_INVALID_ADDRESS_OR_KEY, "Block not found");
        }
    }

    if (!request.params[1].isNull()) {
        target_confirms = request.params[1].get_int();

        if (target_confirms < 1) {
            throw JSONRPCError(RPC_INVALID_PARAMETER, "Invalid parameter");
        }
    }

    if (ParseIncludeWatchonly(request.params[2], *pwallet)) {
        filter |= ISMINE_WATCH_ONLY;
    }

    bool include_removed = (request.params[3].isNull() || request.params[3].get_bool());

    const Optional<int> tip_height = locked_chain->getHeight();
    int depth = tip_height && height ? (1 + *tip_height - *height) : -1;

    UniValue transactions(UniValue::VARR);

    for (const std::pair<const uint256, CWalletTx>& pairWtx : pwallet->mapWallet) {
        CWalletTx tx = pairWtx.second;

        if (depth == -1 || abs(tx.GetDepthInMainChain()) < depth) {
            ListTransactions(*locked_chain, pwallet, tx, 0, true, transactions, filter, nullptr /* filter_label */);
        }
    }

    if (IsParticlWallet(pwallet)) {
        const CHDWallet *phdw = GetParticlWallet(pwallet);

        for (const auto &ri : phdw->mapRecords) {
            const uint256 &txhash = ri.first;
            const CTransactionRecord &rtx = ri.second;
            if (depth == -1 || phdw->GetDepthInMainChain(rtx) < depth) {
                ListRecord(*locked_chain, phdw, txhash, rtx, "*", 0, true, transactions, filter);
            }
        }
    }


    // when a reorg'd block is requested, we also list any relevant transactions
    // in the blocks of the chain that was detached
    UniValue removed(UniValue::VARR);
    while (include_removed && altheight && *altheight > *height) {
        CBlock block;
        if (!pwallet->chain().findBlock(blockId, &block) || block.IsNull()) {
            throw JSONRPCError(RPC_INTERNAL_ERROR, "Can't read block from disk");
        }
        for (const CTransactionRef& tx : block.vtx) {
            auto it = pwallet->mapWallet.find(tx->GetHash());
            if (it != pwallet->mapWallet.end()) {
                // We want all transactions regardless of confirmation count to appear here,
                // even negative confirmation ones, hence the big negative.
                ListTransactions(*locked_chain, pwallet, it->second, -100000000, true, removed, filter, nullptr /* filter_label */);
            } else
            if (IsParticlWallet(pwallet)) {
                const CHDWallet *phdw = GetParticlWallet(pwallet);
                const uint256 &txhash = tx->GetHash();
                MapRecords_t::const_iterator mri = phdw->mapRecords.find(txhash);
                if (mri != phdw->mapRecords.end()) {
                    const CTransactionRecord &rtx = mri->second;
                    ListRecord(*locked_chain, phdw, txhash, rtx, "*", -100000000, true, removed, filter);
                }
            }
        }
        blockId = block.hashPrevBlock;
        --*altheight;
    }

    int last_height = tip_height ? *tip_height + 1 - target_confirms : -1;
    uint256 lastblock = last_height >= 0 ? locked_chain->getBlockHash(last_height) : uint256();

    UniValue ret(UniValue::VOBJ);
    ret.pushKV("transactions", transactions);
    if (include_removed) ret.pushKV("removed", removed);
    ret.pushKV("lastblock", lastblock.GetHex());

    return ret;
}

UniValue gettransaction(const JSONRPCRequest& request)
{
    std::shared_ptr<CWallet> const wallet = GetWalletForJSONRPCRequest(request);
    CWallet* const pwallet = wallet.get();

    if (!EnsureWalletIsAvailable(pwallet, request.fHelp)) {
        return NullUniValue;
    }

            RPCHelpMan{"gettransaction",
                "\nGet detailed information about in-wallet transaction <txid>\n",
                {
                    {"txid", RPCArg::Type::STR, RPCArg::Optional::NO, "The transaction id"},
                    {"include_watchonly", RPCArg::Type::BOOL, /* default */ "true for watch-only wallets, otherwise false",
                            "Whether to include watch-only addresses in balance calculation and details[]"},
                    {"verbose", RPCArg::Type::BOOL, /* default */ "false",
                            "Whether to include a `decoded` field containing the decoded transaction (equivalent to RPC decoderawtransaction)"},
                },
                RPCResult{
                    RPCResult::Type::OBJ, "", "", Cat(Cat<std::vector<RPCResult>>(
                    {
                        {RPCResult::Type::STR_AMOUNT, "amount", "The amount in " + CURRENCY_UNIT},
                        {RPCResult::Type::STR_AMOUNT, "fee", "The amount of the fee in " + CURRENCY_UNIT + ". This is negative and only available for the\n"
                                     "'send' category of transactions."},
                    },
                    TransactionDescriptionString()),
                    {
                        {RPCResult::Type::ARR, "details", "",
                        {
                            {RPCResult::Type::OBJ, "", "",
                            {
                                {RPCResult::Type::BOOL, "involvesWatchonly", "Only returns true if imported addresses were involved in transaction."},
                                {RPCResult::Type::STR, "address", "The particl address involved in the transaction."},
                                {RPCResult::Type::STR, "category", "The transaction category.\n"
                                    "\"send\"                  Transactions sent.\n"
                                    "\"receive\"               Non-coinbase transactions received.\n"
                                    "\"generate\"              Coinbase transactions received with more than 100 confirmations.\n"
                                    "\"immature\"              Coinbase transactions received with 100 or fewer confirmations.\n"
                                    "\"orphan\"                Orphaned coinbase transactions received."},
                                {RPCResult::Type::STR_AMOUNT, "amount", "The amount in " + CURRENCY_UNIT},
                                {RPCResult::Type::STR, "label", "A comment for the address/transaction, if any"},
                                {RPCResult::Type::NUM, "vout", "the vout value"},
                                {RPCResult::Type::STR_AMOUNT, "fee", "The amount of the fee in " + CURRENCY_UNIT + ". This is negative and only available for the \n"
                                    "'send' category of transactions."},
                                {RPCResult::Type::BOOL, "abandoned", "'true' if the transaction has been abandoned (inputs are respendable). Only available for the \n"
                                     "'send' category of transactions."},
                            }},
                        }},
                        {RPCResult::Type::STR_HEX, "hex", "Raw data for transaction"},
                        {RPCResult::Type::OBJ, "decoded", "Optional, the decoded transaction (only present when `verbose` is passed)",
                        {
                            {RPCResult::Type::ELISION, "", "Equivalent to the RPC decoderawtransaction method, or the RPC getrawtransaction method when `verbose` is passed."},
                        }},
                    })
                },
                RPCExamples{
                    HelpExampleCli("gettransaction", "\"1075db55d416d3ca199f55b6084e2115b9345e16c5cf302fc80e9d5fbf5d48d\"")
            + HelpExampleCli("gettransaction", "\"1075db55d416d3ca199f55b6084e2115b9345e16c5cf302fc80e9d5fbf5d48d\" true")
            + HelpExampleCli("gettransaction", "\"1075db55d416d3ca199f55b6084e2115b9345e16c5cf302fc80e9d5fbf5d48d\" false true")
            + HelpExampleRpc("gettransaction", "\"1075db55d416d3ca199f55b6084e2115b9345e16c5cf302fc80e9d5fbf5d48d\"")
                },
            }.Check(request);

    // Make sure the results are valid at least up to the most recent block
    // the user could have gotten from another RPC command prior to now
    if (!request.fSkipBlock)
        pwallet->BlockUntilSyncedToCurrentChain();

    auto locked_chain = pwallet->chain().lock();
    LOCK(pwallet->cs_wallet);

    uint256 hash(ParseHashV(request.params[0], "txid"));

    isminefilter filter = ISMINE_SPENDABLE;

    if (ParseIncludeWatchonly(request.params[1], *pwallet)) {
        filter |= ISMINE_WATCH_ONLY;
    }

    bool verbose = request.params[2].isNull() ? false : request.params[2].get_bool();

    UniValue entry(UniValue::VOBJ);
    auto it = pwallet->mapWallet.find(hash);
    if (it == pwallet->mapWallet.end()) {
        if (IsParticlWallet(pwallet)) {
            CHDWallet *phdw = GetParticlWallet(pwallet);
            MapRecords_t::const_iterator mri = phdw->mapRecords.find(hash);

            if (mri != phdw->mapRecords.end()) {
                const CTransactionRecord &rtx = mri->second;
                RecordTxToJSON(pwallet->chain(), *locked_chain, phdw, mri->first, rtx, entry);

                UniValue details(UniValue::VARR);
                ListRecord(*locked_chain, phdw, hash, rtx, "*", 0, false, details, filter);
                entry.pushKV("details", details);

                CStoredTransaction stx;
                if (CHDWalletDB(phdw->GetDBHandle()).ReadStoredTx(hash, stx)) { // TODO: cache / use mapTempWallet
                    std::string strHex = EncodeHexTx(*(stx.tx.get()), RPCSerializationFlags());
                    entry.pushKV("hex", strHex);
                }

                return entry;
            }
        }

        throw JSONRPCError(RPC_INVALID_ADDRESS_OR_KEY, "Invalid or non-wallet transaction id");
    }
    const CWalletTx& wtx = it->second;

    CAmount nCredit = wtx.GetCredit(filter);
    CAmount nDebit = wtx.GetDebit(filter);
    CAmount nNet = nCredit - nDebit;
    CAmount nFee = (wtx.IsFromMe(filter) ? wtx.tx->GetValueOut() - nDebit : 0);

    entry.pushKV("amount", ValueFromAmount(nNet - nFee));
    if (wtx.IsFromMe(filter))
        entry.pushKV("fee", ValueFromAmount(nFee));

    WalletTxToJSON(pwallet->chain(), *locked_chain, wtx, entry);

    UniValue details(UniValue::VARR);
    ListTransactions(*locked_chain, pwallet, wtx, 0, false, details, filter, nullptr /* filter_label */);
    entry.pushKV("details", details);

    std::string strHex = EncodeHexTx(*wtx.tx, pwallet->chain().rpcSerializationFlags());
    entry.pushKV("hex", strHex);

    if (verbose) {
        UniValue decoded(UniValue::VOBJ);
        TxToUniv(*wtx.tx, uint256(), decoded, false);
        entry.pushKV("decoded", decoded);
    }

    return entry;
}

static UniValue abandontransaction(const JSONRPCRequest& request)
{
    std::shared_ptr<CWallet> const wallet = GetWalletForJSONRPCRequest(request);
    CWallet* const pwallet = wallet.get();

    if (!EnsureWalletIsAvailable(pwallet, request.fHelp)) {
        return NullUniValue;
    }

            RPCHelpMan{"abandontransaction",
                "\nMark in-wallet transaction <txid> as abandoned\n"
                "This will mark this transaction and all its in-wallet descendants as abandoned which will allow\n"
                "for their inputs to be respent.  It can be used to replace \"stuck\" or evicted transactions.\n"
                "It only works on transactions which are not included in a block and are not currently in the mempool.\n"
                "It has no effect on transactions which are already abandoned.\n",
                {
                    {"txid", RPCArg::Type::STR_HEX, RPCArg::Optional::NO, "The transaction id"},
                },
                RPCResult{RPCResult::Type::NONE, "", ""},
                RPCExamples{
                    HelpExampleCli("abandontransaction", "\"1075db55d416d3ca199f55b6084e2115b9345e16c5cf302fc80e9d5fbf5d48d\"")
            + HelpExampleRpc("abandontransaction", "\"1075db55d416d3ca199f55b6084e2115b9345e16c5cf302fc80e9d5fbf5d48d\"")
                },
            }.Check(request);

    // Make sure the results are valid at least up to the most recent block
    // the user could have gotten from another RPC command prior to now
    pwallet->BlockUntilSyncedToCurrentChain();

    auto locked_chain = pwallet->chain().lock();
    LOCK(pwallet->cs_wallet);

    uint256 hash(ParseHashV(request.params[0], "txid"));

    if (!pwallet->mapWallet.count(hash)) {
        if (!IsParticlWallet(pwallet) || !GetParticlWallet(pwallet)->HaveTransaction(hash)) {
            throw JSONRPCError(RPC_INVALID_ADDRESS_OR_KEY, "Invalid or non-wallet transaction id");
        }
    }
    if (!pwallet->AbandonTransaction(hash)) {
        throw JSONRPCError(RPC_INVALID_ADDRESS_OR_KEY, "Transaction not eligible for abandonment");
    }

    return NullUniValue;
}


static UniValue backupwallet(const JSONRPCRequest& request)
{
    std::shared_ptr<CWallet> const wallet = GetWalletForJSONRPCRequest(request);
    const CWallet* const pwallet = wallet.get();

    if (!EnsureWalletIsAvailable(pwallet, request.fHelp)) {
        return NullUniValue;
    }

            RPCHelpMan{"backupwallet",
                "\nSafely copies current wallet file to destination, which can be a directory or a path with filename.\n",
                {
                    {"destination", RPCArg::Type::STR, RPCArg::Optional::NO, "The destination directory or file"},
                },
                RPCResult{RPCResult::Type::NONE, "", ""},
                RPCExamples{
                    HelpExampleCli("backupwallet", "\"backup.dat\"")
            + HelpExampleRpc("backupwallet", "\"backup.dat\"")
                },
            }.Check(request);

    // Make sure the results are valid at least up to the most recent block
    // the user could have gotten from another RPC command prior to now
    pwallet->BlockUntilSyncedToCurrentChain();

    auto locked_chain = pwallet->chain().lock();
    LOCK(pwallet->cs_wallet);

    std::string strDest = request.params[0].get_str();
    if (!pwallet->BackupWallet(strDest)) {
        throw JSONRPCError(RPC_WALLET_ERROR, "Error: Wallet backup failed!");
    }

    return NullUniValue;
}


static UniValue keypoolrefill(const JSONRPCRequest& request)
{
    std::shared_ptr<CWallet> const wallet = GetWalletForJSONRPCRequest(request);
    CWallet* const pwallet = wallet.get();

    if (!EnsureWalletIsAvailable(pwallet, request.fHelp)) {
        return NullUniValue;
    }

            RPCHelpMan{"keypoolrefill",
                "\nFills the keypool."+
        HELP_REQUIRING_PASSPHRASE,
                {
                    {"newsize", RPCArg::Type::NUM, /* default */ "100", "The new keypool size"},
                },
                RPCResult{RPCResult::Type::NONE, "", ""},
                RPCExamples{
                    HelpExampleCli("keypoolrefill", "")
            + HelpExampleRpc("keypoolrefill", "")
                },
            }.Check(request);

    if (pwallet->IsWalletFlagSet(WALLET_FLAG_DISABLE_PRIVATE_KEYS)) {
        throw JSONRPCError(RPC_WALLET_ERROR, "Error: Private keys are disabled for this wallet");
    }

    auto locked_chain = pwallet->chain().lock();
    LOCK(pwallet->cs_wallet);

    // 0 is interpreted by TopUpKeyPool() as the default keypool size given by -keypool
    unsigned int kpSize = 0;
    if (!request.params[0].isNull()) {
        if (request.params[0].get_int() < 0)
            throw JSONRPCError(RPC_INVALID_PARAMETER, "Invalid parameter, expected valid size.");
        kpSize = (unsigned int)request.params[0].get_int();
    }

    EnsureWalletIsUnlocked(pwallet);
    pwallet->TopUpKeyPool(kpSize);

    if (pwallet->GetKeyPoolSize() < kpSize) {
        throw JSONRPCError(RPC_WALLET_ERROR, "Error refreshing keypool.");
    }

    return NullUniValue;
}

static UniValue walletpassphrase(const JSONRPCRequest& request)
{
    std::shared_ptr<CWallet> const wallet = GetWalletForJSONRPCRequest(request);
    CWallet* const pwallet = wallet.get();

    if (!EnsureWalletIsAvailable(pwallet, request.fHelp)) {
        return NullUniValue;
    }

            RPCHelpMan{"walletpassphrase",
                "\nStores the wallet decryption key in memory for 'timeout' seconds.\n"
                "This is needed prior to performing transactions related to private keys such as sending particl\n"
            "\nNote:\n"
            "Issuing the walletpassphrase command while the wallet is already unlocked will set a new unlock\n"
            "time that overrides the old one.\n"
            "If [stakingonly] is true and <timeout> is 0, the wallet will remain unlocked for staking until manually locked again.\n",
                {
                    {"passphrase", RPCArg::Type::STR, RPCArg::Optional::NO, "The wallet passphrase"},
                    {"timeout", RPCArg::Type::NUM, RPCArg::Optional::NO, "The time to keep the decryption key in seconds; capped at 100000000 (~3 years)."},
                    {"stakingonly", RPCArg::Type::NUM, /* default */ "false", "If true, sending functions are disabled."},
                },
                RPCResult{RPCResult::Type::NONE, "", ""},
                RPCExamples{
            "\nUnlock the wallet for 60 seconds\n"
            + HelpExampleCli("walletpassphrase", "\"my pass phrase\" 60") +
            "\nLock the wallet again (before 60 seconds)\n"
            + HelpExampleCli("walletlock", "") +
            "\nAs a JSON-RPC call\n"
            + HelpExampleRpc("walletpassphrase", "\"my pass phrase\", 60")
                },
            }.Check(request);

<<<<<<< HEAD
    auto locked_chain = pwallet->chain().lock();
    //LOCK(pwallet->cs_wallet);

    if (!pwallet->IsCrypted()) {
        throw JSONRPCError(RPC_WALLET_WRONG_ENC_STATE, "Error: running with an unencrypted wallet, but walletpassphrase was called.");
    }
=======
    int64_t nSleepTime;
    {
        auto locked_chain = pwallet->chain().lock();
        LOCK(pwallet->cs_wallet);
>>>>>>> abc145c9

        if (!pwallet->IsCrypted()) {
            throw JSONRPCError(RPC_WALLET_WRONG_ENC_STATE, "Error: running with an unencrypted wallet, but walletpassphrase was called.");
        }

        // Note that the walletpassphrase is stored in request.params[0] which is not mlock()ed
        SecureString strWalletPass;
        strWalletPass.reserve(100);
        // TODO: get rid of this .c_str() by implementing SecureString::operator=(std::string)
        // Alternately, find a way to make request.params[0] mlock()'d to begin with.
        strWalletPass = request.params[0].get_str().c_str();

        // Get the timeout
        nSleepTime = request.params[1].get_int64();
        // Timeout cannot be negative, otherwise it will relock immediately
        if (nSleepTime < 0) {
            throw JSONRPCError(RPC_INVALID_PARAMETER, "Timeout cannot be negative.");
        }
        // Clamp timeout
        constexpr int64_t MAX_SLEEP_TIME = 100000000; // larger values trigger a macos/libevent bug?
        if (nSleepTime > MAX_SLEEP_TIME) {
            nSleepTime = MAX_SLEEP_TIME;
        }

        if (strWalletPass.empty()) {
            throw JSONRPCError(RPC_INVALID_PARAMETER, "passphrase can not be empty");
        }

        if (!pwallet->Unlock(strWalletPass)) {
            throw JSONRPCError(RPC_WALLET_PASSPHRASE_INCORRECT, "Error: The wallet passphrase entered was incorrect.");
        }

<<<<<<< HEAD
    {
    LOCK(pwallet->cs_wallet);
    pwallet->TopUpKeyPool();

    bool fWalletUnlockStakingOnly = false;
    if (request.params.size() > 2) {
        fWalletUnlockStakingOnly = request.params[2].get_bool();
    }

    if (IsParticlWallet(pwallet)) {
        CHDWallet *phdw = GetParticlWallet(pwallet);
        LOCK(phdw->cs_wallet);
        phdw->fUnlockForStakingOnly = fWalletUnlockStakingOnly;
    }
    pwallet->nRelockTime = GetTime() + nSleepTime;
=======
        pwallet->TopUpKeyPool();

        pwallet->nRelockTime = GetTime() + nSleepTime;
    }

    // rpcRunLater must be called without cs_wallet held otherwise a deadlock
    // can occur. The deadlock would happen when RPCRunLater removes the
    // previous timer (and waits for the callback to finish if already running)
    // and the callback locks cs_wallet.
    AssertLockNotHeld(wallet->cs_wallet);
    // Keep a weak pointer to the wallet so that it is possible to unload the
    // wallet before the following callback is called. If a valid shared pointer
    // is acquired in the callback then the wallet is still loaded.
    std::weak_ptr<CWallet> weak_wallet = wallet;
    pwallet->chain().rpcRunLater(strprintf("lockwallet(%s)", pwallet->GetName()), [weak_wallet] {
        if (auto shared_wallet = weak_wallet.lock()) {
            LOCK(shared_wallet->cs_wallet);
            shared_wallet->Lock();
            shared_wallet->nRelockTime = 0;
        }
    }, nSleepTime);
>>>>>>> abc145c9

    // Only allow unlimited timeout (nSleepTime=0) on staking.
    if (nSleepTime > 0 || !fWalletUnlockStakingOnly) {
        // Keep a weak pointer to the wallet so that it is possible to unload the
        // wallet before the following callback is called. If a valid shared pointer
        // is acquired in the callback then the wallet is still loaded.
        std::weak_ptr<CWallet> weak_wallet = wallet;
        pwallet->chain().rpcRunLater(strprintf("lockwallet(%s)", pwallet->GetName()), [weak_wallet] {
            if (auto shared_wallet = weak_wallet.lock()) {
                LOCK(shared_wallet->cs_wallet);
                shared_wallet->Lock();
                shared_wallet->nRelockTime = 0;
            }
        }, nSleepTime);
    } else {
        RPCRunLaterErase(strprintf("lockwallet(%s)", pwallet->GetName()));
        pwallet->nRelockTime = 0;
    }
    }
    return NullUniValue;
}


static UniValue walletpassphrasechange(const JSONRPCRequest& request)
{
    std::shared_ptr<CWallet> const wallet = GetWalletForJSONRPCRequest(request);
    CWallet* const pwallet = wallet.get();

    if (!EnsureWalletIsAvailable(pwallet, request.fHelp)) {
        return NullUniValue;
    }

            RPCHelpMan{"walletpassphrasechange",
                "\nChanges the wallet passphrase from 'oldpassphrase' to 'newpassphrase'.\n",
                {
                    {"oldpassphrase", RPCArg::Type::STR, RPCArg::Optional::NO, "The current passphrase"},
                    {"newpassphrase", RPCArg::Type::STR, RPCArg::Optional::NO, "The new passphrase"},
                },
                RPCResult{RPCResult::Type::NONE, "", ""},
                RPCExamples{
                    HelpExampleCli("walletpassphrasechange", "\"old one\" \"new one\"")
            + HelpExampleRpc("walletpassphrasechange", "\"old one\", \"new one\"")
                },
            }.Check(request);

    auto locked_chain = pwallet->chain().lock();
    LOCK(pwallet->cs_wallet);

    if (!pwallet->IsCrypted()) {
        throw JSONRPCError(RPC_WALLET_WRONG_ENC_STATE, "Error: running with an unencrypted wallet, but walletpassphrasechange was called.");
    }

    // TODO: get rid of these .c_str() calls by implementing SecureString::operator=(std::string)
    // Alternately, find a way to make request.params[0] mlock()'d to begin with.
    SecureString strOldWalletPass;
    strOldWalletPass.reserve(100);
    strOldWalletPass = request.params[0].get_str().c_str();

    SecureString strNewWalletPass;
    strNewWalletPass.reserve(100);
    strNewWalletPass = request.params[1].get_str().c_str();

    if (strOldWalletPass.empty() || strNewWalletPass.empty()) {
        throw JSONRPCError(RPC_INVALID_PARAMETER, "passphrase can not be empty");
    }

    if (!pwallet->ChangeWalletPassphrase(strOldWalletPass, strNewWalletPass)) {
        throw JSONRPCError(RPC_WALLET_PASSPHRASE_INCORRECT, "Error: The wallet passphrase entered was incorrect.");
    }

    return NullUniValue;
}


static UniValue walletlock(const JSONRPCRequest& request)
{
    std::shared_ptr<CWallet> const wallet = GetWalletForJSONRPCRequest(request);
    CWallet* const pwallet = wallet.get();

    if (!EnsureWalletIsAvailable(pwallet, request.fHelp)) {
        return NullUniValue;
    }

            RPCHelpMan{"walletlock",
                "\nRemoves the wallet encryption key from memory, locking the wallet.\n"
                "After calling this method, you will need to call walletpassphrase again\n"
                "before being able to call any methods which require the wallet to be unlocked.\n",
                {},
                RPCResult{RPCResult::Type::NONE, "", ""},
                RPCExamples{
            "\nSet the passphrase for 2 minutes to perform a transaction\n"
            + HelpExampleCli("walletpassphrase", "\"my pass phrase\" 120") +
            "\nPerform a send (requires passphrase set)\n"
            + HelpExampleCli("sendtoaddress", "\"" + EXAMPLE_ADDRESS[0] + "\" 1.0") +
            "\nClear the passphrase since we are done before 2 minutes is up\n"
            + HelpExampleCli("walletlock", "") +
            "\nAs a JSON-RPC call\n"
            + HelpExampleRpc("walletlock", "")
                },
            }.Check(request);

    auto locked_chain = pwallet->chain().lock();
    LOCK(pwallet->cs_wallet);

    if (!pwallet->IsCrypted()) {
        throw JSONRPCError(RPC_WALLET_WRONG_ENC_STATE, "Error: running with an unencrypted wallet, but walletlock was called.");
    }

    pwallet->Lock();
    pwallet->nRelockTime = 0;

    return NullUniValue;
}


static UniValue encryptwallet(const JSONRPCRequest& request)
{
    std::shared_ptr<CWallet> const wallet = GetWalletForJSONRPCRequest(request);
    CWallet* const pwallet = wallet.get();

    if (!EnsureWalletIsAvailable(pwallet, request.fHelp)) {
        return NullUniValue;
    }

            RPCHelpMan{"encryptwallet",
                "\nEncrypts the wallet with 'passphrase'. This is for first time encryption.\n"
                "After this, any calls that interact with private keys such as sending or signing \n"
                "will require the passphrase to be set prior the making these calls.\n"
                "Use the walletpassphrase call for this, and then walletlock call.\n"
                "If the wallet is already encrypted, use the walletpassphrasechange call.\n",
                {
                    {"passphrase", RPCArg::Type::STR, RPCArg::Optional::NO, "The pass phrase to encrypt the wallet with. It must be at least 1 character, but should be long."},
                },
                RPCResult{RPCResult::Type::STR, "", "A string with further instructions"},
                RPCExamples{
            "\nEncrypt your wallet\n"
            + HelpExampleCli("encryptwallet", "\"my pass phrase\"") +
            "\nNow set the passphrase to use the wallet, such as for signing or sending particl\n"
            + HelpExampleCli("walletpassphrase", "\"my pass phrase\"") +
            "\nNow we can do something like sign\n"
            + HelpExampleCli("signmessage", "\"address\" \"test message\"") +
            "\nNow lock the wallet again by removing the passphrase\n"
            + HelpExampleCli("walletlock", "") +
            "\nAs a JSON-RPC call\n"
            + HelpExampleRpc("encryptwallet", "\"my pass phrase\"")
                },
            }.Check(request);

    auto locked_chain = pwallet->chain().lock();
    LOCK(pwallet->cs_wallet);

    if (pwallet->IsWalletFlagSet(WALLET_FLAG_DISABLE_PRIVATE_KEYS)) {
        throw JSONRPCError(RPC_WALLET_ENCRYPTION_FAILED, "Error: wallet does not contain private keys, nothing to encrypt.");
    }

    if (pwallet->IsCrypted()) {
        throw JSONRPCError(RPC_WALLET_WRONG_ENC_STATE, "Error: running with an encrypted wallet, but encryptwallet was called.");
    }

    // TODO: get rid of this .c_str() by implementing SecureString::operator=(std::string)
    // Alternately, find a way to make request.params[0] mlock()'d to begin with.
    SecureString strWalletPass;
    strWalletPass.reserve(100);
    strWalletPass = request.params[0].get_str().c_str();

    if (strWalletPass.empty()) {
        throw JSONRPCError(RPC_INVALID_PARAMETER, "passphrase can not be empty");
    }

    if (!pwallet->EncryptWallet(strWalletPass)) {
        throw JSONRPCError(RPC_WALLET_ENCRYPTION_FAILED, "Error: Failed to encrypt the wallet.");
    }

    return "wallet encrypted; You need to make a new backup.";
}

static UniValue lockunspent(const JSONRPCRequest& request)
{
    std::shared_ptr<CWallet> const wallet = GetWalletForJSONRPCRequest(request);
    CWallet* const pwallet = wallet.get();

    if (!EnsureWalletIsAvailable(pwallet, request.fHelp)) {
        return NullUniValue;
    }

            RPCHelpMan{"lockunspent",
                "\nUpdates list of temporarily unspendable outputs.\n"
                "Temporarily lock (unlock=false) or unlock (unlock=true) specified transaction outputs.\n"
                "If no transaction outputs are specified when unlocking then all current locked transaction outputs are unlocked.\n"
                "A locked transaction output will not be chosen by automatic coin selection, when spending " + CURRENCY_UNIT + ".\n"
                "Locks are stored in memory only. Nodes start with zero locked outputs, and the locked output list\n"
                "is always cleared (by virtue of process exit) when a node stops or fails.\n"
                "When (permanent=true) locks are recorded in the wallet database and restored at startup"
                "Also see the listunspent call\n",
                {
                    {"unlock", RPCArg::Type::BOOL, RPCArg::Optional::NO, "Whether to unlock (true) or lock (false) the specified transactions"},
                    {"transactions", RPCArg::Type::ARR, /* default */ "empty array", "The transaction outputs and within each, the txid (string) vout (numeric).",
                        {
                            {"", RPCArg::Type::OBJ, RPCArg::Optional::OMITTED, "",
                                {
                                    {"txid", RPCArg::Type::STR_HEX, RPCArg::Optional::NO, "The transaction id"},
                                    {"vout", RPCArg::Type::NUM, RPCArg::Optional::NO, "The output number"},
                                },
                            },
                        },
                    },
                    {"permanent", RPCArg::Type::BOOL, /* default */ "false", "If true the lock/s are recorded in the wallet database and restored at startup"},
                },
                RPCResult{
                    RPCResult::Type::BOOL, "", "Whether the command was successful or not"
                },
                RPCExamples{
            "\nList the unspent transactions\n"
            + HelpExampleCli("listunspent", "") +
            "\nLock an unspent transaction\n"
            + HelpExampleCli("lockunspent", "false \"[{\\\"txid\\\":\\\"a08e6907dbbd3d809776dbfc5d82e371b764ed838b5655e72f463568df1aadf0\\\",\\\"vout\\\":1}]\"") +
            "\nList the locked transactions\n"
            + HelpExampleCli("listlockunspent", "") +
            "\nUnlock the transaction again\n"
            + HelpExampleCli("lockunspent", "true \"[{\\\"txid\\\":\\\"a08e6907dbbd3d809776dbfc5d82e371b764ed838b5655e72f463568df1aadf0\\\",\\\"vout\\\":1}]\"") +
            "\nAs a JSON-RPC call\n"
            + HelpExampleRpc("lockunspent", "false, \"[{\\\"txid\\\":\\\"a08e6907dbbd3d809776dbfc5d82e371b764ed838b5655e72f463568df1aadf0\\\",\\\"vout\\\":1}]\"")
                },
            }.Check(request);

    // Make sure the results are valid at least up to the most recent block
    // the user could have gotten from another RPC command prior to now
    pwallet->BlockUntilSyncedToCurrentChain();

    auto locked_chain = pwallet->chain().lock();
    LOCK(pwallet->cs_wallet);

    RPCTypeCheckArgument(request.params[0], UniValue::VBOOL);

    bool fUnlock = request.params[0].get_bool();

    if (request.params[1].isNull()) {
        if (fUnlock)
            pwallet->UnlockAllCoins();
        return true;
    }

    RPCTypeCheckArgument(request.params[1], UniValue::VARR);

    const UniValue& output_params = request.params[1];

    // Create and validate the COutPoints first.

    std::vector<COutPoint> outputs;
    outputs.reserve(output_params.size());

    for (unsigned int idx = 0; idx < output_params.size(); idx++) {
        const UniValue& o = output_params[idx].get_obj();

        RPCTypeCheckObj(o,
            {
                {"txid", UniValueType(UniValue::VSTR)},
                {"vout", UniValueType(UniValue::VNUM)},
            });

        const uint256 txid(ParseHashO(o, "txid"));
        const int nOutput = find_value(o, "vout").get_int();
        if (nOutput < 0) {
            throw JSONRPCError(RPC_INVALID_PARAMETER, "Invalid parameter, vout must be positive");
        }

        const COutPoint outpt(txid, nOutput);

        if (IsParticlWallet(pwallet))  {
            const auto it = pwallet->mapWallet.find(outpt.hash);
            if (it == pwallet->mapWallet.end()) {
                CHDWallet *phdw = GetParticlWallet(pwallet);
                const auto it = phdw->mapRecords.find(outpt.hash);
                if (it == phdw->mapRecords.end()) {
                    throw JSONRPCError(RPC_INVALID_PARAMETER, "Invalid parameter, unknown transaction");
                }
                const CTransactionRecord &rtx = it->second;
                if (!rtx.GetOutput(outpt.n)) {
                    throw JSONRPCError(RPC_INVALID_PARAMETER, "Invalid parameter, vout index out of bounds");
                }
            } else {
                const CWalletTx& trans = it->second;
                if (outpt.n >= trans.tx->GetNumVOuts()) {
                    throw JSONRPCError(RPC_INVALID_PARAMETER, "Invalid parameter, vout index out of bounds");
                }
            }
        } else {
        const auto it = pwallet->mapWallet.find(outpt.hash);
        if (it == pwallet->mapWallet.end()) {
            throw JSONRPCError(RPC_INVALID_PARAMETER, "Invalid parameter, unknown transaction");
        }

        const CWalletTx& trans = it->second;

        if (outpt.n >= trans.tx->vout.size()) {
            throw JSONRPCError(RPC_INVALID_PARAMETER, "Invalid parameter, vout index out of bounds");
        }
        }

        if (pwallet->IsSpent(outpt.hash, outpt.n)) {
            throw JSONRPCError(RPC_INVALID_PARAMETER, "Invalid parameter, expected unspent output");
        }

        const bool is_locked = pwallet->IsLockedCoin(outpt.hash, outpt.n);

        if (fUnlock && !is_locked) {
            throw JSONRPCError(RPC_INVALID_PARAMETER, "Invalid parameter, expected locked output");
        }

        if (!fUnlock && is_locked) {
            throw JSONRPCError(RPC_INVALID_PARAMETER, "Invalid parameter, output already locked");
        }

        outputs.push_back(outpt);
    }

    bool fPermanent = false;
    if (!request.params[2].isNull()) {
        RPCTypeCheckArgument(request.params[2], UniValue::VBOOL);
        fPermanent = request.params[2].get_bool();
    }

    // Atomically set (un)locked status for the outputs.
    for (const COutPoint& outpt : outputs) {
        if (fUnlock) pwallet->UnlockCoin(outpt);
        else pwallet->LockCoin(outpt, fPermanent);
    }

    return true;
}

static UniValue listlockunspent(const JSONRPCRequest& request)
{
    std::shared_ptr<CWallet> const wallet = GetWalletForJSONRPCRequest(request);
    const CWallet* const pwallet = wallet.get();

    if (!EnsureWalletIsAvailable(pwallet, request.fHelp)) {
        return NullUniValue;
    }

            RPCHelpMan{"listlockunspent",
                "\nReturns list of temporarily unspendable outputs.\n"
                "See the lockunspent call to lock and unlock transactions for spending.\n",
                {},
                RPCResult{
                    RPCResult::Type::ARR, "", "",
                    {
                        {RPCResult::Type::OBJ, "", "",
                        {
                            {RPCResult::Type::STR_HEX, "txid", "The transaction id locked"},
                            {RPCResult::Type::NUM, "vout", "The vout value"},
                        }},
                    }
                },
                RPCExamples{
            "\nList the unspent transactions\n"
            + HelpExampleCli("listunspent", "") +
            "\nLock an unspent transaction\n"
            + HelpExampleCli("lockunspent", "false \"[{\\\"txid\\\":\\\"a08e6907dbbd3d809776dbfc5d82e371b764ed838b5655e72f463568df1aadf0\\\",\\\"vout\\\":1}]\"") +
            "\nList the locked transactions\n"
            + HelpExampleCli("listlockunspent", "") +
            "\nUnlock the transaction again\n"
            + HelpExampleCli("lockunspent", "true \"[{\\\"txid\\\":\\\"a08e6907dbbd3d809776dbfc5d82e371b764ed838b5655e72f463568df1aadf0\\\",\\\"vout\\\":1}]\"") +
            "\nAs a JSON-RPC call\n"
            + HelpExampleRpc("listlockunspent", "")
                },
            }.Check(request);

    auto locked_chain = pwallet->chain().lock();
    LOCK(pwallet->cs_wallet);

    std::vector<COutPoint> vOutpts;
    pwallet->ListLockedCoins(vOutpts);

    UniValue ret(UniValue::VARR);

    for (const COutPoint& outpt : vOutpts) {
        UniValue o(UniValue::VOBJ);

        o.pushKV("txid", outpt.hash.GetHex());
        o.pushKV("vout", (int)outpt.n);
        ret.push_back(o);
    }

    return ret;
}

static UniValue settxfee(const JSONRPCRequest& request)
{
    std::shared_ptr<CWallet> const wallet = GetWalletForJSONRPCRequest(request);
    CWallet* const pwallet = wallet.get();

    if (!EnsureWalletIsAvailable(pwallet, request.fHelp)) {
        return NullUniValue;
    }

            RPCHelpMan{"settxfee",
                "\nSet the transaction fee per kB for this wallet. Overrides the global -paytxfee command line parameter.\n",
                {
                    {"amount", RPCArg::Type::AMOUNT, RPCArg::Optional::NO, "The transaction fee in " + CURRENCY_UNIT + "/kB"},
                },
                RPCResult{
                    RPCResult::Type::BOOL, "", "Returns true if successful"
                },
                RPCExamples{
                    HelpExampleCli("settxfee", "0.00001")
            + HelpExampleRpc("settxfee", "0.00001")
                },
            }.Check(request);

    auto locked_chain = pwallet->chain().lock();
    LOCK(pwallet->cs_wallet);

    CAmount nAmount = AmountFromValue(request.params[0]);
    CFeeRate tx_fee_rate(nAmount, 1000);
    if (tx_fee_rate == CFeeRate(0)) {
        // automatic selection
    } else if (tx_fee_rate < pwallet->chain().relayMinFee()) {
        throw JSONRPCError(RPC_INVALID_PARAMETER, strprintf("txfee cannot be less than min relay tx fee (%s)", pwallet->chain().relayMinFee().ToString()));
    } else if (tx_fee_rate < pwallet->m_min_fee) {
        throw JSONRPCError(RPC_INVALID_PARAMETER, strprintf("txfee cannot be less than wallet min fee (%s)", pwallet->m_min_fee.ToString()));
    }

    pwallet->m_pay_tx_fee = tx_fee_rate;
    return true;
}

static UniValue getbalances(const JSONRPCRequest& request)
{
    std::shared_ptr<CWallet> const rpc_wallet = GetWalletForJSONRPCRequest(request);
    if (!EnsureWalletIsAvailable(rpc_wallet.get(), request.fHelp)) {
        return NullUniValue;
    }
    CWallet& wallet = *rpc_wallet;

    RPCHelpMan{
        "getbalances",
        "Returns an object with all balances in " + CURRENCY_UNIT + ".\n",
        {},
        RPCResult{
            RPCResult::Type::OBJ, "", "",
            {
                {RPCResult::Type::OBJ, "mine", "balances from outputs that the wallet can sign",
                {
                    {RPCResult::Type::STR_AMOUNT, "trusted", "trusted balance (outputs created by the wallet or confirmed outputs)"},
                    {RPCResult::Type::STR_AMOUNT, "untrusted_pending", "untrusted pending balance (outputs created by others that are in the mempool)"},
                    {RPCResult::Type::STR_AMOUNT, "immature", "balance from immature coinbase outputs"},
                    {RPCResult::Type::STR_AMOUNT, "used", "(only present if avoid_reuse is set) balance from coins sent to addresses that were previously spent from (potentially privacy violating)"},
                    {RPCResult::Type::STR_AMOUNT, "staked", "balance from staked outputs (non-spendable until maturity)"},
                    {RPCResult::Type::STR_AMOUNT, "blind_trusted", "trusted blinded balance (outputs created by the wallet or confirmed outputs)"},
                    {RPCResult::Type::STR_AMOUNT, "blind_untrusted_pending", "untrusted pending blinded balance (outputs created by others that are in the mempool)"},
                    {RPCResult::Type::STR_AMOUNT, "blind_used", "(only present if avoid_reuse is set) balance from coins sent to addresses that were previously spent from (potentially privacy violating)"},
                    {RPCResult::Type::STR_AMOUNT, "anon_trusted", "trusted anon balance (outputs created by the wallet or confirmed outputs)"},
                    {RPCResult::Type::STR_AMOUNT, "anon_immature", "immature anon balance (outputs created by the wallet or confirmed outputs below spendable depth)"},
                    {RPCResult::Type::STR_AMOUNT, "anon_untrusted_pending", "untrusted pending anon balance (outputs created by others that are in the mempool)"},
                }},
                {RPCResult::Type::OBJ, "watchonly", "watchonly balances (not present if wallet does not watch anything)",
                {
                    {RPCResult::Type::STR_AMOUNT, "trusted", "trusted balance (outputs created by the wallet or confirmed outputs)"},
                    {RPCResult::Type::STR_AMOUNT, "untrusted_pending", "untrusted pending balance (outputs created by others that are in the mempool)"},
                    {RPCResult::Type::STR_AMOUNT, "immature", "balance from immature coinbase outputs"},
                    {RPCResult::Type::STR_AMOUNT, "staked", "balance from staked outputs"},
                }},
            }
            },
        RPCExamples{
            HelpExampleCli("getbalances", "") +
            HelpExampleRpc("getbalances", "")},
    }.Check(request);

    // Make sure the results are valid at least up to the most recent block
    // the user could have gotten from another RPC command prior to now
    wallet.BlockUntilSyncedToCurrentChain();

    auto locked_chain = wallet.chain().lock();
    LOCK(wallet.cs_wallet);

    if (IsParticlWallet(&wallet)) {
        const CHDWallet *pwhd = GetParticlWallet(&wallet);
        CHDWalletBalances bal;
        pwhd->GetBalances(bal);

        UniValue balances{UniValue::VOBJ};
        {
            UniValue balances_mine{UniValue::VOBJ};
            balances_mine.pushKV("trusted", ValueFromAmount(bal.nPart));
            balances_mine.pushKV("untrusted_pending", ValueFromAmount(bal.nPartUnconf));
            balances_mine.pushKV("immature", ValueFromAmount(bal.nPartImmature));
            balances_mine.pushKV("staked", ValueFromAmount(bal.nPartStaked));

            if (wallet.IsWalletFlagSet(WALLET_FLAG_AVOID_REUSE)) {

                // If the AVOID_REUSE flag is set, bal has been set to just the un-reused address balance. Get
                // the total balance, and then subtract bal to get the reused address balance.
                CHDWalletBalances full_bal;
                pwhd->GetBalances(full_bal, false);
                balances_mine.pushKV("used", ValueFromAmount(full_bal.nPart + full_bal.nPartUnconf - bal.nPart - bal.nPartUnconf));
                balances_mine.pushKV("blind_used", ValueFromAmount(full_bal.nBlind + full_bal.nBlindUnconf - bal.nBlind - bal.nBlindUnconf));
            }

            balances_mine.pushKV("blind_trusted", ValueFromAmount(bal.nBlind));
            balances_mine.pushKV("blind_untrusted_pending", ValueFromAmount(bal.nBlindUnconf));

            balances_mine.pushKV("anon_trusted", ValueFromAmount(bal.nAnon));
            balances_mine.pushKV("anon_immature", ValueFromAmount(bal.nAnonImmature));
            balances_mine.pushKV("anon_untrusted_pending", ValueFromAmount(bal.nAnonUnconf));

            balances.pushKV("mine", balances_mine);
        }
        if (bal.nPartWatchOnly > 0 || bal.nPartWatchOnlyUnconf > 0 || bal.nPartWatchOnlyStaked > 0 ||
            bal.nBlindWatchOnly > 0 || bal.nBlindWatchOnlyUnconf > 0) {
            UniValue balances_watchonly{UniValue::VOBJ};
            balances_watchonly.pushKV("trusted", ValueFromAmount(bal.nPartWatchOnly));
            balances_watchonly.pushKV("untrusted_pending", ValueFromAmount(bal.nPartWatchOnlyUnconf));
            balances_watchonly.pushKV("immature", ValueFromAmount(bal.nPartWatchOnlyImmature)); // Always 0, would only be non zero during chain bootstrapping
            balances_watchonly.pushKV("staked", ValueFromAmount(bal.nPartWatchOnlyStaked));
            balances_watchonly.pushKV("blind_trusted", ValueFromAmount(bal.nBlindWatchOnly));
            balances_watchonly.pushKV("blind_untrusted_pending", ValueFromAmount(bal.nBlindWatchOnlyUnconf));
            balances.pushKV("watchonly", balances_watchonly);
        }
        return balances;
    }

    const auto bal = wallet.GetBalance();
    UniValue balances{UniValue::VOBJ};
    {
        UniValue balances_mine{UniValue::VOBJ};
        balances_mine.pushKV("trusted", ValueFromAmount(bal.m_mine_trusted));
        balances_mine.pushKV("untrusted_pending", ValueFromAmount(bal.m_mine_untrusted_pending));
        balances_mine.pushKV("immature", ValueFromAmount(bal.m_mine_immature));
        if (wallet.IsWalletFlagSet(WALLET_FLAG_AVOID_REUSE)) {
            // If the AVOID_REUSE flag is set, bal has been set to just the un-reused address balance. Get
            // the total balance, and then subtract bal to get the reused address balance.
            const auto full_bal = wallet.GetBalance(0, false);
            balances_mine.pushKV("used", ValueFromAmount(full_bal.m_mine_trusted + full_bal.m_mine_untrusted_pending - bal.m_mine_trusted - bal.m_mine_untrusted_pending));
        }
        balances.pushKV("mine", balances_mine);
    }
    auto spk_man = wallet.GetLegacyScriptPubKeyMan();
    if (spk_man && spk_man->HaveWatchOnly()) {
        UniValue balances_watchonly{UniValue::VOBJ};
        balances_watchonly.pushKV("trusted", ValueFromAmount(bal.m_watchonly_trusted));
        balances_watchonly.pushKV("untrusted_pending", ValueFromAmount(bal.m_watchonly_untrusted_pending));
        balances_watchonly.pushKV("immature", ValueFromAmount(bal.m_watchonly_immature));
        balances.pushKV("watchonly", balances_watchonly);
    }
    return balances;
}

static UniValue getwalletinfo(const JSONRPCRequest& request)
{
    std::shared_ptr<CWallet> const wallet = GetWalletForJSONRPCRequest(request);
    const CWallet* const pwallet = wallet.get();

    if (!EnsureWalletIsAvailable(pwallet, request.fHelp)) {
        return NullUniValue;
    }

    RPCHelpMan{"getwalletinfo",
                "Returns an object containing various wallet state info.\n",
                {},
                RPCResult{
                    RPCResult::Type::OBJ, "", "",
                    {
                        {
                        {RPCResult::Type::STR, "walletname", "the wallet name"},
                        {RPCResult::Type::NUM, "walletversion", "the wallet version"},
                        {RPCResult::Type::STR_AMOUNT, "total_balance", "the total balance of the wallet in " + CURRENCY_UNIT},
                        {RPCResult::Type::STR_AMOUNT, "balance", "DEPRECATED. Identical to getbalances().mine.trusted"},
                        {RPCResult::Type::STR_AMOUNT, "blind_balance", "DEPRECATED. Identical to getbalances().mine.blind_trusted"},
                        {RPCResult::Type::STR_AMOUNT, "anon_balance", "DEPRECATED. Identical to getbalances().mine.anon_trusted"},
                        {RPCResult::Type::STR_AMOUNT, "staked_balance", "DEPRECATED. Identical to getbalances().mine.staked"},
                        {RPCResult::Type::STR_AMOUNT, "unconfirmed_balance", "DEPRECATED. Identical to getbalances().mine.untrusted_pending"},
                        {RPCResult::Type::STR_AMOUNT, "immature_balance", "DEPRECATED. Identical to getbalances().mine.immature"},
                        {RPCResult::Type::STR_AMOUNT, "immature_anon_balance", "DEPRECATED. Identical to getbalances().mine.anon_immature"},
                        {RPCResult::Type::STR_AMOUNT, "reserve", "the reserve balance of the wallet in " + CURRENCY_UNIT},
                        {RPCResult::Type::NUM, "txcount", "the total number of transactions in the wallet"},
                        {RPCResult::Type::NUM_TIME, "keypoololdest", "the " + UNIX_EPOCH_TIME + " of the oldest pre-generated key in the key pool"},
                        {RPCResult::Type::NUM, "keypoolsize", "how many new keys are pre-generated (only counts external keys)"},
                        {RPCResult::Type::NUM, "keypoolsize_hd_internal", "how many new keys are pre-generated for internal use (used for change outputs, only appears if the wallet is using this feature, otherwise external keys are used)"},
                        {RPCResult::Type::STR, "encryptionstatus", "the encryption status of this wallet: unencrypted/locked/unlocked"},
                        {RPCResult::Type::NUM_TIME, "unlocked_until", "the " + UNIX_EPOCH_TIME + " until which the wallet is unlocked for transfers, or 0 if the wallet is locked"},
                        {RPCResult::Type::STR_AMOUNT, "paytxfee", "the transaction fee configuration, set in " + CURRENCY_UNIT + "/kB"},
                        {RPCResult::Type::STR_HEX, "hdseedid", /* optional */ true, "the Hash160 of the HD seed (only present when HD is enabled)"},
                        {RPCResult::Type::BOOL, "private_keys_enabled", "false if privatekeys are disabled for this wallet (enforced watch-only wallet)"},
                        {RPCResult::Type::BOOL, "avoid_reuse", "whether this wallet tracks clean/dirty coins in terms of reuse"},
                        {RPCResult::Type::OBJ, "scanning", "current scanning details, or false if no scan is in progress",
                        {
                            {RPCResult::Type::NUM, "duration", "elapsed seconds since scan start"},
                            {RPCResult::Type::NUM, "progress", "scanning progress percentage [0.0, 1.0]"},
                        }},
                    }},
                },
                RPCExamples{
                    HelpExampleCli("getwalletinfo", "")
            + HelpExampleRpc("getwalletinfo", "")
                },
    }.Check(request);

    // Make sure the results are valid at least up to the most recent block
    // the user could have gotten from another RPC command prior to now
    pwallet->BlockUntilSyncedToCurrentChain();

    auto locked_chain = pwallet->chain().lock();
    LOCK(pwallet->cs_wallet);

    UniValue obj(UniValue::VOBJ);
    obj.pushKV("walletname", pwallet->GetName());
    obj.pushKV("walletversion", pwallet->GetVersion());

    if (pwallet->IsParticlWallet()) {
        CHDWalletBalances bal;
        ((CHDWallet*)pwallet)->GetBalances(bal);

        obj.pushKV("total_balance",         ValueFromAmount(
            bal.nPart + bal.nPartUnconf + bal.nPartStaked + bal.nPartImmature
            + bal.nBlind + bal.nBlindUnconf
            + bal.nAnon + bal.nAnonUnconf + bal.nAnonImmature));

        obj.pushKV("balance",               ValueFromAmount(bal.nPart));

        obj.pushKV("blind_balance",         ValueFromAmount(bal.nBlind));
        obj.pushKV("anon_balance",          ValueFromAmount(bal.nAnon));
        obj.pushKV("staked_balance",        ValueFromAmount(bal.nPartStaked));

        obj.pushKV("unconfirmed_balance",   ValueFromAmount(bal.nPartUnconf));
        obj.pushKV("unconfirmed_blind",     ValueFromAmount(bal.nBlindUnconf));
        obj.pushKV("unconfirmed_anon",      ValueFromAmount(bal.nAnonUnconf));
        obj.pushKV("immature_balance",      ValueFromAmount(bal.nPartImmature));
        obj.pushKV("immature_anon_balance", ValueFromAmount(bal.nAnonImmature));

        if (bal.nPartWatchOnly > 0 || bal.nPartWatchOnlyUnconf > 0 || bal.nPartWatchOnlyStaked > 0) {
            obj.pushKV("watchonly_balance",                 ValueFromAmount(bal.nPartWatchOnly));
            obj.pushKV("watchonly_staked_balance",          ValueFromAmount(bal.nPartWatchOnlyStaked));
            obj.pushKV("watchonly_unconfirmed_balance",     ValueFromAmount(bal.nPartWatchOnlyUnconf));
            obj.pushKV("watchonly_total_balance",
                ValueFromAmount(bal.nPartWatchOnly + bal.nPartWatchOnlyStaked + bal.nPartWatchOnlyUnconf));
        }
    } else {
        const auto bal = pwallet->GetBalance();
        obj.pushKV("balance", ValueFromAmount(bal.m_mine_trusted));
        obj.pushKV("unconfirmed_balance", ValueFromAmount(bal.m_mine_untrusted_pending));
        obj.pushKV("immature_balance", ValueFromAmount(bal.m_mine_immature));
    }

    int nTxCount = (int)pwallet->mapWallet.size() + (pwallet->IsParticlWallet() ? (int)((CHDWallet*)pwallet)->mapRecords.size() : 0);
    obj.pushKV("txcount",       (int)nTxCount);

    CKeyID seed_id;
    if (IsParticlWallet(pwallet)) {
        const CHDWallet *pwhd = GetParticlWallet(pwallet);

        obj.pushKV("keypoololdest", pwhd->GetOldestActiveAccountTime());
        obj.pushKV("keypoolsize",   pwhd->CountActiveAccountKeys());

        obj.pushKV("reserve",   ValueFromAmount(pwhd->nReserveBalance));

        obj.pushKV("encryptionstatus", !pwhd->IsCrypted()
            ? "Unencrypted" : pwhd->IsLocked() ? "Locked" : pwhd->fUnlockForStakingOnly ? "Unlocked, staking only" : "Unlocked");

        seed_id = pwhd->idDefaultAccount;
    } else {
        size_t kpExternalSize = pwallet->KeypoolCountExternalKeys();
        obj.pushKV("keypoololdest", pwallet->GetOldestKeyPoolTime());
        obj.pushKV("keypoolsize", (int64_t)kpExternalSize);
        LegacyScriptPubKeyMan* spk_man = pwallet->GetLegacyScriptPubKeyMan();
        if (spk_man) {
            seed_id = spk_man->GetHDChain().seed_id;
        }
        if (pwallet->CanSupportFeature(FEATURE_HD_SPLIT)) {
            obj.pushKV("keypoolsize_hd_internal",   (int64_t)(pwallet->GetKeyPoolSize() - kpExternalSize));
        }
        obj.pushKV("encryptionstatus", !pwallet->IsCrypted()
            ? "Unencrypted" : pwallet->IsLocked() ? "Locked" : "Unlocked");
    }

    if (pwallet->IsCrypted())
        obj.pushKV("unlocked_until", pwallet->nRelockTime);

    obj.pushKV("paytxfee", ValueFromAmount(pwallet->m_pay_tx_fee.GetFeePerK()));

    if (!seed_id.IsNull()) {
        obj.pushKV("hdseedid", seed_id.GetHex());
    }
    obj.pushKV("private_keys_enabled", !pwallet->IsWalletFlagSet(WALLET_FLAG_DISABLE_PRIVATE_KEYS));
    obj.pushKV("avoid_reuse", pwallet->IsWalletFlagSet(WALLET_FLAG_AVOID_REUSE));
    if (pwallet->IsScanning()) {
        UniValue scanning(UniValue::VOBJ);
        scanning.pushKV("duration", pwallet->ScanningDuration() / 1000);
        scanning.pushKV("progress", pwallet->ScanningProgress());
        obj.pushKV("scanning", scanning);
    } else {
        obj.pushKV("scanning", false);
    }
    return obj;
}

static UniValue listwalletdir(const JSONRPCRequest& request)
{
            RPCHelpMan{"listwalletdir",
                "Returns a list of wallets in the wallet directory.\n",
                {},
                RPCResult{
                    RPCResult::Type::OBJ, "", "",
                    {
                        {RPCResult::Type::ARR, "wallets", "",
                        {
                            {RPCResult::Type::OBJ, "", "",
                            {
                                {RPCResult::Type::STR, "name", "The wallet name"},
                            }},
                        }},
                    }
                },
                RPCExamples{
                    HelpExampleCli("listwalletdir", "")
            + HelpExampleRpc("listwalletdir", "")
                },
            }.Check(request);

    UniValue wallets(UniValue::VARR);
    for (const auto& path : ListWalletDir()) {
        UniValue wallet(UniValue::VOBJ);
        wallet.pushKV("name", path.string());
        wallets.push_back(wallet);
    }

    UniValue result(UniValue::VOBJ);
    result.pushKV("wallets", wallets);
    return result;
}

static UniValue listwallets(const JSONRPCRequest& request)
{
            RPCHelpMan{"listwallets",
                "Returns a list of currently loaded wallets.\n"
                "For full information on the wallet, use \"getwalletinfo\"\n",
                {},
                RPCResult{
                    RPCResult::Type::ARR, "", "",
                    {
                        {RPCResult::Type::STR, "walletname", "the wallet name"},
                    }
                },
                RPCExamples{
                    HelpExampleCli("listwallets", "")
            + HelpExampleRpc("listwallets", "")
                },
            }.Check(request);

    UniValue obj(UniValue::VARR);

    for (const std::shared_ptr<CWallet>& wallet : GetWallets()) {
        if (!EnsureWalletIsAvailable(wallet.get(), request.fHelp)) {
            return NullUniValue;
        }

        LOCK(wallet->cs_wallet);

        obj.push_back(wallet->GetName());
    }

    return obj;
}

static UniValue loadwallet(const JSONRPCRequest& request)
{
            RPCHelpMan{"loadwallet",
                "\nLoads a wallet from a wallet file or directory."
                "\nNote that all wallet command-line options used when starting particld will be"
                "\napplied to the new wallet (eg -zapwallettxes, upgradewallet, rescan, etc).\n",
                {
                    {"filename", RPCArg::Type::STR, RPCArg::Optional::NO, "The wallet directory or .dat file."},
                },
                RPCResult{
                    RPCResult::Type::OBJ, "", "",
                    {
                        {RPCResult::Type::STR, "name", "The wallet name if loaded successfully."},
                        {RPCResult::Type::STR, "warning", "Warning message if wallet was not loaded cleanly."},
                    }
                },
                RPCExamples{
                    HelpExampleCli("loadwallet", "\"test.dat\"")
            + HelpExampleRpc("loadwallet", "\"test.dat\"")
                },
            }.Check(request);

    WalletLocation location(request.params[0].get_str());

    if (!location.Exists()) {
        throw JSONRPCError(RPC_WALLET_NOT_FOUND, "Wallet " + location.GetName() + " not found.");
    } else if (fs::is_directory(location.GetPath())) {
        // The given filename is a directory. Check that there's a wallet.dat file.
        fs::path wallet_dat_file = location.GetPath() / "wallet.dat";
        if (fs::symlink_status(wallet_dat_file).type() == fs::file_not_found) {
            throw JSONRPCError(RPC_WALLET_NOT_FOUND, "Directory " + location.GetName() + " does not contain a wallet.dat file.");
        }
    }

    std::string error;
    std::vector<std::string> warning;
    std::shared_ptr<CWallet> const wallet = LoadWallet(*g_rpc_chain, location, error, warning);
    if (!wallet) throw JSONRPCError(RPC_WALLET_ERROR, error);

    UniValue obj(UniValue::VOBJ);
    obj.pushKV("name", wallet->GetName());
    obj.pushKV("warning", Join(warning, "\n"));

    return obj;
}

static UniValue setwalletflag(const JSONRPCRequest& request)
{
    std::shared_ptr<CWallet> const wallet = GetWalletForJSONRPCRequest(request);
    CWallet* const pwallet = wallet.get();

    if (!EnsureWalletIsAvailable(pwallet, request.fHelp)) {
        return NullUniValue;
    }

            std::string flags = "";
            for (auto& it : WALLET_FLAG_MAP)
                if (it.second & MUTABLE_WALLET_FLAGS)
                    flags += (flags == "" ? "" : ", ") + it.first;
            RPCHelpMan{"setwalletflag",
                "\nChange the state of the given wallet flag for a wallet.\n",
                {
                    {"flag", RPCArg::Type::STR, RPCArg::Optional::NO, "The name of the flag to change. Current available flags: " + flags},
                    {"value", RPCArg::Type::BOOL, /* default */ "true", "The new state."},
                },
                RPCResult{
                    RPCResult::Type::OBJ, "", "",
                    {
                        {RPCResult::Type::STR, "flag_name", "The name of the flag that was modified"},
                        {RPCResult::Type::BOOL, "flag_state", "The new state of the flag"},
                        {RPCResult::Type::STR, "warnings", "Any warnings associated with the change"},
                    }
                },
                RPCExamples{
                    HelpExampleCli("setwalletflag", "avoid_reuse")
                  + HelpExampleRpc("setwalletflag", "\"avoid_reuse\"")
                },
            }.Check(request);

    std::string flag_str = request.params[0].get_str();
    bool value = request.params[1].isNull() || request.params[1].get_bool();

    if (!WALLET_FLAG_MAP.count(flag_str)) {
        throw JSONRPCError(RPC_INVALID_PARAMETER, strprintf("Unknown wallet flag: %s", flag_str));
    }

    auto flag = WALLET_FLAG_MAP.at(flag_str);

    if (!(flag & MUTABLE_WALLET_FLAGS)) {
        throw JSONRPCError(RPC_INVALID_PARAMETER, strprintf("Wallet flag is immutable: %s", flag_str));
    }

    UniValue res(UniValue::VOBJ);

    if (pwallet->IsWalletFlagSet(flag) == value) {
        throw JSONRPCError(RPC_INVALID_PARAMETER, strprintf("Wallet flag is already set to %s: %s", value ? "true" : "false", flag_str));
    }

    res.pushKV("flag_name", flag_str);
    res.pushKV("flag_state", value);

    if (value) {
        pwallet->SetWalletFlag(flag);
    } else {
        pwallet->UnsetWalletFlag(flag);
    }

    if (flag && value && WALLET_FLAG_CAVEATS.count(flag)) {
        res.pushKV("warnings", WALLET_FLAG_CAVEATS.at(flag));
    }

    return res;
}

static UniValue createwallet(const JSONRPCRequest& request)
{
    RPCHelpMan{
        "createwallet",
        "\nCreates and loads a new wallet.\n",
        {
            {"wallet_name", RPCArg::Type::STR, RPCArg::Optional::NO, "The name for the new wallet. If this is a path, the wallet will be created at the path location."},
            {"disable_private_keys", RPCArg::Type::BOOL, /* default */ "false", "Disable the possibility of private keys (only watchonlys are possible in this mode)."},
            {"blank", RPCArg::Type::BOOL, /* default */ "false", "Create a blank wallet. A blank wallet has no keys or HD seed. One can be set using sethdseed."},
            {"passphrase", RPCArg::Type::STR, RPCArg::Optional::OMITTED, "Encrypt the wallet with this passphrase."},
            {"avoid_reuse", RPCArg::Type::BOOL, /* default */ "false", "Keep track of coin reuse, and treat dirty and clean coins differently with privacy considerations in mind."},
        },
        RPCResult{
            RPCResult::Type::OBJ, "", "",
            {
                {RPCResult::Type::STR, "name", "The wallet name if created successfully. If the wallet was created using a full path, the wallet_name will be the full path."},
                {RPCResult::Type::STR, "warning", "Warning message if wallet was not loaded cleanly."},
            }
        },
        RPCExamples{
            HelpExampleCli("createwallet", "\"testwallet\"")
            + HelpExampleRpc("createwallet", "\"testwallet\"")
        },
    }.Check(request);

    uint64_t flags = 0;
    if (!request.params[1].isNull() && request.params[1].get_bool()) {
        flags |= WALLET_FLAG_DISABLE_PRIVATE_KEYS;
    }

    if (!request.params[2].isNull() && request.params[2].get_bool()) {
        flags |= WALLET_FLAG_BLANK_WALLET;
    }
    SecureString passphrase;
    passphrase.reserve(100);
    std::vector<std::string> warnings;
    if (!request.params[3].isNull()) {
        passphrase = request.params[3].get_str().c_str();
        if (passphrase.empty()) {
            // Empty string means unencrypted
            warnings.emplace_back("Empty string given as passphrase, wallet will not be encrypted.");
        }
    }

    if (!request.params[4].isNull() && request.params[4].get_bool()) {
        flags |= WALLET_FLAG_AVOID_REUSE;
    }

    std::string error;
    std::shared_ptr<CWallet> wallet;
    WalletCreationStatus status = CreateWallet(*g_rpc_chain, passphrase, flags, request.params[0].get_str(), error, warnings, wallet);
    switch (status) {
        case WalletCreationStatus::CREATION_FAILED:
            throw JSONRPCError(RPC_WALLET_ERROR, error);
        case WalletCreationStatus::ENCRYPTION_FAILED:
            throw JSONRPCError(RPC_WALLET_ENCRYPTION_FAILED, error);
        case WalletCreationStatus::SUCCESS:
            break;
        // no default case, so the compiler can warn about missing cases
    }

    UniValue obj(UniValue::VOBJ);
    obj.pushKV("name", wallet->GetName());
    obj.pushKV("warning", Join(warnings, "\n"));

    return obj;
}

static UniValue unloadwallet(const JSONRPCRequest& request)
{
            RPCHelpMan{"unloadwallet",
                "Unloads the wallet referenced by the request endpoint otherwise unloads the wallet specified in the argument.\n"
                "Specifying the wallet name on a wallet endpoint is invalid.",
                {
                    {"wallet_name", RPCArg::Type::STR, /* default */ "the wallet name from the RPC request", "The name of the wallet to unload."},
                },
                RPCResult{RPCResult::Type::NONE, "", ""},
                RPCExamples{
                    HelpExampleCli("unloadwallet", "wallet_name")
            + HelpExampleRpc("unloadwallet", "wallet_name")
                },
            }.Check(request);

    std::string wallet_name;
    if (GetWalletNameFromJSONRPCRequest(request, wallet_name)) {
        if (!request.params[0].isNull()) {
            throw JSONRPCError(RPC_INVALID_PARAMETER, "Cannot unload the requested wallet");
        }
    } else {
        wallet_name = request.params[0].get_str();
    }

    std::shared_ptr<CWallet> wallet = GetWallet(wallet_name);
    if (!wallet) {
        throw JSONRPCError(RPC_WALLET_NOT_FOUND, "Requested wallet does not exist or is not loaded");
    }

    // Release the "main" shared pointer and prevent further notifications.
    // Note that any attempt to load the same wallet would fail until the wallet
    // is destroyed (see CheckUniqueFileid).
    if (!RemoveWallet(wallet)) {
        throw JSONRPCError(RPC_MISC_ERROR, "Requested wallet already unloaded");
    }

    if (fParticlMode) {
        RestartStakingThreads();
    }

    UnloadWallet(std::move(wallet));

    return NullUniValue;
}

static UniValue resendwallettransactions(const JSONRPCRequest& request)
{
    std::shared_ptr<CWallet> const wallet = GetWalletForJSONRPCRequest(request);
    CWallet* const pwallet = wallet.get();

    if (!EnsureWalletIsAvailable(pwallet, request.fHelp)) {
        return NullUniValue;
    }

            RPCHelpMan{"resendwallettransactions",
                "Immediately re-broadcast unconfirmed wallet transactions to all peers.\n"
                "Intended only for testing; the wallet code periodically re-broadcasts\n"
                "automatically.\n",
                {},
                RPCResult{
                    RPCResult::Type::ARR, "rebroadcast_transactions", "", {
                        {RPCResult::Type::STR_HEX, "txid", "id of rebroadcast transaction"},
                    }
                },
                 RPCExamples{""},
             }.Check(request);

    auto locked_chain = pwallet->chain().lock();
    LOCK(pwallet->cs_wallet);

    if (!pwallet->GetBroadcastTransactions()) {
        throw JSONRPCError(RPC_WALLET_ERROR, "Error: Wallet transaction broadcasting is disabled with -walletbroadcast");
    }

    std::vector<uint256> txids = pwallet->ResendWalletTransactionsBefore(GetTime());
    UniValue result(UniValue::VARR);
    if (IsParticlWallet(pwallet)) {
        CHDWallet *phdw = GetParticlWallet(pwallet);
        std::vector<uint256> txidsRec;
        txidsRec = phdw->ResendRecordTransactionsBefore(GetTime());

        for (auto &txid : txidsRec) {
            result.push_back(txid.ToString());
        }
    }

    for (const uint256& txid : txids)
    {
        result.push_back(txid.ToString());
    }
    return result;
}

static UniValue listunspent(const JSONRPCRequest& request)
{
    std::shared_ptr<CWallet> const wallet = GetWalletForJSONRPCRequest(request);
    const CWallet* const pwallet = wallet.get();

    if (!EnsureWalletIsAvailable(pwallet, request.fHelp)) {
        return NullUniValue;
    }

    RPCHelpMan{
                "listunspent",
                "\nReturns array of unspent transaction outputs\n"
                "with between minconf and maxconf (inclusive) confirmations.\n"
                "Optionally filter to only include txouts paid to specified addresses.\n",
                {
                    {"minconf", RPCArg::Type::NUM, /* default */ "1", "The minimum confirmations to filter"},
                    {"maxconf", RPCArg::Type::NUM, /* default */ "9999999", "The maximum confirmations to filter"},
                    {"addresses", RPCArg::Type::ARR, /* default */ "empty array", "The particl addresses to filter",
                        {
                            {"address", RPCArg::Type::STR, RPCArg::Optional::OMITTED, "particl address"},
                        },
                    },
                    {"include_unsafe", RPCArg::Type::BOOL, /* default */ "true", "Include outputs that are not safe to spend\n"
            "                  See description of \"safe\" attribute below."},
                    {"query_options", RPCArg::Type::OBJ, RPCArg::Optional::OMITTED_NAMED_ARG, "JSON with query options",
                        {
                            {"minimumAmount", RPCArg::Type::AMOUNT, /* default */ "0", "Minimum value of each UTXO in " + CURRENCY_UNIT + ""},
                            {"maximumAmount", RPCArg::Type::AMOUNT, /* default */ "unlimited", "Maximum value of each UTXO in " + CURRENCY_UNIT + ""},
                            {"maximumCount", RPCArg::Type::NUM, /* default */ "unlimited", "Maximum number of UTXOs"},
                            {"minimumSumAmount", RPCArg::Type::AMOUNT, /* default */ "unlimited", "Minimum sum value of all UTXOs in " + CURRENCY_UNIT + ""},
                            {"cc_format", RPCArg::Type::BOOL, /* default */ "false", "Format output for coincontrol"},
                            {"include_immature", RPCArg::Type::BOOL, /* default */ "false", "Include immature staked outputs"},
                        },
                        "query_options"},
                },
                RPCResult{
                    RPCResult::Type::ARR, "", "",
                    {
                        {RPCResult::Type::OBJ, "", "",
                        {
                            {RPCResult::Type::STR_HEX, "txid", "the transaction id"},
                            {RPCResult::Type::NUM, "vout", "the vout value"},
                            {RPCResult::Type::STR, "address", "the particl address"},
                            {RPCResult::Type::STR, "coldstaking_address", "the particl address this output must stake on"},
                            {RPCResult::Type::STR, "label", "The associated label, or \"\" for the default label"},
                            {RPCResult::Type::STR, "scriptPubKey", "the script key"},
                            {RPCResult::Type::STR_AMOUNT, "amount", "the transaction output amount in " + CURRENCY_UNIT},
                            {RPCResult::Type::NUM, "confirmations", "The number of confirmations"},
                            {RPCResult::Type::STR_HEX, "redeemScript", "The redeemScript if scriptPubKey is P2SH"},
                            {RPCResult::Type::STR, "witnessScript", "witnessScript if the scriptPubKey is P2WSH or P2SH-P2WSH"},
                            {RPCResult::Type::BOOL, "spendable", "Whether we have the private keys to spend this output"},
                            {RPCResult::Type::BOOL, "solvable", "Whether we know how to spend this output, ignoring the lack of keys"},
                            {RPCResult::Type::BOOL, "stakeable", "Whether we have the private keys to stake this output"},
                            {RPCResult::Type::BOOL, "reused", "(only present if avoid_reuse is set) Whether this output is reused/dirty (sent to an address that was previously spent from)"},
                            {RPCResult::Type::STR, "desc", "(only when solvable) A descriptor for spending this output"},
                            {RPCResult::Type::BOOL, "safe", "Whether this output is considered safe to spend. Unconfirmed transactions\n"
                                                            "from outside keys and unconfirmed replacement transactions are considered unsafe\n"
                                                            "and are not eligible for spending by fundrawtransaction and sendtoaddress."},
                        }},
                    }
                },
                RPCExamples{
                    HelpExampleCli("listunspent", "")
            + HelpExampleCli("listunspent", "6 9999999 \"[\\\"" + EXAMPLE_ADDRESS[0] + "\\\",\\\"" + EXAMPLE_ADDRESS[1] + "\\\"]\"")
            + HelpExampleRpc("listunspent", "6, 9999999 \"[\\\"" + EXAMPLE_ADDRESS[0] + "\\\",\\\"" + EXAMPLE_ADDRESS[1] + "\\\"]\"")
            + HelpExampleCli("listunspent", "6 9999999 '[]' true '{ \"minimumAmount\": 0.005 }'")
            + HelpExampleRpc("listunspent", "6, 9999999, [] , true, { \"minimumAmount\": 0.005 } ")
            + HelpExampleCli("listunspent", "1 9999999 '[]' false '{\"include_immature\":true}'")
            + HelpExampleRpc("listunspent", "1, 9999999, [] , false, {\"include_immature\":true} ")
                },
            }.Check(request);

    int nMinDepth = 1;
    if (!request.params[0].isNull()) {
        RPCTypeCheckArgument(request.params[0], UniValue::VNUM);
        nMinDepth = request.params[0].get_int();
    }

    int nMaxDepth = 9999999;
    if (!request.params[1].isNull()) {
        RPCTypeCheckArgument(request.params[1], UniValue::VNUM);
        nMaxDepth = request.params[1].get_int();
    }

    std::set<CTxDestination> destinations;
    if (!request.params[2].isNull()) {
        RPCTypeCheckArgument(request.params[2], UniValue::VARR);
        UniValue inputs = request.params[2].get_array();
        for (unsigned int idx = 0; idx < inputs.size(); idx++) {
            const UniValue& input = inputs[idx];
            CTxDestination dest = DecodeDestination(input.get_str());
            if (!IsValidDestination(dest)) {
                throw JSONRPCError(RPC_INVALID_ADDRESS_OR_KEY, std::string("Invalid Particl address: ") + input.get_str());
            }
            if (!destinations.insert(dest).second) {
                throw JSONRPCError(RPC_INVALID_PARAMETER, std::string("Invalid parameter, duplicated address: ") + input.get_str());
            }
        }
    }

    bool include_unsafe = true;
    if (!request.params[3].isNull()) {
        RPCTypeCheckArgument(request.params[3], UniValue::VBOOL);
        include_unsafe = request.params[3].get_bool();
    }

    bool fCCFormat = false;
    bool fIncludeImmature = false;
    CAmount nMinimumAmount = 0;
    CAmount nMaximumAmount = MAX_MONEY;
    CAmount nMinimumSumAmount = MAX_MONEY;
    uint64_t nMaximumCount = 0;

    if (!request.params[4].isNull()) {
        const UniValue& options = request.params[4].get_obj();

        RPCTypeCheckObj(options,
            {
                {"maximumCount",            UniValueType(UniValue::VNUM)},
                {"cc_format",               UniValueType(UniValue::VBOOL)},
                {"include_immature",        UniValueType(UniValue::VBOOL)},
            }, true, false);

        if (options.exists("minimumAmount"))
            nMinimumAmount = AmountFromValue(options["minimumAmount"]);

        if (options.exists("maximumAmount"))
            nMaximumAmount = AmountFromValue(options["maximumAmount"]);

        if (options.exists("minimumSumAmount"))
            nMinimumSumAmount = AmountFromValue(options["minimumSumAmount"]);

        if (options.exists("maximumCount"))
            nMaximumCount = options["maximumCount"].get_int64();

        if (options.exists("cc_format"))
            fCCFormat = options["cc_format"].get_bool();

        if (options.exists("include_immature"))
            fIncludeImmature = options["include_immature"].get_bool();
    }

    // Make sure the results are valid at least up to the most recent block
    // the user could have gotten from another RPC command prior to now
    pwallet->BlockUntilSyncedToCurrentChain();

    UniValue results(UniValue::VARR);
    std::vector<COutput> vecOutputs;
    {
        CCoinControl cctl;
        cctl.m_avoid_address_reuse = false;
        cctl.m_min_depth = nMinDepth;
        cctl.m_max_depth = nMaxDepth;
        cctl.m_include_immature = fIncludeImmature;
        auto locked_chain = pwallet->chain().lock();
        LOCK(pwallet->cs_wallet);
        pwallet->AvailableCoins(*locked_chain, vecOutputs, !include_unsafe, &cctl, nMinimumAmount, nMaximumAmount, nMinimumSumAmount, nMaximumCount);
    }

    LOCK(pwallet->cs_wallet);

    const bool avoid_reuse = pwallet->IsWalletFlagSet(WALLET_FLAG_AVOID_REUSE);

    for (const COutput& out : vecOutputs) {

        CAmount nValue;
        CTxDestination address;
        const CScript *scriptPubKey;
        if (pwallet->IsParticlWallet()) {
            scriptPubKey = out.tx->tx->vpout[out.i]->GetPScriptPubKey();
            nValue = out.tx->tx->vpout[out.i]->GetValue();
        } else {
            scriptPubKey = &out.tx->tx->vout[out.i].scriptPubKey;
            nValue = out.tx->tx->vout[out.i].nValue;
        }

        bool fValidAddress = ExtractDestination(*scriptPubKey, address);
        bool reused = avoid_reuse && pwallet->IsSpentKey(out.tx->GetHash(), out.i);
        if (destinations.size() && (!fValidAddress || !destinations.count(address)))
            continue;

        UniValue entry(UniValue::VOBJ);
        entry.pushKV("txid", out.tx->GetHash().GetHex());
        entry.pushKV("vout", out.i);

        if (fValidAddress) {
            entry.pushKV("address", EncodeDestination(address));

            const auto* address_book_entry = pwallet->FindAddressBookEntry(address);
            if (address_book_entry) {
                entry.pushKV("label", address_book_entry->name);
            }

            std::unique_ptr<SigningProvider> provider = pwallet->GetSolvingProvider(*scriptPubKey);
            if (provider) {
                if (scriptPubKey->IsPayToScriptHash()) {
                    const CScriptID& hash = CScriptID(boost::get<ScriptHash>(address));
                    CScript redeemScript;
                    if (provider->GetCScript(hash, redeemScript)) {
                        entry.pushKV("redeemScript", HexStr(redeemScript.begin(), redeemScript.end()));
                        // Now check if the redeemScript is actually a P2WSH script
                        CTxDestination witness_destination;
                        if (redeemScript.IsPayToWitnessScriptHash()) {
                            bool extracted = ExtractDestination(redeemScript, witness_destination);
                            CHECK_NONFATAL(extracted);
                            // Also return the witness script
                            const WitnessV0ScriptHash& whash = boost::get<WitnessV0ScriptHash>(witness_destination);
                            CScriptID id;
                            CRIPEMD160().Write(whash.begin(), whash.size()).Finalize(id.begin());
                            CScript witnessScript;
                            if (provider->GetCScript(id, witnessScript)) {
                                entry.pushKV("witnessScript", HexStr(witnessScript.begin(), witnessScript.end()));
                            }
                        }
                    }
                } else if (scriptPubKey->IsPayToWitnessScriptHash()) {
                    const WitnessV0ScriptHash& whash = boost::get<WitnessV0ScriptHash>(address);
                    CScriptID id;
                    CRIPEMD160().Write(whash.begin(), whash.size()).Finalize(id.begin());
                    CScript witnessScript;
                    if (provider->GetCScript(id, witnessScript)) {
                        entry.pushKV("witnessScript", HexStr(witnessScript.begin(), witnessScript.end()));
                    }
                } else if (scriptPubKey->IsPayToScriptHash256()) {
                    const CScriptID256& hash = boost::get<CScriptID256>(address);
                    CScriptID scriptID;
                    scriptID.Set(hash);
                    CScript redeemScript;
                    if (provider->GetCScript(scriptID, redeemScript)) {
                        entry.pushKV("redeemScript", HexStr(redeemScript.begin(), redeemScript.end()));
                    }
                }
            }
        }

        if (HasIsCoinstakeOp(*scriptPubKey)) {
            CScript scriptStake;
            if (GetCoinstakeScriptPath(*scriptPubKey, scriptStake)) {
                if (ExtractDestination(scriptStake, address)) {
                    entry.pushKV("coldstaking_address", EncodeDestination(address));
                }
            }
        }

        entry.pushKV("scriptPubKey", HexStr(scriptPubKey->begin(), scriptPubKey->end()));

        if (fCCFormat) {
            entry.pushKV("time", out.tx->GetTxTime());
            entry.pushKV("amount", nValue);
        } else {
            entry.pushKV("amount", ValueFromAmount(nValue));
        }

        entry.pushKV("confirmations", out.nDepth);
        entry.pushKV("spendable", out.fSpendable);
        entry.pushKV("solvable", out.fSolvable);
        if (out.fSolvable) {
            std::unique_ptr<SigningProvider> provider = pwallet->GetSolvingProvider(*scriptPubKey);
            if (provider) {
                auto descriptor = InferDescriptor(*scriptPubKey, *provider);
                entry.pushKV("desc", descriptor->ToString());
            }
        }
        if (avoid_reuse) entry.pushKV("reused", reused);
        entry.pushKV("safe", out.fSafe);

        if (IsParticlWallet(pwallet)) {
            const CHDWallet *phdw = GetParticlWallet(pwallet);
            CKeyID stakingKeyID;
            bool fStakeable = ExtractStakingKeyID(*scriptPubKey, stakingKeyID);
            if (fStakeable) {
                isminetype mine = phdw->IsMine(stakingKeyID);
                if (!(mine & ISMINE_SPENDABLE)
                    || (mine & ISMINE_HARDWARE_DEVICE)) {
                    fStakeable = false;
                }
            }
            entry.pushKV("stakeable", fStakeable);
        }

        if (fIncludeImmature)
            entry.pushKV("mature", out.fMature);

        if (out.fNeedHardwareKey)
            entry.pushKV("ondevice", out.fNeedHardwareKey);

        results.push_back(entry);
    }

    return results;
}

void FundTransaction(CWallet* const pwallet, CMutableTransaction& tx, CAmount& fee_out, int& change_position, UniValue options)
{
    // Make sure the results are valid at least up to the most recent block
    // the user could have gotten from another RPC command prior to now
    pwallet->BlockUntilSyncedToCurrentChain();

    CCoinControl coinControl;
    change_position = -1;
    bool lockUnspents = false;
    UniValue subtractFeeFromOutputs;
    std::set<int> setSubtractFeeFromOutputs;

    if (!options.isNull()) {
      if (options.type() == UniValue::VBOOL) {
        // backward compatibility bool only fallback
        coinControl.fAllowWatchOnly = options.get_bool();
      }
      else {
        RPCTypeCheckArgument(options, UniValue::VOBJ);
        RPCTypeCheckObj(options,
            {
                {"changeAddress", UniValueType(UniValue::VSTR)},
                {"changePosition", UniValueType(UniValue::VNUM)},
                {"change_type", UniValueType(UniValue::VSTR)},
                {"includeWatching", UniValueType(UniValue::VBOOL)},
                {"lockUnspents", UniValueType(UniValue::VBOOL)},
                {"feeRate", UniValueType()}, // will be checked below
                {"subtractFeeFromOutputs", UniValueType(UniValue::VARR)},
                {"replaceable", UniValueType(UniValue::VBOOL)},
                {"conf_target", UniValueType(UniValue::VNUM)},
                {"estimate_mode", UniValueType(UniValue::VSTR)},
            },
            true, true);

        if (options.exists("changeAddress")) {
            CTxDestination dest = DecodeDestination(options["changeAddress"].get_str());

            if (!IsValidDestination(dest)) {
                throw JSONRPCError(RPC_INVALID_ADDRESS_OR_KEY, "changeAddress must be a valid particl address");
            }

            coinControl.destChange = dest;
        }

        if (options.exists("changePosition"))
            change_position = options["changePosition"].get_int();

        if (options.exists("change_type")) {
            if (options.exists("changeAddress")) {
                throw JSONRPCError(RPC_INVALID_PARAMETER, "Cannot specify both changeAddress and address_type options");
            }
            coinControl.m_change_type = pwallet->m_default_change_type;
            if (!ParseOutputType(options["change_type"].get_str(), *coinControl.m_change_type)) {
                throw JSONRPCError(RPC_INVALID_ADDRESS_OR_KEY, strprintf("Unknown change type '%s'", options["change_type"].get_str()));
            }
        }

        coinControl.fAllowWatchOnly = ParseIncludeWatchonly(options["includeWatching"], *pwallet);

        if (options.exists("lockUnspents"))
            lockUnspents = options["lockUnspents"].get_bool();

        if (options.exists("feeRate"))
        {
            coinControl.m_feerate = CFeeRate(AmountFromValue(options["feeRate"]));
            coinControl.fOverrideFeeRate = true;
        }

        if (options.exists("subtractFeeFromOutputs"))
            subtractFeeFromOutputs = options["subtractFeeFromOutputs"].get_array();

        if (options.exists("replaceable")) {
            coinControl.m_signal_bip125_rbf = options["replaceable"].get_bool();
        }
        if (options.exists("conf_target")) {
            if (options.exists("feeRate")) {
                throw JSONRPCError(RPC_INVALID_PARAMETER, "Cannot specify both conf_target and feeRate");
            }
            coinControl.m_confirm_target = ParseConfirmTarget(options["conf_target"], pwallet->chain().estimateMaxBlocks());
        }
        if (options.exists("estimate_mode")) {
            if (options.exists("feeRate")) {
                throw JSONRPCError(RPC_INVALID_PARAMETER, "Cannot specify both estimate_mode and feeRate");
            }
            if (!FeeModeFromString(options["estimate_mode"].get_str(), coinControl.m_fee_mode)) {
                throw JSONRPCError(RPC_INVALID_PARAMETER, "Invalid estimate_mode parameter");
            }
        }
      }
    } else {
        // if options is null and not a bool
        coinControl.fAllowWatchOnly = ParseIncludeWatchonly(NullUniValue, *pwallet);
    }

    size_t nOutputs = IsParticlWallet(pwallet) ? tx.vpout.size() : tx.vout.size();
    if (nOutputs == 0)
        throw JSONRPCError(RPC_INVALID_PARAMETER, "TX must have at least one output");

    if (change_position != -1 && (change_position < 0 || (unsigned int)change_position > nOutputs))
        throw JSONRPCError(RPC_INVALID_PARAMETER, "changePosition out of bounds");

    for (unsigned int idx = 0; idx < subtractFeeFromOutputs.size(); idx++) {
        int pos = subtractFeeFromOutputs[idx].get_int();
        if (setSubtractFeeFromOutputs.count(pos))
            throw JSONRPCError(RPC_INVALID_PARAMETER, strprintf("Invalid parameter, duplicated position: %d", pos));
        if (pos < 0)
            throw JSONRPCError(RPC_INVALID_PARAMETER, strprintf("Invalid parameter, negative position: %d", pos));
        if (pos >= int(nOutputs))
            throw JSONRPCError(RPC_INVALID_PARAMETER, strprintf("Invalid parameter, position too large: %d", pos));
        setSubtractFeeFromOutputs.insert(pos);
    }

    std::string strFailReason;

    if (!pwallet->FundTransaction(tx, fee_out, change_position, strFailReason, lockUnspents, setSubtractFeeFromOutputs, coinControl)) {
        throw JSONRPCError(RPC_WALLET_ERROR, strFailReason);
    }
}

static UniValue fundrawtransaction(const JSONRPCRequest& request)
{
    std::shared_ptr<CWallet> const wallet = GetWalletForJSONRPCRequest(request);
    CWallet* const pwallet = wallet.get();

    if (!EnsureWalletIsAvailable(pwallet, request.fHelp)) {
        return NullUniValue;
    }

    RPCHelpMan{"fundrawtransaction",
                "\nAdd inputs to a transaction until it has enough in value to meet its out value.\n"
                "This will not modify existing inputs, and will add at most one change output to the outputs.\n"
                "No existing outputs will be modified unless \"subtractFeeFromOutputs\" is specified.\n"
                "Note that inputs which were signed may need to be resigned after completion since in/outputs have been added.\n"
                "The inputs added will not be signed, use signrawtransactionwithkey\n"
                " or signrawtransactionwithwallet for that.\n"
                "Note that all existing inputs must have their previous output transaction be in the wallet.\n"
                "Note that all inputs selected must be of standard form and P2SH scripts must be\n"
                "in the wallet using importaddress or addmultisigaddress (to calculate fees).\n"
                "You can see whether this is the case by checking the \"solvable\" field in the listunspent output.\n"
                "Only pay-to-pubkey, multisig, and P2SH versions thereof are currently supported for watch-only\n",
                {
                    {"hexstring", RPCArg::Type::STR_HEX, RPCArg::Optional::NO, "The hex string of the raw transaction"},
                    {"options", RPCArg::Type::OBJ, RPCArg::Optional::OMITTED_NAMED_ARG, "for backward compatibility: passing in a true instead of an object will result in {\"includeWatching\":true}",
                        {
                            {"changeAddress", RPCArg::Type::STR, /* default */ "pool address", "The particl address to receive the change"},
                            {"changePosition", RPCArg::Type::NUM, /* default */ "random", "The index of the change output"},
                            {"change_type", RPCArg::Type::STR, /* default */ "set by -changetype", "The output type to use. Only valid if changeAddress is not specified. Options are \"legacy\", \"p2sh-segwit\", and \"bech32\"."},
                            {"includeWatching", RPCArg::Type::BOOL, /* default */ "true for watch-only wallets, otherwise false", "Also select inputs which are watch only.\n"
                                                          "Only solvable inputs can be used. Watch-only destinations are solvable if the public key and/or output script was imported,\n"
                                                          "e.g. with 'importpubkey' or 'importmulti' with the 'pubkeys' or 'desc' field."},
                            {"lockUnspents", RPCArg::Type::BOOL, /* default */ "false", "Lock selected unspent outputs"},
                            {"feeRate", RPCArg::Type::AMOUNT, /* default */ "not set: makes wallet determine the fee", "Set a specific fee rate in " + CURRENCY_UNIT + "/kB"},
                            {"subtractFeeFromOutputs", RPCArg::Type::ARR, /* default */ "empty array", "The integers.\n"
                            "                              The fee will be equally deducted from the amount of each specified output.\n"
                            "                              Those recipients will receive less particl than you enter in their corresponding amount field.\n"
                            "                              If no outputs are specified here, the sender pays the fee.",
                                {
                                    {"vout_index", RPCArg::Type::NUM, RPCArg::Optional::OMITTED, "The zero-based output index, before a change output is added."},
                                },
                            },
                            {"replaceable", RPCArg::Type::BOOL, /* default */ "wallet default", "Marks this transaction as BIP125 replaceable.\n"
                            "                              Allows this transaction to be replaced by a transaction with higher fees"},
                            {"conf_target", RPCArg::Type::NUM, /* default */ "wallet default", "Confirmation target (in blocks)"},
                            {"estimate_mode", RPCArg::Type::STR, /* default */ "UNSET", "The fee estimate mode, must be one of:\n"
                            "         \"UNSET\"\n"
                            "         \"ECONOMICAL\"\n"
                            "         \"CONSERVATIVE\""},
                        },
                        "options"},
                    {"iswitness", RPCArg::Type::BOOL, /* default */ "depends on heuristic tests", "Whether the transaction hex is a serialized witness transaction.\n"
                        "If iswitness is not present, heuristic tests will be used in decoding.\n"
                        "If true, only witness deserialization will be tried.\n"
                        "If false, only non-witness deserialization will be tried.\n"
                        "This boolean should reflect whether the transaction has inputs\n"
                        "(e.g. fully valid, or on-chain transactions), if known by the caller."
                    },
                },
                RPCResult{
                    RPCResult::Type::OBJ, "", "",
                    {
                        {RPCResult::Type::STR_HEX, "hex", "The resulting raw transaction (hex-encoded string)"},
                        {RPCResult::Type::STR_AMOUNT, "fee", "Fee in " + CURRENCY_UNIT + " the resulting transaction pays"},
                        {RPCResult::Type::NUM, "changepos", "The position of the added change output, or -1"},
                    }
                                },
                                RPCExamples{
                            "\nCreate a transaction with no inputs\n"
                            + HelpExampleCli("createrawtransaction", "\"[]\" \"{\\\"myaddress\\\":0.01}\"") +
                            "\nAdd sufficient unsigned inputs to meet the output value\n"
                            + HelpExampleCli("fundrawtransaction", "\"rawtransactionhex\"") +
                            "\nSign the transaction\n"
                            + HelpExampleCli("signrawtransactionwithwallet", "\"fundedtransactionhex\"") +
                            "\nSend the transaction\n"
                            + HelpExampleCli("sendrawtransaction", "\"signedtransactionhex\"")
                                },
    }.Check(request);

    RPCTypeCheck(request.params, {UniValue::VSTR, UniValueType(), UniValue::VBOOL});

    // parse hex string from parameter
    CMutableTransaction tx;
    bool try_witness = request.params[2].isNull() ? true : request.params[2].get_bool();
    bool try_no_witness = request.params[2].isNull() ? true : !request.params[2].get_bool();
    if (!DecodeHexTx(tx, request.params[0].get_str(), try_no_witness, try_witness)) {
        throw JSONRPCError(RPC_DESERIALIZATION_ERROR, "TX decode failed");
    }

    CAmount fee;
    int change_position;
    FundTransaction(pwallet, tx, fee, change_position, request.params[1]);

    UniValue result(UniValue::VOBJ);
    result.pushKV("hex", EncodeHexTx(CTransaction(tx)));
    result.pushKV("fee", ValueFromAmount(fee));
    result.pushKV("changepos", change_position);

    return result;
}

UniValue signrawtransactionwithwallet(const JSONRPCRequest& request)
{
    std::shared_ptr<CWallet> const wallet = GetWalletForJSONRPCRequest(request);
    const CWallet* const pwallet = wallet.get();

    if (!EnsureWalletIsAvailable(pwallet, request.fHelp)) {
        return NullUniValue;
    }

            RPCHelpMan{"signrawtransactionwithwallet",
                "\nSign inputs for raw transaction (serialized, hex-encoded).\n"
                "The second optional argument (may be null) is an array of previous transaction outputs that\n"
                "this transaction depends on but may not yet be in the block chain." +
        HELP_REQUIRING_PASSPHRASE,
                {
                    {"hexstring", RPCArg::Type::STR, RPCArg::Optional::NO, "The transaction hex string"},
                    {"prevtxs", RPCArg::Type::ARR, RPCArg::Optional::OMITTED_NAMED_ARG, "The previous dependent transaction outputs",
                        {
                            {"", RPCArg::Type::OBJ, RPCArg::Optional::OMITTED, "",
                                {
                                    {"txid", RPCArg::Type::STR_HEX, RPCArg::Optional::NO, "The transaction id"},
                                    {"vout", RPCArg::Type::NUM, RPCArg::Optional::NO, "The output number"},
                                    {"scriptPubKey", RPCArg::Type::STR_HEX, RPCArg::Optional::NO, "script key"},
                                    {"redeemScript", RPCArg::Type::STR_HEX, RPCArg::Optional::OMITTED, "(required for P2SH) redeem script"},
                                    {"witnessScript", RPCArg::Type::STR_HEX, RPCArg::Optional::OMITTED, "(required for P2WSH or P2SH-P2WSH) witness script"},
                                    {"amount", RPCArg::Type::AMOUNT, RPCArg::Optional::OMITTED, "(required for Segwit inputs) the amount spent"},
                                },
                            },
                        },
                    },
                    {"sighashtype", RPCArg::Type::STR, /* default */ "ALL", "The signature hash type. Must be one of\n"
            "       \"ALL\"\n"
            "       \"NONE\"\n"
            "       \"SINGLE\"\n"
            "       \"ALL|ANYONECANPAY\"\n"
            "       \"NONE|ANYONECANPAY\"\n"
            "       \"SINGLE|ANYONECANPAY\""},
                },
                RPCResult{
                    RPCResult::Type::OBJ, "", "",
                    {
                        {RPCResult::Type::STR_HEX, "hex", "The hex-encoded raw transaction with signature(s)"},
                        {RPCResult::Type::BOOL, "complete", "If the transaction has a complete set of signatures"},
                        {RPCResult::Type::ARR, "errors", "Script verification errors (if there are any)",
                        {
                            {RPCResult::Type::OBJ, "", "",
                            {
                                {RPCResult::Type::STR_HEX, "txid", "The hash of the referenced, previous transaction"},
                                {RPCResult::Type::NUM, "vout", "The index of the output to spent and used as input"},
                                {RPCResult::Type::STR_HEX, "scriptSig", "The hex-encoded signature script"},
                                {RPCResult::Type::NUM, "sequence", "Script sequence number"},
                                {RPCResult::Type::STR, "error", "Verification or signing error related to the input"},
                            }},
                        }},
                    }
                },
                RPCExamples{
                    HelpExampleCli("signrawtransactionwithwallet", "\"myhex\"")
            + HelpExampleRpc("signrawtransactionwithwallet", "\"myhex\"")
                },
            }.Check(request);

    RPCTypeCheck(request.params, {UniValue::VSTR, UniValue::VARR, UniValue::VSTR}, true);

    CMutableTransaction mtx;
    if (!DecodeHexTx(mtx, request.params[0].get_str(), true)) {
        throw JSONRPCError(RPC_DESERIALIZATION_ERROR, "TX decode failed");
    }

    // Sign the transaction
    auto locked_chain = pwallet->chain().lock();
    LOCK(pwallet->cs_wallet);
    EnsureWalletIsUnlocked(pwallet);

    // Fetch previous transactions (inputs):
    std::map<COutPoint, Coin> coins;
    for (const CTxIn& txin : mtx.vin) {
        coins[txin.prevout]; // Create empty map entry keyed by prevout.
    }
    pwallet->chain().findCoins(coins);

    // Parse the prevtxs array
    ParsePrevouts(request.params[1], nullptr, coins, mtx.IsCoinStake());

    int nHashType = ParseSighashString(request.params[2]);

    // Script verification errors
    std::map<int, std::string> input_errors;

    bool complete = pwallet->SignTransaction(mtx, coins, nHashType, input_errors);
    UniValue result(UniValue::VOBJ);
    SignTransactionResultToJSON(mtx, complete, coins, input_errors, result);
    return result;
}

static UniValue bumpfee(const JSONRPCRequest& request)
{
    std::shared_ptr<CWallet> const wallet = GetWalletForJSONRPCRequest(request);
    CWallet* const pwallet = wallet.get();

    if (!EnsureWalletIsAvailable(pwallet, request.fHelp))
        return NullUniValue;

            RPCHelpMan{"bumpfee",
                "\nBumps the fee of an opt-in-RBF transaction T, replacing it with a new transaction B.\n"
                "An opt-in RBF transaction with the given txid must be in the wallet.\n"
                "The command will pay the additional fee by reducing change outputs or adding inputs when necessary. It may add a new change output if one does not already exist.\n"
                "All inputs in the original transaction will be included in the replacement transaction.\n"
                "The command will fail if the wallet or mempool contains a transaction that spends one of T's outputs.\n"
                "By default, the new fee will be calculated automatically using estimatesmartfee.\n"
                "The user can specify a confirmation target for estimatesmartfee.\n"
                "Alternatively, the user can specify a fee_rate (" + CURRENCY_UNIT + " per kB) for the new transaction.\n"
                "At a minimum, the new fee rate must be high enough to pay an additional new relay fee (incrementalfee\n"
                "returned by getnetworkinfo) to enter the node's mempool.\n",
                {
                    {"txid", RPCArg::Type::STR_HEX, RPCArg::Optional::NO, "The txid to be bumped"},
                    {"options", RPCArg::Type::OBJ, RPCArg::Optional::OMITTED_NAMED_ARG, "",
                        {
                            {"confTarget", RPCArg::Type::NUM, /* default */ "wallet default", "Confirmation target (in blocks)"},
                            {"fee_rate", RPCArg::Type::NUM, /* default */ "fall back to 'confTarget'", "fee rate (NOT total fee) to pay, in " + CURRENCY_UNIT + " per kB\n"
            "                         Specify a fee rate instead of relying on the built-in fee estimator.\n"
                                     "Must be at least 0.0001 " + CURRENCY_UNIT + " per kB higher than the current transaction fee rate.\n"},
                            {"replaceable", RPCArg::Type::BOOL, /* default */ "true", "Whether the new transaction should still be\n"
            "                         marked bip-125 replaceable. If true, the sequence numbers in the transaction will\n"
            "                         be left unchanged from the original. If false, any input sequence numbers in the\n"
            "                         original transaction that were less than 0xfffffffe will be increased to 0xfffffffe\n"
            "                         so the new transaction will not be explicitly bip-125 replaceable (though it may\n"
            "                         still be replaceable in practice, for example if it has unconfirmed ancestors which\n"
            "                         are replaceable)."},
                            {"estimate_mode", RPCArg::Type::STR, /* default */ "UNSET", "The fee estimate mode, must be one of:\n"
            "         \"UNSET\"\n"
            "         \"ECONOMICAL\"\n"
            "         \"CONSERVATIVE\""},
                        },
                        "options"},
                },
                RPCResult{
                    RPCResult::Type::OBJ, "", "", {
                        {RPCResult::Type::STR, "psbt", "The base64-encoded unsigned PSBT of the new transaction. Only returned when wallet private keys are disabled."},
                        {RPCResult::Type::STR_HEX, "txid", "The id of the new transaction. Only returned when wallet private keys are enabled."},
                        {RPCResult::Type::STR_AMOUNT, "origfee", "The fee of the replaced transaction."},
                        {RPCResult::Type::STR_AMOUNT, "fee", "The fee of the new transaction."},
                        {RPCResult::Type::ARR, "errors", "Errors encountered during processing (may be empty).",
                        {
                            {RPCResult::Type::STR, "", ""},
                        }},
                    }
                },
                RPCExamples{
            "\nBump the fee, get the new transaction\'s txid\n" +
                    HelpExampleCli("bumpfee", "<txid>")
                },
            }.Check(request);

    RPCTypeCheck(request.params, {UniValue::VSTR, UniValue::VOBJ});
    uint256 hash(ParseHashV(request.params[0], "txid"));

    CCoinControl coin_control;
    coin_control.fAllowWatchOnly = pwallet->IsWalletFlagSet(WALLET_FLAG_DISABLE_PRIVATE_KEYS);
    // optional parameters
    coin_control.m_signal_bip125_rbf = true;

    if (!request.params[1].isNull()) {
        UniValue options = request.params[1];
        RPCTypeCheckObj(options,
            {
                {"confTarget", UniValueType(UniValue::VNUM)},
                {"fee_rate", UniValueType(UniValue::VNUM)},
                {"replaceable", UniValueType(UniValue::VBOOL)},
                {"estimate_mode", UniValueType(UniValue::VSTR)},
            },
            true, true);
        if (options.exists("confTarget") && options.exists("fee_rate")) {
            throw JSONRPCError(RPC_INVALID_PARAMETER, "confTarget can't be set with fee_rate. Please provide either a confirmation target in blocks for automatic fee estimation, or an explicit fee rate.");
        } else if (options.exists("confTarget")) { // TODO: alias this to conf_target
            coin_control.m_confirm_target = ParseConfirmTarget(options["confTarget"], pwallet->chain().estimateMaxBlocks());
        } else if (options.exists("fee_rate")) {
            CFeeRate fee_rate(AmountFromValue(options["fee_rate"]));
            if (fee_rate <= CFeeRate(0)) {
                throw JSONRPCError(RPC_INVALID_PARAMETER, strprintf("Invalid fee_rate %s (must be greater than 0)", fee_rate.ToString()));
            }
            coin_control.m_feerate = fee_rate;
        }

        if (options.exists("replaceable")) {
            coin_control.m_signal_bip125_rbf = options["replaceable"].get_bool();
        }
        if (options.exists("estimate_mode")) {
            if (!FeeModeFromString(options["estimate_mode"].get_str(), coin_control.m_fee_mode)) {
                throw JSONRPCError(RPC_INVALID_PARAMETER, "Invalid estimate_mode parameter");
            }
        }
    }

    // Make sure the results are valid at least up to the most recent block
    // the user could have gotten from another RPC command prior to now
    pwallet->BlockUntilSyncedToCurrentChain();

    auto locked_chain = pwallet->chain().lock();
    LOCK(pwallet->cs_wallet);
    EnsureWalletIsUnlocked(pwallet);


    std::vector<std::string> errors;
    CAmount old_fee;
    CAmount new_fee;
    CMutableTransaction mtx;
    feebumper::Result res;
    if (IsParticlWallet(pwallet)) {
        // Targeting total fee bump. Requires a change output of sufficient size.
        res = feebumper::CreateTotalBumpTransaction(pwallet, hash, coin_control, errors, old_fee, new_fee, mtx);
    } else {
        // Targeting feerate bump.
        res = feebumper::CreateRateBumpTransaction(*pwallet, hash, coin_control, errors, old_fee, new_fee, mtx);
    }
    if (res != feebumper::Result::OK) {
        switch(res) {
            case feebumper::Result::INVALID_ADDRESS_OR_KEY:
                throw JSONRPCError(RPC_INVALID_ADDRESS_OR_KEY, errors[0]);
                break;
            case feebumper::Result::INVALID_REQUEST:
                throw JSONRPCError(RPC_INVALID_REQUEST, errors[0]);
                break;
            case feebumper::Result::INVALID_PARAMETER:
                throw JSONRPCError(RPC_INVALID_PARAMETER, errors[0]);
                break;
            case feebumper::Result::WALLET_ERROR:
                throw JSONRPCError(RPC_WALLET_ERROR, errors[0]);
                break;
            default:
                throw JSONRPCError(RPC_MISC_ERROR, errors[0]);
                break;
        }
    }

    UniValue result(UniValue::VOBJ);

    // If wallet private keys are enabled, return the new transaction id,
    // otherwise return the base64-encoded unsigned PSBT of the new transaction.
    if (!pwallet->IsWalletFlagSet(WALLET_FLAG_DISABLE_PRIVATE_KEYS)) {
        if (!feebumper::SignTransaction(*pwallet, mtx)) {
            throw JSONRPCError(RPC_WALLET_ERROR, "Can't sign transaction.");
        }

        uint256 txid;
        if (feebumper::CommitTransaction(*pwallet, hash, std::move(mtx), errors, txid) != feebumper::Result::OK) {
            throw JSONRPCError(RPC_WALLET_ERROR, errors[0]);
        }

        result.pushKV("txid", txid.GetHex());
    } else {
        PartiallySignedTransaction psbtx(mtx);
        bool complete = false;
        const TransactionError err = pwallet->FillPSBT(psbtx, complete, SIGHASH_ALL, false /* sign */, true /* bip32derivs */);
        CHECK_NONFATAL(err == TransactionError::OK);
        CHECK_NONFATAL(!complete);
        CDataStream ssTx(SER_NETWORK, PROTOCOL_VERSION);
        ssTx << psbtx;
        result.pushKV("psbt", EncodeBase64(ssTx.str()));
    }

    result.pushKV("origfee", ValueFromAmount(old_fee));
    result.pushKV("fee", ValueFromAmount(new_fee));
    UniValue result_errors(UniValue::VARR);
    for (const std::string& error : errors) {
        result_errors.push_back(error);
    }
    result.pushKV("errors", result_errors);

    return result;
}

UniValue rescanblockchain(const JSONRPCRequest& request)
{
    std::shared_ptr<CWallet> const wallet = GetWalletForJSONRPCRequest(request);
    CWallet* const pwallet = wallet.get();

    if (!EnsureWalletIsAvailable(pwallet, request.fHelp)) {
        return NullUniValue;
    }

            RPCHelpMan{"rescanblockchain",
                "\nRescan the local blockchain for wallet related transactions.\n"
                "Note: Use \"getwalletinfo\" to query the scanning progress.\n",
                {
                    {"start_height", RPCArg::Type::NUM, /* default */ "0", "block height where the rescan should start"},
                    {"stop_height", RPCArg::Type::NUM, RPCArg::Optional::OMITTED_NAMED_ARG, "the last block height that should be scanned. If none is provided it will rescan up to the tip at return time of this call."},
                },
                RPCResult{
                    RPCResult::Type::OBJ, "", "",
                    {
                        {RPCResult::Type::NUM, "start_height", "The block height where the rescan started (the requested height or 0)"},
                        {RPCResult::Type::NUM, "stop_height", "The height of the last rescanned block. May be null in rare cases if there was a reorg and the call didn't scan any blocks because they were already scanned in the background."},
                    }
                },
                RPCExamples{
                    HelpExampleCli("rescanblockchain", "100000 120000")
            + HelpExampleRpc("rescanblockchain", "100000, 120000")
                },
            }.Check(request);

    WalletRescanReserver reserver(pwallet);
    if (!reserver.reserve()) {
        throw JSONRPCError(RPC_WALLET_ERROR, "Wallet is currently rescanning. Abort existing rescan or wait.");
    }

    int start_height = 0;
    uint256 start_block, stop_block;
    {
        auto locked_chain = pwallet->chain().lock();
        Optional<int> tip_height = locked_chain->getHeight();

        if (!request.params[0].isNull()) {
            start_height = request.params[0].get_int();
            if (start_height < 0 || !tip_height || start_height > *tip_height) {
                throw JSONRPCError(RPC_INVALID_PARAMETER, "Invalid start_height");
            }
        }

        Optional<int> stop_height;
        if (!request.params[1].isNull()) {
            stop_height = request.params[1].get_int();
            if (*stop_height < 0 || !tip_height || *stop_height > *tip_height) {
                throw JSONRPCError(RPC_INVALID_PARAMETER, "Invalid stop_height");
            }
            else if (*stop_height < start_height) {
                throw JSONRPCError(RPC_INVALID_PARAMETER, "stop_height must be greater than start_height");
            }
        }

        // We can't rescan beyond non-pruned blocks, stop and throw an error
        if (locked_chain->findPruned(start_height, stop_height)) {
            throw JSONRPCError(RPC_MISC_ERROR, "Can't rescan beyond pruned data. Use RPC call getblockchaininfo to determine your pruned height.");
        }

        if (tip_height) {
            start_block = locked_chain->getBlockHash(start_height);
            // If called with a stop_height, set the stop_height here to
            // trigger a rescan to that height.
            // If called without a stop height, leave stop_height as null here
            // so rescan continues to the tip (even if the tip advances during
            // rescan).
            if (stop_height) {
                stop_block = locked_chain->getBlockHash(*stop_height);
            }
        }
    }

    CWallet::ScanResult result =
        pwallet->ScanForWalletTransactions(start_block, stop_block, reserver, true /* fUpdate */);
    switch (result.status) {
    case CWallet::ScanResult::SUCCESS:
        break;
    case CWallet::ScanResult::FAILURE:
        throw JSONRPCError(RPC_MISC_ERROR, "Rescan failed. Potentially corrupted data files.");
    case CWallet::ScanResult::USER_ABORT:
        throw JSONRPCError(RPC_MISC_ERROR, "Rescan aborted.");
        // no default case, so the compiler can warn about missing cases
    }
    UniValue response(UniValue::VOBJ);
    response.pushKV("start_height", start_height);
    response.pushKV("stop_height", result.last_scanned_height ? *result.last_scanned_height : UniValue());
    return response;
}

class DescribeWalletAddressVisitor : public boost::static_visitor<UniValue>
{
public:
    const SigningProvider * const provider;

    void ProcessSubScript(const CScript& subscript, UniValue& obj) const
    {
        // Always present: script type and redeemscript
        std::vector<std::vector<unsigned char>> solutions_data;
        txnouttype which_type = Solver(subscript, solutions_data);
        obj.pushKV("script", GetTxnOutputType(which_type));
        obj.pushKV("hex", HexStr(subscript.begin(), subscript.end()));

        CTxDestination embedded;
        if (ExtractDestination(subscript, embedded)) {
            // Only when the script corresponds to an address.
            UniValue subobj(UniValue::VOBJ);
            UniValue detail = DescribeAddress(embedded);
            subobj.pushKVs(detail);
            UniValue wallet_detail = boost::apply_visitor(*this, embedded);
            subobj.pushKVs(wallet_detail);
            subobj.pushKV("address", EncodeDestination(embedded));
            subobj.pushKV("scriptPubKey", HexStr(subscript.begin(), subscript.end()));
            // Always report the pubkey at the top level, so that `getnewaddress()['pubkey']` always works.
            if (subobj.exists("pubkey")) obj.pushKV("pubkey", subobj["pubkey"]);
            obj.pushKV("embedded", std::move(subobj));
        } else if (which_type == TX_MULTISIG) {
            // Also report some information on multisig scripts (which do not have a corresponding address).
            // TODO: abstract out the common functionality between this logic and ExtractDestinations.
            obj.pushKV("sigsrequired", solutions_data[0][0]);
            UniValue pubkeys(UniValue::VARR);
            for (size_t i = 1; i < solutions_data.size() - 1; ++i) {
                CPubKey key(solutions_data[i].begin(), solutions_data[i].end());
                pubkeys.push_back(HexStr(key.begin(), key.end()));
            }
            obj.pushKV("pubkeys", std::move(pubkeys));
        }
    }

    explicit DescribeWalletAddressVisitor(const SigningProvider* _provider) : provider(_provider) {}

    UniValue operator()(const CNoDestination& dest) const { return UniValue(UniValue::VOBJ); }

    UniValue operator()(const PKHash& pkhash) const
    {
        CKeyID keyID(pkhash);
        UniValue obj(UniValue::VOBJ);
        CPubKey vchPubKey;
        if (provider && provider->GetPubKey(keyID, vchPubKey)) {
            obj.pushKV("pubkey", HexStr(vchPubKey));
            obj.pushKV("iscompressed", vchPubKey.IsCompressed());
        }
        return obj;
    }

    UniValue operator()(const ScriptHash& scripthash) const
    {
        CScriptID scriptID(scripthash);
        UniValue obj(UniValue::VOBJ);
        CScript subscript;
        if (provider && provider->GetCScript(scriptID, subscript)) {
            ProcessSubScript(subscript, obj);
        }
        return obj;
    }

    UniValue operator()(const WitnessV0KeyHash& id) const
    {
        UniValue obj(UniValue::VOBJ);
        CPubKey pubkey;
        if (provider && provider->GetPubKey(CKeyID(id), pubkey)) {
            obj.pushKV("pubkey", HexStr(pubkey));
        }
        return obj;
    }

    UniValue operator()(const WitnessV0ScriptHash& id) const
    {
        UniValue obj(UniValue::VOBJ);
        CScript subscript;
        CRIPEMD160 hasher;
        uint160 hash;
        hasher.Write(id.begin(), 32).Finalize(hash.begin());
        if (provider && provider->GetCScript(CScriptID(hash), subscript)) {
            ProcessSubScript(subscript, obj);
        }
        return obj;
    }

    UniValue operator()(const CExtKeyPair &ekp) const {
        UniValue obj(UniValue::VOBJ);
        obj.pushKV("isextkey", true);
        return obj;
    }

    UniValue operator()(const CStealthAddress &sxAddr) const {
        UniValue obj(UniValue::VOBJ);
        obj.pushKV("isstealthaddress", true);
        obj.pushKV("prefix_num_bits", sxAddr.prefix.number_bits);
        obj.pushKV("prefix_bitfield", strprintf("0x%04x", sxAddr.prefix.bitfield));
        return obj;
    }

    UniValue operator()(const CKeyID256 &idk256) const {
        UniValue obj(UniValue::VOBJ);
        CPubKey vchPubKey;
        obj.pushKV("is256bit", true);
        CKeyID id160(idk256);
        if (provider && provider->GetPubKey(id160, vchPubKey)) {
            obj.pushKV("pubkey", HexStr(vchPubKey));
            obj.pushKV("iscompressed", vchPubKey.IsCompressed());
        }
        return obj;
    }

    UniValue operator()(const CScriptID256 &scriptID256) const {
        UniValue obj(UniValue::VOBJ);
        CScript subscript;
        obj.pushKV("is256bit", true);
        CScriptID scriptID;
        scriptID.Set(scriptID256);
        if (provider && provider->GetCScript(scriptID, subscript)) {
            ProcessSubScript(subscript, obj);
        }
        return obj;
    }

    UniValue operator()(const WitnessUnknown& id) const { return UniValue(UniValue::VOBJ); }
};

static UniValue DescribeWalletAddress(const CWallet* const pwallet, const CTxDestination& dest)
{
    UniValue ret(UniValue::VOBJ);
    UniValue detail = DescribeAddress(dest);
    CScript script = GetScriptForDestination(dest);
    std::unique_ptr<SigningProvider> provider = nullptr;
    if (pwallet) {
        provider = pwallet->GetSolvingProvider(script);
    }
    ret.pushKVs(detail);
    ret.pushKVs(boost::apply_visitor(DescribeWalletAddressVisitor(provider.get()), dest));
    return ret;
}

/** Convert CAddressBookData to JSON record.  */
static UniValue AddressBookDataToJSON(const CAddressBookData& data, const bool verbose)
{
    UniValue ret(UniValue::VOBJ);
    if (verbose) {
        ret.pushKV("name", data.name);
    }
    ret.pushKV("purpose", data.purpose);
    return ret;
}

UniValue getaddressinfo(const JSONRPCRequest& request)
{
    std::shared_ptr<CWallet> const wallet = GetWalletForJSONRPCRequest(request);
    const CWallet* const pwallet = wallet.get();

    if (!EnsureWalletIsAvailable(pwallet, request.fHelp)) {
        return NullUniValue;
    }

            RPCHelpMan{"getaddressinfo",
                "\nReturn information about the given bitcoin address.\n"
                "Some of the information will only be present if the address is in the active wallet.\n",                {
                    {"address", RPCArg::Type::STR, RPCArg::Optional::NO, "The particl address to get the information of."},
                },
                RPCResult{
                    RPCResult::Type::OBJ, "", "",
                    {
                        {RPCResult::Type::STR, "address", "The particl address validated."},
                        {RPCResult::Type::STR_HEX, "scriptPubKey", "The hex-encoded scriptPubKey generated by the address."},
                        {RPCResult::Type::BOOL, "ismine", "If the address is yours."},
                        {RPCResult::Type::BOOL, "iswatchonly", "If the address is watchonly."},
                        {RPCResult::Type::BOOL, "solvable", "If we know how to spend coins sent to this address, ignoring the possible lack of private keys."},
                        {RPCResult::Type::STR, "desc", /* optional */ true, "A descriptor for spending coins sent to this address (only when solvable)."},
                        {RPCResult::Type::BOOL, "isscript", "If the key is a script."},
                        {RPCResult::Type::BOOL, "ischange", "If the address was used for change output."},
                        {RPCResult::Type::BOOL, "iswitness", "If the address is a witness address."},
                        {RPCResult::Type::NUM, "witness_version", /* optional */ true, "The version number of the witness program."},
                        {RPCResult::Type::STR_HEX, "witness_program", /* optional */ true, "The hex value of the witness program."},
                        {RPCResult::Type::STR, "script", /* optional */ true, "The output script type. Only if isscript is true and the redeemscript is known. Possible\n"
            "                                                         types: nonstandard, pubkey, pubkeyhash, scripthash, multisig, nulldata, witness_v0_keyhash,\n"
                            "witness_v0_scripthash, witness_unknown."},
                        {RPCResult::Type::STR_HEX, "hex", /* optional */ true, "The redeemscript for the p2sh address."},
                        {RPCResult::Type::ARR, "pubkeys", /* optional */ true, "Array of pubkeys associated with the known redeemscript (only if script is multisig).",
                        {
                            {RPCResult::Type::STR, "pubkey", ""},
                        }},
                        {RPCResult::Type::NUM, "sigsrequired", /* optional */ true, "The number of signatures required to spend multisig output (only if script is multisig)."},
                        {RPCResult::Type::STR_HEX, "pubkey", /* optional */ true, "The hex value of the raw public key for single-key addresses (possibly embedded in P2SH or P2WSH)."},
                        {RPCResult::Type::OBJ, "embedded", /* optional */ true, "Information about the address embedded in P2SH or P2WSH, if relevant and known.",
                        {
                            {RPCResult::Type::ELISION, "", "Includes all\n"
            "                                                         getaddressinfo output fields for the embedded address, excluding metadata (timestamp, hdkeypath,\n"
                            "hdseedid) and relation to the wallet (ismine, iswatchonly)."},
                        }},
                        {RPCResult::Type::BOOL, "iscompressed", /* optional */ true, "If the pubkey is compressed."},
                        {RPCResult::Type::STR, "label", "DEPRECATED. The label associated with the address. Defaults to \"\". Replaced by the labels array below."},
                        {RPCResult::Type::NUM_TIME, "timestamp", /* optional */ true, "The creation time of the key, if available, expressed in " + UNIX_EPOCH_TIME + "."},
                        {RPCResult::Type::STR, "hdkeypath", /* optional */ true, "The HD keypath, if the key is HD and available."},
                        {RPCResult::Type::STR_HEX, "hdseedid", /* optional */ true, "The Hash160 of the HD seed."},
                        {RPCResult::Type::STR_HEX, "hdmasterfingerprint", /* optional */ true, "The fingerprint of the master key."},
                        {RPCResult::Type::ARR, "labels", "Array of labels associated with the address. Currently limited to one label but returned\n"
                            "as an array to keep the API stable if multiple labels are enabled in the future.",
                        {
                            {RPCResult::Type::STR, "label name", "The label name. Defaults to \"\"."},
                            {RPCResult::Type::OBJ, "", "label data, DEPRECATED, will be removed in 0.21. To re-enable, launch bitcoind with `-deprecatedrpc=labelspurpose`",
                            {
                                {RPCResult::Type::STR, "name", "The label name. Defaults to \"\"."},
                                {RPCResult::Type::STR, "purpose", "The purpose of the associated address (send or receive)."},
                            }},
                        }},
                    }
                },
                RPCExamples{
                    HelpExampleCli("getaddressinfo", "\"" + EXAMPLE_ADDRESS[0] + "\"") +
                    HelpExampleRpc("getaddressinfo", "\"" + EXAMPLE_ADDRESS[0] + "\"")
                },
            }.Check(request);

    LOCK(pwallet->cs_wallet);

    UniValue ret(UniValue::VOBJ);
    std::string s = request.params[0].get_str();
    bool fBech32 = bech32::Decode(s).second.size() > 0;
    bool is_stake_only_version = false;
    CTxDestination dest = DecodeDestination(s);
    if (fBech32 && !IsValidDestination(dest)) {
        dest = DecodeDestination(s, true);
        is_stake_only_version = true;
    }

    // Make sure the destination is valid
    if (!IsValidDestination(dest)) {
        throw JSONRPCError(RPC_INVALID_ADDRESS_OR_KEY, "Invalid address");
    }

    std::string currentAddress = EncodeDestination(dest, fBech32, is_stake_only_version);
    ret.pushKV("address", currentAddress);

    CScript scriptPubKey = GetScriptForDestination(dest);
    ret.pushKV("scriptPubKey", HexStr(scriptPubKey.begin(), scriptPubKey.end()));

    std::unique_ptr<SigningProvider> provider = pwallet->GetSolvingProvider(scriptPubKey);

    isminetype mine = ISMINE_NO;
    if (IsParticlWallet(pwallet)) {
        const CHDWallet *phdw = GetParticlWallet(pwallet);
        if (dest.type() == typeid(CExtKeyPair)) {
            CExtKeyPair ek = boost::get<CExtKeyPair>(dest);
            CKeyID id = ek.GetID();
            mine = phdw->HaveExtKey(id);
        } else
        if (dest.type() == typeid(CStealthAddress)) {
            const CStealthAddress &sxAddr = boost::get<CStealthAddress>(dest);
            const CExtKeyAccount *pa = nullptr;
            const CEKAStealthKey *pask = nullptr;
            mine = phdw->IsMine(sxAddr, pa, pask);
            if (pa && pask) {
                ret.pushKV("account", pa->GetIDString58());
                CStoredExtKey *sek = pa->GetChain(pask->nScanParent);
                std::string sPath;
                if (sek) {
                    std::vector<uint32_t> vPath;
                    AppendChainPath(sek, vPath);
                    vPath.push_back(pask->nScanKey);
                    PathToString(vPath, sPath);
                    ret.pushKV("scan_path", sPath);
                }
                sek = pa->GetChain(pask->akSpend.nParent);
                if (sek) {
                    std::vector<uint32_t> vPath;
                    AppendChainPath(sek, vPath);
                    vPath.push_back(pask->akSpend.nKey);
                    PathToString(vPath, sPath);
                    ret.pushKV("spend_path", sPath);
                }
            }
        } else
        if (dest.type() == typeid(PKHash)
            || dest.type() == typeid(CKeyID256)) {
            CKeyID idk;
            const CEKAKey *pak = nullptr;
            const CEKASCKey *pasc = nullptr;
            CExtKeyAccount *pa = nullptr;
            bool isInvalid;
            mine = phdw->IsMine(scriptPubKey, idk, pak, pasc, pa, isInvalid);

            if (pa && pak) {
                CStoredExtKey *sek = pa->GetChain(pak->nParent);
                if (sek) {
                    ret.pushKV("from_ext_address_id", sek->GetIDString58());
                    std::string sPath;
                    std::vector<uint32_t> vPath;
                    AppendChainPath(sek, vPath);
                    vPath.push_back(pak->nKey);
                    PathToString(vPath, sPath);
                    ret.pushKV("path", sPath);
                } else {
                    ret.pushKV("error", "Unknown chain.");
                }
            } else
            if (dest.type() == typeid(PKHash)) {
                CStealthAddress sx;
                idk = CKeyID(boost::get<PKHash>(dest));
                if (phdw->GetStealthLinked(idk, sx)) {
                    ret.pushKV("from_stealth_address", sx.Encoded());
                }
            }
        } else {
            mine = phdw->IsMine(dest);
        }
        if (mine & ISMINE_HARDWARE_DEVICE) {
            ret.pushKV("isondevice", true);
        }
    } else {
        mine = pwallet->IsMine(dest);
    }

    ret.pushKV("ismine", bool(mine & ISMINE_SPENDABLE));

    bool solvable = provider && IsSolvable(*provider, scriptPubKey);
    ret.pushKV("solvable", solvable);

    if (solvable) {
       ret.pushKV("desc", InferDescriptor(scriptPubKey, *provider)->ToString());
    }

    ret.pushKV("iswatchonly", bool(mine & ISMINE_WATCH_ONLY));
    if (is_stake_only_version) {
        ret.pushKV("isstakeonly", true);
    }

    UniValue detail = DescribeWalletAddress(pwallet, dest);
    ret.pushKVs(detail);

    // DEPRECATED: Return label field if existing. Currently only one label can
    // be associated with an address, so the label should be equivalent to the
    // value of the name key/value pair in the labels array below.
    const auto* address_book_entry = pwallet->FindAddressBookEntry(dest);
    if (pwallet->chain().rpcEnableDeprecated("label") && address_book_entry) {
        ret.pushKV("label", address_book_entry->name);
    }

    ret.pushKV("ischange", pwallet->IsChange(scriptPubKey));

    ScriptPubKeyMan* spk_man = pwallet->GetScriptPubKeyMan(scriptPubKey);
    if (spk_man) {
        if (const CKeyMetadata* meta = spk_man->GetMetadata(dest)) {
            ret.pushKV("timestamp", meta->nCreateTime);
            if (meta->has_key_origin) {
                ret.pushKV("hdkeypath", WriteHDKeypath(meta->key_origin.path));
                ret.pushKV("hdseedid", meta->hd_seed_id.GetHex());
                ret.pushKV("hdmasterfingerprint", HexStr(meta->key_origin.fingerprint, meta->key_origin.fingerprint + 4));
            }
        }
    }

    // Return a `labels` array containing the label associated with the address,
    // equivalent to the `label` field above. Currently only one label can be
    // associated with an address, but we return an array so the API remains
    // stable if we allow multiple labels to be associated with an address in
    // the future.
    UniValue labels(UniValue::VARR);
    if (address_book_entry) {
        // DEPRECATED: The previous behavior of returning an array containing a
        // JSON object of `name` and `purpose` key/value pairs is deprecated.
        if (pwallet->chain().rpcEnableDeprecated("labelspurpose")) {
            labels.push_back(AddressBookDataToJSON(*address_book_entry, true));
        } else {
            labels.push_back(address_book_entry->name);
        }
    }
    ret.pushKV("labels", std::move(labels));

    return ret;
}

static UniValue getaddressesbylabel(const JSONRPCRequest& request)
{
    std::shared_ptr<CWallet> const wallet = GetWalletForJSONRPCRequest(request);
    const CWallet* const pwallet = wallet.get();

    if (!EnsureWalletIsAvailable(pwallet, request.fHelp)) {
        return NullUniValue;
    }

            RPCHelpMan{"getaddressesbylabel",
                "\nReturns the list of addresses assigned the specified label.\n",
                {
                    {"label", RPCArg::Type::STR, RPCArg::Optional::NO, "The label."},
                },
                RPCResult{
                    RPCResult::Type::OBJ_DYN, "", "json object with addresses as keys",
                    {
                        {RPCResult::Type::OBJ, "address", "json object with information about address",
                        {
                            {RPCResult::Type::STR, "purpose", "Purpose of address (\"send\" for sending address, \"receive\" for receiving address)"},
                        }},
                    }
                },
                RPCExamples{
                    HelpExampleCli("getaddressesbylabel", "\"tabby\"")
            + HelpExampleRpc("getaddressesbylabel", "\"tabby\"")
                },
            }.Check(request);

    LOCK(pwallet->cs_wallet);

    std::string label = LabelFromValue(request.params[0]);

    // Find all addresses that have the given label
    UniValue ret(UniValue::VOBJ);
    std::set<std::string> addresses;
    for (const std::pair<const CTxDestination, CAddressBookData>& item : pwallet->m_address_book) {
        if (item.second.IsChange()) continue;
        if (item.second.name == label) {
            std::string address = EncodeDestination(item.first);
            // CWallet::m_address_book is not expected to contain duplicate
            // address strings, but build a separate set as a precaution just in
            // case it does.
            bool unique = addresses.emplace(address).second;
            CHECK_NONFATAL(unique);
            // UniValue::pushKV checks if the key exists in O(N)
            // and since duplicate addresses are unexpected (checked with
            // std::set in O(log(N))), UniValue::__pushKV is used instead,
            // which currently is O(1).
            ret.__pushKV(address, AddressBookDataToJSON(item.second, false));
        }
    }

    if (ret.empty()) {
        throw JSONRPCError(RPC_WALLET_INVALID_LABEL_NAME, std::string("No addresses with label " + label));
    }

    return ret;
}

static UniValue listlabels(const JSONRPCRequest& request)
{
    std::shared_ptr<CWallet> const wallet = GetWalletForJSONRPCRequest(request);
    const CWallet* const pwallet = wallet.get();

    if (!EnsureWalletIsAvailable(pwallet, request.fHelp)) {
        return NullUniValue;
    }

            RPCHelpMan{"listlabels",
                "\nReturns the list of all labels, or labels that are assigned to addresses with a specific purpose.\n",
                {
                    {"purpose", RPCArg::Type::STR, RPCArg::Optional::OMITTED_NAMED_ARG, "Address purpose to list labels for ('send','receive'). An empty string is the same as not providing this argument."},
                },
                RPCResult{
                    RPCResult::Type::ARR, "", "",
                    {
                        {RPCResult::Type::STR, "label", "Label name"},
                    }
                },
                RPCExamples{
            "\nList all labels\n"
            + HelpExampleCli("listlabels", "") +
            "\nList labels that have receiving addresses\n"
            + HelpExampleCli("listlabels", "receive") +
            "\nList labels that have sending addresses\n"
            + HelpExampleCli("listlabels", "send") +
            "\nAs a JSON-RPC call\n"
            + HelpExampleRpc("listlabels", "receive")
                },
            }.Check(request);

    LOCK(pwallet->cs_wallet);

    std::string purpose;
    if (!request.params[0].isNull()) {
        purpose = request.params[0].get_str();
    }

    // Add to a set to sort by label name, then insert into Univalue array
    std::set<std::string> label_set;
    for (const std::pair<const CTxDestination, CAddressBookData>& entry : pwallet->m_address_book) {
        if (entry.second.IsChange()) continue;
        if (purpose.empty() || entry.second.purpose == purpose) {
            label_set.insert(entry.second.name);
        }
    }

    UniValue ret(UniValue::VARR);
    for (const std::string& name : label_set) {
        ret.push_back(name);
    }

    return ret;
}

UniValue sethdseed(const JSONRPCRequest& request)
{
    std::shared_ptr<CWallet> const wallet = GetWalletForJSONRPCRequest(request);
    CWallet* const pwallet = wallet.get();

    if (!EnsureWalletIsAvailable(pwallet, request.fHelp)) {
        return NullUniValue;
    }

            RPCHelpMan{"sethdseed",
                "\nSet or generate a new HD wallet seed. Non-HD wallets will not be upgraded to being a HD wallet. Wallets that are already\n"
                "HD will have a new HD seed set so that new keys added to the keypool will be derived from this new seed.\n"
                "\nNote that you will need to MAKE A NEW BACKUP of your wallet after setting the HD wallet seed." +
        HELP_REQUIRING_PASSPHRASE,
                {
                    {"newkeypool", RPCArg::Type::BOOL, /* default */ "true", "Whether to flush old unused addresses, including change addresses, from the keypool and regenerate it.\n"
            "                             If true, the next address from getnewaddress and change address from getrawchangeaddress will be from this new seed.\n"
            "                             If false, addresses (including change addresses if the wallet already had HD Chain Split enabled) from the existing\n"
            "                             keypool will be used until it has been depleted."},
                    {"seed", RPCArg::Type::STR, /* default */ "random seed", "The WIF private key to use as the new HD seed.\n"
            "                             The seed value can be retrieved using the dumpwallet command. It is the private key marked hdseed=1"},
                },
                RPCResult{RPCResult::Type::NONE, "", ""},
                RPCExamples{
                    HelpExampleCli("sethdseed", "")
            + HelpExampleCli("sethdseed", "false")
            + HelpExampleCli("sethdseed", "true \"wifkey\"")
            + HelpExampleRpc("sethdseed", "true, \"wifkey\"")
                },
            }.Check(request);

    LegacyScriptPubKeyMan& spk_man = EnsureLegacyScriptPubKeyMan(*pwallet, true);

    if (pwallet->chain().isInitialBlockDownload()) {
        throw JSONRPCError(RPC_CLIENT_IN_INITIAL_DOWNLOAD, "Cannot set a new HD seed while still in Initial Block Download");
    }

    if (pwallet->IsWalletFlagSet(WALLET_FLAG_DISABLE_PRIVATE_KEYS)) {
        throw JSONRPCError(RPC_WALLET_ERROR, "Cannot set a HD seed to a wallet with private keys disabled");
    }

    auto locked_chain = pwallet->chain().lock();
    LOCK2(pwallet->cs_wallet, spk_man.cs_KeyStore);

    // Do not do anything to non-HD wallets
    if (!pwallet->CanSupportFeature(FEATURE_HD)) {
        throw JSONRPCError(RPC_WALLET_ERROR, "Cannot set a HD seed on a non-HD wallet. Start with -upgradewallet in order to upgrade a non-HD wallet to HD");
    }

    if (IsParticlWallet(pwallet))
        throw JSONRPCError(RPC_WALLET_ERROR, "Not necessary in Particl mode.");

    EnsureWalletIsUnlocked(pwallet);

    bool flush_key_pool = true;
    if (!request.params[0].isNull()) {
        flush_key_pool = request.params[0].get_bool();
    }

    CPubKey master_pub_key;
    if (request.params[1].isNull()) {
        master_pub_key = spk_man.GenerateNewSeed();
    } else {
        CKey key = DecodeSecret(request.params[1].get_str());
        if (!key.IsValid()) {
            throw JSONRPCError(RPC_INVALID_ADDRESS_OR_KEY, "Invalid private key");
        }

        if (HaveKey(spk_man, key)) {
            throw JSONRPCError(RPC_INVALID_ADDRESS_OR_KEY, "Already have this key (either as an HD seed or as a loose private key)");
        }

        master_pub_key = spk_man.DeriveNewSeed(key);
    }

    spk_man.SetHDSeed(master_pub_key);
    if (flush_key_pool) spk_man.NewKeyPool();

    return NullUniValue;
}

UniValue walletprocesspsbt(const JSONRPCRequest& request)
{
    std::shared_ptr<CWallet> const wallet = GetWalletForJSONRPCRequest(request);
    const CWallet* const pwallet = wallet.get();

    if (!EnsureWalletIsAvailable(pwallet, request.fHelp)) {
        return NullUniValue;
    }

            RPCHelpMan{"walletprocesspsbt",
                "\nUpdate a PSBT with input information from our wallet and then sign inputs\n"
                "that we can sign for." +
        HELP_REQUIRING_PASSPHRASE,
                {
                    {"psbt", RPCArg::Type::STR, RPCArg::Optional::NO, "The transaction base64 string"},
                    {"sign", RPCArg::Type::BOOL, /* default */ "true", "Also sign the transaction when updating"},
                    {"sighashtype", RPCArg::Type::STR, /* default */ "ALL", "The signature hash type to sign with if not specified by the PSBT. Must be one of\n"
            "       \"ALL\"\n"
            "       \"NONE\"\n"
            "       \"SINGLE\"\n"
            "       \"ALL|ANYONECANPAY\"\n"
            "       \"NONE|ANYONECANPAY\"\n"
            "       \"SINGLE|ANYONECANPAY\""},
                    {"bip32derivs", RPCArg::Type::BOOL, /* default */ "true", "Include BIP 32 derivation paths for public keys if we know them"},
                },
                RPCResult{
                    RPCResult::Type::OBJ, "", "",
                    {
                        {RPCResult::Type::STR, "psbt", "The base64-encoded partially signed transaction"},
                        {RPCResult::Type::BOOL, "complete", "If the transaction has a complete set of signatures"},
                    }
                },
                RPCExamples{
                    HelpExampleCli("walletprocesspsbt", "\"psbt\"")
                },
            }.Check(request);

    RPCTypeCheck(request.params, {UniValue::VSTR, UniValue::VBOOL, UniValue::VSTR});

    // Unserialize the transaction
    PartiallySignedTransaction psbtx;
    std::string error;
    if (!DecodeBase64PSBT(psbtx, request.params[0].get_str(), error)) {
        throw JSONRPCError(RPC_DESERIALIZATION_ERROR, strprintf("TX decode failed %s", error));
    }

    // Get the sighash type
    int nHashType = ParseSighashString(request.params[2]);

    // Fill transaction with our data and also sign
    bool sign = request.params[1].isNull() ? true : request.params[1].get_bool();
    bool bip32derivs = request.params[3].isNull() ? true : request.params[3].get_bool();
    bool complete = true;
    const TransactionError err = pwallet->FillPSBT(psbtx, complete, nHashType, sign, bip32derivs);
    if (err != TransactionError::OK) {
        throw JSONRPCTransactionError(err);
    }

    UniValue result(UniValue::VOBJ);
    CDataStream ssTx(SER_NETWORK, PROTOCOL_VERSION);
    ssTx << psbtx;
    result.pushKV("psbt", EncodeBase64(ssTx.str()));
    result.pushKV("complete", complete);

    return result;
}

UniValue walletcreatefundedpsbt(const JSONRPCRequest& request)
{
    std::shared_ptr<CWallet> const wallet = GetWalletForJSONRPCRequest(request);
    CWallet* const pwallet = wallet.get();

    if (!EnsureWalletIsAvailable(pwallet, request.fHelp)) {
        return NullUniValue;
    }

            RPCHelpMan{"walletcreatefundedpsbt",
                "\nCreates and funds a transaction in the Partially Signed Transaction format. Inputs will be added if supplied inputs are not enough\n"
                "Implements the Creator and Updater roles.\n",
                {
                    {"inputs", RPCArg::Type::ARR, RPCArg::Optional::NO, "The inputs",
                        {
                            {"", RPCArg::Type::OBJ, RPCArg::Optional::OMITTED, "",
                                {
                                    {"txid", RPCArg::Type::STR_HEX, RPCArg::Optional::NO, "The transaction id"},
                                    {"vout", RPCArg::Type::NUM, RPCArg::Optional::NO, "The output number"},
                                    {"sequence", RPCArg::Type::NUM, RPCArg::Optional::NO, "The sequence number"},
                                },
                            },
                        },
                        },
                    {"outputs", RPCArg::Type::ARR, RPCArg::Optional::NO, "The outputs (key-value pairs), where none of the keys are duplicated.\n"
                            "That is, each address can only appear once and there can only be one 'data' object.\n"
                            "For compatibility reasons, a dictionary, which holds the key-value pairs directly, is also\n"
                            "                             accepted as second parameter.",
                        {
                            {"", RPCArg::Type::OBJ, RPCArg::Optional::OMITTED, "",
                                {
                                    {"address", RPCArg::Type::AMOUNT, RPCArg::Optional::NO, "A key-value pair. The key (string) is the particl address, the value (float or string) is the amount in " + CURRENCY_UNIT + ""},
                                },
                                },
                            {"", RPCArg::Type::OBJ, RPCArg::Optional::OMITTED, "",
                                {
                                    {"data", RPCArg::Type::STR_HEX, RPCArg::Optional::NO, "A key-value pair. The key must be \"data\", the value is hex-encoded data"},
                                },
                            },
                        },
                    },
                    {"locktime", RPCArg::Type::NUM, /* default */ "0", "Raw locktime. Non-0 value also locktime-activates inputs"},
                    {"options", RPCArg::Type::OBJ, RPCArg::Optional::OMITTED_NAMED_ARG, "",
                        {
                            {"changeAddress", RPCArg::Type::STR_HEX, /* default */ "pool address", "The particl address to receive the change"},
                            {"changePosition", RPCArg::Type::NUM, /* default */ "random", "The index of the change output"},
                            {"change_type", RPCArg::Type::STR, /* default */ "set by -changetype", "The output type to use. Only valid if changeAddress is not specified. Options are \"legacy\", \"p2sh-segwit\", and \"bech32\"."},
                            {"includeWatching", RPCArg::Type::BOOL, /* default */ "true for watch-only wallets, otherwise false", "Also select inputs which are watch only"},
                            {"lockUnspents", RPCArg::Type::BOOL, /* default */ "false", "Lock selected unspent outputs"},
                            {"feeRate", RPCArg::Type::AMOUNT, /* default */ "not set: makes wallet determine the fee", "Set a specific fee rate in " + CURRENCY_UNIT + "/kB"},
                            {"subtractFeeFromOutputs", RPCArg::Type::ARR, /* default */ "empty array", "The outputs to subtract the fee from.\n"
                            "                              The fee will be equally deducted from the amount of each specified output.\n"
                            "                              Those recipients will receive less particl than you enter in their corresponding amount field.\n"
                            "                              If no outputs are specified here, the sender pays the fee.",
                                {
                                    {"vout_index", RPCArg::Type::NUM, RPCArg::Optional::OMITTED, "The zero-based output index, before a change output is added."},
                                },
                            },
                            {"replaceable", RPCArg::Type::BOOL, /* default */ "wallet default", "Marks this transaction as BIP125 replaceable.\n"
                            "                              Allows this transaction to be replaced by a transaction with higher fees"},
                            {"conf_target", RPCArg::Type::NUM, /* default */ "fall back to wallet's confirmation target (txconfirmtarget)", "Confirmation target (in blocks)"},
                            {"estimate_mode", RPCArg::Type::STR, /* default */ "UNSET", "The fee estimate mode, must be one of:\n"
                            "         \"UNSET\"\n"
                            "         \"ECONOMICAL\"\n"
                            "         \"CONSERVATIVE\""},
                        },
                        "options"},
                    {"bip32derivs", RPCArg::Type::BOOL, /* default */ "true", "Include BIP 32 derivation paths for public keys if we know them"},
                },
                RPCResult{
                    RPCResult::Type::OBJ, "", "",
                    {
                        {RPCResult::Type::STR, "psbt", "The resulting raw transaction (base64-encoded string)"},
                        {RPCResult::Type::STR_AMOUNT, "fee", "Fee in " + CURRENCY_UNIT + " the resulting transaction pays"},
                        {RPCResult::Type::NUM, "changepos", "The position of the added change output, or -1"},
                    }
                                },
                                RPCExamples{
                            "\nCreate a transaction with no inputs\n"
                            + HelpExampleCli("walletcreatefundedpsbt", "\"[{\\\"txid\\\":\\\"myid\\\",\\\"vout\\\":0}]\" \"[{\\\"data\\\":\\\"00010203\\\"}]\"")
                                },
                            }.Check(request);

    RPCTypeCheck(request.params, {
        UniValue::VARR,
        UniValueType(), // ARR or OBJ, checked later
        UniValue::VNUM,
        UniValue::VOBJ,
        UniValue::VBOOL
        }, true
    );

    CAmount fee;
    int change_position;
    bool rbf = pwallet->m_signal_rbf;
    const UniValue &replaceable_arg = request.params[3]["replaceable"];
    if (!replaceable_arg.isNull()) {
        RPCTypeCheckArgument(replaceable_arg, UniValue::VBOOL);
        rbf = replaceable_arg.isTrue();
    }
    CMutableTransaction rawTx = ConstructTransaction(request.params[0], request.params[1], request.params[2], rbf);
    FundTransaction(pwallet, rawTx, fee, change_position, request.params[3]);

    // Make a blank psbt
    PartiallySignedTransaction psbtx(rawTx);

    // Fill transaction with out data but don't sign
    bool bip32derivs = request.params[4].isNull() ? true : request.params[4].get_bool();
    bool complete = true;
    const TransactionError err = pwallet->FillPSBT(psbtx, complete, 1, false, bip32derivs);
    if (err != TransactionError::OK) {
        throw JSONRPCTransactionError(err);
    }

    // Serialize the PSBT
    CDataStream ssTx(SER_NETWORK, PROTOCOL_VERSION);
    ssTx << psbtx;

    UniValue result(UniValue::VOBJ);
    result.pushKV("psbt", EncodeBase64(ssTx.str()));
    result.pushKV("fee", ValueFromAmount(fee));
    result.pushKV("changepos", change_position);
    return result;
}

UniValue abortrescan(const JSONRPCRequest& request); // in rpcdump.cpp
UniValue dumpprivkey(const JSONRPCRequest& request); // in rpcdump.cpp
UniValue importprivkey(const JSONRPCRequest& request);
UniValue importaddress(const JSONRPCRequest& request);
UniValue importpubkey(const JSONRPCRequest& request);
UniValue dumpwallet(const JSONRPCRequest& request);
UniValue importwallet(const JSONRPCRequest& request);
UniValue importprunedfunds(const JSONRPCRequest& request);
UniValue removeprunedfunds(const JSONRPCRequest& request);
UniValue importmulti(const JSONRPCRequest& request);

// clang-format off
static const CRPCCommand commands[] =
{ //  category              name                                actor (function)                argNames
    //  --------------------- ------------------------          -----------------------         ----------
    { "hidden",             "resendwallettransactions",         &resendwallettransactions,      {} },
    { "rawtransactions",    "fundrawtransaction",               &fundrawtransaction,            {"hexstring","options","iswitness"} },
    { "wallet",             "abandontransaction",               &abandontransaction,            {"txid"} },
    { "wallet",             "abortrescan",                      &abortrescan,                   {} },
    { "wallet",             "addmultisigaddress",               &addmultisigaddress,            {"nrequired","keys","label|account","bech32","256bit","address_type"} },
    { "wallet",             "backupwallet",                     &backupwallet,                  {"destination"} },
    { "wallet",             "bumpfee",                          &bumpfee,                       {"txid", "options"} },
    { "wallet",             "createwallet",                     &createwallet,                  {"wallet_name", "disable_private_keys", "blank", "passphrase", "avoid_reuse"} },
    { "wallet",             "dumpprivkey",                      &dumpprivkey,                   {"address"}  },
    { "wallet",             "dumpwallet",                       &dumpwallet,                    {"filename"} },
    { "wallet",             "encryptwallet",                    &encryptwallet,                 {"passphrase"} },
    { "wallet",             "getaddressesbylabel",              &getaddressesbylabel,           {"label"} },
    { "wallet",             "getaddressinfo",                   &getaddressinfo,                {"address"} },
    { "wallet",             "getbalance",                       &getbalance,                    {"dummy","minconf","include_watchonly","avoid_reuse"} },
    //{ "wallet",             "getnewaddress",                    &getnewaddress,                 {"label","bech32","hardened","256bit","address_type"} },
    { "wallet",             "getnewaddress",                    &getnewaddress,                 {"label","address_type"} },
    { "wallet",             "getrawchangeaddress",              &getrawchangeaddress,           {"address_type"} },
    { "wallet",             "getreceivedbyaddress",             &getreceivedbyaddress,          {"address","minconf"} },
    { "wallet",             "getreceivedbylabel",               &getreceivedbylabel,            {"label","minconf"} },
    { "wallet",             "gettransaction",                   &gettransaction,                {"txid","include_watchonly","verbose"} },
    { "wallet",             "getunconfirmedbalance",            &getunconfirmedbalance,         {} },
    { "wallet",             "getbalances",                      &getbalances,                   {} },
    { "wallet",             "getwalletinfo",                    &getwalletinfo,                 {} },
    { "wallet",             "importaddress",                    &importaddress,                 {"address","label","rescan","p2sh"} },
    { "wallet",             "importmulti",                      &importmulti,                   {"requests","options"} },
    { "wallet",             "importprivkey",                    &importprivkey,                 {"privkey","label","rescan"} },
    { "wallet",             "importprunedfunds",                &importprunedfunds,             {"rawtransaction","txoutproof"} },
    { "wallet",             "importpubkey",                     &importpubkey,                  {"pubkey","label","rescan"} },
    { "wallet",             "importwallet",                     &importwallet,                  {"filename"} },
    { "wallet",             "keypoolrefill",                    &keypoolrefill,                 {"newsize"} },
    { "wallet",             "listaddressgroupings",             &listaddressgroupings,          {} },
    { "wallet",             "listlabels",                       &listlabels,                    {"purpose"} },
    { "wallet",             "listlockunspent",                  &listlockunspent,               {} },
    { "wallet",             "listreceivedbyaddress",            &listreceivedbyaddress,         {"minconf","include_empty","include_watchonly","address_filter"} },
    { "wallet",             "listreceivedbylabel",              &listreceivedbylabel,           {"minconf","include_empty","include_watchonly"} },
    { "wallet",             "listsinceblock",                   &listsinceblock,                {"blockhash","target_confirmations","include_watchonly","include_removed"} },
    { "wallet",             "listtransactions",                 &listtransactions,              {"label|dummy","count","skip","include_watchonly"} },
    { "wallet",             "listunspent",                      &listunspent,                   {"minconf","maxconf","addresses","include_unsafe","query_options"} },
    { "wallet",             "listwalletdir",                    &listwalletdir,                 {} },
    { "wallet",             "listwallets",                      &listwallets,                   {} },
    { "wallet",             "loadwallet",                       &loadwallet,                    {"filename"} },
    { "wallet",             "lockunspent",                      &lockunspent,                   {"unlock","transactions","permanent"} },
    { "wallet",             "removeprunedfunds",                &removeprunedfunds,             {"txid"} },
    { "wallet",             "rescanblockchain",                 &rescanblockchain,              {"start_height", "stop_height"} },
    { "wallet",             "sendmany",                         &sendmany,                      {"dummy","amounts","minconf","comment","subtractfeefrom","replaceable","conf_target","estimate_mode"} },
    { "wallet",             "sendtoaddress",                    &sendtoaddress,                 {"address","amount","comment","comment_to","subtractfeefromamount","narration","replaceable","conf_target","estimate_mode","avoid_reuse"} },
    { "wallet",             "sethdseed",                        &sethdseed,                     {"newkeypool","seed"} },
    { "wallet",             "setlabel",                         &setlabel,                      {"address","label"} },
    { "wallet",             "settxfee",                         &settxfee,                      {"amount"} },
    { "wallet",             "setwalletflag",                    &setwalletflag,                 {"flag","value"} },
    { "wallet",             "signmessage",                      &signmessage,                   {"address","message"} },
    { "wallet",             "signrawtransactionwithwallet",     &signrawtransactionwithwallet,  {"hexstring","prevtxs","sighashtype"} },
    { "wallet",             "unloadwallet",                     &unloadwallet,                  {"wallet_name"} },
    { "wallet",             "walletcreatefundedpsbt",           &walletcreatefundedpsbt,        {"inputs","outputs","locktime","options","bip32derivs"} },
    { "wallet",             "walletlock",                       &walletlock,                    {} },
    { "wallet",             "walletpassphrase",                 &walletpassphrase,              {"passphrase","timeout","stakingonly"} },
    { "wallet",             "walletpassphrasechange",           &walletpassphrasechange,        {"oldpassphrase","newpassphrase"} },
    { "wallet",             "walletprocesspsbt",                &walletprocesspsbt,             {"psbt","sign","sighashtype","bip32derivs"} },
};
// clang-format on

void RegisterWalletRPCCommands(interfaces::Chain& chain, std::vector<std::unique_ptr<interfaces::Handler>>& handlers)
{
    for (unsigned int vcidx = 0; vcidx < ARRAYLEN(commands); vcidx++)
        handlers.emplace_back(chain.handleRpc(commands[vcidx]));
}

interfaces::Chain* g_rpc_chain = nullptr;<|MERGE_RESOLUTION|>--- conflicted
+++ resolved
@@ -1731,8 +1731,9 @@
             entry.pushKV("category", wtx.GetDepthInMainChain() < 1 ? "orphaned_stake" : "stake");
 
             entry.pushKV("amount", ValueFromAmount(s.amount));
-            if (pwallet->mapAddressBook.count(s.destination)) {
-                entry.pushKV("label", pwallet->mapAddressBook.at(s.destination).name);
+            const auto* address_book_entry = pwallet->FindAddressBookEntry(s.destination);
+            if (address_book_entry) {
+                entry.pushKV("label", address_book_entry->name);
             }
             entry.pushKV("vout", s.vout);
             entry.pushKV("reward", ValueFromAmount(-nFee));
@@ -1765,8 +1766,8 @@
         if (ExtractDestination(r.scriptPubKey, dest) && !r.scriptPubKey.IsUnspendable()) {
             addr.Set(dest);
 
-            std::map<CTxDestination, CAddressBookData>::const_iterator mai = phdw->mapAddressBook.find(dest);
-            if (mai != phdw->mapAddressBook.end() && !mai->second.name.empty()) {
+            std::map<CTxDestination, CAddressBookData>::const_iterator mai = phdw->m_address_book.find(dest);
+            if (mai != phdw->m_address_book.end() && !mai->second.name.empty()) {
                 account = mai->second.name;
             }
         }
@@ -2517,26 +2518,25 @@
                 },
             }.Check(request);
 
-<<<<<<< HEAD
-    auto locked_chain = pwallet->chain().lock();
-    //LOCK(pwallet->cs_wallet);
-
-    if (!pwallet->IsCrypted()) {
-        throw JSONRPCError(RPC_WALLET_WRONG_ENC_STATE, "Error: running with an unencrypted wallet, but walletpassphrase was called.");
-    }
-=======
     int64_t nSleepTime;
+
+    bool fWalletUnlockStakingOnly = false;
+    if (request.params.size() > 2) {
+        fWalletUnlockStakingOnly = request.params[2].get_bool();
+    }
+
     {
         auto locked_chain = pwallet->chain().lock();
+        SecureString strWalletPass;
+        {
         LOCK(pwallet->cs_wallet);
->>>>>>> abc145c9
 
         if (!pwallet->IsCrypted()) {
             throw JSONRPCError(RPC_WALLET_WRONG_ENC_STATE, "Error: running with an unencrypted wallet, but walletpassphrase was called.");
         }
 
         // Note that the walletpassphrase is stored in request.params[0] which is not mlock()ed
-        SecureString strWalletPass;
+        //SecureString strWalletPass;
         strWalletPass.reserve(100);
         // TODO: get rid of this .c_str() by implementing SecureString::operator=(std::string)
         // Alternately, find a way to make request.params[0] mlock()'d to begin with.
@@ -2557,31 +2557,21 @@
         if (strWalletPass.empty()) {
             throw JSONRPCError(RPC_INVALID_PARAMETER, "passphrase can not be empty");
         }
-
+        }
         if (!pwallet->Unlock(strWalletPass)) {
             throw JSONRPCError(RPC_WALLET_PASSPHRASE_INCORRECT, "Error: The wallet passphrase entered was incorrect.");
         }
 
-<<<<<<< HEAD
-    {
-    LOCK(pwallet->cs_wallet);
-    pwallet->TopUpKeyPool();
-
-    bool fWalletUnlockStakingOnly = false;
-    if (request.params.size() > 2) {
-        fWalletUnlockStakingOnly = request.params[2].get_bool();
-    }
-
-    if (IsParticlWallet(pwallet)) {
-        CHDWallet *phdw = GetParticlWallet(pwallet);
-        LOCK(phdw->cs_wallet);
-        phdw->fUnlockForStakingOnly = fWalletUnlockStakingOnly;
-    }
-    pwallet->nRelockTime = GetTime() + nSleepTime;
-=======
+        {
+        LOCK(pwallet->cs_wallet);
         pwallet->TopUpKeyPool();
 
+        if (IsParticlWallet(pwallet)) {
+            CHDWallet *phdw = GetParticlWallet(pwallet);
+            phdw->fUnlockForStakingOnly = fWalletUnlockStakingOnly;
+        }
         pwallet->nRelockTime = GetTime() + nSleepTime;
+        }
     }
 
     // rpcRunLater must be called without cs_wallet held otherwise a deadlock
@@ -2600,7 +2590,6 @@
             shared_wallet->nRelockTime = 0;
         }
     }, nSleepTime);
->>>>>>> abc145c9
 
     // Only allow unlimited timeout (nSleepTime=0) on staking.
     if (nSleepTime > 0 || !fWalletUnlockStakingOnly) {
@@ -2618,7 +2607,6 @@
     } else {
         RPCRunLaterErase(strprintf("lockwallet(%s)", pwallet->GetName()));
         pwallet->nRelockTime = 0;
-    }
     }
     return NullUniValue;
 }
