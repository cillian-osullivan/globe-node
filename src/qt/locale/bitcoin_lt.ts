<TS language="lt" version="2.1">
<context>
    <name>AddressBookPage</name>
    <message>
        <source>Right-click to edit address or label</source>
        <translation>Spustelėkite dešinįjį klavišą norint keisti adresą arba etiketę</translation>
    </message>
    <message>
        <source>Create a new address</source>
        <translation>Sukurti naują adresą</translation>
    </message>
    <message>
        <source>&amp;New</source>
        <translation>&amp;Naujas</translation>
    </message>
    <message>
        <source>Copy the currently selected address to the system clipboard</source>
        <translation>Kopijuoti esamą adresą į mainų atmintį</translation>
    </message>
    <message>
        <source>&amp;Copy</source>
        <translation>&amp;Kopijuoti</translation>
    </message>
    <message>
        <source>C&amp;lose</source>
        <translation>&amp;Užverti</translation>
    </message>
    <message>
        <source>Delete the currently selected address from the list</source>
        <translation>Ištrinti pasirinktą adresą iš sąrašo</translation>
    </message>
    <message>
        <source>Enter address or label to search</source>
        <translation>Įveskite adresą ar žymę į paiešką</translation>
    </message>
    <message>
        <source>Export the data in the current tab to a file</source>
        <translation>Eksportuoti informaciją iš dabartinės lentelės į failą</translation>
    </message>
    <message>
        <source>&amp;Export</source>
        <translation>&amp;Eksportuoti</translation>
    </message>
    <message>
        <source>&amp;Delete</source>
        <translation>&amp;Trinti</translation>
    </message>
    <message>
        <source>Choose the address to send coins to</source>
        <translation>Pasirinkite adresą, kuriam siūsite monetas</translation>
    </message>
    <message>
        <source>Choose the address to receive coins with</source>
        <translation>Pasirinkite adresą su kuriuo gauti monetas</translation>
    </message>
    <message>
        <source>C&amp;hoose</source>
        <translation>P&amp;asirinkti</translation>
    </message>
    <message>
        <source>Sending addresses</source>
        <translation>Išsiuntimo adresai</translation>
    </message>
    <message>
        <source>Receiving addresses</source>
        <translation>Gavimo adresai</translation>
    </message>
    <message>
        <source>These are your Particl addresses for sending payments. Always check the amount and the receiving address before sending coins.</source>
        <translation>Tai yra jūsų Particl adresai išeinantiems mokėjimams. Visada pasitikrinkite sumą ir gavėjo adresą prieš siunčiant lėšas. </translation>
    </message>
    <message>
<<<<<<< HEAD
        <source>These are your Particl addresses for receiving payments. It is recommended to use a new receiving address for each transaction.</source>
        <translation>Tai yra Jūsų Particl adresai įeinantiems mokėjimams. Kiekvienam mokėjimui rekomenduojama naudoti naują adresą. </translation>
    </message>
    <message>
=======
>>>>>>> a54e52b4
        <source>&amp;Copy Address</source>
        <translation>&amp;Kopijuoti adresą</translation>
    </message>
    <message>
        <source>Copy &amp;Label</source>
        <translation>Kopijuoti &amp;Žymę</translation>
    </message>
    <message>
        <source>&amp;Edit</source>
        <translation>&amp;Keisti</translation>
    </message>
    <message>
        <source>Export Address List</source>
        <translation>Eksportuoti adresų sąrašą</translation>
    </message>
    <message>
        <source>Comma separated file (*.csv)</source>
        <translation>Kableliais atskirtų duomenų failas (*.csv)</translation>
    </message>
    <message>
        <source>Exporting Failed</source>
        <translation>Eksportavimas nepavyko</translation>
    </message>
    <message>
        <source>There was an error trying to save the address list to %1. Please try again.</source>
        <translation>Bandant išsaugoti adresų sąrašą - įvyko klaida keliant į %1. Prašome bandyti dar kartą.</translation>
    </message>
</context>
<context>
    <name>AddressTableModel</name>
    <message>
        <source>Label</source>
        <translation>Žymė</translation>
    </message>
    <message>
        <source>Address</source>
        <translation>Adresas</translation>
    </message>
    <message>
        <source>(no label)</source>
        <translation>(nėra žymės)</translation>
    </message>
</context>
<context>
    <name>AskPassphraseDialog</name>
    <message>
        <source>Passphrase Dialog</source>
        <translation>Slaptafrazės dialogas</translation>
    </message>
    <message>
        <source>Enter passphrase</source>
        <translation>Įvesti slaptafrazę</translation>
    </message>
    <message>
        <source>New passphrase</source>
        <translation>Nauja slaptafrazė</translation>
    </message>
    <message>
        <source>Repeat new passphrase</source>
        <translation>Pakartokite naują slaptafrazę</translation>
    </message>
    <message>
        <source>Encrypt wallet</source>
        <translation>Užšifruoti piniginę</translation>
    </message>
    <message>
        <source>This operation needs your wallet passphrase to unlock the wallet.</source>
        <translation>Ši operacija reikalauja jūsų piniginės slaptafrazės jai atrakinti.</translation>
    </message>
    <message>
        <source>Unlock wallet</source>
        <translation>Atrakinti piniginę</translation>
    </message>
    <message>
        <source>This operation needs your wallet passphrase to decrypt the wallet.</source>
        <translation>Ši operacija reikalauja jūsų piniginės slaptafrazės jai iššifruoti.</translation>
    </message>
    <message>
        <source>Decrypt wallet</source>
        <translation>Iššifruoti piniginę</translation>
    </message>
    <message>
        <source>Change passphrase</source>
        <translation>Pakeisti slaptafrazę</translation>
    </message>
    <message>
        <source>Confirm wallet encryption</source>
        <translation>Patvirtinkite piniginės užšifravimą</translation>
    </message>
    <message>
        <source>Warning: If you encrypt your wallet and lose your passphrase, you will &lt;b&gt;LOSE ALL OF YOUR PARTICL&lt;/b&gt;!</source>
        <translation>Dėmesio: jei užšifruosite savo piniginę ir pamesite slaptafrazę, jūs&lt;b&gt;PRARASITE VISUS SAVO PARTICLUS&lt;/b&gt;! </translation>
    </message>
    <message>
        <source>Are you sure you wish to encrypt your wallet?</source>
        <translation>Ar tikrai norite šifruoti savo piniginę?</translation>
    </message>
    <message>
        <source>Wallet encrypted</source>
        <translation>Piniginė užšifruota</translation>
    </message>
    <message>
        <source>IMPORTANT: Any previous backups you have made of your wallet file should be replaced with the newly generated, encrypted wallet file. For security reasons, previous backups of the unencrypted wallet file will become useless as soon as you start using the new, encrypted wallet.</source>
        <translation>SVARBU: Betkokios ankstesnės jūsų piniginės atsarginės kopijos turėtų būti pakeistos naujai sugeneruotu, užšifruotu piniginės failu. Dėl saugumo sumetimų, anstesnės neužšifruotos piniginės kopijos failas taps nenaudingu nuo momento, kai nauja ir užšifruota piniginė bus pradėta naudoti. </translation>
    </message>
    <message>
        <source>Wallet encryption failed</source>
        <translation>Nepavyko užšifruoti piniginę</translation>
    </message>
    <message>
        <source>Wallet encryption failed due to an internal error. Your wallet was not encrypted.</source>
        <translation>Dėl vidinės klaidos nepavyko užšifruoti piniginę.Piniginė neužšifruota.</translation>
    </message>
    <message>
        <source>The supplied passphrases do not match.</source>
        <translation>Įvestos slaptafrazės nesutampa.</translation>
    </message>
    <message>
        <source>Wallet unlock failed</source>
        <translation>Nepavyko atrakinti piniginę</translation>
    </message>
    <message>
        <source>The passphrase entered for the wallet decryption was incorrect.</source>
        <translation>Neteisingai įvestas slaptažodis piniginės iššifravimui.</translation>
    </message>
    <message>
        <source>Wallet decryption failed</source>
        <translation>Nepavyko iššifruoti piniginės</translation>
    </message>
    <message>
        <source>Wallet passphrase was successfully changed.</source>
        <translation>Piniginės slaptažodis sėkmingai pakeistas.</translation>
    </message>
    <message>
        <source>Warning: The Caps Lock key is on!</source>
        <translation>Įspėjimas: įjungtas Caps Lock klavišas!</translation>
    </message>
</context>
<context>
    <name>BanTableModel</name>
    <message>
        <source>IP/Netmask</source>
        <translation>IP/Tinklas</translation>
    </message>
    <message>
        <source>Banned Until</source>
        <translation>Užblokuotas iki</translation>
    </message>
</context>
<context>
    <name>BitcoinGUI</name>
    <message>
        <source>Sign &amp;message...</source>
        <translation>Pasirašyti ži&amp;nutę...</translation>
    </message>
    <message>
        <source>Synchronizing with network...</source>
        <translation>Sinchronizavimas su tinklu ...</translation>
    </message>
    <message>
        <source>&amp;Overview</source>
        <translation>&amp;Apžvalga</translation>
    </message>
    <message>
        <source>Show general overview of wallet</source>
        <translation>Rodyti piniginės bendrą apžvalgą</translation>
    </message>
    <message>
        <source>&amp;Transactions</source>
        <translation>&amp;Sandoriai</translation>
    </message>
    <message>
        <source>Browse transaction history</source>
        <translation>Apžvelgti sandorių istoriją</translation>
    </message>
    <message>
        <source>E&amp;xit</source>
        <translation>&amp;Išeiti</translation>
    </message>
    <message>
        <source>Quit application</source>
        <translation>Išjungti programą</translation>
    </message>
    <message>
        <source>&amp;About %1</source>
        <translation>&amp;Apie %1</translation>
    </message>
    <message>
        <source>Show information about %1</source>
        <translation>Rodyti informaciją apie %1</translation>
    </message>
    <message>
        <source>About &amp;Qt</source>
        <translation>Apie &amp;Qt</translation>
    </message>
    <message>
        <source>Show information about Qt</source>
        <translation>Rodyti informaciją apie Qt</translation>
    </message>
    <message>
        <source>&amp;Options...</source>
        <translation>&amp;Parinktys...</translation>
    </message>
    <message>
        <source>Modify configuration options for %1</source>
        <translation>Keisti %1 konfigūracijos galimybes</translation>
    </message>
    <message>
        <source>&amp;Encrypt Wallet...</source>
        <translation>&amp;Užšifruoti piniginę...</translation>
    </message>
    <message>
        <source>&amp;Backup Wallet...</source>
        <translation>&amp;Backup piniginę...</translation>
    </message>
    <message>
        <source>&amp;Change Passphrase...</source>
        <translation>&amp;Keisti slaptafrazę...</translation>
    </message>
    <message>
        <source>Open &amp;URI...</source>
        <translation>Atidaryti &amp;URI...</translation>
    </message>
    <message>
        <source>Wallet:</source>
        <translation>Piniginė</translation>
    </message>
    <message>
        <source>Click to disable network activity.</source>
        <translation>Spauskite norėdami išjungti tinklo veiklą.</translation>
    </message>
    <message>
        <source>Network activity disabled.</source>
        <translation>Tinklo veikla išjungta.</translation>
    </message>
    <message>
        <source>Click to enable network activity again.</source>
        <translation>Spauskite norėdami įjungti tinklo veiklą.</translation>
    </message>
    <message>
        <source>Syncing Headers (%1%)...</source>
        <translation>Sinchronizuojamos Antraštės (%1%)...</translation>
    </message>
    <message>
        <source>Reindexing blocks on disk...</source>
        <translation>Blokai iš naujo indeksuojami...</translation>
    </message>
    <message>
<<<<<<< HEAD
        <source>Send coins to a Particl address</source>
        <translation>Siųsti monetas Particl adresui</translation>
=======
        <source>Proxy is &lt;b&gt;enabled&lt;/b&gt;: %1</source>
        <translation>Tarpinis serveris yra &lt;b&gt;įgalintas&lt;/b&gt;: %1</translation>
    </message>
    <message>
        <source>Send coins to a Bitcoin address</source>
        <translation>Siųsti monetas Bitcoin adresui</translation>
>>>>>>> a54e52b4
    </message>
    <message>
        <source>Backup wallet to another location</source>
        <translation>Daryti piniginės atsarginę kopiją</translation>
    </message>
    <message>
        <source>Change the passphrase used for wallet encryption</source>
        <translation>Pakeisti slaptafrazę naudojamą piniginės užšifravimui</translation>
    </message>
    <message>
        <source>&amp;Debug window</source>
        <translation>&amp;Derinimo langas</translation>
    </message>
    <message>
        <source>Open debugging and diagnostic console</source>
        <translation>Atverti derinimo ir diagnostikos konsolę</translation>
    </message>
    <message>
        <source>&amp;Verify message...</source>
        <translation>&amp;Tikrinti žinutę...</translation>
    </message>
    <message>
<<<<<<< HEAD
        <source>Particl.</source>
        <translation>Particl.</translation>
    </message>
    <message>
        <source>Wallet</source>
        <translation>Piniginė</translation>
    </message>
    <message>
=======
>>>>>>> a54e52b4
        <source>&amp;Send</source>
        <translation>&amp;Siųsti</translation>
    </message>
    <message>
        <source>&amp;Receive</source>
        <translation>&amp;Gauti</translation>
    </message>
    <message>
        <source>&amp;Show / Hide</source>
        <translation>&amp;Rodyti / Slėpti</translation>
    </message>
    <message>
        <source>Show or hide the main Window</source>
        <translation>Rodyti arba slėpti pagrindinį langą</translation>
    </message>
    <message>
        <source>Encrypt the private keys that belong to your wallet</source>
        <translation>Užšifruoti privačius raktus, kurie priklauso jūsų piniginei</translation>
    </message>
    <message>
        <source>Sign messages with your Particl addresses to prove you own them</source>
        <translation>Pasirašydami žinutes su savo Particl adresais įrodysite jog esate jų savininkas </translation>
    </message>
    <message>
        <source>Verify messages to ensure they were signed with specified Particl addresses</source>
        <translation>Patikrinkite žinutę, jog įsitikintumėte, kad ją pasirašė nurodytas Particl adresas</translation>
    </message>
    <message>
        <source>&amp;File</source>
        <translation>&amp;Failas</translation>
    </message>
    <message>
        <source>&amp;Settings</source>
        <translation>&amp;Nustatymai</translation>
    </message>
    <message>
        <source>&amp;Help</source>
        <translation>&amp;Pagalba</translation>
    </message>
    <message>
        <source>Tabs toolbar</source>
        <translation>Kortelių įrankinė</translation>
    </message>
    <message>
        <source>Request payments (generates QR codes and bitcoin: URIs)</source>
        <translation>Reikalauti mokėjimų (sukuria QR kodus ir bitcoin: URI)</translation>
    </message>
    <message>
        <source>Show the list of used sending addresses and labels</source>
        <translation>Rodyti sąrašą panaudotų siuntimo adresų ir žymių</translation>
    </message>
    <message>
        <source>Show the list of used receiving addresses and labels</source>
        <translation>Rodyti sąrašą panaudotų gavimo adresų ir žymių</translation>
    </message>
    <message>
        <source>Open a bitcoin: URI or payment request</source>
        <translation>Atidaryti bitcoin: URI ar apmokėjimo reikalavimą</translation>
    </message>
    <message>
        <source>&amp;Command-line options</source>
        <translation>Komandinės eilutės parametrai</translation>
    </message>
    <message numerus="yes">
        <source>%n active connection(s) to Bitcoin network</source>
        <translation><numerusform>%n Bitcoin tinklo aktyvus ryšys</numerusform><numerusform>%n Bitcoin tinklo aktyvūs ryšiai</numerusform><numerusform>%n Bitcoin tinklo aktyvūs ryšiai</numerusform><numerusform>%n Bitcoin tinklo aktyvūs ryšiai</numerusform></translation>
    </message>
    <message>
        <source>Indexing blocks on disk...</source>
        <translation>Blokai iš naujo indeksuojami...</translation>
    </message>
    <message>
        <source>Processing blocks on disk...</source>
        <translation>Blokai apdirbami diske...</translation>
    </message>
    <message numerus="yes">
        <source>Processed %n block(s) of transaction history.</source>
        <translation><numerusform>Apdirbtas %n blokas transakcijų istorijoje.</numerusform><numerusform>Apdirbti %n blokas transakcijų istorijoje.</numerusform><numerusform>Apdirbti %n blokas transakcijų istorijoje.</numerusform><numerusform>Apdirbti %n blokas transakcijų istorijoje.</numerusform></translation>
    </message>
    <message>
        <source>%1 behind</source>
        <translation>%1 atsilieka</translation>
    </message>
    <message>
        <source>Last received block was generated %1 ago.</source>
        <translation>Paskutinis gautas blokas buvo sukurtas prieš %1.</translation>
    </message>
    <message>
        <source>Transactions after this will not yet be visible.</source>
        <translation>Sekančios operacijos dar nebus matomos. </translation>
    </message>
    <message>
        <source>Error</source>
        <translation>Klaida</translation>
    </message>
    <message>
        <source>Warning</source>
        <translation>Įspėjimas</translation>
    </message>
    <message>
        <source>Information</source>
        <translation>Informacija</translation>
    </message>
    <message>
        <source>Up to date</source>
        <translation>Atnaujinta</translation>
    </message>
    <message>
        <source>&amp;Sending addresses</source>
        <translation>&amp;Siunčiami adresai</translation>
    </message>
    <message>
        <source>&amp;Receiving addresses</source>
        <translation>&amp;Gaunami adresai</translation>
    </message>
    <message>
        <source>Open Wallet</source>
        <translation>Atidaryti Piniginę</translation>
    </message>
    <message>
        <source>Open a wallet</source>
        <translation>Atidaryti Piniginę</translation>
    </message>
    <message>
        <source>Close Wallet...</source>
        <translation>Uždaryti Piniginę</translation>
    </message>
    <message>
        <source>Close wallet</source>
        <translation>Uždaryti Piniginę</translation>
    </message>
    <message>
        <source>Show the %1 help message to get a list with possible Bitcoin command-line options</source>
        <translation>Rodyti %1 pagalbos žinutę su Bitcoin pasirinkimo komandomis</translation>
    </message>
    <message>
        <source>default wallet</source>
        <translation>numatyta piniginė</translation>
    </message>
    <message>
        <source>&amp;Window</source>
        <translation>&amp;Langas</translation>
    </message>
    <message>
        <source>Minimize</source>
        <translation>Sumažinti</translation>
    </message>
    <message>
        <source>Zoom</source>
        <translation>Priartinti</translation>
    </message>
    <message>
        <source>Main Window</source>
        <translation>Pagrindinis langas</translation>
    </message>
    <message>
        <source>%1 client</source>
        <translation>%1 klientas</translation>
    </message>
    <message>
        <source>Connecting to peers...</source>
        <translation>Prisijungiama su peers...</translation>
    </message>
    <message>
        <source>Catching up...</source>
        <translation>Vejamasi...</translation>
    </message>
    <message>
        <source>Error: %1</source>
        <translation>Klaida: %1</translation>
    </message>
    <message>
        <source>Date: %1
</source>
        <translation>Data: %1
</translation>
    </message>
    <message>
        <source>Amount: %1
</source>
        <translation>Suma: %1
</translation>
    </message>
    <message>
        <source>Wallet: %1
</source>
        <translation>Piniginė: %1
</translation>
    </message>
    <message>
        <source>Type: %1
</source>
        <translation>Spausti: %1
</translation>
    </message>
    <message>
        <source>Label: %1
</source>
        <translation>Antraštė: %1
</translation>
    </message>
    <message>
        <source>Address: %1
</source>
        <translation>Adresas: %1
</translation>
    </message>
    <message>
        <source>Sent transaction</source>
        <translation>Sandoris nusiųstas</translation>
    </message>
    <message>
        <source>Incoming transaction</source>
        <translation>Ateinantis sandoris</translation>
    </message>
    <message>
        <source>HD key generation is &lt;b&gt;enabled&lt;/b&gt;</source>
        <translation>HD rakto generacija &lt;b&gt;įgalinta&lt;/b&gt;</translation>
    </message>
    <message>
        <source>HD key generation is &lt;b&gt;disabled&lt;/b&gt;</source>
        <translation>HD rakto generacija &lt;b&gt;išjungta&lt;/b&gt;</translation>
    </message>
    <message>
        <source>Private key &lt;b&gt;disabled&lt;/b&gt;</source>
        <translation>Privatus raktas &lt;b&gt;išjungtas&lt;/b&gt;</translation>
    </message>
    <message>
        <source>Wallet is &lt;b&gt;encrypted&lt;/b&gt; and currently &lt;b&gt;unlocked&lt;/b&gt;</source>
        <translation>Piniginė &lt;b&gt;užšifruota&lt;/b&gt; ir šiuo metu &lt;b&gt;atrakinta&lt;/b&gt;</translation>
    </message>
    <message>
        <source>Wallet is &lt;b&gt;encrypted&lt;/b&gt; and currently &lt;b&gt;locked&lt;/b&gt;</source>
        <translation>Piniginė &lt;b&gt;užšifruota&lt;/b&gt; ir šiuo metu &lt;b&gt;užrakinta&lt;/b&gt;</translation>
    </message>
    <message>
        <source>A fatal error occurred. Bitcoin can no longer continue safely and will quit.</source>
        <translation>Kritinė klaida. Bitcoin nebegali tęsti saugiai ir bus išjungtas.</translation>
    </message>
</context>
<context>
    <name>CoinControlDialog</name>
    <message>
        <source>Coin Selection</source>
        <translation>Monetų pasirinkimas</translation>
    </message>
    <message>
        <source>Quantity:</source>
        <translation>Kiekis:</translation>
    </message>
    <message>
        <source>Bytes:</source>
        <translation>Baitai:</translation>
    </message>
    <message>
        <source>Amount:</source>
        <translation>Suma:</translation>
    </message>
    <message>
        <source>Fee:</source>
        <translation>Mokestis:</translation>
    </message>
    <message>
        <source>Dust:</source>
        <translation>Dulkės:</translation>
    </message>
    <message>
        <source>After Fee:</source>
        <translation>Po mokesčio:</translation>
    </message>
    <message>
        <source>Change:</source>
        <translation>Graža:</translation>
    </message>
    <message>
        <source>(un)select all</source>
        <translation>(ne)pasirinkti viską</translation>
    </message>
    <message>
        <source>Tree mode</source>
        <translation>Medžio režimas</translation>
    </message>
    <message>
        <source>List mode</source>
        <translation>Sąrašo režimas</translation>
    </message>
    <message>
        <source>Amount</source>
        <translation>Suma</translation>
    </message>
    <message>
        <source>Received with label</source>
        <translation>Gauta su žyme</translation>
    </message>
    <message>
        <source>Received with address</source>
        <translation>Gauta su adresu</translation>
    </message>
    <message>
        <source>Date</source>
        <translation>Data</translation>
    </message>
    <message>
        <source>Confirmations</source>
        <translation>Patvirtinimai</translation>
    </message>
    <message>
        <source>Confirmed</source>
        <translation>Patvirtintas</translation>
    </message>
    <message>
        <source>Copy address</source>
        <translation>Kopijuoti adresą</translation>
    </message>
    <message>
        <source>Copy label</source>
        <translation>Kopijuoti žymę</translation>
    </message>
    <message>
        <source>Copy amount</source>
        <translation>Kopijuoti sumą</translation>
    </message>
    <message>
        <source>Copy transaction ID</source>
        <translation>Sandorio ID</translation>
    </message>
    <message>
        <source>Lock unspent</source>
        <translation>Užrakinti nepanaudotus</translation>
    </message>
    <message>
        <source>Unlock unspent</source>
        <translation>Atrakinti nepanaudotus</translation>
    </message>
    <message>
        <source>Copy quantity</source>
        <translation>Kopijuoti kiekį</translation>
    </message>
    <message>
        <source>Copy fee</source>
        <translation>Kopijuoti mokestį</translation>
    </message>
    <message>
        <source>Copy after fee</source>
        <translation>Kopijuoti po mokesčio</translation>
    </message>
    <message>
        <source>Copy bytes</source>
        <translation>Kopijuoti baitus</translation>
    </message>
    <message>
        <source>Copy dust</source>
        <translation>Kopijuoti dulkę</translation>
    </message>
    <message>
        <source>Copy change</source>
        <translation>Kopijuoti keisti</translation>
    </message>
    <message>
        <source>(%1 locked)</source>
        <translation>(%1 užrakinta)</translation>
    </message>
    <message>
        <source>yes</source>
        <translation>taip</translation>
    </message>
    <message>
        <source>no</source>
        <translation>ne</translation>
    </message>
    <message>
        <source>This label turns red if any recipient receives an amount smaller than the current dust threshold.</source>
        <translation>Ši etiketė tampa raudona, jei bet kuris gavėjas gauna mažesnę sumą nei dabartinė dulkių slenkstis.</translation>
    </message>
    <message>
        <source>Can vary +/- %1 satoshi(s) per input.</source>
        <translation>Gali svyruoti nuo +/-%1 satoshi(-ų) vienam įvedimui.</translation>
    </message>
    <message>
        <source>(no label)</source>
        <translation>(nėra žymės)</translation>
    </message>
    <message>
        <source>change from %1 (%2)</source>
        <translation>pakeisti nuo %1 (%2)</translation>
    </message>
    <message>
        <source>(change)</source>
        <translation>(graža)</translation>
    </message>
</context>
<context>
    <name>CreateWalletActivity</name>
    </context>
<context>
    <name>CreateWalletDialog</name>
    </context>
<context>
    <name>EditAddressDialog</name>
    <message>
        <source>Edit Address</source>
        <translation>Keisti adresą</translation>
    </message>
    <message>
        <source>&amp;Label</source>
        <translation>Ž&amp;ymė</translation>
    </message>
    <message>
        <source>The label associated with this address list entry</source>
        <translation>Etiketė, susijusi su šiuo adresų sąrašo įrašu</translation>
    </message>
    <message>
        <source>The address associated with this address list entry. This can only be modified for sending addresses.</source>
        <translation>Adresas, susijęs su šiuo adresų sąrašo įrašu. Tai galima keisti tik siuntimo adresams.</translation>
    </message>
    <message>
        <source>&amp;Address</source>
        <translation>&amp;Adresas</translation>
    </message>
    <message>
        <source>New sending address</source>
        <translation>Naujas siuntimo adresas</translation>
    </message>
    <message>
        <source>Edit receiving address</source>
        <translation>Keisti gavimo adresą</translation>
    </message>
    <message>
        <source>Edit sending address</source>
        <translation>Keisti siuntimo adresą</translation>
    </message>
    <message>
        <source>The entered address "%1" is not a valid Bitcoin address.</source>
        <translation>Įvestas adresas „%1“ nėra galiojantis Bitcoin adresas.</translation>
    </message>
    <message>
        <source>Address "%1" already exists as a receiving address with label "%2" and so cannot be added as a sending address.</source>
        <translation>Adresas „%1“  jau yra kaip gavėjo adresas su etikete „%2“, todėl jo negalima pridėti kaip siuntimo adresą.</translation>
    </message>
    <message>
        <source>The entered address "%1" is already in the address book with label "%2".</source>
        <translation>Įvestas adresas „%1“ jau yra adresų knygoje su etikete „%2“.</translation>
    </message>
    <message>
        <source>Could not unlock wallet.</source>
        <translation>Nepavyko atrakinti piniginės.</translation>
    </message>
    <message>
        <source>New key generation failed.</source>
        <translation>Naujo rakto generavimas nepavyko.</translation>
    </message>
</context>
<context>
    <name>FreespaceChecker</name>
    <message>
        <source>A new data directory will be created.</source>
        <translation>Naujas duomenų katalogas bus sukurtas.</translation>
    </message>
    <message>
        <source>name</source>
        <translation>pavadinimas</translation>
    </message>
    <message>
        <source>Directory already exists. Add %1 if you intend to create a new directory here.</source>
        <translation>Katalogas jau egzistuoja. Pridėkite %1 jei planuojate sukurti naują katalogą čia.</translation>
    </message>
    <message>
        <source>Path already exists, and is not a directory.</source>
        <translation>Takas jau egzistuoja, ir tai nėra katalogas.</translation>
    </message>
    <message>
        <source>Cannot create data directory here.</source>
        <translation>Negalima sukurti duomenų katalogo.</translation>
    </message>
</context>
<context>
    <name>HelpMessageDialog</name>
    <message>
        <source>version</source>
        <translation>versija</translation>
    </message>
    <message>
        <source>(%1-bit)</source>
        <translation>(%1-bit)</translation>
    </message>
    <message>
        <source>About %1</source>
        <translation>&amp;Apie %1</translation>
    </message>
    <message>
        <source>Command-line options</source>
        <translation>Komandinės eilutės parametrai</translation>
    </message>
</context>
<context>
    <name>Intro</name>
    <message>
        <source>Welcome</source>
        <translation>Sveiki</translation>
    </message>
    <message>
<<<<<<< HEAD
        <source>Particl.</source>
        <translation>Particl.</translation>
=======
        <source>Welcome to %1.</source>
        <translation>Sveiki atvykę į %1.</translation>
    </message>
    <message>
        <source>As this is the first time the program is launched, you can choose where %1 will store its data.</source>
        <translation>Kadangi tai yra pirmas kartas, kai programa paleidžiama, galite pasirinkti, kur %1 išsaugos savo duomenis.</translation>
    </message>
    <message>
        <source>When you click OK, %1 will begin to download and process the full %4 block chain (%2GB) starting with the earliest transactions in %3 when %4 initially launched.</source>
        <translation>Spustelėjus Gerai, %1 pradės atsisiųsti ir apdoroti visą %4 blokų grandinę (%2GB), pradedant nuo ankstesnių operacijų %3, kai iš pradžių buvo paleista %4.</translation>
    </message>
    <message>
        <source>This initial synchronisation is very demanding, and may expose hardware problems with your computer that had previously gone unnoticed. Each time you run %1, it will continue downloading where it left off.</source>
        <translation>Ši pradinė sinchronizacija yra labai sudėtinga ir gali sukelti kompiuterio techninės įrangos problemas, kurios anksčiau buvo nepastebėtos. Kiekvieną kartą, kai paleidžiate %1, jis tęs parsisiuntimą ten, kur jis buvo išjungtas.</translation>
    </message>
    <message>
        <source>If you have chosen to limit block chain storage (pruning), the historical data must still be downloaded and processed, but will be deleted afterward to keep your disk usage low.</source>
        <translation>Jei pasirinkote apriboti blokavimo grandinės saugojimą (genėjimas), istoriniai duomenys vis tiek turi būti atsisiunčiami ir apdorojami, bet vėliau bus ištrinti, kad diskų naudojimas būtų mažas.</translation>
    </message>
    <message>
        <source>Use the default data directory</source>
        <translation>Naudoti numatytajį duomenų katalogą</translation>
    </message>
    <message>
        <source>Use a custom data directory:</source>
        <translation>Naudoti kitą duomenų katalogą:</translation>
    </message>
    <message>
        <source>Bitcoin</source>
        <translation>Bitcoin</translation>
>>>>>>> a54e52b4
    </message>
    <message>
        <source>At least %1 GB of data will be stored in this directory, and it will grow over time.</source>
        <translation>Šiame kataloge bus saugomi bent %1 GB duomenų, kurie laikui bėgant didės.</translation>
    </message>
    <message>
        <source>Approximately %1 GB of data will be stored in this directory.</source>
        <translation>Šiame kataloge bus saugoma maždaug apie %1 GB duomenų.</translation>
    </message>
    <message>
        <source>%1 will download and store a copy of the Bitcoin block chain.</source>
        <translation>%1 bus atsisiųsta ir išsaugota Bitcoin blokų grandinės kopiją.</translation>
    </message>
    <message>
        <source>The wallet will also be stored in this directory.</source>
        <translation>Piniginė taip pat bus saugojama šiame direktyve.</translation>
    </message>
    <message>
        <source>Error: Specified data directory "%1" cannot be created.</source>
        <translation>Klaida: negali būti sukurtas nurodytas duomenų katalogas „%1“.</translation>
    </message>
    <message>
        <source>Error</source>
        <translation>Klaida</translation>
    </message>
    <message numerus="yes">
        <source>%n GB of free space available</source>
        <translation><numerusform>%n GB laisvos vietos</numerusform><numerusform>%n GB laisvos vietos</numerusform><numerusform>%n GB laisvos vietos</numerusform><numerusform>%n GB laisvos vietos</numerusform></translation>
    </message>
    <message numerus="yes">
        <source>(of %n GB needed)</source>
        <translation><numerusform>(reikalinga %n GB)</numerusform><numerusform>(reikalinga %n GB)</numerusform><numerusform>(reikalinga %n GB)</numerusform><numerusform>(reikalinga %n GB)</numerusform></translation>
    </message>
    </context>
<context>
    <name>ModalOverlay</name>
    <message>
        <source>Form</source>
        <translation>Forma</translation>
    </message>
    <message>
        <source>Recent transactions may not yet be visible, and therefore your wallet's balance might be incorrect. This information will be correct once your wallet has finished synchronizing with the bitcoin network, as detailed below.</source>
        <translation>Naujausi sandoriai gali būti dar nematomi, todėl jūsų piniginės likutis gali būti neteisingas. Ši informacija bus teisinga, kai jūsų piniginė bus baigta sinchronizuoti su bitcoin tinklu, kaip nurodyta žemiau.</translation>
    </message>
    <message>
        <source>Attempting to spend bitcoins that are affected by not-yet-displayed transactions will not be accepted by the network.</source>
        <translation>Tinklas nepriims bandymų išleisti bitcoinus, kurie yra vis dar nematomi.</translation>
    </message>
    <message>
        <source>Number of blocks left</source>
        <translation>Likusių blokų skaičius</translation>
    </message>
    <message>
        <source>Unknown...</source>
        <translation>Nežinomas...</translation>
    </message>
    <message>
        <source>Last block time</source>
        <translation>Paskutinio bloko laikas</translation>
    </message>
    <message>
        <source>Progress</source>
        <translation>Progresas</translation>
    </message>
    <message>
        <source>Progress increase per hour</source>
        <translation>Pažangos didėjimas per valandą</translation>
    </message>
    <message>
        <source>calculating...</source>
        <translation>skaičiuojama...</translation>
    </message>
    <message>
<<<<<<< HEAD
        <source>Automatically open the Particl client port on the router. This only works when your router supports UPnP and it is enabled.</source>
        <translation>Automatiškai atidaryti Particl kliento prievadą maršrutizatoriuje. Tai veikia tik tada, kai jūsų maršrutizatorius palaiko UPnP ir ji įjungta.</translation>
=======
        <source>Estimated time left until synced</source>
        <translation>Numatomas laikas iki sinchronizavimo</translation>
>>>>>>> a54e52b4
    </message>
    <message>
        <source>Hide</source>
        <translation>Slėpti</translation>
    </message>
    <message>
        <source>Unknown. Syncing Headers (%1, %2%)...</source>
        <translation>Nežinomas. Sinchronizuojamos Antraštės (%1, %2%)...</translation>
    </message>
</context>
<context>
    <name>OpenURIDialog</name>
    <message>
        <source>Open URI</source>
        <translation>Atidaryti URI</translation>
    </message>
    <message>
        <source>Open payment request from URI or file</source>
        <translation>Atidaryti mokėjimo užklausą iš URI arba failo</translation>
    </message>
    <message>
        <source>URI:</source>
        <translation>URI:</translation>
    </message>
    <message>
        <source>Select payment request file</source>
        <translation>Pasirinkite mokėjimo užklausos failą</translation>
    </message>
    <message>
        <source>Select payment request file to open</source>
        <translation>Pasirinkite mokėjimo užklausos failą</translation>
    </message>
</context>
<context>
    <name>OpenWalletActivity</name>
    <message>
        <source>default wallet</source>
        <translation>numatyta piniginė</translation>
    </message>
    <message>
        <source>Opening Wallet &lt;b&gt;%1&lt;/b&gt;...</source>
        <translation>Atidaroma Piniginė &lt;b&gt;%1&lt;/b&gt;...</translation>
    </message>
</context>
<context>
    <name>OptionsDialog</name>
    <message>
        <source>Options</source>
        <translation>Parinktys</translation>
    </message>
    <message>
        <source>&amp;Main</source>
        <translation>&amp;Pagrindinės</translation>
    </message>
    <message>
        <source>Automatically start %1 after logging in to the system.</source>
        <translation>Automatiškai paleisti %1 po prisijungimo prie sistemos.</translation>
    </message>
    <message>
        <source>&amp;Start %1 on system login</source>
        <translation>&amp;Pradėti %1 sistemos prisijungimo metu</translation>
    </message>
    <message>
        <source>Size of &amp;database cache</source>
        <translation>&amp;Duomenų bazės talpyklos dydis</translation>
    </message>
    <message>
        <source>Number of script &amp;verification threads</source>
        <translation>Patvirtinimų skaičius</translation>
    </message>
    <message>
        <source>IP address of the proxy (e.g. IPv4: 127.0.0.1 / IPv6: ::1)</source>
        <translation>Proxy IP adresas (Pvz. IPv4: 127.0.0.1 / IPv6: ::1)</translation>
    </message>
    <message>
        <source>Shows if the supplied default SOCKS5 proxy is used to reach peers via this network type.</source>
        <translation>Rodo, ar pridedamas numatytasis SOCKS5 proxy naudojamas pasiekti Peers per šį tinklo tipą.</translation>
    </message>
    <message>
        <source>Use separate SOCKS&amp;5 proxy to reach peers via Tor hidden services:</source>
        <translation>Naudokite atskirą SOCKS&amp;5 tarpinius serverius, kad pasiektumėte Peers per „Tor“ paslėptas paslaugas:</translation>
    </message>
    <message>
        <source>Hide the icon from the system tray.</source>
        <translation>Slėpti piktogramą</translation>
    </message>
    <message>
        <source>&amp;Hide tray icon</source>
        <translation>&amp; Slėpti piktogramą</translation>
    </message>
    <message>
        <source>Minimize instead of exit the application when the window is closed. When this option is enabled, the application will be closed only after selecting Exit in the menu.</source>
        <translation>Uždarant langą neuždaryti programos. Kai ši parinktis įjungta, programa bus uždaryta tik pasirinkus  meniu komandą Baigti.</translation>
    </message>
    <message>
        <source>Third party URLs (e.g. a block explorer) that appear in the transactions tab as context menu items. %s in the URL is replaced by transaction hash. Multiple URLs are separated by vertical bar |.</source>
        <translation>Trečiųjų šalių URL (pvz., Blokų tyrėjas), kurie rodomi operacijų skirtuke kaip kontekstinio meniu elementai. %s URL yra pakeistas sandorio Hash. Keli URL yra atskirti vertikalia juosta |.</translation>
    </message>
    <message>
        <source>Open the %1 configuration file from the working directory.</source>
        <translation>Atidarykite %1 konfigūracijos failą iš veikiančio katalogo.</translation>
    </message>
    <message>
        <source>Open Configuration File</source>
        <translation>Atidarykite konfigūracijos failą</translation>
    </message>
    <message>
        <source>Reset all client options to default.</source>
        <translation>Atstatyti visus kliento pasirinkimus į numatytuosius.</translation>
    </message>
    <message>
        <source>&amp;Reset Options</source>
        <translation>&amp;Atstatyti Parinktis</translation>
    </message>
    <message>
        <source>&amp;Network</source>
        <translation>&amp;Tinklas</translation>
    </message>
    <message>
        <source>Disables some advanced features but all blocks will still be fully validated. Reverting this setting requires re-downloading the entire blockchain. Actual disk usage may be somewhat higher.</source>
        <translation>Išjungia kai kurias pažangias funkcijas, tačiau visi blokai vis dar bus patvirtinti. Jei norite grąžinti šį nustatymą, reikia iš naujo atsisiųsti visą bloko grandinę. Tikras diskų naudojimas gali būti šiek tiek didesnis.</translation>
    </message>
    <message>
        <source>Prune &amp;block storage to</source>
        <translation>&amp;blokuokite saugyklą į</translation>
    </message>
    <message>
        <source>GB</source>
        <translation>GB</translation>
    </message>
    <message>
        <source>Reverting this setting requires re-downloading the entire blockchain.</source>
        <translation>Jei norite grąžinti šį nustatymą, reikia iš naujo atsisiųsti visą bloko grandinę.</translation>
    </message>
    <message>
        <source>MiB</source>
        <translation>MiB</translation>
    </message>
    <message>
        <source>(0 = auto, &lt;0 = leave that many cores free)</source>
        <translation>(0 = automatinis, &lt;0 = palikti tiek nenaudojamų branduolių)</translation>
    </message>
    <message>
        <source>W&amp;allet</source>
        <translation>Piniginė</translation>
    </message>
    <message>
        <source>Expert</source>
        <translation>Ekspertas</translation>
    </message>
    <message>
        <source>Enable coin &amp;control features</source>
        <translation>Įgalinti monetų ir &amp;valdymo funkcijas</translation>
    </message>
    <message>
        <source>If you disable the spending of unconfirmed change, the change from a transaction cannot be used until that transaction has at least one confirmation. This also affects how your balance is computed.</source>
        <translation>Jei išjungsite nepatvirtintą likučio išleidimą, likutį iš sandorio negalėsite naudoti tol, kol toks sandoris turės bent vieną patvirtinimą. Tai taip pat turi įtakos jūsų balansui.</translation>
    </message>
    <message>
        <source>&amp;Spend unconfirmed change</source>
        <translation>&amp;Išleiskite nepatvirtintus pakeitimus</translation>
    </message>
    <message>
        <source>Automatically open the Bitcoin client port on the router. This only works when your router supports UPnP and it is enabled.</source>
        <translation>Automatiškai atidaryti Bitcoin kliento prievadą maršrutizatoriuje. Tai veikia tik tada, kai jūsų maršrutizatorius palaiko UPnP ir ji įjungta.</translation>
    </message>
    <message>
        <source>Map port using &amp;UPnP</source>
        <translation>Persiųsti prievadą naudojant &amp;UPnP</translation>
    </message>
    <message>
        <source>Accept connections from outside.</source>
        <translation>Priimti ryšius iš išorės.</translation>
    </message>
    <message>
        <source>Allow incomin&amp;g connections</source>
        <translation>Leisti gaunamu&amp;s ryšius</translation>
    </message>
    <message>
        <source>Connect to the Bitcoin network through a SOCKS5 proxy.</source>
        <translation>Prisijunkite prie „Bitcoin“ tinklo per SOCKS5 proxy.</translation>
    </message>
    <message>
        <source>&amp;Connect through SOCKS5 proxy (default proxy):</source>
        <translation>&amp; Prisijunkite per SOCKS5 proxy (numatytasis proxy):</translation>
    </message>
    <message>
        <source>Proxy &amp;IP:</source>
        <translation>Tarpinio serverio &amp;IP:</translation>
    </message>
    <message>
        <source>&amp;Port:</source>
        <translation>&amp;Prievadas:</translation>
    </message>
    <message>
        <source>Port of the proxy (e.g. 9050)</source>
        <translation>Tarpinio serverio preivadas (pvz, 9050)</translation>
    </message>
    <message>
        <source>Used for reaching peers via:</source>
        <translation>Naudojamas Peers pasiekti per:</translation>
    </message>
    <message>
        <source>IPv4</source>
        <translation>IPv4</translation>
    </message>
    <message>
        <source>IPv6</source>
        <translation>IPv6</translation>
    </message>
    <message>
        <source>Tor</source>
        <translation>Tor</translation>
    </message>
    <message>
        <source>Connect to the Bitcoin network through a separate SOCKS5 proxy for Tor hidden services.</source>
        <translation>Prisijunkite prie „Bitcoin“ tinklo per atskirą „SOCKS5“ proxy „Tor“ paslėptas paslaugas.</translation>
    </message>
    <message>
        <source>&amp;Window</source>
        <translation>&amp;Langas</translation>
    </message>
    <message>
        <source>Show only a tray icon after minimizing the window.</source>
        <translation>Po programos lango sumažinimo rodyti tik programos ikoną.</translation>
    </message>
    <message>
        <source>&amp;Minimize to the tray instead of the taskbar</source>
        <translation>&amp;M sumažinti langą bet ne užduočių juostą</translation>
    </message>
    <message>
        <source>M&amp;inimize on close</source>
        <translation>&amp;Sumažinti uždarant</translation>
    </message>
    <message>
        <source>&amp;Display</source>
        <translation>&amp;Rodymas</translation>
    </message>
    <message>
        <source>User Interface &amp;language:</source>
        <translation>Naudotojo sąsajos &amp;kalba:</translation>
    </message>
    <message>
        <source>The user interface language can be set here. This setting will take effect after restarting %1.</source>
        <translation>Čia galite nustatyti vartotojo sąsajos kalbą. Šis nustatymas įsigalios iš naujo paleidus %1.</translation>
    </message>
    <message>
        <source>&amp;Unit to show amounts in:</source>
        <translation>&amp;Vienetai, kuriais rodyti sumas:</translation>
    </message>
    <message>
        <source>Choose the default subdivision unit to show in the interface and when sending coins.</source>
        <translation>Rodomų ir siunčiamų monetų kiekio matavimo vienetai</translation>
    </message>
    <message>
        <source>Whether to show coin control features or not.</source>
        <translation>Rodyti monetų valdymo funkcijas, ar ne.</translation>
    </message>
    <message>
        <source>&amp;Third party transaction URLs</source>
        <translation>&amp;Trečiųjų šalių sandorių URL</translation>
    </message>
    <message>
        <source>Options set in this dialog are overridden by the command line or in the configuration file:</source>
        <translation>Šiame dialogo lange nustatytos parinktys yra panaikintos komandų eilutėje arba konfigūracijos faile:</translation>
    </message>
    <message>
        <source>&amp;OK</source>
        <translation>&amp;Gerai</translation>
    </message>
    <message>
        <source>&amp;Cancel</source>
        <translation>&amp;Atšaukti</translation>
    </message>
    <message>
        <source>default</source>
        <translation>numatyta</translation>
    </message>
    <message>
        <source>none</source>
        <translation>niekas</translation>
    </message>
    <message>
        <source>Confirm options reset</source>
        <translation>Patvirtinti nustatymų atstatymą</translation>
    </message>
    <message>
        <source>Client restart required to activate changes.</source>
        <translation>Kliento perkrovimas reikalingas nustatymų aktyvavimui</translation>
    </message>
    <message>
        <source>Client will be shut down. Do you want to proceed?</source>
        <translation>Klientas bus uždarytas. Ar norite testi?</translation>
    </message>
    <message>
        <source>Configuration options</source>
        <translation>Konfigūravimo parinktys</translation>
    </message>
    <message>
        <source>The configuration file is used to specify advanced user options which override GUI settings. Additionally, any command-line options will override this configuration file.</source>
        <translation>Konfigūracijos failas naudojamas patobulintoms naudotojo parinktims, kurios ignoruoja GUI nustatymus. Be to, visos komandų eilutės parinktys nepaisys šio konfigūracijos failo.</translation>
    </message>
    <message>
        <source>Error</source>
        <translation>Klaida</translation>
    </message>
    <message>
        <source>The configuration file could not be opened.</source>
        <translation>Konfigūracijos failo negalima atidaryti.</translation>
    </message>
    <message>
        <source>This change would require a client restart.</source>
        <translation>Šis pakeitimas reikalautų kliento perkrovimo</translation>
    </message>
    <message>
        <source>The supplied proxy address is invalid.</source>
        <translation>Nurodytas tarpinio serverio adresas negalioja.</translation>
    </message>
</context>
<context>
    <name>OverviewPage</name>
    <message>
        <source>Form</source>
        <translation>Forma</translation>
    </message>
    <message>
        <source>The displayed information may be out of date. Your wallet automatically synchronizes with the Bitcoin network after a connection is established, but this process has not completed yet.</source>
        <translation>Rodoma informacija gali būti pasenusi. Piniginė automatiškai sinchronizuojasi su „Bitcoin“ tinklu po ryšio užmezgimo, tačiau šis procesas dar nebaigtas.</translation>
    </message>
    <message>
        <source>Watch-only:</source>
        <translation>Tik stebėti</translation>
    </message>
    <message>
        <source>Available:</source>
        <translation>Galimi:</translation>
    </message>
    <message>
        <source>Your current spendable balance</source>
        <translation>Jūsų dabartinis išleidžiamas balansas</translation>
    </message>
    <message>
        <source>Pending:</source>
        <translation>Laukiantys:</translation>
    </message>
    <message>
        <source>Total of transactions that have yet to be confirmed, and do not yet count toward the spendable balance</source>
        <translation>Iš viso sandorių, kurie dar turi būti patvirtinti ir kurie dar neįskaičiuojami į išleidžiamą balansą</translation>
    </message>
    <message>
        <source>Immature:</source>
        <translation>Nepribrendę:</translation>
    </message>
    <message>
        <source>Mined balance that has not yet matured</source>
        <translation>Kasyklų balansas, kuris dar nėra subrandintas</translation>
    </message>
    <message>
        <source>Balances</source>
        <translation>Balansai</translation>
    </message>
    <message>
        <source>Total:</source>
        <translation>Viso:</translation>
    </message>
    <message>
        <source>Your current total balance</source>
        <translation>Jūsų balansas</translation>
    </message>
    <message>
        <source>Your current balance in watch-only addresses</source>
        <translation>Jūsų dabartinis balansas tik stebimų adresų</translation>
    </message>
    <message>
        <source>Spendable:</source>
        <translation>Išleidžiamas:</translation>
    </message>
    <message>
        <source>Recent transactions</source>
        <translation>Naujausi sandoriai</translation>
    </message>
    <message>
        <source>Unconfirmed transactions to watch-only addresses</source>
        <translation>Nepatvirtinti sandoriai stebimų adresų</translation>
    </message>
    <message>
        <source>Mined balance in watch-only addresses that has not yet matured</source>
        <translation>Kasybos balansas skirtas tik stebimiems adresams, kurie dar nera subrendę</translation>
    </message>
    <message>
        <source>Current total balance in watch-only addresses</source>
        <translation>Dabartinis visas balansas tik stebimų adresų</translation>
    </message>
</context>
<context>
    <name>PaymentServer</name>
    <message>
        <source>Payment request error</source>
        <translation>Mokėjimo užklausos klaida</translation>
    </message>
    <message>
        <source>Cannot start bitcoin: click-to-pay handler</source>
        <translation>Negalima paleisti bitcoin: paspauskite sumokėti tvarkytojui</translation>
    </message>
    <message>
        <source>URI handling</source>
        <translation>URI tvarkymas</translation>
    </message>
    <message>
        <source>'bitcoin://' is not a valid URI. Use 'bitcoin:' instead.</source>
        <translation>„bitcoin: //“ nėra galiojantis URI. Vietoj to naudokite „bitcoin:“.</translation>
    </message>
    <message>
        <source>You are using a BIP70 URL which will be unsupported in the future.</source>
        <translation>Jūs naudojate BIP70 URL, kuris ateityje nebus palaikomas.</translation>
    </message>
    <message>
        <source>Payment request fetch URL is invalid: %1</source>
        <translation>Mokėjimo užklausos atsiuntimo URL neteisingas: %1</translation>
    </message>
    <message>
        <source>Cannot process payment request because BIP70 support was not compiled in.</source>
        <translation>Nepavyksta apdoroti mokėjimo užklausos, nes „BIP70“ pagalba nebuvo surinkta.</translation>
    </message>
    <message>
        <source>Invalid payment address %1</source>
        <translation>Neteisingas mokėjimo adresas %1</translation>
    </message>
    <message>
        <source>URI cannot be parsed! This can be caused by an invalid Bitcoin address or malformed URI parameters.</source>
        <translation>URI negalima perskaityti! Tai gali sukelti negaliojantys „Bitcoin“ adresas arba netinkami URI parametrai.</translation>
    </message>
    <message>
        <source>Payment request file handling</source>
        <translation>Mokėjimo užklausos failų tvarkymas</translation>
    </message>
    <message>
        <source>Payment request file cannot be read! This can be caused by an invalid payment request file.</source>
        <translation>Mokėjimo užklausos failo negalima skaityti! Tai gali sukelti neteisingas mokėjimo užklausos failas.</translation>
    </message>
    <message>
        <source>Payment request rejected</source>
        <translation>Mokėjimo prašymas atmestas</translation>
    </message>
    <message>
        <source>Payment request network doesn't match client network.</source>
        <translation>Mokėjimo užklausų tinklas neatitinka klientų tinklo.</translation>
    </message>
    <message>
        <source>Payment request expired.</source>
        <translation>Mokėjimo prašymas pasibaigė</translation>
    </message>
    <message>
        <source>Payment request is not initialized.</source>
        <translation>Mokėjimo prašymas nėra inicijuotas.</translation>
    </message>
    <message>
        <source>Unverified payment requests to custom payment scripts are unsupported.</source>
        <translation>Nepatvirtinti mokėjimo prašymai pagal individualius mokėjimo scenarijus nepalaikomi.</translation>
    </message>
    <message>
        <source>Invalid payment request.</source>
        <translation>Neteisingas mokėjimo prašymas.</translation>
    </message>
    <message>
        <source>Requested payment amount of %1 is too small (considered dust).</source>
        <translation>Prašoma %1 mokėjimo suma yra per maža (laikoma kaip dulkės).</translation>
    </message>
    <message>
        <source>Refund from %1</source>
        <translation>Grąžinimas iš %1</translation>
    </message>
    <message>
        <source>Payment request %1 is too large (%2 bytes, allowed %3 bytes).</source>
        <translation>Mokėjimo užklausa %1 yra per didelė (%2 baitai, leidžiama %3 baitų).</translation>
    </message>
    <message>
        <source>Error communicating with %1: %2</source>
        <translation>Ryšio klaida su %1: %2</translation>
    </message>
    <message>
        <source>Payment request cannot be parsed!</source>
        <translation>Mokėjimo užklausos negalima perskaityti!</translation>
    </message>
    <message>
        <source>Bad response from server %1</source>
        <translation>Blogas atsakymas iš serverio %1</translation>
    </message>
    <message>
        <source>Network request error</source>
        <translation>Tinklo užklausos klaida</translation>
    </message>
    <message>
        <source>Payment acknowledged</source>
        <translation>Mokėjimas patvirtintas</translation>
    </message>
</context>
<context>
    <name>PeerTableModel</name>
    <message>
        <source>User Agent</source>
        <translation>Vartotojo atstovas</translation>
    </message>
    <message>
        <source>Node/Service</source>
        <translation>Mazgas/Paslaugos</translation>
    </message>
    <message>
        <source>NodeId</source>
        <translation>MazgoId</translation>
    </message>
    <message>
        <source>Ping</source>
        <translation>Ping</translation>
    </message>
    <message>
        <source>Sent</source>
        <translation>Išsiųsta</translation>
    </message>
    <message>
        <source>Received</source>
        <translation>Gauta</translation>
    </message>
</context>
<context>
    <name>QObject</name>
    <message>
        <source>Amount</source>
        <translation>Suma</translation>
    </message>
    <message>
        <source>Enter a Bitcoin address (e.g. %1)</source>
        <translation>Įveskite Bitcoin adresą (pvz., %1)</translation>
    </message>
    <message>
        <source>%1 d</source>
        <translation>%1 d</translation>
    </message>
    <message>
        <source>%1 h</source>
        <translation>%1 h</translation>
    </message>
    <message>
        <source>%1 m</source>
        <translation>%1 m</translation>
    </message>
    <message>
        <source>%1 s</source>
        <translation>%1 s</translation>
    </message>
    <message>
        <source>None</source>
        <translation>Nė vienas</translation>
    </message>
    <message>
        <source>N/A</source>
        <translation>nėra</translation>
    </message>
    <message>
        <source>%1 ms</source>
        <translation>%1 ms</translation>
    </message>
    <message numerus="yes">
        <source>%n second(s)</source>
        <translation><numerusform>%n sekundė</numerusform><numerusform>%n sekundžių</numerusform><numerusform>%n sekundžių</numerusform><numerusform>%n sekundžių</numerusform></translation>
    </message>
    <message numerus="yes">
        <source>%n minute(s)</source>
        <translation><numerusform>%n minutė</numerusform><numerusform>%n minučių</numerusform><numerusform>%n minučių</numerusform><numerusform>%n minučių</numerusform></translation>
    </message>
    <message numerus="yes">
        <source>%n hour(s)</source>
        <translation><numerusform>%n valandą</numerusform><numerusform>%n valandas</numerusform><numerusform>%n valandų</numerusform><numerusform>%n valandų</numerusform></translation>
    </message>
    <message numerus="yes">
        <source>%n day(s)</source>
        <translation><numerusform>%n dieną</numerusform><numerusform>%n dienas</numerusform><numerusform>%n dienų</numerusform><numerusform>%n dienų</numerusform></translation>
    </message>
    <message numerus="yes">
        <source>%n week(s)</source>
        <translation><numerusform>%n savaitę</numerusform><numerusform>%n savaites</numerusform><numerusform>%n savaičių</numerusform><numerusform>%n savaičių</numerusform></translation>
    </message>
    <message>
        <source>%1 and %2</source>
        <translation>%1 ir %2</translation>
    </message>
    <message numerus="yes">
        <source>%n year(s)</source>
        <translation><numerusform>%n metus</numerusform><numerusform>%n metus</numerusform><numerusform>%n metų</numerusform><numerusform>%n metų</numerusform></translation>
    </message>
    <message>
        <source>%1 B</source>
        <translation>%1 B</translation>
    </message>
    <message>
        <source>%1 KB</source>
        <translation>%1 KB</translation>
    </message>
    <message>
        <source>%1 MB</source>
        <translation>%1 MB</translation>
    </message>
    <message>
        <source>%1 GB</source>
        <translation>%1 GB</translation>
    </message>
    <message>
        <source>Error: Specified data directory "%1" does not exist.</source>
        <translation>Klaida: nurodytas duomenų katalogas „%1“ neegzistuoja.</translation>
    </message>
    <message>
        <source>Error: Cannot parse configuration file: %1.</source>
        <translation>Klaida: Negalima analizuoti konfigūracijos failo: %1.</translation>
    </message>
    <message>
        <source>Error: %1</source>
        <translation>Klaida: %1</translation>
    </message>
    <message>
        <source>%1 didn't yet exit safely...</source>
        <translation>%1 dar neišėjo saugiai...</translation>
    </message>
    <message>
        <source>unknown</source>
        <translation>nežinomas</translation>
    </message>
</context>
<context>
    <name>QRImageWidget</name>
    <message>
        <source>&amp;Save Image...</source>
        <translation>Išsaugoti nuotrauką</translation>
    </message>
    <message>
        <source>&amp;Copy Image</source>
        <translation>Kopijuoti nuotrauką</translation>
    </message>
    <message>
        <source>Resulting URI too long, try to reduce the text for label / message.</source>
        <translation>Gautas URI per ilgas, pabandykite sumažinti etiketės / pranešimo tekstą.</translation>
    </message>
    <message>
        <source>Error encoding URI into QR Code.</source>
        <translation>Klaida koduojant URI į QR kodą.</translation>
    </message>
    <message>
        <source>Save QR Code</source>
        <translation>Įrašyti QR kodą</translation>
    </message>
    <message>
        <source>PNG Image (*.png)</source>
        <translation>PNG paveikslėlis (*.png)</translation>
    </message>
</context>
<context>
    <name>RPCConsole</name>
    <message>
        <source>N/A</source>
        <translation>nėra</translation>
    </message>
    <message>
        <source>Client version</source>
        <translation>Kliento versija</translation>
    </message>
    <message>
        <source>&amp;Information</source>
        <translation>&amp;Informacija</translation>
    </message>
    <message>
        <source>Debug window</source>
        <translation>Derinimo langas</translation>
    </message>
    <message>
        <source>General</source>
        <translation>Bendras</translation>
    </message>
    <message>
        <source>Using BerkeleyDB version</source>
        <translation>Naudojama BerkeleyDB versija</translation>
    </message>
    <message>
        <source>Datadir</source>
        <translation>Datadir</translation>
    </message>
    <message>
        <source>To specify a non-default location of the data directory use the '%1' option.</source>
        <translation>Jei norite nurodyti duomenų katalogo vietą, naudokite parinktį „ %1“.</translation>
    </message>
    <message>
        <source>Blocksdir</source>
        <translation>Blocksdir</translation>
    </message>
    <message>
        <source>To specify a non-default location of the blocks directory use the '%1' option.</source>
        <translation>Jei norite nurodyti blokų katalogo vietą, naudokite parinktį "%1".</translation>
    </message>
    <message>
        <source>Startup time</source>
        <translation>Paleidimo laikas</translation>
    </message>
    <message>
        <source>Network</source>
        <translation>Tinklas</translation>
    </message>
    <message>
        <source>Name</source>
        <translation>Pavadinimas</translation>
    </message>
    <message>
        <source>Number of connections</source>
        <translation>Prisijungimų kiekis</translation>
    </message>
    <message>
        <source>Block chain</source>
        <translation>Blokų grandinė</translation>
    </message>
    <message>
        <source>Current number of blocks</source>
        <translation>Dabartinis blokų skaičius</translation>
    </message>
    <message>
        <source>Memory Pool</source>
        <translation>Memory Pool</translation>
    </message>
    <message>
        <source>Current number of transactions</source>
        <translation>Dabartinis sandorių skaičius</translation>
    </message>
    <message>
        <source>Memory usage</source>
        <translation>Memory usage</translation>
    </message>
    <message>
        <source>Wallet: </source>
        <translation>Piniginė:</translation>
    </message>
    <message>
        <source>(none)</source>
        <translation>(niekas)</translation>
    </message>
    <message>
        <source>&amp;Reset</source>
        <translation>&amp;Perkrauti</translation>
    </message>
    <message>
        <source>Received</source>
        <translation>Gauta</translation>
    </message>
    <message>
        <source>Sent</source>
        <translation>Išsiųsta</translation>
    </message>
    <message>
        <source>&amp;Peers</source>
        <translation>&amp;Peers</translation>
    </message>
    <message>
        <source>Banned peers</source>
        <translation>Uždrausti peers</translation>
    </message>
    <message>
        <source>Select a peer to view detailed information.</source>
        <translation>Pasirinkite peer, kad galėtumėte peržiūrėti išsamią informaciją.</translation>
    </message>
    <message>
        <source>Whitelisted</source>
        <translation>Baltasis sąrašas</translation>
    </message>
    <message>
        <source>Direction</source>
        <translation>Kryptis</translation>
    </message>
    <message>
        <source>Version</source>
        <translation>Versija</translation>
    </message>
    <message>
        <source>Starting Block</source>
        <translation>Pradinis blokas</translation>
    </message>
    <message>
        <source>Synced Headers</source>
        <translation>Sinchronizuotos antraštės</translation>
    </message>
    <message>
        <source>Synced Blocks</source>
        <translation>Sinchronizuoti blokai</translation>
    </message>
    <message>
        <source>User Agent</source>
        <translation>Vartotojo atstovas</translation>
    </message>
    <message>
        <source>Open the %1 debug log file from the current data directory. This can take a few seconds for large log files.</source>
        <translation>Atidarykite %1 derinimo žurnalo failą iš dabartinio duomenų katalogo. Tai gali užtrukti kelias sekundes dideliems žurnalo failams.</translation>
    </message>
    <message>
        <source>Decrease font size</source>
        <translation>Sumažinti šrifto dydį</translation>
    </message>
    <message>
        <source>Increase font size</source>
        <translation>Padidinti šrifto dydį</translation>
    </message>
    <message>
        <source>Services</source>
        <translation>Paslaugos</translation>
    </message>
    <message>
        <source>Ban Score</source>
        <translation>Uždraudimo balas</translation>
    </message>
    <message>
        <source>Connection Time</source>
        <translation>Ryšio laikas</translation>
    </message>
    <message>
        <source>Last Send</source>
        <translation>Paskutinis siuntimas</translation>
    </message>
    <message>
        <source>Last Receive</source>
        <translation>Paskutinis priėmimas</translation>
    </message>
    <message>
        <source>Ping Time</source>
        <translation>Ping Laikas</translation>
    </message>
    <message>
        <source>The duration of a currently outstanding ping.</source>
        <translation>Šiuo metu ping laiko trukmė.</translation>
    </message>
    <message>
        <source>Ping Wait</source>
        <translation>Ping Laukimas</translation>
    </message>
    <message>
        <source>Min Ping</source>
        <translation>Minimalus Ping</translation>
    </message>
    <message>
        <source>Time Offset</source>
        <translation>Laiko poslinkis</translation>
    </message>
    <message>
        <source>Last block time</source>
        <translation>Paskutinio bloko laikas</translation>
    </message>
    <message>
        <source>&amp;Open</source>
        <translation>&amp;Atverti</translation>
    </message>
    <message>
        <source>&amp;Console</source>
        <translation>&amp;Konsolė</translation>
    </message>
    <message>
        <source>&amp;Network Traffic</source>
        <translation>&amp;Tinklo eismas</translation>
    </message>
    <message>
        <source>Totals</source>
        <translation>Viso:</translation>
    </message>
    <message>
        <source>In:</source>
        <translation>Į:</translation>
    </message>
    <message>
        <source>Out:</source>
        <translation>Iš:</translation>
    </message>
    <message>
        <source>Debug log file</source>
        <translation>Derinimo žurnalo failas</translation>
    </message>
    <message>
        <source>Clear console</source>
        <translation>Išvalyti konsolę</translation>
    </message>
    <message>
        <source>1 &amp;hour</source>
        <translation>1 &amp;valanda</translation>
    </message>
    <message>
        <source>1 &amp;day</source>
        <translation>1 &amp;diena</translation>
    </message>
    <message>
        <source>1 &amp;week</source>
        <translation>1 &amp;savaitė</translation>
    </message>
    <message>
        <source>1 &amp;year</source>
        <translation>1 &amp;metai</translation>
    </message>
    <message>
        <source>&amp;Disconnect</source>
        <translation>&amp;Atsijungti</translation>
    </message>
    <message>
        <source>Ban for</source>
        <translation>Užblokuota dėl</translation>
    </message>
    <message>
        <source>&amp;Unban</source>
        <translation>&amp;Atblokuoti</translation>
    </message>
    <message>
        <source>Welcome to the %1 RPC console.</source>
        <translation>Sveiki atvykę į %1 RPC konsolę.</translation>
    </message>
    <message>
        <source>Use up and down arrows to navigate history, and %1 to clear screen.</source>
        <translation>Jei norite naršyti istoriją, naudokite rodykles aukštyn ir žemyn, ir %1 - išvalyti ekraną.</translation>
    </message>
    <message>
        <source>Type %1 for an overview of available commands.</source>
        <translation>Jei norite peržiūrėti galimų komandų apžvalgą, įveskite %1.</translation>
    </message>
    <message>
        <source>For more information on using this console type %1.</source>
        <translation>Daugiau informacijos kaip naudotis konsole įveskite %1.</translation>
    </message>
    <message>
        <source>WARNING: Scammers have been active, telling users to type commands here, stealing their wallet contents. Do not use this console without fully understanding the ramifications of a command.</source>
        <translation>ĮSPĖJIMAS: Sukčiai buvo aktyvūs, nurodydami vartotojams įvesti komandas čia, pavogti jų piniginės turinį. Nenaudokite šios konsolės visiškai nesuvokdami komandų pasekmių.</translation>
    </message>
    <message>
        <source>Network activity disabled</source>
        <translation>Tinklo veikla išjungta</translation>
    </message>
    <message>
        <source>Executing command without any wallet</source>
        <translation>Vykdyti komandą be jokios piniginės</translation>
    </message>
    <message>
        <source>Executing command using "%1" wallet</source>
        <translation>Vykdant komandą naudojant „%1“ piniginę</translation>
    </message>
    <message>
        <source>(node id: %1)</source>
        <translation>(mazgo id: %1)</translation>
    </message>
    <message>
        <source>via %1</source>
        <translation>per %1</translation>
    </message>
    <message>
        <source>never</source>
        <translation>Niekada</translation>
    </message>
    <message>
        <source>Inbound</source>
        <translation>Gaunamas</translation>
    </message>
    <message>
        <source>Outbound</source>
        <translation>Išsiunčiamas</translation>
    </message>
    <message>
        <source>Yes</source>
        <translation>Taip</translation>
    </message>
    <message>
        <source>No</source>
        <translation>Ne</translation>
    </message>
    <message>
        <source>Unknown</source>
        <translation>Nežinomas</translation>
    </message>
</context>
<context>
    <name>ReceiveCoinsDialog</name>
    <message>
        <source>&amp;Amount:</source>
        <translation>Suma:</translation>
    </message>
    <message>
        <source>&amp;Label:</source>
        <translation>Ž&amp;ymė:</translation>
    </message>
    <message>
        <source>&amp;Message:</source>
        <translation>Žinutė:</translation>
    </message>
    <message>
        <source>An optional message to attach to the payment request, which will be displayed when the request is opened. Note: The message will not be sent with the payment over the Bitcoin network.</source>
        <translation>Neprivalomas pranešimas, pridedamas prie mokėjimo prašymo, kuris bus rodomas atidarius užklausą. Pastaba: pranešimas nebus išsiųstas su mokėjimu per „Bitcoin“ tinklą.</translation>
    </message>
    <message>
        <source>An optional label to associate with the new receiving address.</source>
        <translation>Nebūtina etiketė, skirta susieti su nauju priimančiu adresu.</translation>
    </message>
    <message>
        <source>Use this form to request payments. All fields are &lt;b&gt;optional&lt;/b&gt;.</source>
        <translation>Naudokite šią formą, kad galėtumėte prašyti mokėjimų. Visi laukai yra &lt;b&gt;neprivalomi&lt;/b&gt;.</translation>
    </message>
    <message>
        <source>An optional amount to request. Leave this empty or zero to not request a specific amount.</source>
        <translation>Neprivaloma suma, kurios prašote. Palikite šį lauką tuščią, kad neprašytumėte konkrečios sumos.</translation>
    </message>
    <message>
        <source>Clear all fields of the form.</source>
        <translation>Išvalykite visus formos laukus.</translation>
    </message>
    <message>
        <source>Clear</source>
        <translation>Išvalyti</translation>
    </message>
    <message>
        <source>Native segwit addresses (aka Bech32 or BIP-173) reduce your transaction fees later on and offer better protection against typos, but old wallets don't support them. When unchecked, an address compatible with older wallets will be created instead.</source>
        <translation>Vietiniai segwit adresai (dar žinomi kaip Bech32 arba BIP-173) vėliau sumažina jūsų sandorių mokesčius ir siūlo geresnę apsaugą nuo klaidų, tačiau senosios piniginės jų nepalaiko. Jei nebus pažymėti, vietoj to bus sukurtas adresas, suderinamas su senesnėmis piniginėmis.</translation>
    </message>
    <message>
        <source>Generate native segwit (Bech32) address</source>
        <translation>Generuoti vietinį segwit (Bech32) adresą</translation>
    </message>
    <message>
        <source>Requested payments history</source>
        <translation>Prašyta mokėjimų istorija</translation>
    </message>
    <message>
        <source>Show the selected request (does the same as double clicking an entry)</source>
        <translation>Rodyti pasirinktą užklausą (atlieką tą pačią funkciją, kaip dukart spustelėjus įrašą)</translation>
    </message>
    <message>
        <source>Show</source>
        <translation>Rodyti</translation>
    </message>
    <message>
        <source>Remove the selected entries from the list</source>
        <translation>Iš sąrašo pašalinkite pasirinktus įrašus</translation>
    </message>
    <message>
        <source>Remove</source>
        <translation>Panaikinti</translation>
    </message>
    <message>
        <source>Copy URI</source>
        <translation>Kopijuoti URI</translation>
    </message>
    <message>
        <source>Copy label</source>
        <translation>Kopijuoti žymę</translation>
    </message>
    <message>
        <source>Copy message</source>
        <translation>Kopijuoti žinutę</translation>
    </message>
    <message>
        <source>Copy amount</source>
        <translation>Kopijuoti sumą</translation>
    </message>
</context>
<context>
    <name>ReceiveRequestDialog</name>
    <message>
        <source>QR Code</source>
        <translation>QR kodas</translation>
    </message>
    <message>
        <source>Copy &amp;URI</source>
        <translation>Kopijuoti &amp;URI</translation>
    </message>
    <message>
        <source>Copy &amp;Address</source>
        <translation>&amp;Kopijuoti adresą</translation>
    </message>
    <message>
        <source>&amp;Save Image...</source>
        <translation>Išsaugoti nuotrauką</translation>
    </message>
    <message>
        <source>Request payment to %1</source>
        <translation>Reikalauti mokėjimo į %1</translation>
    </message>
    <message>
        <source>Payment information</source>
        <translation>Mokėjimo informacija</translation>
    </message>
    <message>
        <source>URI</source>
        <translation>URI</translation>
    </message>
    <message>
        <source>Address</source>
        <translation>Adresas</translation>
    </message>
    <message>
        <source>Amount</source>
        <translation>Suma</translation>
    </message>
    <message>
        <source>Label</source>
        <translation>Žymė</translation>
    </message>
    <message>
        <source>Message</source>
        <translation>Žinutė</translation>
    </message>
    <message>
        <source>Wallet</source>
        <translation>Piniginė</translation>
    </message>
</context>
<context>
    <name>RecentRequestsTableModel</name>
    <message>
        <source>Date</source>
        <translation>Data</translation>
    </message>
    <message>
        <source>Label</source>
        <translation>Žymė</translation>
    </message>
    <message>
        <source>Message</source>
        <translation>Žinutė</translation>
    </message>
    <message>
        <source>(no label)</source>
        <translation>(nėra žymės)</translation>
    </message>
    <message>
        <source>(no message)</source>
        <translation>(Jokios žinutės)</translation>
    </message>
    <message>
        <source>(no amount requested)</source>
        <translation>(nėra prašomos sumos)</translation>
    </message>
    <message>
        <source>Requested</source>
        <translation>Reikalaujama</translation>
    </message>
</context>
<context>
    <name>SendCoinsDialog</name>
    <message>
        <source>Send Coins</source>
        <translation>Siųsti monetas</translation>
    </message>
    <message>
        <source>Coin Control Features</source>
        <translation>Monetų valdymo funkcijos</translation>
    </message>
    <message>
        <source>Inputs...</source>
        <translation>Įvesties duomenys...</translation>
    </message>
    <message>
        <source>automatically selected</source>
        <translation>Automatiškai pasirinkta</translation>
    </message>
    <message>
        <source>Insufficient funds!</source>
        <translation>Nepakanka lėšų</translation>
    </message>
    <message>
        <source>Quantity:</source>
        <translation>Kiekis:</translation>
    </message>
    <message>
        <source>Bytes:</source>
        <translation>Baitai:</translation>
    </message>
    <message>
        <source>Amount:</source>
        <translation>Suma:</translation>
    </message>
    <message>
        <source>Fee:</source>
        <translation>Mokestis:</translation>
    </message>
    <message>
        <source>After Fee:</source>
        <translation>Po mokesčio:</translation>
    </message>
    <message>
        <source>Change:</source>
        <translation>Graža:</translation>
    </message>
    <message>
        <source>If this is activated, but the change address is empty or invalid, change will be sent to a newly generated address.</source>
        <translation>Jei tai yra įjungta, bet pakeitimo adresas yra tuščias arba netinkamas, pakeitimai bus išsiųsti į naujai sukurtą adresą.</translation>
    </message>
    <message>
        <source>Custom change address</source>
        <translation>Pakeisti adresą</translation>
    </message>
    <message>
        <source>Transaction Fee:</source>
        <translation>Sandorio mokestis:</translation>
    </message>
    <message>
        <source>Choose...</source>
        <translation>Pasirinkti...</translation>
    </message>
    <message>
        <source>Using the fallbackfee can result in sending a transaction that will take several hours or days (or never) to confirm. Consider choosing your fee manually or wait until you have validated the complete chain.</source>
        <translation>Naudojant backbackfee gali būti siunčiamas sandoris, kuris užtruks kelias valandas ar dienas (arba niekada), kad patvirtintų. Apsvarstykite galimybę pasirinkti mokestį rankiniu būdu arba palaukite, kol patvirtinsite visą grandinę.</translation>
    </message>
    <message>
        <source>Warning: Fee estimation is currently not possible.</source>
        <translation>Įspėjimas: šiuo metu neįmanoma apskaičiuoti mokesčio.</translation>
    </message>
    <message>
        <source>collapse fee-settings</source>
        <translation>sumažinti mokesčio nustatymus</translation>
    </message>
    <message>
        <source>Specify a custom fee per kB (1,000 bytes) of the transaction's virtual size.

Note:  Since the fee is calculated on a per-byte basis, a fee of "100 satoshis per kB" for a transaction size of 500 bytes (half of 1 kB) would ultimately yield a fee of only 50 satoshis.</source>
        <translation>Nurodykite individualų mokestį už kB (1000 baitų) nuo sandorio virtualaus dydžio.

Pastaba: Kadangi mokestis apskaičiuojamas pagal baitą, mokestis už „100 satošių per kB“ už 500 baitų (pusę 1 kB) sandorio dydžio galiausiai sudarytų tik 50 satošių mokestį.</translation>
    </message>
    <message>
        <source>per kilobyte</source>
        <translation>per kilobaitą</translation>
    </message>
    <message>
        <source>Hide</source>
        <translation>Slėpti</translation>
    </message>
    <message>
        <source>Recommended:</source>
        <translation>Rekuomenduojamas:</translation>
    </message>
    <message>
        <source>Custom:</source>
        <translation>Kitas:</translation>
    </message>
    <message>
        <source>(Smart fee not initialized yet. This usually takes a few blocks...)</source>
        <translation>(„Smart“ mokestis dar nėra inicijuotas. Tai paprastai trunka keletą blokų ...)</translation>
    </message>
    <message>
        <source>Send to multiple recipients at once</source>
        <translation>Siųsti keliems gavėjams vienu metu</translation>
    </message>
    <message>
        <source>Add &amp;Recipient</source>
        <translation>&amp;A Pridėti gavėją</translation>
    </message>
    <message>
        <source>Clear all fields of the form.</source>
        <translation>Išvalykite visus formos laukus.</translation>
    </message>
    <message>
        <source>Dust:</source>
        <translation>Dulkės:</translation>
    </message>
    <message>
        <source>When there is less transaction volume than space in the blocks, miners as well as relaying nodes may enforce a minimum fee. Paying only this minimum fee is just fine, but be aware that this can result in a never confirming transaction once there is more demand for bitcoin transactions than the network can process.</source>
        <translation>Kai sandorių apimtis yra mažesnė nei erdvės blokuose, kasėjai ir perduodantys mazgai gali užtikrinti minimalų mokestį. Mokėti tik šį minimalų mokestį yra galima, tačiau atkreipkite dėmesį, kad dėl to gali atsirasti niekada nepatvirtinamas sandoris, kai bus daugiau paklausos bitcoin operacijoms, nei tinklas gali apdoroti.</translation>
    </message>
    <message>
        <source>A too low fee might result in a never confirming transaction (read the tooltip)</source>
        <translation>Per mažas mokestis gali lemti niekada nepatvirtinamą sandorį (skaitykite tooltip)</translation>
    </message>
    <message>
        <source>Confirmation time target:</source>
        <translation>Patvirtinimo laiko tikslas:</translation>
    </message>
    <message>
        <source>Enable Replace-By-Fee</source>
        <translation>Įgalinti keitimąsi mokesčiu</translation>
    </message>
    <message>
        <source>With Replace-By-Fee (BIP-125) you can increase a transaction's fee after it is sent. Without this, a higher fee may be recommended to compensate for increased transaction delay risk.</source>
        <translation>Naudojant Replace-by-Fend (BIP-125) galite išsiųsti sandorio mokestį vėliau. Be jo, gali būti rekomenduojamas didesnis mokestis, kad būtų kompensuota padidėjusi sandorio vėlavimo rizika.</translation>
    </message>
    <message>
        <source>Clear &amp;All</source>
        <translation>Išvalyti &amp;viską</translation>
    </message>
    <message>
        <source>Balance:</source>
        <translation>Balansas:</translation>
    </message>
    <message>
        <source>Confirm the send action</source>
        <translation>Patvirtinti siuntimo veiksmą</translation>
    </message>
    <message>
        <source>S&amp;end</source>
        <translation>&amp;Siųsti</translation>
    </message>
    <message>
        <source>Copy quantity</source>
        <translation>Kopijuoti kiekį</translation>
    </message>
    <message>
        <source>Copy amount</source>
        <translation>Kopijuoti sumą</translation>
    </message>
    <message>
        <source>Copy fee</source>
        <translation>Kopijuoti mokestį</translation>
    </message>
    <message>
        <source>Copy after fee</source>
        <translation>Kopijuoti po mokesčio</translation>
    </message>
    <message>
        <source>Copy bytes</source>
        <translation>Kopijuoti baitus</translation>
    </message>
    <message>
        <source>Copy dust</source>
        <translation>Kopijuoti dulkę</translation>
    </message>
    <message>
        <source>Copy change</source>
        <translation>Kopijuoti keisti</translation>
    </message>
    <message>
        <source>%1 (%2 blocks)</source>
        <translation>%1 (%2 blokai)</translation>
    </message>
    <message>
        <source>%1 to %2</source>
        <translation>%1 iki %2</translation>
    </message>
    <message>
        <source>Are you sure you want to send?</source>
        <translation>Ar tikrai norite siųsti?</translation>
    </message>
    <message>
        <source>or</source>
        <translation>ar</translation>
    </message>
    <message>
        <source>You can increase the fee later (signals Replace-By-Fee, BIP-125).</source>
        <translation>Vėliau galite padidinti mokestį (signalai Pakeisti mokesčius, BIP-125).</translation>
    </message>
    <message>
        <source>Please, review your transaction.</source>
        <translation>Prašome peržiūrėti savo sandorį.</translation>
    </message>
    <message>
        <source>Transaction fee</source>
        <translation>Sandorio mokestis</translation>
    </message>
    <message>
        <source>Total Amount</source>
        <translation>Visas kiekis</translation>
    </message>
    <message>
        <source>Confirm send coins</source>
        <translation>Patvirtinti monetų siuntimą</translation>
    </message>
    <message>
        <source>The recipient address is not valid. Please recheck.</source>
        <translation>Gavėjo adresas negalioja. Patikrinkite dar kartą.</translation>
    </message>
    <message>
        <source>The amount to pay must be larger than 0.</source>
        <translation>Mokėtina suma turi būti didesnė nei 0.</translation>
    </message>
    <message>
        <source>The amount exceeds your balance.</source>
        <translation>Ši suma viršija jūsų balansą.</translation>
    </message>
    <message>
        <source>The total exceeds your balance when the %1 transaction fee is included.</source>
        <translation>Bendra suma viršija jūsų balansą, kai įtraukiamas %1 sandorio mokestis.</translation>
    </message>
    <message>
        <source>Duplicate address found: addresses should only be used once each.</source>
        <translation>Rastas dublikatas: adresai turėtų būti naudojami tik vieną kartą.</translation>
    </message>
    <message>
        <source>Transaction creation failed!</source>
        <translation>Sandorio sudarymas nepavyko!</translation>
    </message>
    <message>
        <source>The transaction was rejected with the following reason: %1</source>
        <translation>Sandoris buvo atmestas dėl šios priežasties: %1</translation>
    </message>
    <message>
        <source>A fee higher than %1 is considered an absurdly high fee.</source>
        <translation>Mokestis, didesnis nei %1, laikomas absurdiškai aukštu mokesčiu.</translation>
    </message>
    <message>
        <source>Payment request expired.</source>
        <translation>Mokėjimo prašymas pasibaigė</translation>
    </message>
    <message numerus="yes">
        <source>Estimated to begin confirmation within %n block(s).</source>
        <translation><numerusform>Apskaičiuota, kad bus pradėtas patvirtinimas per %n bloką.</numerusform><numerusform>Apskaičiuota, kad bus pradėtas patvirtinimas per %n blokus.</numerusform><numerusform>Apskaičiuota, kad bus pradėtas patvirtinimas per %n blokus.</numerusform><numerusform>Apskaičiuota, kad bus pradėtas patvirtinimas per %n blokus.</numerusform></translation>
    </message>
    <message>
        <source>Warning: Invalid Bitcoin address</source>
        <translation>Įspėjimas: neteisingas Bitcoin adresas</translation>
    </message>
    <message>
        <source>Warning: Unknown change address</source>
        <translation>Įspėjimas: nežinomas keitimo adresas</translation>
    </message>
    <message>
        <source>Confirm custom change address</source>
        <translation>Patvirtinkite pasirinktinio pakeitimo adresą</translation>
    </message>
    <message>
        <source>The address you selected for change is not part of this wallet. Any or all funds in your wallet may be sent to this address. Are you sure?</source>
        <translation>Pakeitimui pasirinktas adresas nėra šio piniginės dalis. Bet kuri arba visos piniginės lėšos gali būti siunčiamos į šį adresą. Ar jūs įsitikinęs?</translation>
    </message>
    <message>
        <source>(no label)</source>
        <translation>(nėra žymės)</translation>
    </message>
</context>
<context>
    <name>SendCoinsEntry</name>
    <message>
        <source>A&amp;mount:</source>
        <translation>Su&amp;ma:</translation>
    </message>
    <message>
        <source>Pay &amp;To:</source>
        <translation>Mokėti &amp;gavėjui:</translation>
    </message>
    <message>
        <source>&amp;Label:</source>
        <translation>Ž&amp;ymė:</translation>
    </message>
    <message>
        <source>Choose previously used address</source>
        <translation>Pasirinkite anksčiau naudojamą adresą</translation>
    </message>
    <message>
        <source>This is a normal payment.</source>
        <translation>Tai įprastas mokėjimas.</translation>
    </message>
    <message>
        <source>The Bitcoin address to send the payment to</source>
        <translation>Bitcoin adresas, į kurį siunčiamas mokėjimas</translation>
    </message>
    <message>
        <source>Alt+A</source>
        <translation>Alt+A</translation>
    </message>
    <message>
        <source>Paste address from clipboard</source>
        <translation>Įvesti adresą iš mainų atminties</translation>
    </message>
    <message>
        <source>Alt+P</source>
        <translation>Alt+P</translation>
    </message>
    <message>
        <source>Remove this entry</source>
        <translation>Pašalinti šį įrašą</translation>
    </message>
    <message>
        <source>The fee will be deducted from the amount being sent. The recipient will receive less bitcoins than you enter in the amount field. If multiple recipients are selected, the fee is split equally.</source>
        <translation>Mokestis bus atimamas iš siunčiamos sumos. Gavėjas gaus mažiau bitcoinų nei įvesite sumos lauke. Jei pasirenkami keli gavėjai, mokestis padalijamas lygiai.</translation>
    </message>
    <message>
        <source>S&amp;ubtract fee from amount</source>
        <translation>A&amp;timkite mokestį iš sumos</translation>
    </message>
    <message>
        <source>Use available balance</source>
        <translation>Naudokite galimą balansą:</translation>
    </message>
    <message>
        <source>Message:</source>
        <translation>Žinutė:</translation>
    </message>
    <message>
        <source>This is an unauthenticated payment request.</source>
        <translation>Tai yra nepatvirtinta mokėjimo užklausos suma</translation>
    </message>
    <message>
        <source>This is an authenticated payment request.</source>
        <translation>Tai yra patvirtintas mokėjimo prašymas.</translation>
    </message>
    <message>
        <source>Enter a label for this address to add it to the list of used addresses</source>
        <translation>Įveskite šio adreso etiketę, kad ją pridėtumėte prie naudojamų adresų sąrašo</translation>
    </message>
    <message>
        <source>A message that was attached to the bitcoin: URI which will be stored with the transaction for your reference. Note: This message will not be sent over the Bitcoin network.</source>
        <translation>Pranešimas, kuris buvo pridėtas prie bitcoin: URI, kuris bus saugomas kartu su sandoriu jūsų nuoroda. Pastaba: šis pranešimas nebus išsiųstas per „Bitcoin“ tinklą.</translation>
    </message>
    <message>
        <source>Pay To:</source>
        <translation>Mokėti gavėjui:</translation>
    </message>
    <message>
        <source>Memo:</source>
        <translation>Atmintinė:</translation>
    </message>
    <message>
        <source>Enter a label for this address to add it to your address book</source>
        <translation>Įveskite šio adreso etiketę, kad ją pridėtumėte prie adresų knygos</translation>
    </message>
</context>
<context>
    <name>SendConfirmationDialog</name>
    <message>
        <source>Yes</source>
        <translation>Taip</translation>
    </message>
</context>
<context>
    <name>ShutdownWindow</name>
    <message>
        <source>%1 is shutting down...</source>
        <translation>%1 išsijungia...</translation>
    </message>
    <message>
        <source>Do not shut down the computer until this window disappears.</source>
        <translation>Neišjunkite kompiuterio tol, kol šis langas neišnyks.</translation>
    </message>
</context>
<context>
    <name>SignVerifyMessageDialog</name>
    <message>
        <source>Signatures - Sign / Verify a Message</source>
        <translation>Parašai - Pasirašyti / Patvirtinti pranešimą</translation>
    </message>
    <message>
        <source>&amp;Sign Message</source>
        <translation>&amp;Pasirašyti žinutę</translation>
    </message>
    <message>
        <source>The Bitcoin address to sign the message with</source>
        <translation>Bitcoin adresas, kuriuo bus pasirašytas pranešimas su</translation>
    </message>
    <message>
        <source>Choose previously used address</source>
        <translation>Pasirinkite anksčiau naudojamą adresą</translation>
    </message>
    <message>
        <source>Alt+A</source>
        <translation>Alt+A</translation>
    </message>
    <message>
        <source>Paste address from clipboard</source>
        <translation>Įvesti adresą iš mainų atminties</translation>
    </message>
    <message>
        <source>Alt+P</source>
        <translation>Alt+P</translation>
    </message>
    <message>
        <source>Enter the message you want to sign here</source>
        <translation>Įveskite pranešimą, kurį norite pasirašyti čia</translation>
    </message>
    <message>
        <source>Signature</source>
        <translation>Parašas</translation>
    </message>
    <message>
        <source>Copy the current signature to the system clipboard</source>
        <translation>Nukopijuokite dabartinį parašą į sistemos iškarpinę</translation>
    </message>
    <message>
        <source>Sign the message to prove you own this Bitcoin address</source>
        <translation>Registruotis žinute įrodymuii, kad turite šį adresą</translation>
    </message>
    <message>
        <source>Sign &amp;Message</source>
        <translation>Registruoti praneši&amp;mą</translation>
    </message>
    <message>
        <source>Reset all sign message fields</source>
        <translation>Atstatyti visus ženklų pranešimų laukus</translation>
    </message>
    <message>
        <source>Clear &amp;All</source>
        <translation>Išvalyti &amp;viską</translation>
    </message>
    <message>
        <source>&amp;Verify Message</source>
        <translation>&amp;Patikrinti žinutę</translation>
    </message>
    <message>
        <source>The Bitcoin address the message was signed with</source>
        <translation>Bitcoin adresas, kuriuo buvo pasirašytas pranešimas</translation>
    </message>
    <message>
        <source>Verify the message to ensure it was signed with the specified Bitcoin address</source>
        <translation>Patikrinkite žinutę, jog įsitikintumėte, kad ją pasirašė nurodytas Bitcoin adresas</translation>
    </message>
    <message>
        <source>Verify &amp;Message</source>
        <translation>&amp;Patikrinti žinutę</translation>
    </message>
    <message>
        <source>Reset all verify message fields</source>
        <translation>Atstatyti visus patvirtinimo pranešimų laukus</translation>
    </message>
    <message>
        <source>Click "Sign Message" to generate signature</source>
        <translation>Jei norite generuoti parašą, spustelėkite „Sign Message“</translation>
    </message>
    <message>
        <source>The entered address is invalid.</source>
        <translation>Įvestas adresas neteisingas.</translation>
    </message>
    <message>
        <source>Please check the address and try again.</source>
        <translation>Patikrinkite adresą ir bandykite dar kartą.</translation>
    </message>
    <message>
        <source>The entered address does not refer to a key.</source>
        <translation>Įvestas adresas nėra susijęs su raktu.</translation>
    </message>
    <message>
        <source>Wallet unlock was cancelled.</source>
        <translation>Piniginės atrakinimas buvo atšauktas.</translation>
    </message>
    <message>
        <source>Private key for the entered address is not available.</source>
        <translation>Privataus rakto įvestam adresu nėra.</translation>
    </message>
    <message>
        <source>Message signing failed.</source>
        <translation>Žinutės pasirašymas nepavyko.</translation>
    </message>
    <message>
        <source>Message signed.</source>
        <translation>Žinutė pasirašyta.</translation>
    </message>
    <message>
        <source>The signature could not be decoded.</source>
        <translation>Nepavyko iškoduoti parašo.</translation>
    </message>
    <message>
        <source>Please check the signature and try again.</source>
        <translation>Prašom patikrinti parašą ir bandyti iš naujo.</translation>
    </message>
    <message>
        <source>The signature did not match the message digest.</source>
        <translation>Parašas neatitinka žinutės.</translation>
    </message>
    <message>
        <source>Message verification failed.</source>
        <translation>Žinutės tikrinimas nepavyko.</translation>
    </message>
    <message>
        <source>Message verified.</source>
        <translation>Žinutė patikrinta.</translation>
    </message>
</context>
<context>
    <name>TrafficGraphWidget</name>
    <message>
        <source>KB/s</source>
        <translation>KB/s</translation>
    </message>
</context>
<context>
    <name>TransactionDesc</name>
    <message numerus="yes">
        <source>Open for %n more block(s)</source>
        <translation><numerusform>Atidaryta %n blokui</numerusform><numerusform>Atidaryta %n blokam</numerusform><numerusform>Atidaryta %n blokam</numerusform><numerusform>Atidaryta %n blokam</numerusform></translation>
    </message>
    <message>
        <source>Open until %1</source>
        <translation>Atidaryta iki %1</translation>
    </message>
    <message>
        <source>conflicted with a transaction with %1 confirmations</source>
        <translation>prieštaravo sandoriui su %1 patvirtinimais</translation>
    </message>
    <message>
        <source>0/unconfirmed, %1</source>
        <translation>0/nepatvirtintas, %1</translation>
    </message>
    <message>
        <source>in memory pool</source>
        <translation>atminties talpykloje</translation>
    </message>
    <message>
        <source>not in memory pool</source>
        <translation>ne atminties talpykloje</translation>
    </message>
    <message>
        <source>abandoned</source>
        <translation>paliktas</translation>
    </message>
    <message>
        <source>%1/unconfirmed</source>
        <translation>%1/nepatvirtintas</translation>
    </message>
    <message>
        <source>%1 confirmations</source>
        <translation>%1 patvirtinimų</translation>
    </message>
    <message>
        <source>Status</source>
        <translation>Būsena</translation>
    </message>
    <message>
        <source>Date</source>
        <translation>Data</translation>
    </message>
    <message>
        <source>Source</source>
        <translation>Šaltinis</translation>
    </message>
    <message>
        <source>Generated</source>
        <translation>Sugeneruotas</translation>
    </message>
    <message>
        <source>From</source>
        <translation>Nuo</translation>
    </message>
    <message>
        <source>unknown</source>
        <translation>nežinomas</translation>
    </message>
    <message>
        <source>To</source>
        <translation>Kam</translation>
    </message>
    <message>
        <source>own address</source>
        <translation>savo adresas</translation>
    </message>
    <message>
        <source>watch-only</source>
        <translation>Tik stebėti</translation>
    </message>
    <message>
        <source>label</source>
        <translation>žymė</translation>
    </message>
    <message>
        <source>Credit</source>
        <translation>Kreditas</translation>
    </message>
    <message>
        <source>not accepted</source>
        <translation>nepriimta</translation>
    </message>
    <message>
        <source>Debit</source>
        <translation>Debitas</translation>
    </message>
    <message>
        <source>Total debit</source>
        <translation>Visas debetas</translation>
    </message>
    <message>
        <source>Total credit</source>
        <translation>Visas kreditas</translation>
    </message>
    <message>
        <source>Transaction fee</source>
        <translation>Sandorio mokestis</translation>
    </message>
    <message>
        <source>Message</source>
        <translation>Žinutė</translation>
    </message>
    <message>
        <source>Comment</source>
        <translation>Komentaras</translation>
    </message>
    <message>
        <source>Merchant</source>
        <translation>Prekybininkas</translation>
    </message>
    <message>
        <source>Debug information</source>
        <translation>Debug informacija</translation>
    </message>
    <message>
        <source>Transaction</source>
        <translation>Sandoris</translation>
    </message>
    <message>
        <source>Inputs</source>
        <translation>Duomenys</translation>
    </message>
    <message>
        <source>Amount</source>
        <translation>Suma</translation>
    </message>
    <message>
        <source>true</source>
        <translation>tiesa</translation>
    </message>
    <message>
        <source>false</source>
        <translation>netiesa</translation>
    </message>
</context>
<context>
    <name>TransactionDescDialog</name>
    <message>
        <source>This pane shows a detailed description of the transaction</source>
        <translation>Šis langas sandorio detalų aprašymą</translation>
    </message>
    <message>
        <source>Details for %1</source>
        <translation>Informacija apie %1</translation>
    </message>
</context>
<context>
    <name>TransactionTableModel</name>
    <message>
        <source>Date</source>
        <translation>Data</translation>
    </message>
    <message>
        <source>Type</source>
        <translation>Tipas</translation>
    </message>
    <message>
        <source>Label</source>
        <translation>Žymė</translation>
    </message>
    <message numerus="yes">
        <source>Open for %n more block(s)</source>
        <translation><numerusform>Atidarykite %n  blokui</numerusform><numerusform>Atidarykite %n blokam</numerusform><numerusform>Atidarykite %n blokų</numerusform><numerusform>Atidarykite %n blokų</numerusform></translation>
    </message>
    <message>
        <source>Open until %1</source>
        <translation>Atidaryta iki %1</translation>
    </message>
    <message>
        <source>Unconfirmed</source>
        <translation>Nepatvirtintas</translation>
    </message>
    <message>
        <source>Abandoned</source>
        <translation>Apleistas</translation>
    </message>
    <message>
        <source>Confirming (%1 of %2 recommended confirmations)</source>
        <translation>Patvirtinima (%1 iš rekomenduojamų patvirtinimų %2)</translation>
    </message>
    <message>
        <source>Confirmed (%1 confirmations)</source>
        <translation>Patvirtinta (%1 patvirtinimas)</translation>
    </message>
    <message>
        <source>Conflicted</source>
        <translation>Prieštaraujama</translation>
    </message>
    <message>
        <source>Immature (%1 confirmations, will be available after %2)</source>
        <translation>Nesubrendę (%1 patvirtinimai bus prieinami po %2)</translation>
    </message>
    <message>
        <source>Generated but not accepted</source>
        <translation>Sukurtas, bet nepriimtas</translation>
    </message>
    <message>
        <source>Received with</source>
        <translation>Gauta su</translation>
    </message>
    <message>
        <source>Received from</source>
        <translation>Gauta iš</translation>
    </message>
    <message>
        <source>Sent to</source>
        <translation>Išsiųsta</translation>
    </message>
    <message>
        <source>Payment to yourself</source>
        <translation>Mokėjimas sau</translation>
    </message>
    <message>
        <source>Mined</source>
        <translation>Išgauta</translation>
    </message>
    <message>
        <source>watch-only</source>
        <translation>Tik stebėti</translation>
    </message>
    <message>
        <source>(n/a)</source>
        <translation>nepasiekiama</translation>
    </message>
    <message>
        <source>(no label)</source>
        <translation>(nėra žymės)</translation>
    </message>
    <message>
        <source>Transaction status. Hover over this field to show number of confirmations.</source>
        <translation>Sandorio būklė. Užvedus pelės žymeklį ant šios srities matysite patvirtinimų skaičių.</translation>
    </message>
    <message>
        <source>Date and time that the transaction was received.</source>
        <translation>Sandorio gavimo data ir laikas</translation>
    </message>
    <message>
        <source>Type of transaction.</source>
        <translation>Sandorio tipas.</translation>
    </message>
    <message>
        <source>User-defined intent/purpose of the transaction.</source>
        <translation>Vartotojo apibrėžtas sandorio tikslas.</translation>
    </message>
    <message>
        <source>Amount removed from or added to balance.</source>
        <translation>Suma pridėta ar išskaičiuota iš balanso</translation>
    </message>
</context>
<context>
    <name>TransactionView</name>
    <message>
        <source>All</source>
        <translation>Visi</translation>
    </message>
    <message>
        <source>Today</source>
        <translation>Šiandien</translation>
    </message>
    <message>
        <source>This week</source>
        <translation>Šią savaitę</translation>
    </message>
    <message>
        <source>This month</source>
        <translation>Šį mėnesį</translation>
    </message>
    <message>
        <source>Last month</source>
        <translation>Paskutinį mėnesį</translation>
    </message>
    <message>
        <source>This year</source>
        <translation>Šiais metais</translation>
    </message>
    <message>
        <source>Range...</source>
        <translation>Intervalas...</translation>
    </message>
    <message>
        <source>Received with</source>
        <translation>Gauta su</translation>
    </message>
    <message>
        <source>Sent to</source>
        <translation>Išsiųsta</translation>
    </message>
    <message>
        <source>To yourself</source>
        <translation>Skirta sau</translation>
    </message>
    <message>
        <source>Mined</source>
        <translation>Išgauta</translation>
    </message>
    <message>
        <source>Other</source>
        <translation>Kita</translation>
    </message>
    <message>
        <source>Enter address, transaction id, or label to search</source>
        <translation>Įveskite adresą ar žymę į paiešką</translation>
    </message>
    <message>
        <source>Min amount</source>
        <translation>Minimali suma</translation>
    </message>
    <message>
        <source>Abandon transaction</source>
        <translation>Apleisti sandorį</translation>
    </message>
    <message>
        <source>Increase transaction fee</source>
        <translation>Padidinkite sandorio mokestį</translation>
    </message>
    <message>
        <source>Copy address</source>
        <translation>Kopijuoti adresą</translation>
    </message>
    <message>
        <source>Copy label</source>
        <translation>Kopijuoti žymę</translation>
    </message>
    <message>
        <source>Copy amount</source>
        <translation>Kopijuoti sumą</translation>
    </message>
    <message>
        <source>Copy transaction ID</source>
        <translation>Sandorio ID</translation>
    </message>
    <message>
        <source>Copy raw transaction</source>
        <translation>Kopijuoti neapdirbtą sandorį</translation>
    </message>
    <message>
        <source>Copy full transaction details</source>
        <translation>Kopijuoti visą sandorio informaciją</translation>
    </message>
    <message>
        <source>Edit label</source>
        <translation>Taisyti žymę</translation>
    </message>
    <message>
        <source>Show transaction details</source>
        <translation>Rodyti sandorio informaciją</translation>
    </message>
    <message>
        <source>Export Transaction History</source>
        <translation>Eksportuoti sandorių istoriją</translation>
    </message>
    <message>
        <source>Comma separated file (*.csv)</source>
        <translation>Kableliais atskirtų duomenų failas (*.csv)</translation>
    </message>
    <message>
        <source>Confirmed</source>
        <translation>Patvirtinta</translation>
    </message>
    <message>
        <source>Watch-only</source>
        <translation>Tik stebėti</translation>
    </message>
    <message>
        <source>Date</source>
        <translation>Data</translation>
    </message>
    <message>
        <source>Type</source>
        <translation>Tipas</translation>
    </message>
    <message>
        <source>Label</source>
        <translation>Žymė</translation>
    </message>
    <message>
        <source>Address</source>
        <translation>Adresas</translation>
    </message>
    <message>
        <source>ID</source>
        <translation>ID</translation>
    </message>
    <message>
        <source>Exporting Failed</source>
        <translation>Eksportavimas nepavyko</translation>
    </message>
    <message>
        <source>There was an error trying to save the transaction history to %1.</source>
        <translation>Bandant išsaugoti sandorio istoriją %1 įvyko klaida.</translation>
    </message>
    <message>
        <source>Exporting Successful</source>
        <translation>Eksportavimas sėkmingas</translation>
    </message>
    <message>
        <source>The transaction history was successfully saved to %1.</source>
        <translation>Sandorio istorija buvo sėkmingai išsaugota %1.</translation>
    </message>
    <message>
        <source>Range:</source>
        <translation>Diapazonas:</translation>
    </message>
    <message>
        <source>to</source>
        <translation>skirta</translation>
    </message>
</context>
<context>
    <name>UnitDisplayStatusBarControl</name>
    <message>
        <source>Unit to show amounts in. Click to select another unit.</source>
        <translation>Vienetas rodo sumas. Spustelėkite, jei norite pasirinkti kitą vienetą.</translation>
    </message>
</context>
<context>
    <name>WalletController</name>
    <message>
        <source>Close wallet</source>
        <translation>Uždaryti Piniginę</translation>
    </message>
    </context>
<context>
    <name>WalletFrame</name>
    <message>
        <source>No wallet has been loaded.</source>
        <translation>Piniginė nebuvo įkelta.</translation>
    </message>
</context>
<context>
    <name>WalletModel</name>
    <message>
        <source>Send Coins</source>
        <translation>Siųsti monetas</translation>
    </message>
    <message>
        <source>Fee bump error</source>
        <translation>Mokesčių pakilimo klaida</translation>
    </message>
    <message>
        <source>Increasing transaction fee failed</source>
        <translation>Nepavyko padidinti sandorio mokesčio</translation>
    </message>
    <message>
        <source>Do you want to increase the fee?</source>
        <translation>Ar norite padidinti mokestį?</translation>
    </message>
    <message>
        <source>Current fee:</source>
        <translation>Dabartinis mokestis:</translation>
    </message>
    <message>
        <source>Increase:</source>
        <translation>Padidinti:</translation>
    </message>
    <message>
        <source>New fee:</source>
        <translation>Naujas mokestis:</translation>
    </message>
    <message>
        <source>Confirm fee bump</source>
        <translation>Patvirtinkite mokesčio pakilimą</translation>
    </message>
    <message>
        <source>Can't sign transaction.</source>
        <translation>Nepavyko pasirašyti sandorio.</translation>
    </message>
    <message>
        <source>Could not commit transaction</source>
        <translation>Nepavyko įvykdyti sandorio</translation>
    </message>
    <message>
        <source>default wallet</source>
        <translation>numatyta piniginė</translation>
    </message>
</context>
<context>
    <name>WalletView</name>
    <message>
        <source>&amp;Export</source>
        <translation>&amp;Eksportuoti</translation>
    </message>
    <message>
        <source>Export the data in the current tab to a file</source>
        <translation>Eksportuokite duomenis iš dabartinio skirtuko į failą</translation>
    </message>
    <message>
        <source>Backup Wallet</source>
        <translation>Sukurti Piniginės atsarginę kopiją</translation>
    </message>
    <message>
        <source>Wallet Data (*.dat)</source>
        <translation>Piniginės duomenys (*.dat)</translation>
    </message>
    <message>
        <source>Backup Failed</source>
        <translation>Nepavyko sukurti atsarginės kopijos</translation>
    </message>
    <message>
        <source>There was an error trying to save the wallet data to %1.</source>
        <translation>Bandant išsaugoti „Piniginės“ duomenis, įvyko klaida %1.</translation>
    </message>
    <message>
        <source>Backup Successful</source>
        <translation>Atsarginė kopija sėkminga</translation>
    </message>
    <message>
        <source>The wallet data was successfully saved to %1.</source>
        <translation>Piniginės duomenys sėkmingai išsaugoti %1.</translation>
    </message>
    <message>
        <source>Cancel</source>
        <translation>Atšaukti</translation>
    </message>
</context>
<context>
    <name>bitcoin-core</name>
    <message>
        <source>The %s developers</source>
        <translation>%s kūrėjai</translation>
    </message>
    <message>
        <source>%d of last 100 blocks have unexpected version</source>
        <translation>%d iš paskutinių 100 blokų turi nenumatyą versiją</translation>
    </message>
    <message>
        <source>%s corrupt, salvage failed</source>
        <translation>%s sugadintas, išgelbėjimas nepavyko</translation>
    </message>
    <message>
        <source>-maxmempool must be at least %d MB</source>
        <translation>-maxmempool turi būti bent %d MB</translation>
    </message>
    <message>
        <source>Cannot resolve -%s address: '%s'</source>
        <translation>Negalima išspręsti -%s adreso: „%s“</translation>
    </message>
    <message>
        <source>Change index out of range</source>
        <translation>Pakeiskite indeksą iš diapazono</translation>
    </message>
    <message>
        <source>Config setting for %s only applied on %s network when in [%s] section.</source>
        <translation>%s konfigūravimo nustatymas taikomas tik %s tinkle, kai yra [%s] skiltyje.</translation>
    </message>
    <message>
        <source>Copyright (C) %i-%i</source>
        <translation>Autorių teisės (C) %i-%i</translation>
    </message>
    <message>
        <source>Corrupted block database detected</source>
        <translation>Nustatyta sugadinta blokų duomenų bazė</translation>
    </message>
    <message>
        <source>Do you want to rebuild the block database now?</source>
        <translation>Ar norite dabar atstatyti blokų duomenų bazę?</translation>
    </message>
    <message>
        <source>Error initializing block database</source>
        <translation>Klaida inicijuojant blokų duomenų bazę</translation>
    </message>
    <message>
        <source>Error initializing wallet database environment %s!</source>
        <translation>Klaida inicijuojant piniginės duomenų bazės aplinką %s!</translation>
    </message>
    <message>
        <source>Error loading %s</source>
        <translation>Klaida įkeliant %s</translation>
    </message>
    <message>
        <source>Error loading %s: Private keys can only be disabled during creation</source>
        <translation>Klaida įkeliant %s: Privatūs raktai gali būti išjungti tik kūrimo metu</translation>
    </message>
    <message>
        <source>Error loading %s: Wallet corrupted</source>
        <translation>Klaida įkeliant %s: Piniginės failas pažeistas</translation>
    </message>
    <message>
        <source>Error loading %s: Wallet requires newer version of %s</source>
        <translation>Klaida įkeliant %s: Piniginei reikia naujesnės%s versijos</translation>
    </message>
    <message>
        <source>Error loading block database</source>
        <translation>Klaida įkeliant blokų duombazę</translation>
    </message>
    <message>
        <source>Error opening block database</source>
        <translation>Klaida atveriant blokų duombazę</translation>
    </message>
    <message>
        <source>Importing...</source>
        <translation>Importuojama...</translation>
    </message>
    <message>
        <source>Upgrading txindex database</source>
        <translation>Txindex duomenų bazės atnaujinimas</translation>
    </message>
    <message>
<<<<<<< HEAD
        <source>Sign the message to prove you own this Particl address</source>
        <translation>Registruotis žinute įrodymuii, kad turite šį adresą</translation>
=======
        <source>Loading P2P addresses...</source>
        <translation>Užkraunami P2P adresai...</translation>
>>>>>>> a54e52b4
    </message>
    <message>
        <source>Loading banlist...</source>
        <translation>Įkeliamas draudžiamas sąrašas...</translation>
    </message>
    <message>
        <source>Not enough file descriptors available.</source>
        <translation>Nėra pakankamai failų aprašų.</translation>
    </message>
    <message>
        <source>Rewinding blocks...</source>
        <translation>Perkėlimo blokai...</translation>
    </message>
    <message>
<<<<<<< HEAD
        <source>Verify the message to ensure it was signed with the specified Particl address</source>
        <translation>Patikrinkite žinutę, jog įsitikintumėte, kad ją pasirašė nurodytas Particl adresas</translation>
=======
        <source>The source code is available from %s.</source>
        <translation>Šaltinio kodas pasiekiamas iš %s.</translation>
>>>>>>> a54e52b4
    </message>
    <message>
        <source>Transaction fee and change calculation failed</source>
        <translation>Sandorio mokestis ir pakeitimų skaičiavimas nepavyko</translation>
    </message>
    <message>
        <source>Unable to generate keys</source>
        <translation>Nepavyko generuoti raktų</translation>
    </message>
    <message>
        <source>Upgrading UTXO database</source>
        <translation>UTXO duomenų bazės atnaujinimas</translation>
    </message>
    <message>
        <source>Verifying blocks...</source>
        <translation>Tikrinami blokai...</translation>
    </message>
    <message>
        <source>This is experimental software.</source>
        <translation>Tai eksperimentinė programinė įranga.</translation>
    </message>
    <message>
        <source>Transaction amount too small</source>
        <translation>Transakcijos suma per maža</translation>
    </message>
    <message>
        <source>Transaction too large</source>
        <translation>Sandoris yra per didelis</translation>
    </message>
    <message>
        <source>Unable to generate initial keys</source>
        <translation>Nepavyko generuoti pradinių raktų</translation>
    </message>
    <message>
        <source>Verifying wallet(s)...</source>
        <translation>Tikrinama piniginė(s)...</translation>
    </message>
    <message>
        <source>Zapping all transactions from wallet...</source>
        <translation>Visų operacijų sulaikymas iš piniginės...</translation>
    </message>
    <message>
        <source>%s is set very high!</source>
        <translation>%s labai aukštas!</translation>
    </message>
    <message>
        <source>Error loading wallet %s. Duplicate -wallet filename specified.</source>
        <translation>Įkeliant piniginę %s įvyko klaida. Dvigubo -wallet pavadinimas.</translation>
    </message>
    <message>
        <source>Starting network threads...</source>
        <translation>Pradėti tinklo temas...</translation>
    </message>
    <message>
        <source>The wallet will avoid paying less than the minimum relay fee.</source>
        <translation>Piniginė vengs mokėti mažiau nei minimalus perdavimo mokestį.</translation>
    </message>
    <message>
<<<<<<< HEAD
        <source>Particl Core</source>
        <translation>Particl branduolys</translation>
=======
        <source>This is the minimum transaction fee you pay on every transaction.</source>
        <translation>Tai yra minimalus transakcijos mokestis, kurį jūs mokate kiekvieną transakciją.</translation>
>>>>>>> a54e52b4
    </message>
    <message>
        <source>This is the transaction fee you will pay if you send a transaction.</source>
        <translation>Tai yra sandorio mokestis, kurį mokėsite, jei siunčiate sandorį.</translation>
    </message>
    <message>
        <source>Transaction amounts must not be negative</source>
        <translation>Transakcijos suma negali buti neigiama</translation>
    </message>
    <message>
        <source>Transaction has too long of a mempool chain</source>
        <translation>Sandoris turi per ilgą mempool grandinę</translation>
    </message>
    <message>
        <source>Transaction must have at least one recipient</source>
        <translation>Transakcija privalo turėti bent vieną gavėją</translation>
    </message>
    <message>
        <source>Insufficient funds</source>
        <translation>Nepakanka lėšų</translation>
    </message>
    <message>
        <source>Loading block index...</source>
        <translation>Įkeliamas blokų indeksas...</translation>
    </message>
    <message>
        <source>Loading wallet...</source>
        <translation>Užkraunama piniginė...</translation>
    </message>
    <message>
        <source>Cannot downgrade wallet</source>
        <translation>Negalima sumažinti piniginės versijos</translation>
    </message>
    <message>
        <source>Rescanning...</source>
        <translation>Peržiūra</translation>
    </message>
    <message>
        <source>Done loading</source>
        <translation>Įkėlimas baigtas</translation>
    </message>
</context>
</TS><|MERGE_RESOLUTION|>--- conflicted
+++ resolved
@@ -70,13 +70,6 @@
         <translation>Tai yra jūsų Particl adresai išeinantiems mokėjimams. Visada pasitikrinkite sumą ir gavėjo adresą prieš siunčiant lėšas. </translation>
     </message>
     <message>
-<<<<<<< HEAD
-        <source>These are your Particl addresses for receiving payments. It is recommended to use a new receiving address for each transaction.</source>
-        <translation>Tai yra Jūsų Particl adresai įeinantiems mokėjimams. Kiekvienam mokėjimui rekomenduojama naudoti naują adresą. </translation>
-    </message>
-    <message>
-=======
->>>>>>> a54e52b4
         <source>&amp;Copy Address</source>
         <translation>&amp;Kopijuoti adresą</translation>
     </message>
@@ -325,17 +318,12 @@
         <translation>Blokai iš naujo indeksuojami...</translation>
     </message>
     <message>
-<<<<<<< HEAD
+        <source>Proxy is &lt;b&gt;enabled&lt;/b&gt;: %1</source>
+        <translation>Tarpinis serveris yra &lt;b&gt;įgalintas&lt;/b&gt;: %1</translation>
+    </message>
+    <message>
         <source>Send coins to a Particl address</source>
         <translation>Siųsti monetas Particl adresui</translation>
-=======
-        <source>Proxy is &lt;b&gt;enabled&lt;/b&gt;: %1</source>
-        <translation>Tarpinis serveris yra &lt;b&gt;įgalintas&lt;/b&gt;: %1</translation>
-    </message>
-    <message>
-        <source>Send coins to a Bitcoin address</source>
-        <translation>Siųsti monetas Bitcoin adresui</translation>
->>>>>>> a54e52b4
     </message>
     <message>
         <source>Backup wallet to another location</source>
@@ -358,17 +346,6 @@
         <translation>&amp;Tikrinti žinutę...</translation>
     </message>
     <message>
-<<<<<<< HEAD
-        <source>Particl.</source>
-        <translation>Particl.</translation>
-    </message>
-    <message>
-        <source>Wallet</source>
-        <translation>Piniginė</translation>
-    </message>
-    <message>
-=======
->>>>>>> a54e52b4
         <source>&amp;Send</source>
         <translation>&amp;Siųsti</translation>
     </message>
@@ -413,8 +390,8 @@
         <translation>Kortelių įrankinė</translation>
     </message>
     <message>
-        <source>Request payments (generates QR codes and bitcoin: URIs)</source>
-        <translation>Reikalauti mokėjimų (sukuria QR kodus ir bitcoin: URI)</translation>
+        <source>Request payments (generates QR codes and particl: URIs)</source>
+        <translation>Reikalauti mokėjimų (sukuria QR kodus ir particl: URI)</translation>
     </message>
     <message>
         <source>Show the list of used sending addresses and labels</source>
@@ -425,16 +402,16 @@
         <translation>Rodyti sąrašą panaudotų gavimo adresų ir žymių</translation>
     </message>
     <message>
-        <source>Open a bitcoin: URI or payment request</source>
-        <translation>Atidaryti bitcoin: URI ar apmokėjimo reikalavimą</translation>
+        <source>Open a particl: URI or payment request</source>
+        <translation>Atidaryti particl: URI ar apmokėjimo reikalavimą</translation>
     </message>
     <message>
         <source>&amp;Command-line options</source>
         <translation>Komandinės eilutės parametrai</translation>
     </message>
     <message numerus="yes">
-        <source>%n active connection(s) to Bitcoin network</source>
-        <translation><numerusform>%n Bitcoin tinklo aktyvus ryšys</numerusform><numerusform>%n Bitcoin tinklo aktyvūs ryšiai</numerusform><numerusform>%n Bitcoin tinklo aktyvūs ryšiai</numerusform><numerusform>%n Bitcoin tinklo aktyvūs ryšiai</numerusform></translation>
+        <source>%n active connection(s) to Particl network</source>
+        <translation><numerusform>%n Particl tinklo aktyvus ryšys</numerusform><numerusform>%n Particl tinklo aktyvūs ryšiai</numerusform><numerusform>%n Particl tinklo aktyvūs ryšiai</numerusform><numerusform>%n Particl tinklo aktyvūs ryšiai</numerusform></translation>
     </message>
     <message>
         <source>Indexing blocks on disk...</source>
@@ -501,8 +478,8 @@
         <translation>Uždaryti Piniginę</translation>
     </message>
     <message>
-        <source>Show the %1 help message to get a list with possible Bitcoin command-line options</source>
-        <translation>Rodyti %1 pagalbos žinutę su Bitcoin pasirinkimo komandomis</translation>
+        <source>Show the %1 help message to get a list with possible Particl command-line options</source>
+        <translation>Rodyti %1 pagalbos žinutę su Particl pasirinkimo komandomis</translation>
     </message>
     <message>
         <source>default wallet</source>
@@ -605,8 +582,8 @@
         <translation>Piniginė &lt;b&gt;užšifruota&lt;/b&gt; ir šiuo metu &lt;b&gt;užrakinta&lt;/b&gt;</translation>
     </message>
     <message>
-        <source>A fatal error occurred. Bitcoin can no longer continue safely and will quit.</source>
-        <translation>Kritinė klaida. Bitcoin nebegali tęsti saugiai ir bus išjungtas.</translation>
+        <source>A fatal error occurred. Particl can no longer continue safely and will quit.</source>
+        <translation>Kritinė klaida. Particl nebegali tęsti saugiai ir bus išjungtas.</translation>
     </message>
 </context>
 <context>
@@ -801,8 +778,8 @@
         <translation>Keisti siuntimo adresą</translation>
     </message>
     <message>
-        <source>The entered address "%1" is not a valid Bitcoin address.</source>
-        <translation>Įvestas adresas „%1“ nėra galiojantis Bitcoin adresas.</translation>
+        <source>The entered address "%1" is not a valid Particl address.</source>
+        <translation>Įvestas adresas „%1“ nėra galiojantis Particl adresas.</translation>
     </message>
     <message>
         <source>Address "%1" already exists as a receiving address with label "%2" and so cannot be added as a sending address.</source>
@@ -870,10 +847,6 @@
         <translation>Sveiki</translation>
     </message>
     <message>
-<<<<<<< HEAD
-        <source>Particl.</source>
-        <translation>Particl.</translation>
-=======
         <source>Welcome to %1.</source>
         <translation>Sveiki atvykę į %1.</translation>
     </message>
@@ -902,9 +875,8 @@
         <translation>Naudoti kitą duomenų katalogą:</translation>
     </message>
     <message>
-        <source>Bitcoin</source>
-        <translation>Bitcoin</translation>
->>>>>>> a54e52b4
+        <source>Particl</source>
+        <translation>Particl</translation>
     </message>
     <message>
         <source>At least %1 GB of data will be stored in this directory, and it will grow over time.</source>
@@ -915,8 +887,8 @@
         <translation>Šiame kataloge bus saugoma maždaug apie %1 GB duomenų.</translation>
     </message>
     <message>
-        <source>%1 will download and store a copy of the Bitcoin block chain.</source>
-        <translation>%1 bus atsisiųsta ir išsaugota Bitcoin blokų grandinės kopiją.</translation>
+        <source>%1 will download and store a copy of the Particl block chain.</source>
+        <translation>%1 bus atsisiųsta ir išsaugota Particl blokų grandinės kopiją.</translation>
     </message>
     <message>
         <source>The wallet will also be stored in this directory.</source>
@@ -946,12 +918,12 @@
         <translation>Forma</translation>
     </message>
     <message>
-        <source>Recent transactions may not yet be visible, and therefore your wallet's balance might be incorrect. This information will be correct once your wallet has finished synchronizing with the bitcoin network, as detailed below.</source>
-        <translation>Naujausi sandoriai gali būti dar nematomi, todėl jūsų piniginės likutis gali būti neteisingas. Ši informacija bus teisinga, kai jūsų piniginė bus baigta sinchronizuoti su bitcoin tinklu, kaip nurodyta žemiau.</translation>
-    </message>
-    <message>
-        <source>Attempting to spend bitcoins that are affected by not-yet-displayed transactions will not be accepted by the network.</source>
-        <translation>Tinklas nepriims bandymų išleisti bitcoinus, kurie yra vis dar nematomi.</translation>
+        <source>Recent transactions may not yet be visible, and therefore your wallet's balance might be incorrect. This information will be correct once your wallet has finished synchronizing with the particl network, as detailed below.</source>
+        <translation>Naujausi sandoriai gali būti dar nematomi, todėl jūsų piniginės likutis gali būti neteisingas. Ši informacija bus teisinga, kai jūsų piniginė bus baigta sinchronizuoti su particl tinklu, kaip nurodyta žemiau.</translation>
+    </message>
+    <message>
+        <source>Attempting to spend particl that are affected by not-yet-displayed transactions will not be accepted by the network.</source>
+        <translation>Tinklas nepriims bandymų išleisti particlus, kurie yra vis dar nematomi.</translation>
     </message>
     <message>
         <source>Number of blocks left</source>
@@ -978,178 +950,173 @@
         <translation>skaičiuojama...</translation>
     </message>
     <message>
-<<<<<<< HEAD
+        <source>Estimated time left until synced</source>
+        <translation>Numatomas laikas iki sinchronizavimo</translation>
+    </message>
+    <message>
+        <source>Hide</source>
+        <translation>Slėpti</translation>
+    </message>
+    <message>
+        <source>Unknown. Syncing Headers (%1, %2%)...</source>
+        <translation>Nežinomas. Sinchronizuojamos Antraštės (%1, %2%)...</translation>
+    </message>
+</context>
+<context>
+    <name>OpenURIDialog</name>
+    <message>
+        <source>Open URI</source>
+        <translation>Atidaryti URI</translation>
+    </message>
+    <message>
+        <source>Open payment request from URI or file</source>
+        <translation>Atidaryti mokėjimo užklausą iš URI arba failo</translation>
+    </message>
+    <message>
+        <source>URI:</source>
+        <translation>URI:</translation>
+    </message>
+    <message>
+        <source>Select payment request file</source>
+        <translation>Pasirinkite mokėjimo užklausos failą</translation>
+    </message>
+    <message>
+        <source>Select payment request file to open</source>
+        <translation>Pasirinkite mokėjimo užklausos failą</translation>
+    </message>
+</context>
+<context>
+    <name>OpenWalletActivity</name>
+    <message>
+        <source>default wallet</source>
+        <translation>numatyta piniginė</translation>
+    </message>
+    <message>
+        <source>Opening Wallet &lt;b&gt;%1&lt;/b&gt;...</source>
+        <translation>Atidaroma Piniginė &lt;b&gt;%1&lt;/b&gt;...</translation>
+    </message>
+</context>
+<context>
+    <name>OptionsDialog</name>
+    <message>
+        <source>Options</source>
+        <translation>Parinktys</translation>
+    </message>
+    <message>
+        <source>&amp;Main</source>
+        <translation>&amp;Pagrindinės</translation>
+    </message>
+    <message>
+        <source>Automatically start %1 after logging in to the system.</source>
+        <translation>Automatiškai paleisti %1 po prisijungimo prie sistemos.</translation>
+    </message>
+    <message>
+        <source>&amp;Start %1 on system login</source>
+        <translation>&amp;Pradėti %1 sistemos prisijungimo metu</translation>
+    </message>
+    <message>
+        <source>Size of &amp;database cache</source>
+        <translation>&amp;Duomenų bazės talpyklos dydis</translation>
+    </message>
+    <message>
+        <source>Number of script &amp;verification threads</source>
+        <translation>Patvirtinimų skaičius</translation>
+    </message>
+    <message>
+        <source>IP address of the proxy (e.g. IPv4: 127.0.0.1 / IPv6: ::1)</source>
+        <translation>Proxy IP adresas (Pvz. IPv4: 127.0.0.1 / IPv6: ::1)</translation>
+    </message>
+    <message>
+        <source>Shows if the supplied default SOCKS5 proxy is used to reach peers via this network type.</source>
+        <translation>Rodo, ar pridedamas numatytasis SOCKS5 proxy naudojamas pasiekti Peers per šį tinklo tipą.</translation>
+    </message>
+    <message>
+        <source>Use separate SOCKS&amp;5 proxy to reach peers via Tor hidden services:</source>
+        <translation>Naudokite atskirą SOCKS&amp;5 tarpinius serverius, kad pasiektumėte Peers per „Tor“ paslėptas paslaugas:</translation>
+    </message>
+    <message>
+        <source>Hide the icon from the system tray.</source>
+        <translation>Slėpti piktogramą</translation>
+    </message>
+    <message>
+        <source>&amp;Hide tray icon</source>
+        <translation>&amp; Slėpti piktogramą</translation>
+    </message>
+    <message>
+        <source>Minimize instead of exit the application when the window is closed. When this option is enabled, the application will be closed only after selecting Exit in the menu.</source>
+        <translation>Uždarant langą neuždaryti programos. Kai ši parinktis įjungta, programa bus uždaryta tik pasirinkus  meniu komandą Baigti.</translation>
+    </message>
+    <message>
+        <source>Third party URLs (e.g. a block explorer) that appear in the transactions tab as context menu items. %s in the URL is replaced by transaction hash. Multiple URLs are separated by vertical bar |.</source>
+        <translation>Trečiųjų šalių URL (pvz., Blokų tyrėjas), kurie rodomi operacijų skirtuke kaip kontekstinio meniu elementai. %s URL yra pakeistas sandorio Hash. Keli URL yra atskirti vertikalia juosta |.</translation>
+    </message>
+    <message>
+        <source>Open the %1 configuration file from the working directory.</source>
+        <translation>Atidarykite %1 konfigūracijos failą iš veikiančio katalogo.</translation>
+    </message>
+    <message>
+        <source>Open Configuration File</source>
+        <translation>Atidarykite konfigūracijos failą</translation>
+    </message>
+    <message>
+        <source>Reset all client options to default.</source>
+        <translation>Atstatyti visus kliento pasirinkimus į numatytuosius.</translation>
+    </message>
+    <message>
+        <source>&amp;Reset Options</source>
+        <translation>&amp;Atstatyti Parinktis</translation>
+    </message>
+    <message>
+        <source>&amp;Network</source>
+        <translation>&amp;Tinklas</translation>
+    </message>
+    <message>
+        <source>Disables some advanced features but all blocks will still be fully validated. Reverting this setting requires re-downloading the entire blockchain. Actual disk usage may be somewhat higher.</source>
+        <translation>Išjungia kai kurias pažangias funkcijas, tačiau visi blokai vis dar bus patvirtinti. Jei norite grąžinti šį nustatymą, reikia iš naujo atsisiųsti visą bloko grandinę. Tikras diskų naudojimas gali būti šiek tiek didesnis.</translation>
+    </message>
+    <message>
+        <source>Prune &amp;block storage to</source>
+        <translation>&amp;blokuokite saugyklą į</translation>
+    </message>
+    <message>
+        <source>GB</source>
+        <translation>GB</translation>
+    </message>
+    <message>
+        <source>Reverting this setting requires re-downloading the entire blockchain.</source>
+        <translation>Jei norite grąžinti šį nustatymą, reikia iš naujo atsisiųsti visą bloko grandinę.</translation>
+    </message>
+    <message>
+        <source>MiB</source>
+        <translation>MiB</translation>
+    </message>
+    <message>
+        <source>(0 = auto, &lt;0 = leave that many cores free)</source>
+        <translation>(0 = automatinis, &lt;0 = palikti tiek nenaudojamų branduolių)</translation>
+    </message>
+    <message>
+        <source>W&amp;allet</source>
+        <translation>Piniginė</translation>
+    </message>
+    <message>
+        <source>Expert</source>
+        <translation>Ekspertas</translation>
+    </message>
+    <message>
+        <source>Enable coin &amp;control features</source>
+        <translation>Įgalinti monetų ir &amp;valdymo funkcijas</translation>
+    </message>
+    <message>
+        <source>If you disable the spending of unconfirmed change, the change from a transaction cannot be used until that transaction has at least one confirmation. This also affects how your balance is computed.</source>
+        <translation>Jei išjungsite nepatvirtintą likučio išleidimą, likutį iš sandorio negalėsite naudoti tol, kol toks sandoris turės bent vieną patvirtinimą. Tai taip pat turi įtakos jūsų balansui.</translation>
+    </message>
+    <message>
+        <source>&amp;Spend unconfirmed change</source>
+        <translation>&amp;Išleiskite nepatvirtintus pakeitimus</translation>
+    </message>
+    <message>
         <source>Automatically open the Particl client port on the router. This only works when your router supports UPnP and it is enabled.</source>
         <translation>Automatiškai atidaryti Particl kliento prievadą maršrutizatoriuje. Tai veikia tik tada, kai jūsų maršrutizatorius palaiko UPnP ir ji įjungta.</translation>
-=======
-        <source>Estimated time left until synced</source>
-        <translation>Numatomas laikas iki sinchronizavimo</translation>
->>>>>>> a54e52b4
-    </message>
-    <message>
-        <source>Hide</source>
-        <translation>Slėpti</translation>
-    </message>
-    <message>
-        <source>Unknown. Syncing Headers (%1, %2%)...</source>
-        <translation>Nežinomas. Sinchronizuojamos Antraštės (%1, %2%)...</translation>
-    </message>
-</context>
-<context>
-    <name>OpenURIDialog</name>
-    <message>
-        <source>Open URI</source>
-        <translation>Atidaryti URI</translation>
-    </message>
-    <message>
-        <source>Open payment request from URI or file</source>
-        <translation>Atidaryti mokėjimo užklausą iš URI arba failo</translation>
-    </message>
-    <message>
-        <source>URI:</source>
-        <translation>URI:</translation>
-    </message>
-    <message>
-        <source>Select payment request file</source>
-        <translation>Pasirinkite mokėjimo užklausos failą</translation>
-    </message>
-    <message>
-        <source>Select payment request file to open</source>
-        <translation>Pasirinkite mokėjimo užklausos failą</translation>
-    </message>
-</context>
-<context>
-    <name>OpenWalletActivity</name>
-    <message>
-        <source>default wallet</source>
-        <translation>numatyta piniginė</translation>
-    </message>
-    <message>
-        <source>Opening Wallet &lt;b&gt;%1&lt;/b&gt;...</source>
-        <translation>Atidaroma Piniginė &lt;b&gt;%1&lt;/b&gt;...</translation>
-    </message>
-</context>
-<context>
-    <name>OptionsDialog</name>
-    <message>
-        <source>Options</source>
-        <translation>Parinktys</translation>
-    </message>
-    <message>
-        <source>&amp;Main</source>
-        <translation>&amp;Pagrindinės</translation>
-    </message>
-    <message>
-        <source>Automatically start %1 after logging in to the system.</source>
-        <translation>Automatiškai paleisti %1 po prisijungimo prie sistemos.</translation>
-    </message>
-    <message>
-        <source>&amp;Start %1 on system login</source>
-        <translation>&amp;Pradėti %1 sistemos prisijungimo metu</translation>
-    </message>
-    <message>
-        <source>Size of &amp;database cache</source>
-        <translation>&amp;Duomenų bazės talpyklos dydis</translation>
-    </message>
-    <message>
-        <source>Number of script &amp;verification threads</source>
-        <translation>Patvirtinimų skaičius</translation>
-    </message>
-    <message>
-        <source>IP address of the proxy (e.g. IPv4: 127.0.0.1 / IPv6: ::1)</source>
-        <translation>Proxy IP adresas (Pvz. IPv4: 127.0.0.1 / IPv6: ::1)</translation>
-    </message>
-    <message>
-        <source>Shows if the supplied default SOCKS5 proxy is used to reach peers via this network type.</source>
-        <translation>Rodo, ar pridedamas numatytasis SOCKS5 proxy naudojamas pasiekti Peers per šį tinklo tipą.</translation>
-    </message>
-    <message>
-        <source>Use separate SOCKS&amp;5 proxy to reach peers via Tor hidden services:</source>
-        <translation>Naudokite atskirą SOCKS&amp;5 tarpinius serverius, kad pasiektumėte Peers per „Tor“ paslėptas paslaugas:</translation>
-    </message>
-    <message>
-        <source>Hide the icon from the system tray.</source>
-        <translation>Slėpti piktogramą</translation>
-    </message>
-    <message>
-        <source>&amp;Hide tray icon</source>
-        <translation>&amp; Slėpti piktogramą</translation>
-    </message>
-    <message>
-        <source>Minimize instead of exit the application when the window is closed. When this option is enabled, the application will be closed only after selecting Exit in the menu.</source>
-        <translation>Uždarant langą neuždaryti programos. Kai ši parinktis įjungta, programa bus uždaryta tik pasirinkus  meniu komandą Baigti.</translation>
-    </message>
-    <message>
-        <source>Third party URLs (e.g. a block explorer) that appear in the transactions tab as context menu items. %s in the URL is replaced by transaction hash. Multiple URLs are separated by vertical bar |.</source>
-        <translation>Trečiųjų šalių URL (pvz., Blokų tyrėjas), kurie rodomi operacijų skirtuke kaip kontekstinio meniu elementai. %s URL yra pakeistas sandorio Hash. Keli URL yra atskirti vertikalia juosta |.</translation>
-    </message>
-    <message>
-        <source>Open the %1 configuration file from the working directory.</source>
-        <translation>Atidarykite %1 konfigūracijos failą iš veikiančio katalogo.</translation>
-    </message>
-    <message>
-        <source>Open Configuration File</source>
-        <translation>Atidarykite konfigūracijos failą</translation>
-    </message>
-    <message>
-        <source>Reset all client options to default.</source>
-        <translation>Atstatyti visus kliento pasirinkimus į numatytuosius.</translation>
-    </message>
-    <message>
-        <source>&amp;Reset Options</source>
-        <translation>&amp;Atstatyti Parinktis</translation>
-    </message>
-    <message>
-        <source>&amp;Network</source>
-        <translation>&amp;Tinklas</translation>
-    </message>
-    <message>
-        <source>Disables some advanced features but all blocks will still be fully validated. Reverting this setting requires re-downloading the entire blockchain. Actual disk usage may be somewhat higher.</source>
-        <translation>Išjungia kai kurias pažangias funkcijas, tačiau visi blokai vis dar bus patvirtinti. Jei norite grąžinti šį nustatymą, reikia iš naujo atsisiųsti visą bloko grandinę. Tikras diskų naudojimas gali būti šiek tiek didesnis.</translation>
-    </message>
-    <message>
-        <source>Prune &amp;block storage to</source>
-        <translation>&amp;blokuokite saugyklą į</translation>
-    </message>
-    <message>
-        <source>GB</source>
-        <translation>GB</translation>
-    </message>
-    <message>
-        <source>Reverting this setting requires re-downloading the entire blockchain.</source>
-        <translation>Jei norite grąžinti šį nustatymą, reikia iš naujo atsisiųsti visą bloko grandinę.</translation>
-    </message>
-    <message>
-        <source>MiB</source>
-        <translation>MiB</translation>
-    </message>
-    <message>
-        <source>(0 = auto, &lt;0 = leave that many cores free)</source>
-        <translation>(0 = automatinis, &lt;0 = palikti tiek nenaudojamų branduolių)</translation>
-    </message>
-    <message>
-        <source>W&amp;allet</source>
-        <translation>Piniginė</translation>
-    </message>
-    <message>
-        <source>Expert</source>
-        <translation>Ekspertas</translation>
-    </message>
-    <message>
-        <source>Enable coin &amp;control features</source>
-        <translation>Įgalinti monetų ir &amp;valdymo funkcijas</translation>
-    </message>
-    <message>
-        <source>If you disable the spending of unconfirmed change, the change from a transaction cannot be used until that transaction has at least one confirmation. This also affects how your balance is computed.</source>
-        <translation>Jei išjungsite nepatvirtintą likučio išleidimą, likutį iš sandorio negalėsite naudoti tol, kol toks sandoris turės bent vieną patvirtinimą. Tai taip pat turi įtakos jūsų balansui.</translation>
-    </message>
-    <message>
-        <source>&amp;Spend unconfirmed change</source>
-        <translation>&amp;Išleiskite nepatvirtintus pakeitimus</translation>
-    </message>
-    <message>
-        <source>Automatically open the Bitcoin client port on the router. This only works when your router supports UPnP and it is enabled.</source>
-        <translation>Automatiškai atidaryti Bitcoin kliento prievadą maršrutizatoriuje. Tai veikia tik tada, kai jūsų maršrutizatorius palaiko UPnP ir ji įjungta.</translation>
     </message>
     <message>
         <source>Map port using &amp;UPnP</source>
@@ -1164,8 +1131,8 @@
         <translation>Leisti gaunamu&amp;s ryšius</translation>
     </message>
     <message>
-        <source>Connect to the Bitcoin network through a SOCKS5 proxy.</source>
-        <translation>Prisijunkite prie „Bitcoin“ tinklo per SOCKS5 proxy.</translation>
+        <source>Connect to the Particl network through a SOCKS5 proxy.</source>
+        <translation>Prisijunkite prie „Particl“ tinklo per SOCKS5 proxy.</translation>
     </message>
     <message>
         <source>&amp;Connect through SOCKS5 proxy (default proxy):</source>
@@ -1200,8 +1167,8 @@
         <translation>Tor</translation>
     </message>
     <message>
-        <source>Connect to the Bitcoin network through a separate SOCKS5 proxy for Tor hidden services.</source>
-        <translation>Prisijunkite prie „Bitcoin“ tinklo per atskirą „SOCKS5“ proxy „Tor“ paslėptas paslaugas.</translation>
+        <source>Connect to the Particl network through a separate SOCKS5 proxy for Tor hidden services.</source>
+        <translation>Prisijunkite prie „Particl“ tinklo per atskirą „SOCKS5“ proxy „Tor“ paslėptas paslaugas.</translation>
     </message>
     <message>
         <source>&amp;Window</source>
@@ -1311,8 +1278,8 @@
         <translation>Forma</translation>
     </message>
     <message>
-        <source>The displayed information may be out of date. Your wallet automatically synchronizes with the Bitcoin network after a connection is established, but this process has not completed yet.</source>
-        <translation>Rodoma informacija gali būti pasenusi. Piniginė automatiškai sinchronizuojasi su „Bitcoin“ tinklu po ryšio užmezgimo, tačiau šis procesas dar nebaigtas.</translation>
+        <source>The displayed information may be out of date. Your wallet automatically synchronizes with the Particl network after a connection is established, but this process has not completed yet.</source>
+        <translation>Rodoma informacija gali būti pasenusi. Piniginė automatiškai sinchronizuojasi su „Particl“ tinklu po ryšio užmezgimo, tačiau šis procesas dar nebaigtas.</translation>
     </message>
     <message>
         <source>Watch-only:</source>
@@ -1386,16 +1353,16 @@
         <translation>Mokėjimo užklausos klaida</translation>
     </message>
     <message>
-        <source>Cannot start bitcoin: click-to-pay handler</source>
-        <translation>Negalima paleisti bitcoin: paspauskite sumokėti tvarkytojui</translation>
+        <source>Cannot start particl: click-to-pay handler</source>
+        <translation>Negalima paleisti particl: paspauskite sumokėti tvarkytojui</translation>
     </message>
     <message>
         <source>URI handling</source>
         <translation>URI tvarkymas</translation>
     </message>
     <message>
-        <source>'bitcoin://' is not a valid URI. Use 'bitcoin:' instead.</source>
-        <translation>„bitcoin: //“ nėra galiojantis URI. Vietoj to naudokite „bitcoin:“.</translation>
+        <source>'particl://' is not a valid URI. Use 'particl:' instead.</source>
+        <translation>„particl: //“ nėra galiojantis URI. Vietoj to naudokite „particl:“.</translation>
     </message>
     <message>
         <source>You are using a BIP70 URL which will be unsupported in the future.</source>
@@ -1414,8 +1381,8 @@
         <translation>Neteisingas mokėjimo adresas %1</translation>
     </message>
     <message>
-        <source>URI cannot be parsed! This can be caused by an invalid Bitcoin address or malformed URI parameters.</source>
-        <translation>URI negalima perskaityti! Tai gali sukelti negaliojantys „Bitcoin“ adresas arba netinkami URI parametrai.</translation>
+        <source>URI cannot be parsed! This can be caused by an invalid Particl address or malformed URI parameters.</source>
+        <translation>URI negalima perskaityti! Tai gali sukelti negaliojantys „Particl“ adresas arba netinkami URI parametrai.</translation>
     </message>
     <message>
         <source>Payment request file handling</source>
@@ -1516,8 +1483,8 @@
         <translation>Suma</translation>
     </message>
     <message>
-        <source>Enter a Bitcoin address (e.g. %1)</source>
-        <translation>Įveskite Bitcoin adresą (pvz., %1)</translation>
+        <source>Enter a Particl address (e.g. %1)</source>
+        <translation>Įveskite Particl adresą (pvz., %1)</translation>
     </message>
     <message>
         <source>%1 d</source>
@@ -1973,8 +1940,8 @@
         <translation>Žinutė:</translation>
     </message>
     <message>
-        <source>An optional message to attach to the payment request, which will be displayed when the request is opened. Note: The message will not be sent with the payment over the Bitcoin network.</source>
-        <translation>Neprivalomas pranešimas, pridedamas prie mokėjimo prašymo, kuris bus rodomas atidarius užklausą. Pastaba: pranešimas nebus išsiųstas su mokėjimu per „Bitcoin“ tinklą.</translation>
+        <source>An optional message to attach to the payment request, which will be displayed when the request is opened. Note: The message will not be sent with the payment over the Particl network.</source>
+        <translation>Neprivalomas pranešimas, pridedamas prie mokėjimo prašymo, kuris bus rodomas atidarius užklausą. Pastaba: pranešimas nebus išsiųstas su mokėjimu per „Particl“ tinklą.</translation>
     </message>
     <message>
         <source>An optional label to associate with the new receiving address.</source>
@@ -2242,8 +2209,8 @@
         <translation>Dulkės:</translation>
     </message>
     <message>
-        <source>When there is less transaction volume than space in the blocks, miners as well as relaying nodes may enforce a minimum fee. Paying only this minimum fee is just fine, but be aware that this can result in a never confirming transaction once there is more demand for bitcoin transactions than the network can process.</source>
-        <translation>Kai sandorių apimtis yra mažesnė nei erdvės blokuose, kasėjai ir perduodantys mazgai gali užtikrinti minimalų mokestį. Mokėti tik šį minimalų mokestį yra galima, tačiau atkreipkite dėmesį, kad dėl to gali atsirasti niekada nepatvirtinamas sandoris, kai bus daugiau paklausos bitcoin operacijoms, nei tinklas gali apdoroti.</translation>
+        <source>When there is less transaction volume than space in the blocks, miners as well as relaying nodes may enforce a minimum fee. Paying only this minimum fee is just fine, but be aware that this can result in a never confirming transaction once there is more demand for particl transactions than the network can process.</source>
+        <translation>Kai sandorių apimtis yra mažesnė nei erdvės blokuose, kasėjai ir perduodantys mazgai gali užtikrinti minimalų mokestį. Mokėti tik šį minimalų mokestį yra galima, tačiau atkreipkite dėmesį, kad dėl to gali atsirasti niekada nepatvirtinamas sandoris, kai bus daugiau paklausos particl operacijoms, nei tinklas gali apdoroti.</translation>
     </message>
     <message>
         <source>A too low fee might result in a never confirming transaction (read the tooltip)</source>
@@ -2382,8 +2349,8 @@
         <translation><numerusform>Apskaičiuota, kad bus pradėtas patvirtinimas per %n bloką.</numerusform><numerusform>Apskaičiuota, kad bus pradėtas patvirtinimas per %n blokus.</numerusform><numerusform>Apskaičiuota, kad bus pradėtas patvirtinimas per %n blokus.</numerusform><numerusform>Apskaičiuota, kad bus pradėtas patvirtinimas per %n blokus.</numerusform></translation>
     </message>
     <message>
-        <source>Warning: Invalid Bitcoin address</source>
-        <translation>Įspėjimas: neteisingas Bitcoin adresas</translation>
+        <source>Warning: Invalid Particl address</source>
+        <translation>Įspėjimas: neteisingas Particl adresas</translation>
     </message>
     <message>
         <source>Warning: Unknown change address</source>
@@ -2425,8 +2392,8 @@
         <translation>Tai įprastas mokėjimas.</translation>
     </message>
     <message>
-        <source>The Bitcoin address to send the payment to</source>
-        <translation>Bitcoin adresas, į kurį siunčiamas mokėjimas</translation>
+        <source>The Particl address to send the payment to</source>
+        <translation>Particl adresas, į kurį siunčiamas mokėjimas</translation>
     </message>
     <message>
         <source>Alt+A</source>
@@ -2445,8 +2412,8 @@
         <translation>Pašalinti šį įrašą</translation>
     </message>
     <message>
-        <source>The fee will be deducted from the amount being sent. The recipient will receive less bitcoins than you enter in the amount field. If multiple recipients are selected, the fee is split equally.</source>
-        <translation>Mokestis bus atimamas iš siunčiamos sumos. Gavėjas gaus mažiau bitcoinų nei įvesite sumos lauke. Jei pasirenkami keli gavėjai, mokestis padalijamas lygiai.</translation>
+        <source>The fee will be deducted from the amount being sent. The recipient will receive less particl than you enter in the amount field. If multiple recipients are selected, the fee is split equally.</source>
+        <translation>Mokestis bus atimamas iš siunčiamos sumos. Gavėjas gaus mažiau particlų nei įvesite sumos lauke. Jei pasirenkami keli gavėjai, mokestis padalijamas lygiai.</translation>
     </message>
     <message>
         <source>S&amp;ubtract fee from amount</source>
@@ -2473,8 +2440,8 @@
         <translation>Įveskite šio adreso etiketę, kad ją pridėtumėte prie naudojamų adresų sąrašo</translation>
     </message>
     <message>
-        <source>A message that was attached to the bitcoin: URI which will be stored with the transaction for your reference. Note: This message will not be sent over the Bitcoin network.</source>
-        <translation>Pranešimas, kuris buvo pridėtas prie bitcoin: URI, kuris bus saugomas kartu su sandoriu jūsų nuoroda. Pastaba: šis pranešimas nebus išsiųstas per „Bitcoin“ tinklą.</translation>
+        <source>A message that was attached to the particl: URI which will be stored with the transaction for your reference. Note: This message will not be sent over the Particl network.</source>
+        <translation>Pranešimas, kuris buvo pridėtas prie particl: URI, kuris bus saugomas kartu su sandoriu jūsų nuoroda. Pastaba: šis pranešimas nebus išsiųstas per „Particl“ tinklą.</translation>
     </message>
     <message>
         <source>Pay To:</source>
@@ -2518,8 +2485,8 @@
         <translation>&amp;Pasirašyti žinutę</translation>
     </message>
     <message>
-        <source>The Bitcoin address to sign the message with</source>
-        <translation>Bitcoin adresas, kuriuo bus pasirašytas pranešimas su</translation>
+        <source>The Particl address to sign the message with</source>
+        <translation>Particl adresas, kuriuo bus pasirašytas pranešimas su</translation>
     </message>
     <message>
         <source>Choose previously used address</source>
@@ -2550,7 +2517,7 @@
         <translation>Nukopijuokite dabartinį parašą į sistemos iškarpinę</translation>
     </message>
     <message>
-        <source>Sign the message to prove you own this Bitcoin address</source>
+        <source>Sign the message to prove you own this Particl address</source>
         <translation>Registruotis žinute įrodymuii, kad turite šį adresą</translation>
     </message>
     <message>
@@ -2570,12 +2537,12 @@
         <translation>&amp;Patikrinti žinutę</translation>
     </message>
     <message>
-        <source>The Bitcoin address the message was signed with</source>
-        <translation>Bitcoin adresas, kuriuo buvo pasirašytas pranešimas</translation>
-    </message>
-    <message>
-        <source>Verify the message to ensure it was signed with the specified Bitcoin address</source>
-        <translation>Patikrinkite žinutę, jog įsitikintumėte, kad ją pasirašė nurodytas Bitcoin adresas</translation>
+        <source>The Particl address the message was signed with</source>
+        <translation>Particl adresas, kuriuo buvo pasirašytas pranešimas</translation>
+    </message>
+    <message>
+        <source>Verify the message to ensure it was signed with the specified Particl address</source>
+        <translation>Patikrinkite žinutę, jog įsitikintumėte, kad ją pasirašė nurodytas Particl adresas</translation>
     </message>
     <message>
         <source>Verify &amp;Message</source>
@@ -3247,13 +3214,8 @@
         <translation>Txindex duomenų bazės atnaujinimas</translation>
     </message>
     <message>
-<<<<<<< HEAD
-        <source>Sign the message to prove you own this Particl address</source>
-        <translation>Registruotis žinute įrodymuii, kad turite šį adresą</translation>
-=======
         <source>Loading P2P addresses...</source>
         <translation>Užkraunami P2P adresai...</translation>
->>>>>>> a54e52b4
     </message>
     <message>
         <source>Loading banlist...</source>
@@ -3268,13 +3230,8 @@
         <translation>Perkėlimo blokai...</translation>
     </message>
     <message>
-<<<<<<< HEAD
-        <source>Verify the message to ensure it was signed with the specified Particl address</source>
-        <translation>Patikrinkite žinutę, jog įsitikintumėte, kad ją pasirašė nurodytas Particl adresas</translation>
-=======
         <source>The source code is available from %s.</source>
         <translation>Šaltinio kodas pasiekiamas iš %s.</translation>
->>>>>>> a54e52b4
     </message>
     <message>
         <source>Transaction fee and change calculation failed</source>
@@ -3333,13 +3290,8 @@
         <translation>Piniginė vengs mokėti mažiau nei minimalus perdavimo mokestį.</translation>
     </message>
     <message>
-<<<<<<< HEAD
-        <source>Particl Core</source>
-        <translation>Particl branduolys</translation>
-=======
         <source>This is the minimum transaction fee you pay on every transaction.</source>
         <translation>Tai yra minimalus transakcijos mokestis, kurį jūs mokate kiekvieną transakciją.</translation>
->>>>>>> a54e52b4
     </message>
     <message>
         <source>This is the transaction fee you will pay if you send a transaction.</source>
