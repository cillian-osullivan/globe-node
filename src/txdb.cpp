// Copyright (c) 2009-2010 Satoshi Nakamoto
// Copyright (c) 2009-2018 The Bitcoin Core developers
// Distributed under the MIT software license, see the accompanying
// file COPYING or http://www.opensource.org/licenses/mit-license.php.

#include <txdb.h>

#include <pow.h>
#include <random.h>
#include <shutdown.h>
#include <ui_interface.h>
#include <uint256.h>
#include <util/system.h>
#include <util/translation.h>

#include <validation.h>
#include <insight/insight.h>
#include <chainparams.h>

#include <stdint.h>

#include <boost/thread.hpp>

static const char DB_COIN = 'C';
//static const char DB_COINS = 'c';
static const char DB_BLOCK_FILES = 'f';
//static const char DB_TXINDEX = 't';
static const char DB_ADDRESSINDEX = 'a';
static const char DB_ADDRESSUNSPENTINDEX = 'u';
static const char DB_TIMESTAMPINDEX = 's';
static const char DB_BLOCKHASHINDEX = 'z';
static const char DB_SPENTINDEX = 'p';
//static const char DB_TXINDEX_BLOCK = 'T';
static const char DB_BLOCK_INDEX = 'b';

static const char DB_BEST_BLOCK = 'B';
static const char DB_HEAD_BLOCKS = 'H';
static const char DB_FLAG = 'F';
static const char DB_REINDEX_FLAG = 'R';
static const char DB_LAST_BLOCK = 'l';

/*
static const char DB_RCTOUTPUT = 'A';
static const char DB_RCTOUTPUT_LINK = 'L';
static const char DB_RCTKEYIMAGE = 'K';
*/

namespace {

struct CoinEntry {
    COutPoint* outpoint;
    char key;
    explicit CoinEntry(const COutPoint* ptr) : outpoint(const_cast<COutPoint*>(ptr)), key(DB_COIN)  {}

    template<typename Stream>
    void Serialize(Stream &s) const {
        s << key;
        s << outpoint->hash;
        s << VARINT(outpoint->n);
    }

    template<typename Stream>
    void Unserialize(Stream& s) {
        s >> key;
        s >> outpoint->hash;
        s >> VARINT(outpoint->n);
    }
};

}

CCoinsViewDB::CCoinsViewDB(fs::path ldb_path, size_t nCacheSize, bool fMemory, bool fWipe) : db(ldb_path, nCacheSize, fMemory, fWipe, true, false, 64)
{
}

bool CCoinsViewDB::GetCoin(const COutPoint &outpoint, Coin &coin) const {
    return db.Read(CoinEntry(&outpoint), coin);
}

bool CCoinsViewDB::HaveCoin(const COutPoint &outpoint) const {
    return db.Exists(CoinEntry(&outpoint));
}

uint256 CCoinsViewDB::GetBestBlock() const {
    uint256 hashBestChain;
    if (!db.Read(DB_BEST_BLOCK, hashBestChain))
        return uint256();
    return hashBestChain;
}

std::vector<uint256> CCoinsViewDB::GetHeadBlocks() const {
    std::vector<uint256> vhashHeadBlocks;
    if (!db.Read(DB_HEAD_BLOCKS, vhashHeadBlocks)) {
        return std::vector<uint256>();
    }
    return vhashHeadBlocks;
}

bool CCoinsViewDB::BatchWrite(CCoinsMap &mapCoins, const uint256 &hashBlock) {
    CDBBatch batch(db);
    size_t count = 0;
    size_t changed = 0;
    size_t batch_size = (size_t)gArgs.GetArg("-dbbatchsize", nDefaultDbBatchSize);
    int crash_simulate = gArgs.GetArg("-dbcrashratio", 0);
    assert(!hashBlock.IsNull());

    uint256 old_tip = GetBestBlock();
    if (old_tip.IsNull()) {
        // We may be in the middle of replaying.
        std::vector<uint256> old_heads = GetHeadBlocks();
        if (old_heads.size() == 2) {
            assert(old_heads[0] == hashBlock);
            old_tip = old_heads[1];
        }
    }

    // In the first batch, mark the database as being in the middle of a
    // transition from old_tip to hashBlock.
    // A vector is used for future extensibility, as we may want to support
    // interrupting after partial writes from multiple independent reorgs.
    batch.Erase(DB_BEST_BLOCK);
    batch.Write(DB_HEAD_BLOCKS, std::vector<uint256>{hashBlock, old_tip});

    for (CCoinsMap::iterator it = mapCoins.begin(); it != mapCoins.end();) {
        if (it->second.flags & CCoinsCacheEntry::DIRTY) {
            CoinEntry entry(&it->first);
            if (it->second.coin.IsSpent())
                batch.Erase(entry);
            else
                batch.Write(entry, it->second.coin);
            changed++;
        }
        count++;
        CCoinsMap::iterator itOld = it++;
        mapCoins.erase(itOld);
        if (batch.SizeEstimate() > batch_size) {
            LogPrint(BCLog::COINDB, "Writing partial batch of %.2f MiB\n", batch.SizeEstimate() * (1.0 / 1048576.0));
            db.WriteBatch(batch);
            batch.Clear();
            if (crash_simulate) {
                static FastRandomContext rng;
                if (rng.randrange(crash_simulate) == 0) {
                    LogPrintf("Simulating a crash. Goodbye.\n");
                    _Exit(0);
                }
            }
        }
    }

    // In the last batch, mark the database as consistent with hashBlock again.
    batch.Erase(DB_HEAD_BLOCKS);
    batch.Write(DB_BEST_BLOCK, hashBlock);

    LogPrint(BCLog::COINDB, "Writing final batch of %.2f MiB\n", batch.SizeEstimate() * (1.0 / 1048576.0));
    bool ret = db.WriteBatch(batch);
    LogPrint(BCLog::COINDB, "Committed %u changed transaction outputs (out of %u) to coin database...\n", (unsigned int)changed, (unsigned int)count);
    return ret;
}

size_t CCoinsViewDB::EstimateSize() const
{
    return db.EstimateSize(DB_COIN, (char)(DB_COIN+1));
}

<<<<<<< HEAD
CBlockTreeDB::CBlockTreeDB(size_t nCacheSize, bool fMemory, bool fWipe, bool compression, int maxOpenFiles) : CDBWrapper(gArgs.IsArgSet("-blocksdir") ? GetDataDir() / "blocks" / "index" : GetBlocksDir() / "index", nCacheSize, fMemory, fWipe, false, compression, maxOpenFiles)
{
=======
CBlockTreeDB::CBlockTreeDB(size_t nCacheSize, bool fMemory, bool fWipe) : CDBWrapper(GetDataDir() / "blocks" / "index", nCacheSize, fMemory, fWipe) {
>>>>>>> cc703a23
}

bool CBlockTreeDB::ReadBlockFileInfo(int nFile, CBlockFileInfo &info) {
    return Read(std::make_pair(DB_BLOCK_FILES, nFile), info);
}

bool CBlockTreeDB::WriteReindexing(bool fReindexing) {
    if (fReindexing)
        return Write(DB_REINDEX_FLAG, '1');
    else
        return Erase(DB_REINDEX_FLAG);
}

void CBlockTreeDB::ReadReindexing(bool &fReindexing) {
    fReindexing = Exists(DB_REINDEX_FLAG);
}

bool CBlockTreeDB::ReadLastBlockFile(int &nFile) {
    return Read(DB_LAST_BLOCK, nFile);
}

CCoinsViewCursor *CCoinsViewDB::Cursor() const
{
    CCoinsViewDBCursor *i = new CCoinsViewDBCursor(const_cast<CDBWrapper&>(db).NewIterator(), GetBestBlock());
    /* It seems that there are no "const iterators" for LevelDB.  Since we
       only need read operations on it, use a const-cast to get around
       that restriction.  */
    i->pcursor->Seek(DB_COIN);
    // Cache key of first record
    if (i->pcursor->Valid()) {
        CoinEntry entry(&i->keyTmp.second);
        i->pcursor->GetKey(entry);
        i->keyTmp.first = entry.key;
    } else {
        i->keyTmp.first = 0; // Make sure Valid() and GetKey() return false
    }
    return i;
}

bool CCoinsViewDBCursor::GetKey(COutPoint &key) const
{
    // Return cached key
    if (keyTmp.first == DB_COIN) {
        key = keyTmp.second;
        return true;
    }
    return false;
}

bool CCoinsViewDBCursor::GetValue(Coin &coin) const
{
    return pcursor->GetValue(coin);
}

unsigned int CCoinsViewDBCursor::GetValueSize() const
{
    return pcursor->GetValueSize();
}

bool CCoinsViewDBCursor::Valid() const
{
    return keyTmp.first == DB_COIN;
}

void CCoinsViewDBCursor::Next()
{
    pcursor->Next();
    CoinEntry entry(&keyTmp.second);
    if (!pcursor->Valid() || !pcursor->GetKey(entry)) {
        keyTmp.first = 0; // Invalidate cached key after last record so that Valid() and GetKey() return false
    } else {
        keyTmp.first = entry.key;
    }
}

bool CBlockTreeDB::WriteBatchSync(const std::vector<std::pair<int, const CBlockFileInfo*> >& fileInfo, int nLastFile, const std::vector<const CBlockIndex*>& blockinfo) {
    CDBBatch batch(*this);
    for (std::vector<std::pair<int, const CBlockFileInfo*> >::const_iterator it=fileInfo.begin(); it != fileInfo.end(); it++) {
        batch.Write(std::make_pair(DB_BLOCK_FILES, it->first), *it->second);
    }
    batch.Write(DB_LAST_BLOCK, nLastFile);
    for (std::vector<const CBlockIndex*>::const_iterator it=blockinfo.begin(); it != blockinfo.end(); it++) {
        batch.Write(std::make_pair(DB_BLOCK_INDEX, (*it)->GetBlockHash()), CDiskBlockIndex(*it));
    }
    return WriteBatch(batch, true);
}

bool CBlockTreeDB::ReadSpentIndex(CSpentIndexKey &key, CSpentIndexValue &value) {
    return Read(std::make_pair(DB_SPENTINDEX, key), value);
}

bool CBlockTreeDB::UpdateSpentIndex(const std::vector<std::pair<CSpentIndexKey, CSpentIndexValue> >&vect) {
    CDBBatch batch(*this);
    for (std::vector<std::pair<CSpentIndexKey,CSpentIndexValue> >::const_iterator it=vect.begin(); it!=vect.end(); it++) {
        if (it->second.IsNull()) {
            batch.Erase(std::make_pair(DB_SPENTINDEX, it->first));
        } else {
            batch.Write(std::make_pair(DB_SPENTINDEX, it->first), it->second);
        }
    }
    return WriteBatch(batch);
}

bool CBlockTreeDB::UpdateAddressUnspentIndex(const std::vector<std::pair<CAddressUnspentKey, CAddressUnspentValue > >&vect) {
    CDBBatch batch(*this);
    for (std::vector<std::pair<CAddressUnspentKey, CAddressUnspentValue> >::const_iterator it=vect.begin(); it!=vect.end(); it++) {
        if (it->second.IsNull()) {
            batch.Erase(std::make_pair(DB_ADDRESSUNSPENTINDEX, it->first));
        } else {
            batch.Write(std::make_pair(DB_ADDRESSUNSPENTINDEX, it->first), it->second);
        }
    }
    return WriteBatch(batch);
}

bool CBlockTreeDB::ReadAddressUnspentIndex(uint256 addressHash, int type,
                                           std::vector<std::pair<CAddressUnspentKey, CAddressUnspentValue> > &unspentOutputs) {
    const std::unique_ptr<CDBIterator> pcursor(NewIterator());

    pcursor->Seek(std::make_pair(DB_ADDRESSUNSPENTINDEX, CAddressIndexIteratorKey(type, addressHash)));

    while (pcursor->Valid()) {
        boost::this_thread::interruption_point();
        std::pair<char,CAddressUnspentKey> key;
        if (pcursor->GetKey(key) && key.first == DB_ADDRESSUNSPENTINDEX && key.second.hashBytes == addressHash) {
            CAddressUnspentValue nValue;
            if (pcursor->GetValue(nValue)) {
                unspentOutputs.push_back(std::make_pair(key.second, nValue));
                pcursor->Next();
            } else {
                return error("failed to get address unspent value");
            }
        } else {
            break;
        }
    }

    return true;
}

bool CBlockTreeDB::WriteAddressIndex(const std::vector<std::pair<CAddressIndexKey, CAmount > >&vect) {
    CDBBatch batch(*this);
    for (std::vector<std::pair<CAddressIndexKey, CAmount> >::const_iterator it=vect.begin(); it!=vect.end(); it++)
        batch.Write(std::make_pair(DB_ADDRESSINDEX, it->first), it->second);
    return WriteBatch(batch);
}

bool CBlockTreeDB::EraseAddressIndex(const std::vector<std::pair<CAddressIndexKey, CAmount > >&vect) {
    CDBBatch batch(*this);
    for (std::vector<std::pair<CAddressIndexKey, CAmount> >::const_iterator it=vect.begin(); it!=vect.end(); it++)
        batch.Erase(std::make_pair(DB_ADDRESSINDEX, it->first));
    return WriteBatch(batch);
}

bool CBlockTreeDB::ReadAddressIndex(uint256 addressHash, int type,
                                    std::vector<std::pair<CAddressIndexKey, CAmount> > &addressIndex,
                                    int start, int end) {
    const std::unique_ptr<CDBIterator> pcursor(NewIterator());

    if (start > 0 && end > 0) {
        pcursor->Seek(std::make_pair(DB_ADDRESSINDEX, CAddressIndexIteratorHeightKey(type, addressHash, start)));
    } else {
        pcursor->Seek(std::make_pair(DB_ADDRESSINDEX, CAddressIndexIteratorKey(type, addressHash)));
    }

    while (pcursor->Valid()) {
        boost::this_thread::interruption_point();
        std::pair<char,CAddressIndexKey> key;
        if (pcursor->GetKey(key) && key.first == DB_ADDRESSINDEX && key.second.hashBytes == addressHash) {
            if (end > 0 && key.second.blockHeight > end) {
                break;
            }
            CAmount nValue;
            if (pcursor->GetValue(nValue)) {
                addressIndex.push_back(std::make_pair(key.second, nValue));
                pcursor->Next();
            } else {
                return error("failed to get address index value");
            }
        } else {
            break;
        }
    }

    return true;
}

bool CBlockTreeDB::WriteTimestampIndex(const CTimestampIndexKey &timestampIndex)
{
    CDBBatch batch(*this);
    batch.Write(std::make_pair(DB_TIMESTAMPINDEX, timestampIndex), 0);
    return WriteBatch(batch);
}

bool CBlockTreeDB::ReadTimestampIndex(const unsigned int &high, const unsigned int &low, const bool fActiveOnly, std::vector<std::pair<uint256, unsigned int> > &hashes)
{
    const std::unique_ptr<CDBIterator> pcursor(NewIterator());

    pcursor->Seek(std::make_pair(DB_TIMESTAMPINDEX, CTimestampIndexIteratorKey(low)));

    if (fActiveOnly) {
        LockAssertion lock(::cs_main); // cs_main is locked before GetTimestampIndex if fActiveOnly
        while (pcursor->Valid()) {
            boost::this_thread::interruption_point();
            std::pair<char, CTimestampIndexKey> key;
            if (pcursor->GetKey(key) && key.first == DB_TIMESTAMPINDEX && key.second.timestamp < high) {
                if (HashOnchainActive(key.second.blockHash)) {
                    hashes.push_back(std::make_pair(key.second.blockHash, key.second.timestamp));
                }
                pcursor->Next();
            } else {
                break;
            }
        }
    } else {
        // Otherwise get: requires holding mutex
        while (pcursor->Valid()) {
            boost::this_thread::interruption_point();
            std::pair<char, CTimestampIndexKey> key;
            if (pcursor->GetKey(key) && key.first == DB_TIMESTAMPINDEX && key.second.timestamp < high) {
                hashes.push_back(std::make_pair(key.second.blockHash, key.second.timestamp));
                pcursor->Next();
            } else {
                break;
            }
        }
    }

    return true;
}

bool CBlockTreeDB::WriteTimestampBlockIndex(const CTimestampBlockIndexKey &blockhashIndex, const CTimestampBlockIndexValue &logicalts) {
    CDBBatch batch(*this);
    batch.Write(std::make_pair(DB_BLOCKHASHINDEX, blockhashIndex), logicalts);
    return WriteBatch(batch);
}

bool CBlockTreeDB::ReadTimestampBlockIndex(const uint256 &hash, unsigned int &ltimestamp) {

    CTimestampBlockIndexValue lts;
    if (!Read(std::make_pair(DB_BLOCKHASHINDEX, hash), lts)) {
        return false;
    }

    ltimestamp = lts.ltimestamp;
    return true;
}

bool CBlockTreeDB::WriteFlag(const std::string &name, bool fValue) {
    return Write(std::make_pair(DB_FLAG, name), fValue ? '1' : '0');
}

bool CBlockTreeDB::ReadFlag(const std::string &name, bool &fValue) {
    char ch;
    if (!Read(std::make_pair(DB_FLAG, name), ch))
        return false;
    fValue = ch == '1';
    return true;
}

bool CBlockTreeDB::LoadBlockIndexGuts(const Consensus::Params& consensusParams, std::function<CBlockIndex*(const uint256&)> insertBlockIndex)
{
    std::unique_ptr<CDBIterator> pcursor(NewIterator());

    pcursor->Seek(std::make_pair(DB_BLOCK_INDEX, uint256()));

    // Load m_block_index
    while (pcursor->Valid()) {
        boost::this_thread::interruption_point();
        if (ShutdownRequested()) return false;
        std::pair<char, uint256> key;
        if (pcursor->GetKey(key) && key.first == DB_BLOCK_INDEX) {
            CDiskBlockIndex diskindex;
            if (pcursor->GetValue(diskindex)) {
                // Construct block index object
                CBlockIndex* pindexNew  = insertBlockIndex(diskindex.GetBlockHash());
                pindexNew->pprev                    = insertBlockIndex(diskindex.hashPrev);
                pindexNew->nHeight                  = diskindex.nHeight;
                pindexNew->nFile                    = diskindex.nFile;
                pindexNew->nDataPos                 = diskindex.nDataPos;
                pindexNew->nUndoPos                 = diskindex.nUndoPos;
                pindexNew->nVersion                 = diskindex.nVersion;
                pindexNew->hashMerkleRoot           = diskindex.hashMerkleRoot;
                pindexNew->hashWitnessMerkleRoot    = diskindex.hashWitnessMerkleRoot;
                pindexNew->nTime                    = diskindex.nTime;
                pindexNew->nBits                    = diskindex.nBits;
                pindexNew->nNonce                   = diskindex.nNonce;
                pindexNew->nStatus                  = diskindex.nStatus;
                pindexNew->nTx                      = diskindex.nTx;

                pindexNew->nFlags                   = diskindex.nFlags & ~BLOCK_DELAYED;
                pindexNew->bnStakeModifier          = diskindex.bnStakeModifier;
                pindexNew->prevoutStake             = diskindex.prevoutStake;
                //pindexNew->hashProof                = diskindex.hashProof;

                pindexNew->nMoneySupply             = diskindex.nMoneySupply;
                pindexNew->nAnonOutputs             = diskindex.nAnonOutputs;


                if (pindexNew->nHeight == 0
                    && pindexNew->GetBlockHash() != Params().GetConsensus().hashGenesisBlock)
                    return error("LoadBlockIndex(): Genesis block hash incorrect: %s", pindexNew->ToString());

                if (fParticlMode) {
                    // only CheckProofOfWork for genesis blocks
                    if (diskindex.hashPrev.IsNull() && !CheckProofOfWork(pindexNew->GetBlockHash(),
                        pindexNew->nBits, Params().GetConsensus(), 0, Params().GetLastImportHeight()))
                        return error("%s: CheckProofOfWork failed: %s", __func__, pindexNew->ToString());
                } else
                if (!CheckProofOfWork(pindexNew->GetBlockHash(), pindexNew->nBits, Params().GetConsensus())) {
                    return error("%s: CheckProofOfWork failed: %s", __func__, pindexNew->ToString());
                }

                pcursor->Next();
            } else {
                return error("%s: failed to read value", __func__);
            }
        } else {
            break;
        }
    }

    return true;
}

bool CBlockTreeDB::ReadRCTOutput(int64_t i, CAnonOutput &ao)
{
    return Read(std::make_pair(DB_RCTOUTPUT, i), ao);
};

bool CBlockTreeDB::WriteRCTOutput(int64_t i, const CAnonOutput &ao)
{
    CDBBatch batch(*this);
    batch.Write(std::make_pair(DB_RCTOUTPUT, i), ao);
    return WriteBatch(batch);
};

bool CBlockTreeDB::EraseRCTOutput(int64_t i)
{
    CDBBatch batch(*this);
    batch.Erase(std::make_pair(DB_RCTOUTPUT, i));
    return WriteBatch(batch);
};


bool CBlockTreeDB::ReadRCTOutputLink(const CCmpPubKey &pk, int64_t &i)
{
    return Read(std::make_pair(DB_RCTOUTPUT_LINK, pk), i);
};

bool CBlockTreeDB::WriteRCTOutputLink(const CCmpPubKey &pk, int64_t i)
{
    CDBBatch batch(*this);
    batch.Write(std::make_pair(DB_RCTOUTPUT_LINK, pk), i);
    return WriteBatch(batch);
};

bool CBlockTreeDB::EraseRCTOutputLink(const CCmpPubKey &pk)
{
    CDBBatch batch(*this);
    batch.Erase(std::make_pair(DB_RCTOUTPUT_LINK, pk));
    return WriteBatch(batch);
};

bool CBlockTreeDB::ReadRCTKeyImage(const CCmpPubKey &ki, uint256 &txhash)
{
    return Read(std::make_pair(DB_RCTKEYIMAGE, ki), txhash);
};

bool CBlockTreeDB::WriteRCTKeyImage(const CCmpPubKey &ki, const uint256 &txhash)
{
    CDBBatch batch(*this);
    batch.Write(std::make_pair(DB_RCTKEYIMAGE, ki), txhash);
    return WriteBatch(batch);
};

bool CBlockTreeDB::EraseRCTKeyImage(const CCmpPubKey &ki)
{
    CDBBatch batch(*this);
    batch.Erase(std::make_pair(DB_RCTKEYIMAGE, ki));
    return WriteBatch(batch);
};

bool CCoinsViewDB::Upgrade()
{
    // TODO
    return true;
};

/* TODO: force reindex
namespace {

//! Legacy class to deserialize pre-pertxout database entries without reindex.
class CCoins
{
public:
    //! whether transaction is a coinbase
    bool fCoinBase;

    //! unspent transaction outputs; spent outputs are .IsNull(); spent outputs at the end of the array are dropped
    std::vector<CTxOut> vout;

    //! at which height this transaction was included in the active block chain
    int nHeight;

    //! empty constructor
    CCoins() : fCoinBase(false), vout(0), nHeight(0) { }

    template<typename Stream>
    void Unserialize(Stream &s) {
        unsigned int nCode = 0;
        // version
        unsigned int nVersionDummy;
        ::Unserialize(s, VARINT(nVersionDummy));
        // header code
        ::Unserialize(s, VARINT(nCode));
        fCoinBase = nCode & 1;
        std::vector<bool> vAvail(2, false);
        vAvail[0] = (nCode & 2) != 0;
        vAvail[1] = (nCode & 4) != 0;
        unsigned int nMaskCode = (nCode / 8) + ((nCode & 6) != 0 ? 0 : 1);
        // spentness bitmask
        while (nMaskCode > 0) {
            unsigned char chAvail = 0;
            ::Unserialize(s, chAvail);
            for (unsigned int p = 0; p < 8; p++) {
                bool f = (chAvail & (1 << p)) != 0;
                vAvail.push_back(f);
            }
            if (chAvail != 0)
                nMaskCode--;
        }
        // txouts themself
        vout.assign(vAvail.size(), CTxOut());
        for (unsigned int i = 0; i < vAvail.size(); i++) {
            if (vAvail[i])
                ::Unserialize(s, CTxOutCompressor(vout[i]));
        }
        // coinbase height
        ::Unserialize(s, VARINT(nHeight, VarIntMode::NONNEGATIVE_SIGNED));
    }
};

}

Upgrade the database from older formats.
 *
 * Currently implemented: from the per-tx utxo model (0.8..0.14.x) to per-txout.

bool CCoinsViewDB::Upgrade() {
    std::unique_ptr<CDBIterator> pcursor(db.NewIterator());
    pcursor->Seek(std::make_pair(DB_COINS, uint256()));
    if (!pcursor->Valid()) {
        return true;
    }

    int64_t count = 0;
    LogPrintf("Upgrading utxo-set database...\n");
    LogPrintf("[0%%]...\n"); / Continued /
    uiInterface.ShowProgress(_("Upgrading UTXO database").translated, 0, true);
    size_t batch_size = 1 << 24;
    CDBBatch batch(db);
    int reportDone = 0;
    std::pair<unsigned char, uint256> key;
    std::pair<unsigned char, uint256> prev_key = {DB_COINS, uint256()};
    while (pcursor->Valid()) {
        boost::this_thread::interruption_point();
        if (ShutdownRequested()) {
            break;
        }
        if (pcursor->GetKey(key) && key.first == DB_COINS) {
            if (count++ % 256 == 0) {
                uint32_t high = 0x100 * *key.second.begin() + *(key.second.begin() + 1);
                int percentageDone = (int)(high * 100.0 / 65536.0 + 0.5);
                uiInterface.ShowProgress(_("Upgrading UTXO database").translated, percentageDone, true);
                if (reportDone < percentageDone/10) {
                    // report max. every 10% step
                    LogPrintf("[%d%%]...\n", percentageDone); / Continued /
                    reportDone = percentageDone/10;
                }
            }
            CCoins old_coins;
            if (!pcursor->GetValue(old_coins)) {
                return error("%s: cannot parse CCoins record", __func__);
            }
            COutPoint outpoint(key.second, 0);
            for (size_t i = 0; i < old_coins.vout.size(); ++i) {
                if (!old_coins.vout[i].IsNull() && !old_coins.vout[i].scriptPubKey.IsUnspendable()) {
                    Coin newcoin(std::move(old_coins.vout[i]), old_coins.nHeight, old_coins.fCoinBase);
                    outpoint.n = i;
                    CoinEntry entry(&outpoint);
                    batch.Write(entry, newcoin);
                }
            }
            batch.Erase(key);
            if (batch.SizeEstimate() > batch_size) {
                db.WriteBatch(batch);
                batch.Clear();
                db.CompactRange(prev_key, key);
                prev_key = key;
            }
            pcursor->Next();
        } else {
            break;
        }
    }
    db.WriteBatch(batch);
    db.CompactRange({DB_COINS, uint256()}, key);
    uiInterface.ShowProgress("", 100, false);
    LogPrintf("[%s].\n", ShutdownRequested() ? "CANCELLED" : "DONE");
    return !ShutdownRequested();
}
*/<|MERGE_RESOLUTION|>--- conflicted
+++ resolved
@@ -162,12 +162,7 @@
     return db.EstimateSize(DB_COIN, (char)(DB_COIN+1));
 }
 
-<<<<<<< HEAD
-CBlockTreeDB::CBlockTreeDB(size_t nCacheSize, bool fMemory, bool fWipe, bool compression, int maxOpenFiles) : CDBWrapper(gArgs.IsArgSet("-blocksdir") ? GetDataDir() / "blocks" / "index" : GetBlocksDir() / "index", nCacheSize, fMemory, fWipe, false, compression, maxOpenFiles)
-{
-=======
-CBlockTreeDB::CBlockTreeDB(size_t nCacheSize, bool fMemory, bool fWipe) : CDBWrapper(GetDataDir() / "blocks" / "index", nCacheSize, fMemory, fWipe) {
->>>>>>> cc703a23
+CBlockTreeDB::CBlockTreeDB(size_t nCacheSize, bool fMemory, bool fWipe, bool compression, int maxOpenFiles) : CDBWrapper(GetDataDir() / "blocks" / "index", nCacheSize, fMemory, fWipe, false, compression, maxOpenFiles) {
 }
 
 bool CBlockTreeDB::ReadBlockFileInfo(int nFile, CBlockFileInfo &info) {
