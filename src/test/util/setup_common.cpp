--- conflicted
+++ resolved
@@ -64,13 +64,8 @@
     return os;
 }
 
-<<<<<<< HEAD
 BasicTestingSetup::BasicTestingSetup(const std::string& chainName, bool fParticlModeIn)
-    : m_path_root{fs::temp_directory_path() / "test_common_" PACKAGE_NAME / std::to_string(g_insecure_rand_ctx_temp_path.rand32())}
-=======
-BasicTestingSetup::BasicTestingSetup(const std::string& chainName)
     : m_path_root{fs::temp_directory_path() / "test_common_" PACKAGE_NAME / g_insecure_rand_ctx_temp_path.rand256().ToString()}
->>>>>>> 3f9e6a3c
 {
     fParticlMode = fParticlModeIn;
 
