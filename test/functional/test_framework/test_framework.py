#!/usr/bin/env python3
# Copyright (c) 2014-2020 The Bitcoin Core developers
# Distributed under the MIT software license, see the accompanying
# file COPYING or http://www.opensource.org/licenses/mit-license.php.
"""Base class for RPC testing."""

import configparser
from enum import Enum
import argparse
import logging
import os
import pdb
import random
import re
import shutil
import subprocess
import sys
import tempfile
import time

from .authproxy import JSONRPCException
from . import coverage
from .p2p import NetworkThread
from .test_node import TestNode
from .util import (
    MAX_NODES,
    PortSeed,
    assert_equal,
    check_json_precision,
    get_datadir_path,
    initialize_datadir,
    p2p_port,
    wait_until_helper,
)


class TestStatus(Enum):
    PASSED = 1
    FAILED = 2
    SKIPPED = 3

TEST_EXIT_PASSED = 0
TEST_EXIT_FAILED = 1
TEST_EXIT_SKIPPED = 77

TMPDIR_PREFIX = "bitcoin_func_test_"


class SkipTest(Exception):
    """This exception is raised to skip a test"""

    def __init__(self, message):
        self.message = message


class BitcoinTestMetaClass(type):
    """Metaclass for BitcoinTestFramework.

    Ensures that any attempt to register a subclass of `BitcoinTestFramework`
    adheres to a standard whereby the subclass overrides `set_test_params` and
    `run_test` but DOES NOT override either `__init__` or `main`. If any of
    those standards are violated, a ``TypeError`` is raised."""

    def __new__(cls, clsname, bases, dct):
        if not clsname == 'BitcoinTestFramework':
            if not ('run_test' in dct and 'set_test_params' in dct):
                raise TypeError("BitcoinTestFramework subclasses must override "
                                "'run_test' and 'set_test_params'")
            if '__init__' in dct or 'main' in dct:
                raise TypeError("BitcoinTestFramework subclasses may not override "
                                "'__init__' or 'main'")

        return super().__new__(cls, clsname, bases, dct)


class BitcoinTestFramework(metaclass=BitcoinTestMetaClass):
    """Base class for a bitcoin test script.

    Individual bitcoin test scripts should subclass this class and override the set_test_params() and run_test() methods.

    Individual tests can also override the following methods to customize the test setup:

    - add_options()
    - setup_chain()
    - setup_network()
    - setup_nodes()

    The __init__() and main() methods should not be overridden.

    This class also contains various public and private helper methods."""

    chain = None  # type: str
    setup_clean_chain = None  # type: bool

    def __init__(self):
        """Sets test framework defaults. Do not override this method. Instead, override the set_test_params() method"""
        self.chain = 'regtest'
        self.setup_clean_chain = False
        self.nodes = []
        self.network_thread = None
        self.rpc_timeout = 60  # Wait for up to 60 seconds for the RPC server to respond
        self.supports_cli = True
        self.bind_to_localhost_only = True
        self.parse_args()
        self.default_wallet_name = "default_wallet" if self.options.descriptors else ""
        self.wallet_data_filename = "wallet.dat"
        # Optional list of wallet names that can be set in set_test_params to
        # create and import keys to. If unset, default is len(nodes) *
        # [default_wallet_name]. If wallet names are None, wallet creation is
        # skipped. If list is truncated, wallet creation is skipped and keys
        # are not imported.
        self.wallet_names = None
        self.set_test_params()
        assert self.wallet_names is None or len(self.wallet_names) <= self.num_nodes
        if self.options.timeout_factor == 0 :
            self.options.timeout_factor = 99999
        self.rpc_timeout = int(self.rpc_timeout * self.options.timeout_factor) # optionally, increase timeout by a factor

    def main(self):
        """Main function. This should not be overridden by the subclass test scripts."""

        assert hasattr(self, "num_nodes"), "Test must set self.num_nodes in set_test_params()"

        try:
            self.setup()
            self.run_test()
        except JSONRPCException:
            self.log.exception("JSONRPC error")
            self.success = TestStatus.FAILED
        except SkipTest as e:
            self.log.warning("Test Skipped: %s" % e.message)
            self.success = TestStatus.SKIPPED
        except AssertionError:
            self.log.exception("Assertion failed")
            self.success = TestStatus.FAILED
        except KeyError:
            self.log.exception("Key error")
            self.success = TestStatus.FAILED
        except subprocess.CalledProcessError as e:
            self.log.exception("Called Process failed with '{}'".format(e.output))
            self.success = TestStatus.FAILED
        except Exception:
            self.log.exception("Unexpected exception caught during testing")
            self.success = TestStatus.FAILED
        except KeyboardInterrupt:
            self.log.warning("Exiting after keyboard interrupt")
            self.success = TestStatus.FAILED
        finally:
            exit_code = self.shutdown()
            sys.exit(exit_code)

    def parse_args(self):
        previous_releases_path = os.getenv("PREVIOUS_RELEASES_DIR") or os.getcwd() + "/releases"
        parser = argparse.ArgumentParser(usage="%(prog)s [options]")
        parser.add_argument("--nocleanup", dest="nocleanup", default=False, action="store_true",
                            help="Leave bitcoinds and test.* datadir on exit or error")
        parser.add_argument("--noshutdown", dest="noshutdown", default=False, action="store_true",
                            help="Don't stop bitcoinds after the test execution")
        parser.add_argument("--cachedir", dest="cachedir", default=os.path.abspath(os.path.dirname(os.path.realpath(__file__)) + "/../../cache"),
                            help="Directory for caching pregenerated datadirs (default: %(default)s)")
        parser.add_argument("--tmpdir", dest="tmpdir", help="Root directory for datadirs")
        parser.add_argument("-l", "--loglevel", dest="loglevel", default="INFO",
                            help="log events at this level and higher to the console. Can be set to DEBUG, INFO, WARNING, ERROR or CRITICAL. Passing --loglevel DEBUG will output all logs to console. Note that logs at all levels are always written to the test_framework.log file in the temporary test directory.")
        parser.add_argument("--tracerpc", dest="trace_rpc", default=False, action="store_true",
                            help="Print out all RPC calls as they are made")
        parser.add_argument("--portseed", dest="port_seed", default=os.getpid(), type=int,
                            help="The seed to use for assigning port numbers (default: current process id)")
        parser.add_argument("--previous-releases", dest="prev_releases", action="store_true",
                            default=os.path.isdir(previous_releases_path) and bool(os.listdir(previous_releases_path)),
                            help="Force test of previous releases (default: %(default)s)")
        parser.add_argument("--coveragedir", dest="coveragedir",
                            help="Write tested RPC commands into this directory")
        parser.add_argument("--configfile", dest="configfile",
                            default=os.path.abspath(os.path.dirname(os.path.realpath(__file__)) + "/../../config.ini"),
                            help="Location of the test framework config file (default: %(default)s)")
        parser.add_argument("--pdbonfailure", dest="pdbonfailure", default=False, action="store_true",
                            help="Attach a python debugger if test fails")
        parser.add_argument("--usecli", dest="usecli", default=False, action="store_true",
                            help="use bitcoin-cli instead of RPC for all commands")
        parser.add_argument("--perf", dest="perf", default=False, action="store_true",
                            help="profile running nodes with perf for the duration of the test")
        parser.add_argument("--valgrind", dest="valgrind", default=False, action="store_true",
                            help="run nodes under the valgrind memory error detector: expect at least a ~10x slowdown, valgrind 3.14 or later required")
        parser.add_argument("--randomseed", type=int,
                            help="set a random seed for deterministically reproducing a previous test run")
        parser.add_argument('--timeout-factor', dest="timeout_factor", type=float, default=1.0, help='adjust test timeouts by a factor. Setting it to 0 disables all timeouts')

        group = parser.add_mutually_exclusive_group()
        group.add_argument("--descriptors", default=False, action="store_true",
                            help="Run test using a descriptor wallet", dest='descriptors')
        group.add_argument("--legacy-wallet", default=False, action="store_false",
                            help="Run test using legacy wallets", dest='descriptors')

        self.add_options(parser)
        self.options = parser.parse_args()
        self.options.previous_releases_path = previous_releases_path

    def setup(self):
        """Call this method to start up the test framework object with options set."""

        PortSeed.n = self.options.port_seed

        check_json_precision()

        self.options.cachedir = os.path.abspath(self.options.cachedir)

        config = configparser.ConfigParser()
        config.read_file(open(self.options.configfile))
        self.config = config
        fname_bitcoind = os.path.join(
            config["environment"]["BUILDDIR"],
            "src",
            "particld" + config["environment"]["EXEEXT"],
        )
        fname_bitcoincli = os.path.join(
            config["environment"]["BUILDDIR"],
            "src",
            "particl-cli" + config["environment"]["EXEEXT"],
        )
        self.options.bitcoind = os.getenv("BITCOIND", default=fname_bitcoind)
        self.options.bitcoincli = os.getenv("BITCOINCLI", default=fname_bitcoincli)

        os.environ['PATH'] = os.pathsep.join([
            os.path.join(config['environment']['BUILDDIR'], 'src'),
            os.path.join(config['environment']['BUILDDIR'], 'src', 'qt'), os.environ['PATH']
        ])

        # Set up temp directory and start logging
        if self.options.tmpdir:
            self.options.tmpdir = os.path.abspath(self.options.tmpdir)
            os.makedirs(self.options.tmpdir, exist_ok=False)
        else:
            self.options.tmpdir = tempfile.mkdtemp(prefix=TMPDIR_PREFIX)
        self._start_logging()

        # Seed the PRNG. Note that test runs are reproducible if and only if
        # a single thread accesses the PRNG. For more information, see
        # https://docs.python.org/3/library/random.html#notes-on-reproducibility.
        # The network thread shouldn't access random. If we need to change the
        # network thread to access randomness, it should instantiate its own
        # random.Random object.
        seed = self.options.randomseed

        if seed is None:
            seed = random.randrange(sys.maxsize)
        else:
            self.log.debug("User supplied random seed {}".format(seed))

        random.seed(seed)
        self.log.debug("PRNG seed is: {}".format(seed))

        self.log.debug('Setting up network thread')
        self.network_thread = NetworkThread()
        self.network_thread.start()

        if self.options.usecli:
            if not self.supports_cli:
                raise SkipTest("--usecli specified but test does not support using CLI")
            self.skip_if_no_cli()
        self.skip_test_if_missing_module()
        self.setup_chain()
        self.setup_network()

        self.success = TestStatus.PASSED

    def shutdown(self):
        """Call this method to shut down the test framework object."""

        if self.success == TestStatus.FAILED and self.options.pdbonfailure:
            print("Testcase failed. Attaching python debugger. Enter ? for help")
            pdb.set_trace()

        self.log.debug('Closing down network thread')
        self.network_thread.close()
        if not self.options.noshutdown:
            self.log.info("Stopping nodes")
            if self.nodes:
                self.stop_nodes()
        else:
            for node in self.nodes:
                node.cleanup_on_exit = False
            self.log.info("Note: bitcoinds were not stopped and may still be running")

        should_clean_up = (
            not self.options.nocleanup and
            not self.options.noshutdown and
            self.success != TestStatus.FAILED and
            not self.options.perf
        )
        if should_clean_up:
            self.log.info("Cleaning up {} on exit".format(self.options.tmpdir))
            cleanup_tree_on_exit = True
        elif self.options.perf:
            self.log.warning("Not cleaning up dir {} due to perf data".format(self.options.tmpdir))
            cleanup_tree_on_exit = False
        else:
            self.log.warning("Not cleaning up dir {}".format(self.options.tmpdir))
            cleanup_tree_on_exit = False

        if self.success == TestStatus.PASSED:
            self.log.info("Tests successful")
            exit_code = TEST_EXIT_PASSED
        elif self.success == TestStatus.SKIPPED:
            self.log.info("Test skipped")
            exit_code = TEST_EXIT_SKIPPED
        else:
            self.log.error("Test failed. Test logging available at %s/test_framework.log", self.options.tmpdir)
            self.log.error("")
            self.log.error("Hint: Call {} '{}' to consolidate all logs".format(os.path.normpath(os.path.dirname(os.path.realpath(__file__)) + "/../combine_logs.py"), self.options.tmpdir))
            self.log.error("")
            self.log.error("If this failure happened unexpectedly or intermittently, please file a bug and provide a link or upload of the combined log.")
            self.log.error(self.config['environment']['PACKAGE_BUGREPORT'])
            self.log.error("")
            exit_code = TEST_EXIT_FAILED
        # Logging.shutdown will not remove stream- and filehandlers, so we must
        # do it explicitly. Handlers are removed so the next test run can apply
        # different log handler settings.
        # See: https://docs.python.org/3/library/logging.html#logging.shutdown
        for h in list(self.log.handlers):
            h.flush()
            h.close()
            self.log.removeHandler(h)
        rpc_logger = logging.getLogger("BitcoinRPC")
        for h in list(rpc_logger.handlers):
            h.flush()
            rpc_logger.removeHandler(h)
        if cleanup_tree_on_exit:
            shutil.rmtree(self.options.tmpdir)

        self.nodes.clear()
        return exit_code

    # Methods to override in subclass test scripts.
    def set_test_params(self):
        """Tests must override this method to change default values for number of nodes, topology, etc"""
        raise NotImplementedError

    def add_options(self, parser):
        """Override this method to add command-line options to the test"""
        pass

    def skip_test_if_missing_module(self):
        """Override this method to skip a test if a module is not compiled"""
        pass

    def setup_chain(self):
        """Override this method to customize blockchain setup"""
        self.log.info("Initializing test directory " + self.options.tmpdir)
        if self.setup_clean_chain:
            self._initialize_chain_clean()
        else:
            self._initialize_chain()

    def setup_network(self):
        """Override this method to customize test network topology"""
        self.setup_nodes()

        # Connect the nodes as a "chain".  This allows us
        # to split the network between nodes 1 and 2 to get
        # two halves that can work on competing chains.
        #
        # Topology looks like this:
        # node0 <-- node1 <-- node2 <-- node3
        #
        # If all nodes are in IBD (clean chain from genesis), node0 is assumed to be the source of blocks (miner). To
        # ensure block propagation, all nodes will establish outgoing connections toward node0.
        # See fPreferredDownload in net_processing.
        #
        # If further outbound connections are needed, they can be added at the beginning of the test with e.g.
        # self.connect_nodes(1, 2)
        for i in range(self.num_nodes - 1):
            self.connect_nodes(i + 1, i)
        self.sync_all()

    def setup_nodes(self):
        """Override this method to customize test node setup"""
        extra_args = [[]] * self.num_nodes
        if hasattr(self, "extra_args"):
            extra_args = self.extra_args
        self.add_nodes(self.num_nodes, extra_args)
        self.start_nodes()
        if self.is_wallet_compiled():
            self.import_deterministic_coinbase_privkeys()
        if not self.setup_clean_chain:
            for n in self.nodes:
                assert_equal(n.getblockchaininfo()["blocks"], 199)
            # To ensure that all nodes are out of IBD, the most recent block
            # must have a timestamp not too old (see IsInitialBlockDownload()).
            self.log.debug('Generate a block with current time')
            block_hash = self.nodes[0].generate(1)[0]
            block = self.nodes[0].getblock(blockhash=block_hash, verbosity=0)
            for n in self.nodes:
                n.submitblock(block)
                chain_info = n.getblockchaininfo()
                assert_equal(chain_info["blocks"], 200)
                assert_equal(chain_info["initialblockdownload"], False)

    def import_deterministic_coinbase_privkeys(self):
        for i in range(self.num_nodes):
            self.init_wallet(i)

    def init_wallet(self, i):
        wallet_name = self.default_wallet_name if self.wallet_names is None else self.wallet_names[i] if i < len(self.wallet_names) else False
        if wallet_name is not False:
            n = self.nodes[i]
            if wallet_name is not None:
                n.createwallet(wallet_name=wallet_name, descriptors=self.options.descriptors, load_on_startup=True)
            n.importprivkey(privkey=n.get_deterministic_priv_key().key, label='coinbase')

    def run_test(self):
        """Tests must override this method to define test logic"""
        raise NotImplementedError

    # Public helper methods. These can be accessed by the subclass test scripts.

    def add_nodes(self, num_nodes: int, extra_args=None, *, rpchost=None, binary=None, binary_cli=None, versions=None):
        """Instantiate TestNode objects.

        Should only be called once after the nodes have been specified in
        set_test_params()."""
        def get_bin_from_version(version, bin_name, bin_default):
            if not version:
                return bin_default
            return os.path.join(
                self.options.previous_releases_path,
                re.sub(
                    r'\.0$',
                    '',  # remove trailing .0 for point releases
                    'v{}.{}.{}.{}'.format(
                        (version % 100000000) // 1000000,
                        (version % 1000000) // 10000,
                        (version % 10000) // 100,
                        (version % 100) // 1,
                    ),
                ),
                'bin',
                bin_name,
            )

        if self.bind_to_localhost_only:
            extra_confs = [["bind=127.0.0.1"]] * num_nodes
        else:
            extra_confs = [[]] * num_nodes
        if extra_args is None:
            extra_args = [[]] * num_nodes
        if versions is None:
            versions = [None] * num_nodes
        if binary is None:
            binary = [get_bin_from_version(v, 'bitcoind', self.options.bitcoind) for v in versions]
        if binary_cli is None:
            binary_cli = [get_bin_from_version(v, 'bitcoin-cli', self.options.bitcoincli) for v in versions]
        assert_equal(len(extra_confs), num_nodes)
        assert_equal(len(extra_args), num_nodes)
        assert_equal(len(versions), num_nodes)
        assert_equal(len(binary), num_nodes)
        assert_equal(len(binary_cli), num_nodes)
        for i in range(num_nodes):
            test_node_i = TestNode(
                i,
                get_datadir_path(self.options.tmpdir, i),
                chain=self.chain,
                rpchost=rpchost,
                timewait=self.rpc_timeout,
                timeout_factor=self.options.timeout_factor,
                bitcoind=binary[i],
                bitcoin_cli=binary_cli[i],
                version=versions[i],
                coverage_dir=self.options.coveragedir,
                cwd=self.options.tmpdir,
                extra_conf=extra_confs[i],
                extra_args=extra_args[i],
                use_cli=self.options.usecli,
                start_perf=self.options.perf,
                use_valgrind=self.options.valgrind,
                descriptors=self.options.descriptors,
            )
            self.nodes.append(test_node_i)
            if not test_node_i.version_is_at_least(170000):
                # adjust conf for pre 17
                conf_file = test_node_i.bitcoinconf
                with open(conf_file, 'r', encoding='utf8') as conf:
                    conf_data = conf.read()
                with open(conf_file, 'w', encoding='utf8') as conf:
                    conf.write(conf_data.replace('[regtest]', ''))

    def start_node(self, i, *args, **kwargs):
        """Start a bitcoind"""

        node = self.nodes[i]

        node.start(*args, **kwargs)
        node.wait_for_rpc_connection()

        if self.options.coveragedir is not None:
            coverage.write_all_rpc_commands(self.options.coveragedir, node.rpc)

    def start_nodes(self, extra_args=None, *args, **kwargs):
        """Start multiple bitcoinds"""

        if extra_args is None:
            extra_args = [None] * self.num_nodes
        assert_equal(len(extra_args), self.num_nodes)
        try:
            for i, node in enumerate(self.nodes):
                node.start(extra_args[i], *args, **kwargs)
            for node in self.nodes:
                node.wait_for_rpc_connection()
        except:
            # If one node failed to start, stop the others
            self.stop_nodes()
            raise

        if self.options.coveragedir is not None:
            for node in self.nodes:
                coverage.write_all_rpc_commands(self.options.coveragedir, node.rpc)

    def stop_node(self, i, expected_stderr='', wait=0):
        """Stop a bitcoind test node"""
        self.nodes[i].stop_node(expected_stderr, wait=wait)

    def stop_nodes(self, wait=0):
        """Stop multiple bitcoind test nodes"""
        for node in self.nodes:
            # Issue RPC to stop nodes
            node.stop_node(wait=wait, wait_until_stopped=False)

        for node in self.nodes:
            # Wait for nodes to stop
            node.wait_until_stopped()

    def restart_node(self, i, extra_args=None):
        """Stop and start a test node"""
        self.stop_node(i)
        self.start_node(i, extra_args)

    def wait_for_node_exit(self, i, timeout):
        self.nodes[i].process.wait(timeout)

    def connect_nodes(self, a, b):
        def connect_nodes_helper(from_connection, node_num):
            ip_port = "127.0.0.1:" + str(p2p_port(node_num))
            from_connection.addnode(ip_port, "onetry")
            # poll until version handshake complete to avoid race conditions
            # with transaction relaying
            # See comments in net_processing:
            # * Must have a version message before anything else
            # * Must have a verack message before anything else
            wait_until_helper(lambda: all(peer['version'] != 0 for peer in from_connection.getpeerinfo()))
            wait_until_helper(lambda: all(peer['bytesrecv_per_msg'].pop('verack', 0) == 24 for peer in from_connection.getpeerinfo()))

        connect_nodes_helper(self.nodes[a], b)

    def disconnect_nodes(self, a, b):
        def disconnect_nodes_helper(from_connection, node_num):
            def get_peer_ids():
                result = []
                for peer in from_connection.getpeerinfo():
                    if "testnode{}".format(node_num) in peer['subver']:
                        result.append(peer['id'])
                return result

            peer_ids = get_peer_ids()
            if not peer_ids:
                self.log.warning("disconnect_nodes: {} and {} were not connected".format(
                    from_connection.index,
                    node_num,
                ))
                return
            for peer_id in peer_ids:
                try:
                    from_connection.disconnectnode(nodeid=peer_id)
                except JSONRPCException as e:
                    # If this node is disconnected between calculating the peer id
                    # and issuing the disconnect, don't worry about it.
                    # This avoids a race condition if we're mass-disconnecting peers.
                    if e.error['code'] != -29:  # RPC_CLIENT_NODE_NOT_CONNECTED
                        raise

            # wait to disconnect
            wait_until_helper(lambda: not get_peer_ids(), timeout=5)

        disconnect_nodes_helper(self.nodes[a], b)

    def split_network(self):
        """
        Split the network of four nodes into nodes 0/1 and 2/3.
        """
        self.disconnect_nodes(1, 2)
        self.sync_all(self.nodes[:2])
        self.sync_all(self.nodes[2:])

    def join_network(self):
        """
        Join the (previously split) network halves together.
        """
        self.connect_nodes(1, 2)
        self.sync_all()

    def sync_blocks(self, nodes=None, wait=1, timeout=60):
        """
        Wait until everybody has the same tip.
        sync_blocks needs to be called with an rpc_connections set that has least
        one node already synced to the latest, stable tip, otherwise there's a
        chance it might return before all nodes are stably synced.
        """
        rpc_connections = nodes or self.nodes
        timeout = int(timeout * self.options.timeout_factor)
        stop_time = time.time() + timeout
        while time.time() <= stop_time:
            best_hash = [x.getbestblockhash() for x in rpc_connections]
            if best_hash.count(best_hash[0]) == len(rpc_connections):
                return
            # Check that each peer has at least one connection
            assert (all([len(x.getpeerinfo()) for x in rpc_connections]))
            time.sleep(wait)
        raise AssertionError("Block sync timed out after {}s:{}".format(
            timeout,
            "".join("\n  {!r}".format(b) for b in best_hash),
        ))

    def sync_mempools(self, nodes=None, wait=1, timeout=60, flush_scheduler=True):
        """
        Wait until everybody has the same transactions in their memory
        pools
        """
        rpc_connections = nodes or self.nodes
        timeout = int(timeout * self.options.timeout_factor)
        stop_time = time.time() + timeout
        while time.time() <= stop_time:
            pool = [set(r.getrawmempool()) for r in rpc_connections]
            if pool.count(pool[0]) == len(rpc_connections):
                if flush_scheduler:
                    for r in rpc_connections:
                        r.syncwithvalidationinterfacequeue()
                return
            # Check that each peer has at least one connection
            assert (all([len(x.getpeerinfo()) for x in rpc_connections]))
            time.sleep(wait)
        raise AssertionError("Mempool sync timed out after {}s:{}".format(
            timeout,
            "".join("\n  {!r}".format(m) for m in pool),
        ))

    def sync_all(self, nodes=None):
        self.sync_blocks(nodes)
        self.sync_mempools(nodes)

    def wait_until(self, test_function, timeout=60):
        return wait_until_helper(test_function, timeout=timeout, timeout_factor=self.options.timeout_factor)

    # Private helper methods. These should not be accessed by the subclass test scripts.

    def _start_logging(self):
        # Add logger and logging handlers
        self.log = logging.getLogger('TestFramework')
        self.log.setLevel(logging.DEBUG)
        # Create file handler to log all messages
        fh = logging.FileHandler(self.options.tmpdir + '/test_framework.log', encoding='utf-8')
        fh.setLevel(logging.DEBUG)
        # Create console handler to log messages to stderr. By default this logs only error messages, but can be configured with --loglevel.
        ch = logging.StreamHandler(sys.stdout)
        # User can provide log level as a number or string (eg DEBUG). loglevel was caught as a string, so try to convert it to an int
        ll = int(self.options.loglevel) if self.options.loglevel.isdigit() else self.options.loglevel.upper()
        ch.setLevel(ll)
        # Format logs the same as bitcoind's debug.log with microprecision (so log files can be concatenated and sorted)
        formatter = logging.Formatter(fmt='%(asctime)s.%(msecs)03d000Z %(name)s (%(levelname)s): %(message)s', datefmt='%Y-%m-%dT%H:%M:%S')
        formatter.converter = time.gmtime
        fh.setFormatter(formatter)
        ch.setFormatter(formatter)
        # add the handlers to the logger
        self.log.addHandler(fh)
        self.log.addHandler(ch)

        if self.options.trace_rpc:
            rpc_logger = logging.getLogger("BitcoinRPC")
            rpc_logger.setLevel(logging.DEBUG)
            rpc_handler = logging.StreamHandler(sys.stdout)
            rpc_handler.setLevel(logging.DEBUG)
            rpc_logger.addHandler(rpc_handler)

    def _initialize_chain(self):
        """Initialize a pre-mined blockchain for use by the test.

        Create a cache of a 199-block-long chain
        Afterward, create num_nodes copies from the cache."""

        CACHE_NODE_ID = 0  # Use node 0 to create the cache for all other nodes
        cache_node_dir = get_datadir_path(self.options.cachedir, CACHE_NODE_ID)
        assert self.num_nodes <= MAX_NODES

        if not os.path.isdir(cache_node_dir):
            self.log.debug("Creating cache directory {}".format(cache_node_dir))

            initialize_datadir(self.options.cachedir, CACHE_NODE_ID, self.chain)
            self.nodes.append(
                TestNode(
                    CACHE_NODE_ID,
                    cache_node_dir,
                    chain=self.chain,
                    extra_conf=["bind=127.0.0.1"],
                    extra_args=['-disablewallet'],
                    rpchost=None,
                    timewait=self.rpc_timeout,
                    timeout_factor=self.options.timeout_factor,
                    bitcoind=self.options.bitcoind,
                    bitcoin_cli=self.options.bitcoincli,
                    coverage_dir=None,
                    cwd=self.options.tmpdir,
                    descriptors=self.options.descriptors,
                ))
            self.start_node(CACHE_NODE_ID)
            cache_node = self.nodes[CACHE_NODE_ID]

            # Wait for RPC connections to be ready
            cache_node.wait_for_rpc_connection()

            # Set a time in the past, so that blocks don't end up in the future
            cache_node.setmocktime(cache_node.getblockheader(cache_node.getbestblockhash())['time'])

            # Create a 199-block-long chain; each of the 4 first nodes
            # gets 25 mature blocks and 25 immature.
            # The 4th node gets only 24 immature blocks so that the very last
            # block in the cache does not age too much (have an old tip age).
            # This is needed so that we are out of IBD when the test starts,
            # see the tip age check in IsInitialBlockDownload().
            for i in range(8):
                cache_node.generatetoaddress(
                    nblocks=25 if i != 7 else 24,
                    address=TestNode.PRIV_KEYS[i % 4].address,
                )

            assert_equal(cache_node.getblockchaininfo()["blocks"], 199)

            # Shut it down, and clean up cache directories:
            self.stop_nodes()
            self.nodes = []

            def cache_path(*paths):
                return os.path.join(cache_node_dir, self.chain, *paths)

            os.rmdir(cache_path('wallets'))  # Remove empty wallets dir
            for entry in os.listdir(cache_path()):
                if entry not in ['chainstate', 'blocks']:  # Only keep chainstate and blocks folder
                    os.remove(cache_path(entry))

        for i in range(self.num_nodes):
            self.log.debug("Copy cache directory {} to node {}".format(cache_node_dir, i))
            to_dir = get_datadir_path(self.options.tmpdir, i)
            shutil.copytree(cache_node_dir, to_dir)
            initialize_datadir(self.options.tmpdir, i, self.chain)  # Overwrite port/rpcport in bitcoin.conf

    def _initialize_chain_clean(self):
        """Initialize empty blockchain for use by the test.

        Create an empty blockchain and num_nodes wallets.
        Useful if a test case wants complete control over initialization."""
        for i in range(self.num_nodes):
            initialize_datadir(self.options.tmpdir, i, self.chain)

    def skip_if_no_py3_zmq(self):
        """Attempt to import the zmq package and skip the test if the import fails."""
        try:
            import zmq  # noqa
        except ImportError:
            raise SkipTest("python3-zmq module not available.")

    def skip_if_no_bitcoind_zmq(self):
        """Skip the running test if bitcoind has not been compiled with zmq support."""
        if not self.is_zmq_compiled():
            raise SkipTest("bitcoind has not been built with zmq enabled.")

    def skip_if_no_wallet(self):
        """Skip the running test if wallet has not been compiled."""
        if not self.is_wallet_compiled():
            raise SkipTest("wallet has not been compiled.")
        if self.options.descriptors:
            self.skip_if_no_sqlite()

    def skip_if_no_sqlite(self):
        """Skip the running test if sqlite has not been compiled."""
        if not self.is_sqlite_compiled():
            raise SkipTest("sqlite has not been compiled.")

    def skip_if_no_bdb(self):
        """Skip the running test if BDB has not been compiled."""
        if not self.is_bdb_compiled():
            raise SkipTest("BDB has not been compiled.")

    def skip_if_no_wallet_tool(self):
        """Skip the running test if bitcoin-wallet has not been compiled."""
        if not self.is_wallet_tool_compiled():
            raise SkipTest("bitcoin-wallet has not been compiled")

    def skip_if_no_cli(self):
        """Skip the running test if bitcoin-cli has not been compiled."""
        if not self.is_cli_compiled():
            raise SkipTest("bitcoin-cli has not been compiled.")

    def skip_if_no_previous_releases(self):
        """Skip the running test if previous releases are not available."""
        if not self.has_previous_releases():
            raise SkipTest("previous releases not available or disabled")

    def has_previous_releases(self):
        """Checks whether previous releases are present and enabled."""
        if not os.path.isdir(self.options.previous_releases_path):
            if self.options.prev_releases:
                raise AssertionError("Force test of previous releases but releases missing: {}".format(
                    self.options.previous_releases_path))
        return self.options.prev_releases

    def is_cli_compiled(self):
        """Checks whether bitcoin-cli was compiled."""
        return self.config["components"].getboolean("ENABLE_CLI")

    def is_wallet_compiled(self):
        """Checks whether the wallet module was compiled."""
        return self.config["components"].getboolean("ENABLE_WALLET")

    def is_wallet_tool_compiled(self):
        """Checks whether bitcoin-wallet was compiled."""
        return self.config["components"].getboolean("ENABLE_WALLET_TOOL")

    def is_zmq_compiled(self):
        """Checks whether the zmq module was compiled."""
        return self.config["components"].getboolean("ENABLE_ZMQ")

    def is_sqlite_compiled(self):
<<<<<<< HEAD
        """Checks whether the wallet module was compiled."""
        return self.config["components"].getboolean("USE_SQLITE")

    def is_usbdevice_compiled(self):
        """Checks whether the usbdevice module was compiled."""
        return self.config["components"].getboolean("ENABLE_USBDEVICE")
=======
        """Checks whether the wallet module was compiled with Sqlite support."""
        return self.config["components"].getboolean("USE_SQLITE")

    def is_bdb_compiled(self):
        """Checks whether the wallet module was compiled with BDB support."""
        return self.config["components"].getboolean("USE_BDB")
>>>>>>> 9c3765ad
<|MERGE_RESOLUTION|>--- conflicted
+++ resolved
@@ -826,18 +826,13 @@
         return self.config["components"].getboolean("ENABLE_ZMQ")
 
     def is_sqlite_compiled(self):
-<<<<<<< HEAD
-        """Checks whether the wallet module was compiled."""
-        return self.config["components"].getboolean("USE_SQLITE")
-
-    def is_usbdevice_compiled(self):
-        """Checks whether the usbdevice module was compiled."""
-        return self.config["components"].getboolean("ENABLE_USBDEVICE")
-=======
         """Checks whether the wallet module was compiled with Sqlite support."""
         return self.config["components"].getboolean("USE_SQLITE")
 
     def is_bdb_compiled(self):
         """Checks whether the wallet module was compiled with BDB support."""
         return self.config["components"].getboolean("USE_BDB")
->>>>>>> 9c3765ad
+
+    def is_usbdevice_compiled(self):
+        """Checks whether the usbdevice module was compiled."""
+        return self.config["components"].getboolean("ENABLE_USBDEVICE")