--- conflicted
+++ resolved
@@ -344,11 +344,7 @@
     int nRingSize = ui->spinRingSize->value();
     int nMaxInputs = ui->spinMaxInputs->value();
 
-<<<<<<< HEAD
     sCommand += "] \"\" \"\" "+QString::number(nRingSize)+" "+QString::number(nMaxInputs);
-=======
-    updateCoinControlState();
->>>>>>> 13f24d13
 
     sCoinControl = " {";
     sCoinControl += "\"replaceable\":" + QString::fromUtf8((ui->optInRBF->isChecked() ? "true" : "false"));
