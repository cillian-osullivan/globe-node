--- conflicted
+++ resolved
@@ -124,17 +124,10 @@
 
         # 1. Chain a few transactions that don't opt-in.
         txid_1 = self.nodes[0].sendtoaddress(self.nodes[1].getnewaddress(), 1)
-<<<<<<< HEAD
         assert(not is_opt_in(self.nodes[0], txid_1))
         assert_array_result(self.nodes[0].listtransactions(), {"txid": txid_1}, {"bip125_replaceable": "no"})
-        sync_mempools(self.nodes)
+        self.sync_mempools()
         assert_array_result(self.nodes[1].listtransactions(), {"txid": txid_1}, {"bip125_replaceable": "no"})
-=======
-        assert not is_opt_in(self.nodes[0], txid_1)
-        assert_array_result(self.nodes[0].listtransactions(), {"txid": txid_1}, {"bip125-replaceable": "no"})
-        self.sync_mempools()
-        assert_array_result(self.nodes[1].listtransactions(), {"txid": txid_1}, {"bip125-replaceable": "no"})
->>>>>>> 0e9cb2d2
 
         # Tx2 will build off txid_1, still not opting in to RBF.
         utxo_to_use = get_unconfirmed_utxo_entry(self.nodes[0], txid_1)
@@ -151,17 +144,10 @@
         txid_2 = self.nodes[1].sendrawtransaction(tx2_signed)
 
         # ...and check the result
-<<<<<<< HEAD
         assert(not is_opt_in(self.nodes[1], txid_2))
         assert_array_result(self.nodes[1].listtransactions(), {"txid": txid_2}, {"bip125_replaceable": "no"})
-        sync_mempools(self.nodes)
+        self.sync_mempools()
         assert_array_result(self.nodes[0].listtransactions(), {"txid": txid_2}, {"bip125_replaceable": "no"})
-=======
-        assert not is_opt_in(self.nodes[1], txid_2)
-        assert_array_result(self.nodes[1].listtransactions(), {"txid": txid_2}, {"bip125-replaceable": "no"})
-        self.sync_mempools()
-        assert_array_result(self.nodes[0].listtransactions(), {"txid": txid_2}, {"bip125-replaceable": "no"})
->>>>>>> 0e9cb2d2
 
         # Tx3 will opt-in to RBF
         utxo_to_use = get_unconfirmed_utxo_entry(self.nodes[0], txid_2)
@@ -174,17 +160,10 @@
         tx3_signed = self.nodes[0].signrawtransactionwithwallet(tx3)['hex']
         txid_3 = self.nodes[0].sendrawtransaction(tx3_signed)
 
-<<<<<<< HEAD
         assert(is_opt_in(self.nodes[0], txid_3))
         assert_array_result(self.nodes[0].listtransactions(), {"txid": txid_3}, {"bip125_replaceable": "yes"})
-        sync_mempools(self.nodes)
+        self.sync_mempools()
         assert_array_result(self.nodes[1].listtransactions(), {"txid": txid_3}, {"bip125_replaceable": "yes"})
-=======
-        assert is_opt_in(self.nodes[0], txid_3)
-        assert_array_result(self.nodes[0].listtransactions(), {"txid": txid_3}, {"bip125-replaceable": "yes"})
-        self.sync_mempools()
-        assert_array_result(self.nodes[1].listtransactions(), {"txid": txid_3}, {"bip125-replaceable": "yes"})
->>>>>>> 0e9cb2d2
 
         # Tx4 will chain off tx3.  Doesn't signal itself, but depends on one
         # that does.
@@ -195,17 +174,10 @@
         tx4_signed = self.nodes[1].signrawtransactionwithwallet(tx4)["hex"]
         txid_4 = self.nodes[1].sendrawtransaction(tx4_signed)
 
-<<<<<<< HEAD
         assert(not is_opt_in(self.nodes[1], txid_4))
         assert_array_result(self.nodes[1].listtransactions(), {"txid": txid_4}, {"bip125_replaceable": "yes"})
-        sync_mempools(self.nodes)
+        self.sync_mempools()
         assert_array_result(self.nodes[0].listtransactions(), {"txid": txid_4}, {"bip125_replaceable": "yes"})
-=======
-        assert not is_opt_in(self.nodes[1], txid_4)
-        assert_array_result(self.nodes[1].listtransactions(), {"txid": txid_4}, {"bip125-replaceable": "yes"})
-        self.sync_mempools()
-        assert_array_result(self.nodes[0].listtransactions(), {"txid": txid_4}, {"bip125-replaceable": "yes"})
->>>>>>> 0e9cb2d2
 
         # Replace tx3, and check that tx4 becomes unknown
         tx3_b = tx3_modified
@@ -215,15 +187,9 @@
         txid_3b = self.nodes[0].sendrawtransaction(tx3_b_signed, 0)
         assert is_opt_in(self.nodes[0], txid_3b)
 
-<<<<<<< HEAD
         assert_array_result(self.nodes[0].listtransactions(), {"txid": txid_4}, {"bip125_replaceable": "unknown"})
-        sync_mempools(self.nodes)
+        self.sync_mempools()
         assert_array_result(self.nodes[1].listtransactions(), {"txid": txid_4}, {"bip125_replaceable": "unknown"})
-=======
-        assert_array_result(self.nodes[0].listtransactions(), {"txid": txid_4}, {"bip125-replaceable": "unknown"})
-        self.sync_mempools()
-        assert_array_result(self.nodes[1].listtransactions(), {"txid": txid_4}, {"bip125-replaceable": "unknown"})
->>>>>>> 0e9cb2d2
 
         # Check gettransaction as well:
         for n in self.nodes[0:2]:
