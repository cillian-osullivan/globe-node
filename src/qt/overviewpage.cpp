// Copyright (c) 2011-2019 The Bitcoin Core developers
// Distributed under the MIT software license, see the accompanying
// file COPYING or http://www.opensource.org/licenses/mit-license.php.

#include <qt/overviewpage.h>
#include <qt/forms/ui_overviewpage.h>

#include <qt/bitcoinunits.h>
#include <qt/clientmodel.h>
#include <qt/guiconstants.h>
#include <qt/guiutil.h>
#include <qt/optionsmodel.h>
#include <qt/platformstyle.h>
#include <qt/transactionfilterproxy.h>
#include <qt/transactiontablemodel.h>
#include <qt/walletmodel.h>

#include <QAbstractItemDelegate>
#include <QPainter>

#define DECORATION_SIZE 54
#define NUM_ITEMS 5

Q_DECLARE_METATYPE(interfaces::WalletBalances)

class TxViewDelegate : public QAbstractItemDelegate
{
    Q_OBJECT
public:
    explicit TxViewDelegate(const PlatformStyle *_platformStyle, QObject *parent=nullptr):
        QAbstractItemDelegate(parent), unit(BitcoinUnits::BTC),
        platformStyle(_platformStyle)
    {

    }

    inline void paint(QPainter *painter, const QStyleOptionViewItem &option,
                      const QModelIndex &index ) const
    {
        painter->save();

        QIcon icon = qvariant_cast<QIcon>(index.data(TransactionTableModel::RawDecorationRole));
        QRect mainRect = option.rect;
        QRect decorationRect(mainRect.topLeft(), QSize(DECORATION_SIZE, DECORATION_SIZE));
        int xspace = DECORATION_SIZE + 8;
        int ypad = 6;
        int halfheight = (mainRect.height() - 2*ypad)/2;
        QRect amountRect(mainRect.left() + xspace, mainRect.top()+ypad, mainRect.width() - xspace, halfheight);
        QRect addressRect(mainRect.left() + xspace, mainRect.top()+ypad+halfheight, mainRect.width() - xspace, halfheight);
        icon = platformStyle->SingleColorIcon(icon);
        icon.paint(painter, decorationRect);

        QDateTime date = index.data(TransactionTableModel::DateRole).toDateTime();
        QString address = index.data(Qt::DisplayRole).toString();
        qint64 amount = index.data(TransactionTableModel::AmountRole).toLongLong();
        bool confirmed = index.data(TransactionTableModel::ConfirmedRole).toBool();
        QVariant value = index.data(Qt::ForegroundRole);
        QColor foreground = option.palette.color(QPalette::Text);
        if(value.canConvert<QBrush>())
        {
            QBrush brush = qvariant_cast<QBrush>(value);
            foreground = brush.color();
        }

        painter->setPen(foreground);
        QRect boundingRect;
        painter->drawText(addressRect, Qt::AlignLeft|Qt::AlignVCenter, address, &boundingRect);

        if (index.data(TransactionTableModel::WatchonlyRole).toBool())
        {
            QIcon iconWatchonly = qvariant_cast<QIcon>(index.data(TransactionTableModel::WatchonlyDecorationRole));
            QRect watchonlyRect(boundingRect.right() + 5, mainRect.top()+ypad+halfheight, 16, halfheight);
            iconWatchonly.paint(painter, watchonlyRect);
        }

        if(amount < 0)
        {
            foreground = COLOR_NEGATIVE;
        }
        else if(!confirmed)
        {
            foreground = COLOR_UNCONFIRMED;
        }
        else
        {
            foreground = option.palette.color(QPalette::Text);
        }
        painter->setPen(foreground);
        QString amountText = BitcoinUnits::formatWithUnit(unit, amount, true, BitcoinUnits::separatorAlways);
        if(!confirmed)
        {
            amountText = QString("[") + amountText + QString("]");
        }
        painter->drawText(amountRect, Qt::AlignRight|Qt::AlignVCenter, amountText);

        painter->setPen(option.palette.color(QPalette::Text));
        painter->drawText(amountRect, Qt::AlignLeft|Qt::AlignVCenter, GUIUtil::dateTimeStr(date));

        painter->restore();
    }

    inline QSize sizeHint(const QStyleOptionViewItem &option, const QModelIndex &index) const
    {
        return QSize(DECORATION_SIZE, DECORATION_SIZE);
    }

    int unit;
    const PlatformStyle *platformStyle;

};
#include <qt/overviewpage.moc>

OverviewPage::OverviewPage(const PlatformStyle *platformStyle, QWidget *parent) :
    QWidget(parent),
    ui(new Ui::OverviewPage),
    clientModel(nullptr),
    walletModel(nullptr),
    txdelegate(new TxViewDelegate(platformStyle, this))
{
    ui->setupUi(this);

    m_balances.balance = -1;

    // use a SingleColorIcon for the "out of sync warning" icon
    QIcon icon = platformStyle->SingleColorIcon(":/icons/warning");
    icon.addPixmap(icon.pixmap(QSize(64,64), QIcon::Normal), QIcon::Disabled); // also set the disabled icon because we are using a disabled QPushButton to work around missing HiDPI support of QLabel (https://bugreports.qt.io/browse/QTBUG-42503)
    ui->labelTransactionsStatus->setIcon(icon);
    ui->labelWalletStatus->setIcon(icon);

    // Recent transactions
    ui->listTransactions->setItemDelegate(txdelegate);
    ui->listTransactions->setIconSize(QSize(DECORATION_SIZE, DECORATION_SIZE));
    ui->listTransactions->setMinimumHeight(NUM_ITEMS * (DECORATION_SIZE + 2));
    ui->listTransactions->setAttribute(Qt::WA_MacShowFocusRect, false);

    connect(ui->listTransactions, &QListView::clicked, this, &OverviewPage::handleTransactionClicked);

    // start with displaying the "out of sync" warnings
    showOutOfSyncWarning(true);
    connect(ui->labelWalletStatus, &QPushButton::clicked, this, &OverviewPage::handleOutOfSyncWarningClicks);
    connect(ui->labelTransactionsStatus, &QPushButton::clicked, this, &OverviewPage::handleOutOfSyncWarningClicks);
}

void OverviewPage::handleTransactionClicked(const QModelIndex &index)
{
    if(filter)
        Q_EMIT transactionClicked(filter->mapToSource(index));
}

void OverviewPage::handleOutOfSyncWarningClicks()
{
    Q_EMIT outOfSyncWarningClicked();
}

OverviewPage::~OverviewPage()
{
    delete ui;
}

void OverviewPage::setBalance(const interfaces::WalletBalances& balances)
{
    int unit = walletModel->getOptionsModel()->getDisplayUnit();
    m_balances = balances;
    if (walletModel->wallet().isLegacy()) {
        if (walletModel->wallet().privateKeysDisabled()) {
            ui->labelBalance->setText(BitcoinUnits::formatWithUnit(unit, balances.watch_only_balance, false, BitcoinUnits::separatorAlways));
            ui->labelUnconfirmed->setText(BitcoinUnits::formatWithUnit(unit, balances.unconfirmed_watch_only_balance, false, BitcoinUnits::separatorAlways));
            ui->labelImmature->setText(BitcoinUnits::formatWithUnit(unit, balances.immature_watch_only_balance, false, BitcoinUnits::separatorAlways));
            ui->labelTotal->setText(BitcoinUnits::formatWithUnit(unit, balances.watch_only_balance + balances.unconfirmed_watch_only_balance + balances.immature_watch_only_balance, false, BitcoinUnits::separatorAlways));
        } else {
            ui->labelBalance->setText(BitcoinUnits::formatWithUnit(unit, balances.balance, false, BitcoinUnits::separatorAlways));
            ui->labelUnconfirmed->setText(BitcoinUnits::formatWithUnit(unit, balances.unconfirmed_balance, false, BitcoinUnits::separatorAlways));
            ui->labelImmature->setText(BitcoinUnits::formatWithUnit(unit, balances.immature_balance, false, BitcoinUnits::separatorAlways));
            ui->labelTotal->setText(BitcoinUnits::formatWithUnit(unit, balances.balance + balances.unconfirmed_balance + balances.immature_balance, false, BitcoinUnits::separatorAlways));
            ui->labelWatchAvailable->setText(BitcoinUnits::formatWithUnit(unit, balances.watch_only_balance, false, BitcoinUnits::separatorAlways));
            ui->labelWatchPending->setText(BitcoinUnits::formatWithUnit(unit, balances.unconfirmed_watch_only_balance, false, BitcoinUnits::separatorAlways));
            ui->labelWatchImmature->setText(BitcoinUnits::formatWithUnit(unit, balances.immature_watch_only_balance, false, BitcoinUnits::separatorAlways));
            ui->labelWatchTotal->setText(BitcoinUnits::formatWithUnit(unit, balances.watch_only_balance + balances.unconfirmed_watch_only_balance + balances.immature_watch_only_balance, false, BitcoinUnits::separatorAlways));
        }
    } else {
        ui->labelBalance->setText(BitcoinUnits::formatWithUnit(unit, balances.balance, false, BitcoinUnits::separatorAlways));
        ui->labelUnconfirmed->setText(BitcoinUnits::formatWithUnit(unit, balances.unconfirmed_balance, false, BitcoinUnits::separatorAlways));
<<<<<<< HEAD
        ui->labelImmature->setText(BitcoinUnits::formatWithUnit(unit, balances.immature_balance + balances.immature_anon_balance, false, BitcoinUnits::separatorAlways));
        ui->labelTotal->setText(BitcoinUnits::formatWithUnit(unit, balances.balance + balances.unconfirmed_balance + balances.immature_balance
            + balances.balanceStaked + balances.balanceBlind + balances.balanceAnon , false, BitcoinUnits::separatorAlways));
        ui->labelWatchAvailable->setText(BitcoinUnits::formatWithUnit(unit, balances.watch_only_balance, false, BitcoinUnits::separatorAlways));
        ui->labelWatchPending->setText(BitcoinUnits::formatWithUnit(unit, balances.unconfirmed_watch_only_balance, false, BitcoinUnits::separatorAlways));
        ui->labelWatchImmature->setText(BitcoinUnits::formatWithUnit(unit, balances.immature_watch_only_balance, false, BitcoinUnits::separatorAlways));
        ui->labelWatchTotal->setText(BitcoinUnits::formatWithUnit(unit, balances.watch_only_balance + balances.unconfirmed_watch_only_balance + balances.immature_watch_only_balance
            + balances.balanceWatchStaked, false, BitcoinUnits::separatorAlways));

        ui->labelStaked->setText(BitcoinUnits::formatWithUnit(unit, balances.balanceStaked, false, BitcoinUnits::separatorAlways));
        ui->labelBlindBalance->setText(BitcoinUnits::formatWithUnit(unit, balances.balanceBlind, false, BitcoinUnits::separatorAlways));
        ui->labelAnonBalance->setText(BitcoinUnits::formatWithUnit(unit, balances.balanceAnon, false, BitcoinUnits::separatorAlways));
        ui->labelWatchStaked->setText(BitcoinUnits::formatWithUnit(unit, balances.balanceWatchStaked, false, BitcoinUnits::separatorAlways));
=======
        ui->labelImmature->setText(BitcoinUnits::formatWithUnit(unit, balances.immature_balance, false, BitcoinUnits::separatorAlways));
        ui->labelTotal->setText(BitcoinUnits::formatWithUnit(unit, balances.balance + balances.unconfirmed_balance + balances.immature_balance, false, BitcoinUnits::separatorAlways));
>>>>>>> eef90c14
    }
    // only show immature (newly mined) balance if it's non-zero, so as not to complicate things
    // for the non-mining users
    bool showImmature = (balances.immature_balance + balances.immature_anon_balance) != 0;
    bool showWatchOnlyImmature = balances.immature_watch_only_balance != 0;

    // for symmetry reasons also show immature label when the watch-only one is shown
    ui->labelImmature->setVisible(showImmature || showWatchOnlyImmature);
    ui->labelImmatureText->setVisible(showImmature || showWatchOnlyImmature);
    ui->labelWatchImmature->setVisible(!walletModel->wallet().privateKeysDisabled() && showWatchOnlyImmature); // show watch-only immature balance
}

void OverviewPage::setReservedBalance(CAmount reservedBalance)
{
    if (!walletModel || !walletModel->getOptionsModel())
        return;

    int unit = walletModel->getOptionsModel()->getDisplayUnit();
    m_reservedBalance = reservedBalance;
    ui->labelReservedText->setVisible(m_reservedBalance);
    ui->labelReserved->setVisible(m_reservedBalance);
    ui->labelReserved->setText(BitcoinUnits::formatWithUnit(unit, m_reservedBalance, false, BitcoinUnits::separatorAlways));
};

// show/hide watch-only labels
void OverviewPage::updateWatchOnlyLabels(bool showWatchOnly)
{
    ui->labelSpendable->setVisible(showWatchOnly);      // show spendable label (only when watch-only is active)
    ui->labelWatchonly->setVisible(showWatchOnly);      // show watch-only label
    ui->lineWatchBalance->setVisible(showWatchOnly);    // show watch-only balance separator line
    ui->labelWatchAvailable->setVisible(showWatchOnly); // show watch-only available balance
    ui->labelWatchPending->setVisible(showWatchOnly);   // show watch-only pending balance
    ui->labelWatchStaked->setVisible(showWatchOnly);    // show watch-only staked balance
    ui->labelWatchTotal->setVisible(showWatchOnly);     // show watch-only total balance

    if (!showWatchOnly)
        ui->labelWatchImmature->hide();
}

void OverviewPage::setClientModel(ClientModel *model)
{
    this->clientModel = model;
    if (model) {
        // Show warning, for example if this is a prerelease version
        connect(model, &ClientModel::alertsChanged, this, &OverviewPage::updateAlerts);
        updateAlerts(model->getStatusBarWarnings());
    }
}

void OverviewPage::setWalletModel(WalletModel *model)
{
    this->walletModel = model;
    if(model && model->getOptionsModel())
    {
        // Set up transaction list
        filter.reset(new TransactionFilterProxy());
        filter->setSourceModel(model->getTransactionTableModel());
        filter->setLimit(NUM_ITEMS);
        filter->setDynamicSortFilter(true);
        filter->setSortRole(Qt::EditRole);
        filter->setShowInactive(false);
        filter->sort(TransactionTableModel::Date, Qt::DescendingOrder);

        ui->listTransactions->setModel(filter.get());
        ui->listTransactions->setModelColumn(TransactionTableModel::ToAddress);

        // Keep up to date with wallet
        interfaces::Wallet& wallet = model->wallet();
        interfaces::WalletBalances balances = wallet.getBalances();
        setBalance(balances);
        connect(model, &WalletModel::balanceChanged, this, &OverviewPage::setBalance);

        connect(model, &WalletModel::notifyReservedBalanceChanged, this, &OverviewPage::setReservedBalance);
        setReservedBalance(wallet.getReserveBalance());

        connect(model->getOptionsModel(), &OptionsModel::displayUnitChanged, this, &OverviewPage::updateDisplayUnit);

        bool fHaveWatchOnly = balances.watch_only_balance || balances.unconfirmed_watch_only_balance || balances.balanceWatchStaked;
        updateWatchOnlyLabels((wallet.haveWatchOnly() || fHaveWatchOnly) && !model->wallet().privateKeysDisabled());
        connect(model, &WalletModel::notifyWatchonlyChanged, [this](bool showWatchOnly) {
            updateWatchOnlyLabels(showWatchOnly && !walletModel->wallet().privateKeysDisabled());
        });
    }

    // update the display unit, to not use the default ("BTC")
    updateDisplayUnit();
}

void OverviewPage::updateDisplayUnit()
{
    if(walletModel && walletModel->getOptionsModel())
    {
        if (m_balances.balance != -1) {
            setBalance(m_balances);
        }
        setReservedBalance(m_reservedBalance);

        // Update txdelegate->unit with the current unit
        txdelegate->unit = walletModel->getOptionsModel()->getDisplayUnit();

        ui->listTransactions->update();
    }
}

void OverviewPage::updateAlerts(const QString &warnings)
{
    this->ui->labelAlerts->setVisible(!warnings.isEmpty());
    this->ui->labelAlerts->setText(warnings);
}

void OverviewPage::showOutOfSyncWarning(bool fShow)
{
    ui->labelWalletStatus->setVisible(fShow);
    ui->labelTransactionsStatus->setVisible(fShow);
}<|MERGE_RESOLUTION|>--- conflicted
+++ resolved
@@ -170,34 +170,25 @@
         } else {
             ui->labelBalance->setText(BitcoinUnits::formatWithUnit(unit, balances.balance, false, BitcoinUnits::separatorAlways));
             ui->labelUnconfirmed->setText(BitcoinUnits::formatWithUnit(unit, balances.unconfirmed_balance, false, BitcoinUnits::separatorAlways));
-            ui->labelImmature->setText(BitcoinUnits::formatWithUnit(unit, balances.immature_balance, false, BitcoinUnits::separatorAlways));
-            ui->labelTotal->setText(BitcoinUnits::formatWithUnit(unit, balances.balance + balances.unconfirmed_balance + balances.immature_balance, false, BitcoinUnits::separatorAlways));
+            ui->labelImmature->setText(BitcoinUnits::formatWithUnit(unit, balances.immature_balance + balances.immature_anon_balance, false, BitcoinUnits::separatorAlways));
+            ui->labelTotal->setText(BitcoinUnits::formatWithUnit(unit, balances.balance + balances.unconfirmed_balance + balances.immature_balance
+                + balances.balanceStaked + balances.balanceBlind + balances.balanceAnon , false, BitcoinUnits::separatorAlways));
             ui->labelWatchAvailable->setText(BitcoinUnits::formatWithUnit(unit, balances.watch_only_balance, false, BitcoinUnits::separatorAlways));
             ui->labelWatchPending->setText(BitcoinUnits::formatWithUnit(unit, balances.unconfirmed_watch_only_balance, false, BitcoinUnits::separatorAlways));
             ui->labelWatchImmature->setText(BitcoinUnits::formatWithUnit(unit, balances.immature_watch_only_balance, false, BitcoinUnits::separatorAlways));
-            ui->labelWatchTotal->setText(BitcoinUnits::formatWithUnit(unit, balances.watch_only_balance + balances.unconfirmed_watch_only_balance + balances.immature_watch_only_balance, false, BitcoinUnits::separatorAlways));
+            ui->labelWatchTotal->setText(BitcoinUnits::formatWithUnit(unit, balances.watch_only_balance + balances.unconfirmed_watch_only_balance + balances.immature_watch_only_balance
+                + balances.balanceWatchStaked, false, BitcoinUnits::separatorAlways));
+
+            ui->labelStaked->setText(BitcoinUnits::formatWithUnit(unit, balances.balanceStaked, false, BitcoinUnits::separatorAlways));
+            ui->labelBlindBalance->setText(BitcoinUnits::formatWithUnit(unit, balances.balanceBlind, false, BitcoinUnits::separatorAlways));
+            ui->labelAnonBalance->setText(BitcoinUnits::formatWithUnit(unit, balances.balanceAnon, false, BitcoinUnits::separatorAlways));
+            ui->labelWatchStaked->setText(BitcoinUnits::formatWithUnit(unit, balances.balanceWatchStaked, false, BitcoinUnits::separatorAlways));
         }
     } else {
         ui->labelBalance->setText(BitcoinUnits::formatWithUnit(unit, balances.balance, false, BitcoinUnits::separatorAlways));
         ui->labelUnconfirmed->setText(BitcoinUnits::formatWithUnit(unit, balances.unconfirmed_balance, false, BitcoinUnits::separatorAlways));
-<<<<<<< HEAD
-        ui->labelImmature->setText(BitcoinUnits::formatWithUnit(unit, balances.immature_balance + balances.immature_anon_balance, false, BitcoinUnits::separatorAlways));
-        ui->labelTotal->setText(BitcoinUnits::formatWithUnit(unit, balances.balance + balances.unconfirmed_balance + balances.immature_balance
-            + balances.balanceStaked + balances.balanceBlind + balances.balanceAnon , false, BitcoinUnits::separatorAlways));
-        ui->labelWatchAvailable->setText(BitcoinUnits::formatWithUnit(unit, balances.watch_only_balance, false, BitcoinUnits::separatorAlways));
-        ui->labelWatchPending->setText(BitcoinUnits::formatWithUnit(unit, balances.unconfirmed_watch_only_balance, false, BitcoinUnits::separatorAlways));
-        ui->labelWatchImmature->setText(BitcoinUnits::formatWithUnit(unit, balances.immature_watch_only_balance, false, BitcoinUnits::separatorAlways));
-        ui->labelWatchTotal->setText(BitcoinUnits::formatWithUnit(unit, balances.watch_only_balance + balances.unconfirmed_watch_only_balance + balances.immature_watch_only_balance
-            + balances.balanceWatchStaked, false, BitcoinUnits::separatorAlways));
-
-        ui->labelStaked->setText(BitcoinUnits::formatWithUnit(unit, balances.balanceStaked, false, BitcoinUnits::separatorAlways));
-        ui->labelBlindBalance->setText(BitcoinUnits::formatWithUnit(unit, balances.balanceBlind, false, BitcoinUnits::separatorAlways));
-        ui->labelAnonBalance->setText(BitcoinUnits::formatWithUnit(unit, balances.balanceAnon, false, BitcoinUnits::separatorAlways));
-        ui->labelWatchStaked->setText(BitcoinUnits::formatWithUnit(unit, balances.balanceWatchStaked, false, BitcoinUnits::separatorAlways));
-=======
         ui->labelImmature->setText(BitcoinUnits::formatWithUnit(unit, balances.immature_balance, false, BitcoinUnits::separatorAlways));
         ui->labelTotal->setText(BitcoinUnits::formatWithUnit(unit, balances.balance + balances.unconfirmed_balance + balances.immature_balance, false, BitcoinUnits::separatorAlways));
->>>>>>> eef90c14
     }
     // only show immature (newly mined) balance if it's non-zero, so as not to complicate things
     // for the non-mining users
