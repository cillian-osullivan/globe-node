--- conflicted
+++ resolved
@@ -56,11 +56,7 @@
         genesishash = self.nodes[1].getblockhash(0)
 
         # wait at most 10 seconds for expected number of files before reading the content
-<<<<<<< HEAD
-        wait_until(lambda: len(os.listdir(self.blocknotify_dir)) == block_count+1, timeout=10)
-=======
-        self.wait_until(lambda: len(os.listdir(self.blocknotify_dir)) == block_count, timeout=10)
->>>>>>> be3af4f3
+        self.wait_until(lambda: len(os.listdir(self.blocknotify_dir)) == block_count+1, timeout=10)
 
         # directory content should equal the generated blocks hashes
         assert_equal(sorted(blocks), [x for x in sorted(os.listdir(self.blocknotify_dir)) if x != genesishash])
