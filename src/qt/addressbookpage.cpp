// Copyright (c) 2011-2020 The Bitcoin Core developers
// Distributed under the MIT software license, see the accompanying
// file COPYING or http://www.opensource.org/licenses/mit-license.php.

#if defined(HAVE_CONFIG_H)
#include <config/bitcoin-config.h>
#endif

#include <qt/addressbookpage.h>
#include <qt/forms/ui_addressbookpage.h>

#include <qt/addresstablemodel.h>
#include <qt/csvmodelwriter.h>
#include <qt/editaddressdialog.h>
#include <qt/guiutil.h>
#include <qt/platformstyle.h>

#include <QIcon>
#include <QMenu>
#include <QMessageBox>
#include <QSortFilterProxyModel>

class AddressBookSortFilterProxyModel final : public QSortFilterProxyModel
{
    const QString m_type;

public:
    AddressBookSortFilterProxyModel(const QString& type, QObject* parent)
        : QSortFilterProxyModel(parent)
        , m_type(type)
    {
        setDynamicSortFilter(true);
        setFilterCaseSensitivity(Qt::CaseInsensitive);
        setSortCaseSensitivity(Qt::CaseInsensitive);
    }

protected:
    bool filterAcceptsRow(int row, const QModelIndex& parent) const override
    {
        auto model = sourceModel();
        auto label = model->index(row, AddressTableModel::Label, parent);

        if (model->data(label, AddressTableModel::TypeRole).toString() != m_type) {
            return false;
        }

        auto address = model->index(row, AddressTableModel::Address, parent);

        if (filterRegExp().indexIn(model->data(address).toString()) < 0 &&
            filterRegExp().indexIn(model->data(label).toString()) < 0) {
            return false;
        }

        return true;
    }
};

AddressBookPage::AddressBookPage(const PlatformStyle *platformStyle, Mode _mode, Tabs _tab, QWidget *parent) :
    QDialog(parent, GUIUtil::dialog_flags),
    ui(new Ui::AddressBookPage),
    model(nullptr),
    mode(_mode),
    tab(_tab)
{
    ui->setupUi(this);

    if (!platformStyle->getImagesOnButtons()) {
        ui->newAddress->setIcon(QIcon());
        ui->copyAddress->setIcon(QIcon());
        ui->deleteAddress->setIcon(QIcon());
        ui->exportButton->setIcon(QIcon());
    } else {
        ui->newAddress->setIcon(platformStyle->SingleColorIcon(":/icons/add"));
        ui->copyAddress->setIcon(platformStyle->SingleColorIcon(":/icons/editcopy"));
        ui->deleteAddress->setIcon(platformStyle->SingleColorIcon(":/icons/remove"));
        ui->exportButton->setIcon(platformStyle->SingleColorIcon(":/icons/export"));
    }

    switch(mode)
    {
    case ForSelection:
        switch(tab)
        {
        case SendingTab: setWindowTitle(tr("Choose the address to send coins to")); break;
        case ReceivingTab: setWindowTitle(tr("Choose the address to receive coins with")); break;
        }
        connect(ui->tableView, &QTableView::doubleClicked, this, &QDialog::accept);
        ui->tableView->setEditTriggers(QAbstractItemView::NoEditTriggers);
        ui->tableView->setFocus();
        ui->closeButton->setText(tr("C&hoose"));
        ui->exportButton->hide();
        break;
    case ForEditing:
        switch(tab)
        {
        case SendingTab: setWindowTitle(tr("Sending addresses")); break;
        case ReceivingTab: setWindowTitle(tr("Receiving addresses")); break;
        }
        break;
    }
    switch(tab)
    {
    case SendingTab:
        ui->labelExplanation->setText(tr("These are your Particl addresses for sending payments. Always check the amount and the receiving address before sending coins."));
        ui->deleteAddress->setVisible(true);
        ui->newAddress->setVisible(true);
        break;
    case ReceivingTab:
        ui->labelExplanation->setText(tr("These are your Particl addresses for receiving payments. Use the 'Create new receiving address' button in the receive tab to create new addresses.\nSigning is only possible with addresses of the type 'legacy'."));
        ui->deleteAddress->setVisible(false);
        ui->newAddress->setVisible(false);
        break;
    }

<<<<<<< HEAD
    // Context menu actions
    QAction *copyAddressAction = new QAction(tr("&Copy Address"), this);
    QAction *copyLabelAction = new QAction(tr("Copy &Label"), this);
    QAction *editAction = new QAction(tr("&Edit"), this);
    hwVerifyAction = new QAction(tr("&Verify Address On Hardware Wallet"), this);
    deleteAction = new QAction(ui->deleteAddress->text(), this);

    // Build context menu
    contextMenu = new QMenu(this);
    contextMenu->addAction(copyAddressAction);
    contextMenu->addAction(copyLabelAction);
    contextMenu->addAction(editAction);
    if(tab == SendingTab)
        contextMenu->addAction(deleteAction);
    else if(tab == ReceivingTab)
        contextMenu->addAction(hwVerifyAction);
    contextMenu->addSeparator();

    // Connect signals for context menu actions
    connect(copyAddressAction, &QAction::triggered, this, &AddressBookPage::on_copyAddress_clicked);
    connect(copyLabelAction, &QAction::triggered, this, &AddressBookPage::onCopyLabelAction);
    connect(editAction, &QAction::triggered, this, &AddressBookPage::onEditAction);
    connect(hwVerifyAction, &QAction::triggered, this, &AddressBookPage::onVerifyAddressOnHWAction);
    connect(deleteAction, &QAction::triggered, this, &AddressBookPage::on_deleteAddress_clicked);
=======
    // Build context menu
    contextMenu = new QMenu(this);
    contextMenu->addAction(tr("Copy Address"), this, &AddressBookPage::on_copyAddress_clicked);
    contextMenu->addAction(tr("Copy Label"), this, &AddressBookPage::onCopyLabelAction);
    contextMenu->addAction(tr("Edit"), this, &AddressBookPage::onEditAction);
>>>>>>> 0c74716c

    if (tab == SendingTab) {
        contextMenu->addAction(tr("Delete"), this, &AddressBookPage::on_deleteAddress_clicked);
    }

    connect(ui->tableView, &QWidget::customContextMenuRequested, this, &AddressBookPage::contextualMenu);
    connect(ui->closeButton, &QPushButton::clicked, this, &QDialog::accept);

    GUIUtil::handleCloseWindowShortcut(this);
}

AddressBookPage::~AddressBookPage()
{
    delete ui;
}

void AddressBookPage::setModel(AddressTableModel *_model)
{
    this->model = _model;
    if(!_model)
        return;

    auto type = tab == ReceivingTab ? AddressTableModel::Receive : AddressTableModel::Send;
    proxyModel = new AddressBookSortFilterProxyModel(type, this);
    proxyModel->setSourceModel(_model);

    connect(ui->searchLineEdit, &QLineEdit::textChanged, proxyModel, &QSortFilterProxyModel::setFilterWildcard);

    ui->tableView->setModel(proxyModel);
    ui->tableView->sortByColumn(0, Qt::AscendingOrder);
    ui->tableView->setColumnHidden(2, tab == ReceivingTab ? false : true);

    // Set column widths
    ui->tableView->horizontalHeader()->setSectionResizeMode(AddressTableModel::Label, QHeaderView::Stretch);
    ui->tableView->horizontalHeader()->setSectionResizeMode(AddressTableModel::Address, QHeaderView::ResizeToContents);

    connect(ui->tableView->selectionModel(), &QItemSelectionModel::selectionChanged,
        this, &AddressBookPage::selectionChanged);

    // Select row for newly created address
    connect(_model, &AddressTableModel::rowsInserted, this, &AddressBookPage::selectNewAddress);

    selectionChanged();
}

void AddressBookPage::on_copyAddress_clicked()
{
    GUIUtil::copyEntryData(ui->tableView, AddressTableModel::Address);
}

void AddressBookPage::onCopyLabelAction()
{
    GUIUtil::copyEntryData(ui->tableView, AddressTableModel::Label);
}

void AddressBookPage::onEditAction()
{
    if(!model)
        return;

    if(!ui->tableView->selectionModel())
        return;
    QModelIndexList indexes = ui->tableView->selectionModel()->selectedRows();
    if(indexes.isEmpty())
        return;

    EditAddressDialog dlg(
        tab == SendingTab ?
        EditAddressDialog::EditSendingAddress :
        EditAddressDialog::EditReceivingAddress, this);
    dlg.setModel(model);
    QModelIndex origIndex = proxyModel->mapToSource(indexes.at(0));
    dlg.loadRow(origIndex.row());
    dlg.exec();
}

void AddressBookPage::onVerifyAddressOnHWAction()
{
    QTableView *table = ui->tableView;
    if(!table->selectionModel() || !table->model())
        return;

    QModelIndexList indexes = table->selectionModel()->selectedRows(AddressTableModel::Path);
    if(indexes.isEmpty())
        return;

    for (const QModelIndex& index : indexes) {
        QVariant path = table->model()->data(index);
        model->verifyOnHardwareDevice(path.toString());
    }

}

void AddressBookPage::on_newAddress_clicked()
{
    if(!model)
        return;

    if (tab == ReceivingTab) {
        return;
    }

    EditAddressDialog dlg(EditAddressDialog::NewSendingAddress, this);
    dlg.setModel(model);
    if(dlg.exec())
    {
        newAddressToSelect = dlg.getAddress();
    }
}

void AddressBookPage::on_deleteAddress_clicked()
{
    QTableView *table = ui->tableView;
    if(!table->selectionModel())
        return;

    QModelIndexList indexes = table->selectionModel()->selectedRows();
    if(!indexes.isEmpty())
    {
        table->model()->removeRow(indexes.at(0).row());
    }
}

void AddressBookPage::selectionChanged()
{
    // Set button states based on selected tab and selection
    QTableView *table = ui->tableView;
    if(!table->selectionModel())
        return;

    if(table->selectionModel()->hasSelection())
    {
        switch(tab)
        {
        case SendingTab:
            // In sending tab, allow deletion of selection
            ui->deleteAddress->setEnabled(true);
            ui->deleteAddress->setVisible(true);
            break;
        case ReceivingTab:
            // Deleting receiving addresses, however, is not allowed
            ui->deleteAddress->setEnabled(false);
            ui->deleteAddress->setVisible(false);
            break;
        }
        ui->copyAddress->setEnabled(true);
    }
    else
    {
        ui->deleteAddress->setEnabled(false);
        ui->copyAddress->setEnabled(false);
    }

    if (model && model->isHardwareLinked()) {
        hwVerifyAction->setEnabled(true);
    } else {
        hwVerifyAction->setEnabled(false);
    }
}

void AddressBookPage::done(int retval)
{
    QTableView *table = ui->tableView;
    if(!table->selectionModel() || !table->model())
        return;

    // Figure out which address was selected, and return it
    QModelIndexList indexes = table->selectionModel()->selectedRows(AddressTableModel::Address);

    for (const QModelIndex& index : indexes) {
        QVariant address = table->model()->data(index);
        returnValue = address.toString();
    }

    if(returnValue.isEmpty())
    {
        // If no address entry selected, return rejected
        retval = Rejected;
    }

    QDialog::done(retval);
}

void AddressBookPage::on_exportButton_clicked()
{
    // CSV is currently the only supported format
    QString filename = GUIUtil::getSaveFileName(this,
        tr("Export Address List"), QString(),
        tr("Comma separated file", "Name of CSV file format") + QLatin1String(" (*.csv)"), nullptr);

    if (filename.isNull())
        return;

    CSVModelWriter writer(filename);

    // name, column, role
    writer.setModel(proxyModel);
    writer.addColumn("Label", AddressTableModel::Label, Qt::EditRole);
    writer.addColumn("Address", AddressTableModel::Address, Qt::EditRole);

    if (tab == ReceivingTab) {
        writer.addColumn("Path", AddressTableModel::Path, Qt::EditRole);
    }

    if(!writer.write()) {
        QMessageBox::critical(this, tr("Exporting Failed"),
            //: %1 is a name of the file (e.g., "addrbook.csv") that the bitcoin addresses were exported to.
            tr("There was an error trying to save the address list to %1. Please try again.", "An error message.").arg(filename));
    }
}

void AddressBookPage::contextualMenu(const QPoint &point)
{
    QModelIndex index = ui->tableView->indexAt(point);
    if(index.isValid())
    {
        contextMenu->exec(QCursor::pos());
    }
}

void AddressBookPage::selectNewAddress(const QModelIndex &parent, int begin, int /*end*/)
{
    QModelIndex idx = proxyModel->mapFromSource(model->index(begin, AddressTableModel::Address, parent));
    if(idx.isValid() && (idx.data(Qt::EditRole).toString() == newAddressToSelect))
    {
        // Select row of newly created address, once
        ui->tableView->setFocus();
        ui->tableView->selectRow(idx.row());
        newAddressToSelect.clear();
    }
}<|MERGE_RESOLUTION|>--- conflicted
+++ resolved
@@ -112,41 +112,17 @@
         break;
     }
 
-<<<<<<< HEAD
-    // Context menu actions
-    QAction *copyAddressAction = new QAction(tr("&Copy Address"), this);
-    QAction *copyLabelAction = new QAction(tr("Copy &Label"), this);
-    QAction *editAction = new QAction(tr("&Edit"), this);
-    hwVerifyAction = new QAction(tr("&Verify Address On Hardware Wallet"), this);
-    deleteAction = new QAction(ui->deleteAddress->text(), this);
-
-    // Build context menu
-    contextMenu = new QMenu(this);
-    contextMenu->addAction(copyAddressAction);
-    contextMenu->addAction(copyLabelAction);
-    contextMenu->addAction(editAction);
-    if(tab == SendingTab)
-        contextMenu->addAction(deleteAction);
-    else if(tab == ReceivingTab)
-        contextMenu->addAction(hwVerifyAction);
-    contextMenu->addSeparator();
-
-    // Connect signals for context menu actions
-    connect(copyAddressAction, &QAction::triggered, this, &AddressBookPage::on_copyAddress_clicked);
-    connect(copyLabelAction, &QAction::triggered, this, &AddressBookPage::onCopyLabelAction);
-    connect(editAction, &QAction::triggered, this, &AddressBookPage::onEditAction);
-    connect(hwVerifyAction, &QAction::triggered, this, &AddressBookPage::onVerifyAddressOnHWAction);
-    connect(deleteAction, &QAction::triggered, this, &AddressBookPage::on_deleteAddress_clicked);
-=======
     // Build context menu
     contextMenu = new QMenu(this);
     contextMenu->addAction(tr("Copy Address"), this, &AddressBookPage::on_copyAddress_clicked);
     contextMenu->addAction(tr("Copy Label"), this, &AddressBookPage::onCopyLabelAction);
     contextMenu->addAction(tr("Edit"), this, &AddressBookPage::onEditAction);
->>>>>>> 0c74716c
 
     if (tab == SendingTab) {
         contextMenu->addAction(tr("Delete"), this, &AddressBookPage::on_deleteAddress_clicked);
+    } else
+    if (tab == ReceivingTab) {
+        contextMenu->addAction(tr("Verify"), this, &AddressBookPage::onVerifyAddressOnHWAction);
     }
 
     connect(ui->tableView, &QWidget::customContextMenuRequested, this, &AddressBookPage::contextualMenu);
@@ -298,9 +274,11 @@
     }
 
     if (model && model->isHardwareLinked()) {
-        hwVerifyAction->setEnabled(true);
+        ui->verifyAddress->setEnabled(true);
+        ui->deleteAddress->setVisible(true);
     } else {
-        hwVerifyAction->setEnabled(false);
+        ui->verifyAddress->setEnabled(false);
+        ui->deleteAddress->setVisible(false);
     }
 }
 
