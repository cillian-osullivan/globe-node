--- conflicted
+++ resolved
@@ -107,7 +107,7 @@
     connect(walletModel->getTransactionTableModel(), &TransactionTableModel::rowsInserted, this, &WalletView::processNewTransaction);
 
     // Ask for passphrase if needed
-    connect(walletModel, &WalletModel::requireUnlock, this, &WalletView::unlockWallet);
+    connect(walletModel, &WalletModel::requireUnlock, this, &WalletView::unlockWalletSlot);
 
     // Show progress dialog
     connect(walletModel, &WalletModel::showProgress, this, &WalletView::showProgress);
@@ -123,42 +123,7 @@
 
     overviewPage->setClientModel(_clientModel);
     sendCoinsPage->setClientModel(_clientModel);
-<<<<<<< HEAD
-    if (walletModel) walletModel->setClientModel(_clientModel);
-}
-
-void WalletView::setWalletModel(WalletModel *_walletModel)
-{
-    this->walletModel = _walletModel;
-
-    // Put transaction list in tabs
-    transactionView->setModel(_walletModel);
-    overviewPage->setWalletModel(_walletModel);
-    receiveCoinsPage->setModel(_walletModel);
-    sendCoinsPage->setModel(_walletModel);
-    usedReceivingAddressesPage->setModel(_walletModel ? _walletModel->getAddressTableModel() : nullptr);
-    usedSendingAddressesPage->setModel(_walletModel ? _walletModel->getAddressTableModel() : nullptr);
-
-    if (_walletModel)
-    {
-        // Receive and pass through messages from wallet model
-        connect(_walletModel, &WalletModel::message, this, &WalletView::message);
-
-        // Handle changes in encryption status
-        connect(_walletModel, &WalletModel::encryptionStatusChanged, this, &WalletView::encryptionStatusChanged);
-
-        // Balloon pop-up for new transaction
-        connect(_walletModel->getTransactionTableModel(), &TransactionTableModel::rowsInserted, this, &WalletView::processNewTransaction);
-
-        // Ask for passphrase if needed
-        connect(_walletModel, &WalletModel::requireUnlock, this, &WalletView::unlockWalletSlot);
-
-        // Show progress dialog
-        connect(_walletModel, &WalletModel::showProgress, this, &WalletView::showProgress);
-    }
-=======
     walletModel->setClientModel(_clientModel);
->>>>>>> d319c4da
 }
 
 void WalletView::processNewTransaction(const QModelIndex& parent, int start, int /*end*/)
@@ -246,12 +211,6 @@
 
 void WalletView::encryptWallet()
 {
-<<<<<<< HEAD
-    if(!walletModel)
-        return;
-
-=======
->>>>>>> d319c4da
     AskPassphraseDialog dlg(AskPassphraseDialog::Encrypt, this);
     dlg.setModel(walletModel);
     dlg.exec();
