--- conflicted
+++ resolved
@@ -70,13 +70,6 @@
         <translation>اینها آدرس‌های شما برای ارسال وجوه هستند. همیشه قبل از ارسال، مقدار و آدرس گیرنده را بررسی کنید.</translation>
     </message>
     <message>
-<<<<<<< HEAD
-        <source>These are your Particl addresses for receiving payments. Use the 'Create new receiving address' button in the receive tab to create new addresses.</source>
-        <translation>اینها آدرس بیت کوین های دریافتی شما می باشدند. در تب دریافت از دکمه 'ایحاد آدرس جدید' برای ساخت آدرس جدید استفاده نمائید.</translation>
-    </message>
-    <message>
-=======
->>>>>>> 5174b534
         <source>&amp;Copy Address</source>
         <translation>کپی آدرس</translation>
     </message>
@@ -629,15 +622,7 @@
         <source>Wallet is &lt;b&gt;encrypted&lt;/b&gt; and currently &lt;b&gt;locked&lt;/b&gt;</source>
         <translation>wallet رمزگذاری شد و در حال حاضر قفل است</translation>
     </message>
-<<<<<<< HEAD
-    <message>
-        <source>A fatal error occurred. Particl can no longer continue safely and will quit.</source>
-        <translation>خطای بحرانی رخ داده است. بیتکوین دیگر به صورت ایمن قادر به ادامه دادن نمی‌باشد و خارج خواهد شد.</translation>
-    </message>
-</context>
-=======
     </context>
->>>>>>> 5174b534
 <context>
     <name>CoinControlDialog</name>
     <message>
@@ -1140,13 +1125,6 @@
         <translation>شبکه Tor</translation>
     </message>
     <message>
-<<<<<<< HEAD
-        <source>Connect to the Particl network through a separate SOCKS5 proxy for Tor hidden services.</source>
-        <translation>اتصال به شبکه بیت کوین با استفاده از پراکسی SOCKS5 برای استفاده از سرویس مخفی تور</translation>
-    </message>
-    <message>
-=======
->>>>>>> 5174b534
         <source>&amp;Window</source>
         <translation>پنجره</translation>
     </message>
