--- conflicted
+++ resolved
@@ -6,13 +6,8 @@
 noinst_PROGRAMS += test/fuzz/fuzz
 endif
 
-<<<<<<< HEAD
-if !ENABLE_FUZZ
+if ENABLE_TESTS
 bin_PROGRAMS += test/test_particl
-=======
-if ENABLE_TESTS
-bin_PROGRAMS += test/test_bitcoin
->>>>>>> a085a554
 endif
 
 TEST_SRCDIR = test
