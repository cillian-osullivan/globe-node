--- conflicted
+++ resolved
@@ -16,23 +16,33 @@
 extern bool fParticlMode;
 typedef std::vector<unsigned char> valtype;
 
-<<<<<<< HEAD
-MutableTransactionSignatureCreator::MutableTransactionSignatureCreator(const CMutableTransaction* txToIn, unsigned int nInIn, const std::vector<uint8_t>& amountIn, int nHashTypeIn) : txTo(txToIn), nIn(nInIn), nHashType(nHashTypeIn), amount(amountIn), checker(txTo, nIn, amountIn, MissingDataBehavior::FAIL) {}
-=======
-MutableTransactionSignatureCreator::MutableTransactionSignatureCreator(const CMutableTransaction* txToIn, unsigned int nInIn, const CAmount& amountIn, int nHashTypeIn)
+MutableTransactionSignatureCreator::MutableTransactionSignatureCreator(const CMutableTransaction* txToIn, unsigned int nInIn, const std::vector<uint8_t>& amountIn, int nHashTypeIn)
     : txTo(txToIn), nIn(nInIn), nHashType(nHashTypeIn), amount(amountIn), checker(txTo, nIn, amountIn, MissingDataBehavior::FAIL),
       m_txdata(nullptr)
 {
 }
 
+MutableTransactionSignatureCreator::MutableTransactionSignatureCreator(const CMutableTransaction* txToIn, unsigned int nInIn, const std::vector<uint8_t>& amountIn, const PrecomputedTransactionData* txdata, int nHashTypeIn)
+    : txTo(txToIn), nIn(nInIn), nHashType(nHashTypeIn), amount(amountIn),
+      checker(txdata ? MutableTransactionSignatureChecker(txTo, nIn, amountIn, *txdata, MissingDataBehavior::FAIL) :
+          MutableTransactionSignatureChecker(txTo, nIn, amountIn, MissingDataBehavior::FAIL)),
+      m_txdata(txdata)
+{
+}
+
+MutableTransactionSignatureCreator::MutableTransactionSignatureCreator(const CMutableTransaction* txToIn, unsigned int nInIn, const CAmount& amountIn, int nHashTypeIn)
+    : txTo(txToIn), nIn(nInIn), nHashType(nHashTypeIn), amount(part::VectorFromAmount(amountIn)), checker(txTo, nIn, amount, MissingDataBehavior::FAIL),
+      m_txdata(nullptr)
+{
+}
+
 MutableTransactionSignatureCreator::MutableTransactionSignatureCreator(const CMutableTransaction* txToIn, unsigned int nInIn, const CAmount& amountIn, const PrecomputedTransactionData* txdata, int nHashTypeIn)
-    : txTo(txToIn), nIn(nInIn), nHashType(nHashTypeIn), amount(amountIn),
+    : txTo(txToIn), nIn(nInIn), nHashType(nHashTypeIn), amount(part::VectorFromAmount(amountIn)),
       checker(txdata ? MutableTransactionSignatureChecker(txTo, nIn, amount, *txdata, MissingDataBehavior::FAIL) :
           MutableTransactionSignatureChecker(txTo, nIn, amount, MissingDataBehavior::FAIL)),
       m_txdata(txdata)
 {
 }
->>>>>>> 5c2e2afe
 
 bool MutableTransactionSignatureCreator::CreateSig(const SigningProvider& provider, std::vector<unsigned char>& vchSig, const CKeyID& address, const CScript& scriptCode, SigVersion sigversion) const
 {
@@ -46,16 +56,10 @@
     if (sigversion == SigVersion::WITNESS_V0 && !key.IsCompressed())
         return false;
 
-<<<<<<< HEAD
     // Signing for witness scripts needs the amount.
     if (sigversion == SigVersion::WITNESS_V0 && amount.size() < 8) return false;
-=======
-    // Signing without known amount does not work in witness scripts.
-    if (sigversion == SigVersion::WITNESS_V0 && !MoneyRange(amount)) return false;
-
     // BASE/WITNESS_V0 signatures don't support explicit SIGHASH_DEFAULT, use SIGHASH_ALL instead.
     const int hashtype = nHashType == SIGHASH_DEFAULT ? SIGHASH_ALL : nHashType;
->>>>>>> 5c2e2afe
 
     uint256 hash = SignatureHash(scriptCode, *txTo, nIn, hashtype, amount, sigversion, m_txdata);
     if (!key.Sign(hash, vchSig))
@@ -275,15 +279,11 @@
     case TxoutType::NONSTANDARD:
     case TxoutType::NULL_DATA:
     case TxoutType::WITNESS_UNKNOWN:
-<<<<<<< HEAD
-    case TxoutType::WITNESS_V1_TAPROOT:
     case TxoutType::TIMELOCKED_SCRIPTHASH:
     case TxoutType::TIMELOCKED_SCRIPTHASH256:
     case TxoutType::TIMELOCKED_PUBKEYHASH:
     case TxoutType::TIMELOCKED_PUBKEYHASH256:
     case TxoutType::TIMELOCKED_MULTISIG:
-=======
->>>>>>> 5c2e2afe
         return false;
     case TxoutType::PUBKEY:
         if (!CreateSig(creator, sigdata, provider, sig, CPubKey(vSolutions[0]), scriptPubKey, sigversion)) return false;
@@ -800,13 +800,8 @@
 
         SignatureData sigdata = DataFromTransaction(mtx, i, vchAmount, prevPubKey);
         // Only sign SIGHASH_SINGLE if there's a corresponding output:
-<<<<<<< HEAD
-        if (!fHashSingle || (i < mtx.GetNumVOuts())) {
-            ProduceSignature(*keystore, MutableTransactionSignatureCreator(&mtx, i, vchAmount, nHashType), prevPubKey, sigdata);
-=======
         if (!fHashSingle || (i < mtx.vout.size())) {
-            ProduceSignature(*keystore, MutableTransactionSignatureCreator(&mtx, i, amount, &txdata, nHashType), prevPubKey, sigdata);
->>>>>>> 5c2e2afe
+            ProduceSignature(*keystore, MutableTransactionSignatureCreator(&mtx, i, vchAmount, &txdata, nHashType), prevPubKey, sigdata);
         }
 
         UpdateInput(txin, sigdata);
@@ -818,11 +813,7 @@
         }
 
         ScriptError serror = SCRIPT_ERR_OK;
-<<<<<<< HEAD
-        if (!VerifyScript(txin.scriptSig, prevPubKey, &txin.scriptWitness, STANDARD_SCRIPT_VERIFY_FLAGS, TransactionSignatureChecker(&txConst, i, vchAmount, MissingDataBehavior::FAIL), &serror)) {
-=======
-        if (!VerifyScript(txin.scriptSig, prevPubKey, &txin.scriptWitness, STANDARD_SCRIPT_VERIFY_FLAGS, TransactionSignatureChecker(&txConst, i, amount, txdata, MissingDataBehavior::FAIL), &serror)) {
->>>>>>> 5c2e2afe
+        if (!VerifyScript(txin.scriptSig, prevPubKey, &txin.scriptWitness, STANDARD_SCRIPT_VERIFY_FLAGS, TransactionSignatureChecker(&txConst, i, vchAmount, txdata, MissingDataBehavior::FAIL), &serror)) {
             if (serror == SCRIPT_ERR_INVALID_STACK_OPERATION) {
                 // Unable to sign input and verification failed (possible attempt to partially sign).
                 input_errors[i] = "Unable to sign input, invalid stack size (possibly missing key)";
