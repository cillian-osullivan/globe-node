#!/usr/bin/env python3
# Copyright (c) 2014-2018 The Bitcoin Core developers
# Distributed under the MIT software license, see the accompanying
# file COPYING or http://www.opensource.org/licenses/mit-license.php.
"""Run regression test suite.

This module calls down into individual test cases via subprocess. It will
forward all unrecognized arguments onto the individual test scripts.

Functional tests are disabled on Windows by default. Use --force to run them anyway.

For a description of arguments recognized by test scripts, see
`test/functional/test_framework/test_framework.py:BitcoinTestFramework.main`.

"""

import argparse
from collections import deque
import configparser
import datetime
import os
import time
import shutil
import signal
import sys
import subprocess
import tempfile
import re
import logging

# Formatting. Default colors to empty strings.
BOLD, GREEN, RED, GREY = ("", ""), ("", ""), ("", ""), ("", "")
try:
    # Make sure python thinks it can write unicode to its stdout
    "\u2713".encode("utf_8").decode(sys.stdout.encoding)
    TICK = "✓ "
    CROSS = "✖ "
    CIRCLE = "○ "
except UnicodeDecodeError:
    TICK = "P "
    CROSS = "x "
    CIRCLE = "o "

if os.name != 'nt' or sys.getwindowsversion() >= (10, 0, 14393):
    if os.name == 'nt':
        import ctypes
        kernel32 = ctypes.windll.kernel32
        ENABLE_VIRTUAL_TERMINAL_PROCESSING = 4
        STD_OUTPUT_HANDLE = -11
        STD_ERROR_HANDLE = -12
        # Enable ascii color control to stdout
        stdout = kernel32.GetStdHandle(STD_OUTPUT_HANDLE)
        stdout_mode = ctypes.c_int32()
        kernel32.GetConsoleMode(stdout, ctypes.byref(stdout_mode))
        kernel32.SetConsoleMode(stdout, stdout_mode.value | ENABLE_VIRTUAL_TERMINAL_PROCESSING)
        # Enable ascii color control to stderr
        stderr = kernel32.GetStdHandle(STD_ERROR_HANDLE)
        stderr_mode = ctypes.c_int32()
        kernel32.GetConsoleMode(stderr, ctypes.byref(stderr_mode))
        kernel32.SetConsoleMode(stderr, stderr_mode.value | ENABLE_VIRTUAL_TERMINAL_PROCESSING)
    # primitive formatting on supported
    # terminal via ANSI escape sequences:
    BOLD = ('\033[0m', '\033[1m')
    GREEN = ('\033[0m', '\033[0;32m')
    RED = ('\033[0m', '\033[0;31m')
    GREY = ('\033[0m', '\033[1;30m')

TEST_EXIT_PASSED = 0
TEST_EXIT_SKIPPED = 77

BASE_SCRIPTS = [
    # Scripts that are run by the travis build process.
    # Longest test should go first, to favor running tests in parallel
    'feature_fee_estimation.py',
    'wallet_hd.py',
    'wallet_backup.py',
    # vv Tests less than 5m vv
    'mining_getblocktemplate_longpoll.py',
    'feature_maxuploadtarget.py',
    'feature_block.py',
    'rpc_fundrawtransaction.py',
    'p2p_compactblocks.py',
    'feature_segwit.py',
    # vv Tests less than 2m vv
    'wallet_basic.py',
    'wallet_labels.py',
    'p2p_segwit.py',
    'p2p_timeouts.py',
    'wallet_dump.py',
    'wallet_listtransactions.py',
    # vv Tests less than 60s vv
    'p2p_sendheaders.py',
    'wallet_zapwallettxes.py',
    'wallet_importmulti.py',
    'mempool_limit.py',
    'rpc_txoutproof.py',
    'wallet_listreceivedby.py',
    'wallet_abandonconflict.py',
    'feature_csv_activation.py',
    'rpc_rawtransaction.py',
    'wallet_address_types.py',
    'feature_bip68_sequence.py',
    'p2p_feefilter.py',
    'feature_reindex.py',
    # vv Tests less than 30s vv
    'wallet_keypool_topup.py',
    'interface_zmq.py',
    'interface_bitcoin_cli.py',
    'mempool_resurrect.py',
    'wallet_txn_doublespend.py --mineblock',
    'wallet_txn_clone.py',
    'wallet_txn_clone.py --segwit',
    'rpc_getchaintips.py',
    'interface_rest.py',
    'mempool_spend_coinbase.py',
    'mempool_reorg.py',
    'mempool_persist.py',
    'wallet_multiwallet.py',
    'wallet_multiwallet.py --usecli',
    'wallet_disableprivatekeys.py',
    'wallet_disableprivatekeys.py --usecli',
    'interface_http.py',
    'rpc_psbt.py',
    'rpc_users.py',
    'feature_proxy.py',
    'rpc_signrawtransaction.py',
    'wallet_groups.py',
    'p2p_disconnect_ban.py',
    'rpc_decodescript.py',
    'rpc_blockchain.py',
    'rpc_deprecated.py',
    'wallet_disable.py',
    'rpc_net.py',
    'wallet_keypool.py',
    'p2p_mempool.py',
    'mining_prioritisetransaction.py',
    'p2p_invalid_locator.py',
    'p2p_invalid_block.py',
    'p2p_invalid_tx.py',
    'feature_assumevalid.py',
    'example_test.py',
    'wallet_txn_doublespend.py',
    'wallet_txn_clone.py --mineblock',
    'feature_notifications.py',
    'rpc_invalidateblock.py',
    'feature_rbf.py',
    'mempool_packages.py',
    'rpc_createmultisig.py',
    'feature_versionbits_warning.py',
    'rpc_preciousblock.py',
    'wallet_importprunedfunds.py',
    'p2p_leak_tx.py',
    'rpc_signmessage.py',
    'feature_nulldummy.py',
    'mempool_accept.py',
    'wallet_import_rescan.py',
    'rpc_bind.py --ipv4',
    'rpc_bind.py --ipv6',
    'rpc_bind.py --nonloopback',
    'mining_basic.py',
    'wallet_bumpfee.py',
    'rpc_named_arguments.py',
    'wallet_listsinceblock.py',
    'p2p_leak.py',
    'wallet_encryption.py',
    'feature_dersig.py',
    'feature_cltv.py',
    'rpc_uptime.py',
    'wallet_resendwallettransactions.py',
    'wallet_fallbackfee.py',
    'feature_minchainwork.py',
    'rpc_getblockstats.py',
    'p2p_fingerprint.py',
    'feature_uacomment.py',
    'feature_filelock.py',
    'p2p_unrequested_blocks.py',
    'feature_includeconf.py',
    'rpc_scantxoutset.py',
    'feature_logging.py',
    'p2p_node_network_limited.py',
    'feature_blocksdir.py',
    'feature_config_args.py',
    'rpc_help.py',
    'feature_help.py',
    # Don't append tests at the end to avoid merge conflicts
    # Put them in a random line within the section that fits their approximate run-time
]

EXTENDED_SCRIPTS = [
    # These tests are not run by the travis build process.
    # Longest test should go first, to favor running tests in parallel
    'feature_pruning.py',
    'feature_dbcrash.py',

    'wallet_part_unloadspent.py',
]

PARTICL_SCRIPTS = [
    'p2p_part_fork.py',
    'feature_part_pos.py',
    'feature_part_extkey.py',
    'feature_part_stealth.py',
    'feature_part_blind.py',
    'feature_part_anon.py',
    'wallet_part_particl.py',
    'rpc_part_mnemonic.py',
    'feature_part_smsg.py',
    'feature_part_smsgpaid.py',
    'wallet_part_multisig.py',
    'feature_part_coldstaking.py',
    'rpc_part_filtertransactions.py',
    'feature_part_vote.py',
    'feature_part_zmq_test.py',
    'rpc_part_wallet.py',
    'feature_part_usbdevice.py',
    'wallet_part_watchonly.py',
    'rpc_part_atomicswap.py',
]

INSIGHT_SCRIPTS = [
    'feature_ins_addressindex.py',
    'feature_ins_timestampindex.py',
    'feature_ins_spentindex.py',
    'feature_ins_txindex.py',
    'feature_ins_csindex.py',
]

# Place EXTENDED_SCRIPTS first since it has the 3 longest running tests
ALL_SCRIPTS = EXTENDED_SCRIPTS + BASE_SCRIPTS + PARTICL_SCRIPTS + INSIGHT_SCRIPTS

NON_SCRIPTS = [
    # These are python files that live in the functional tests directory, but are not test scripts.
    "combine_logs.py",
    "create_cache.py",
    "test_runner.py",
]

gArgs = None
def main():
    global gArgs
    # Parse arguments and pass through unrecognised args
    parser = argparse.ArgumentParser(add_help=False,
                                     usage='%(prog)s [test_runner.py options] [script options] [scripts]',
                                     description=__doc__,
                                     epilog='''
    Help text and arguments for individual test script:''',
                                     formatter_class=argparse.RawTextHelpFormatter)
    parser.add_argument('--combinedlogslen', '-c', type=int, default=0, help='print a combined log (of length n lines) from all test nodes and test framework to the console on failure.')
    parser.add_argument('--coverage', action='store_true', help='generate a basic coverage report for the RPC interface')
    parser.add_argument('--ci', action='store_true', help='Run checks and code that are usually only enabled in a continuous integration environment')
    parser.add_argument('--exclude', '-x', help='specify a comma-separated-list of scripts to exclude.')
    parser.add_argument('--extended', action='store_true', help='run the extended test suite in addition to the basic tests')
    parser.add_argument('--bitcoin', action='store_true', help='run Bitcoin specific tests')
    parser.add_argument('--particl', action='store_true', help='run Particl specific tests')
    parser.add_argument('--insight', action='store_true', help='run Insight specific tests')
    parser.add_argument('--withstdout', action='store_true', help='print stdout when test passed also')
    parser.add_argument('--force', '-f', action='store_true', help='run tests even on platforms where they are disabled by default (e.g. windows).')
    parser.add_argument('--help', '-h', '-?', action='store_true', help='print help text and exit')
    parser.add_argument('--jobs', '-j', type=int, default=4, help='how many test scripts to run in parallel. Default=4.')
    parser.add_argument('--keepcache', '-k', action='store_true', help='the default behavior is to flush the cache directory on startup. --keepcache retains the cache from the previous testrun.')
    parser.add_argument('--quiet', '-q', action='store_true', help='only print dots, results summary and failure logs')
    parser.add_argument('--tmpdirprefix', '-t', default=tempfile.gettempdir(), help="Root directory for datadirs")
    parser.add_argument('--failfast', action='store_true', help='stop execution after the first test failure')
    args, unknown_args = parser.parse_known_args()
    gArgs = args

    # args to be passed on always start with two dashes; tests are the remaining unknown args
    tests = [arg for arg in unknown_args if arg[:2] != "--"]
    passon_args = [arg for arg in unknown_args if arg[:2] == "--"]

    # Read config generated by configure.
    config = configparser.ConfigParser()
    configfile = os.path.abspath(os.path.dirname(__file__)) + "/../config.ini"
    config.read_file(open(configfile, encoding="utf8"))

    passon_args.append("--configfile=%s" % configfile)

    # Set up logging
    logging_level = logging.INFO if args.quiet else logging.DEBUG
    logging.basicConfig(format='%(message)s', level=logging_level)

    # Create base test directory
    tmpdir = "%s/particl_test_runner_₿_🏃_%s" % (args.tmpdirprefix, datetime.datetime.now().strftime("%Y%m%d_%H%M%S"))

    # If we fixed the command-line and filename encoding issue on Windows, these two lines could be removed
    if config["environment"]["EXEEXT"] == ".exe":
        tmpdir = "%s/particl_test_runner_%s" % (args.tmpdirprefix, datetime.datetime.now().strftime("%Y%m%d_%H%M%S"))

    os.makedirs(tmpdir)

    logging.debug("Temporary test directory at %s" % tmpdir)

    enable_bitcoind = config["components"].getboolean("ENABLE_BITCOIND")

    if config["environment"]["EXEEXT"] == ".exe" and not args.force:
        # https://github.com/bitcoin/bitcoin/commit/d52802551752140cf41f0d9a225a43e84404d3e9
        # https://github.com/bitcoin/bitcoin/pull/5677#issuecomment-136646964
        print("Tests currently disabled on Windows by default. Use --force option to enable")
        sys.exit(0)

    if not enable_bitcoind:
        print("No functional tests to run.")
        print("Rerun ./configure with --with-daemon and then make")
        sys.exit(0)

    # Build list of tests
    test_list = []
    if tests:
        # Individual tests have been specified. Run specified tests that exist
        # in the ALL_SCRIPTS list. Accept the name with or without .py extension.
        tests = [re.sub("\.py$", "", test) + ".py" for test in tests]
        for test in tests:
            if test in ALL_SCRIPTS:
                test_list.append(test)
            else:
                print("{}WARNING!{} Test '{}' not found in full test list.".format(BOLD[1], BOLD[0], test))
    #elif args.extended:
        # Include extended tests
    #    test_list += ALL_SCRIPTS
    else:
        # No individual tests have been specified.
        # Run all base tests, and optionally run extended tests.
        test_list = []
        if args.extended:
            test_list += EXTENDED_SCRIPTS
        if args.particl:
            test_list += PARTICL_SCRIPTS
        if args.insight:
            test_list += INSIGHT_SCRIPTS
        if args.bitcoin:
            test_list += BASE_SCRIPTS

    # Remove the test cases that the user has explicitly asked to exclude.
    if args.exclude:
        exclude_tests = [test.split('.py')[0] for test in args.exclude.split(',')]
        for exclude_test in exclude_tests:
            # Remove <test_name>.py and <test_name>.py --arg from the test list
            exclude_list = [test for test in test_list if test.split('.py')[0] == exclude_test]
            for exclude_item in exclude_list:
                test_list.remove(exclude_item)
            if not exclude_list:
                print("{}WARNING!{} Test '{}' not found in current test list.".format(BOLD[1], BOLD[0], exclude_test))

    if not test_list:
        print("No valid test scripts specified. Check that your test is in one "
              "of the test lists in test_runner.py, or run test_runner.py with no arguments to run all tests")
        sys.exit(0)

    if args.help:
        # Print help for test_runner.py, then print help of the first script (with args removed) and exit.
        parser.print_help()
        subprocess.check_call([sys.executable, os.path.join(config["environment"]["SRCDIR"], 'test', 'functional', test_list[0].split()[0]), '-h'])
        sys.exit(0)

    check_script_list(src_dir=config["environment"]["SRCDIR"], fail_on_warn=args.ci)
    check_script_prefixes()

    if not args.keepcache:
        shutil.rmtree("%s/test/cache" % config["environment"]["BUILDDIR"], ignore_errors=True)

    run_tests(
        test_list=test_list,
        src_dir=config["environment"]["SRCDIR"],
        build_dir=config["environment"]["BUILDDIR"],
        tmpdir=tmpdir,
        jobs=args.jobs,
        enable_coverage=args.coverage,
        args=passon_args,
        combined_logs_len=args.combinedlogslen,
        failfast=args.failfast,
<<<<<<< HEAD
        create_cache=(True if args.bitcoin or (not args.particl and not args.insight) else False)
    )

def run_tests(test_list, src_dir, build_dir, tmpdir, jobs=1, enable_coverage=False, args=[], combined_logs_len=0, failfast=False, create_cache=True):
=======
        runs_ci=args.ci,
    )

def run_tests(*, test_list, src_dir, build_dir, tmpdir, jobs=1, enable_coverage=False, args=None, combined_logs_len=0, failfast=False, runs_ci):
>>>>>>> 742ee213
    args = args or []

    # Warn if bitcoind is already running (unix only)
    try:
        if subprocess.check_output(["pidof", "particld"]) is not None:
            print("%sWARNING!%s There is already a particld process running on this system. Tests may fail unexpectedly due to resource contention!" % (BOLD[1], BOLD[0]))
    except (OSError, subprocess.SubprocessError):
        pass

    # Warn if there is a cache directory
    cache_dir = "%s/test/cache" % build_dir
    if os.path.isdir(cache_dir):
        print("%sWARNING!%s There is a cache directory here: %s. If tests fail unexpectedly, try deleting the cache directory." % (BOLD[1], BOLD[0], cache_dir))

    tests_dir = src_dir + '/test/functional/'

    flags = ['--cachedir={}'.format(cache_dir)] + args

    if enable_coverage:
        coverage = RPCCoverage()
        flags.append(coverage.flag)
        logging.debug("Initializing coverage directory at %s" % coverage.dir)
    else:
        coverage = None

    if len(test_list) > 1 and jobs > 1 and create_cache:
        # Populate cache
        try:
            subprocess.check_output([sys.executable, tests_dir + 'create_cache.py'] + flags + ["--tmpdir=%s/cache" % tmpdir])
        except subprocess.CalledProcessError as e:
            sys.stdout.buffer.write(e.output)
            raise

    #Run Tests
    job_queue = TestHandler(
        num_tests_parallel=jobs,
        tests_dir=tests_dir,
        tmpdir=tmpdir,
        test_list=test_list,
        flags=flags,
        timeout_duration=20 * 60 if runs_ci else float('inf'),  # in seconds
    )
    start_time = time.time()
    test_results = []

    max_len_name = len(max(test_list, key=len))
    test_count = len(test_list)
    for i in range(test_count):
        test_result, testdir, stdout, stderr = job_queue.get_next()
        test_results.append(test_result)
        done_str = "{}/{} - {}{}{}".format(i + 1, test_count, BOLD[1], test_result.name, BOLD[0])
        if test_result.status == "Passed":
            if gArgs.withstdout:
                print(BOLD[1] + 'stdout:\n' + BOLD[0] + stdout + '\n')
                print(BOLD[1] + 'stderr:\n' + BOLD[0] + stderr + '\n')

            logging.debug("%s passed, Duration: %s s" % (done_str, test_result.time))
        elif test_result.status == "Skipped":
            logging.debug("%s skipped" % (done_str))
        else:
            print("%s failed, Duration: %s s\n" % (done_str, test_result.time))
            print(BOLD[1] + 'stdout:\n' + BOLD[0] + stdout + '\n')
            print(BOLD[1] + 'stderr:\n' + BOLD[0] + stderr + '\n')
            if combined_logs_len and os.path.isdir(testdir):
                # Print the final `combinedlogslen` lines of the combined logs
                print('{}Combine the logs and print the last {} lines ...{}'.format(BOLD[1], combined_logs_len, BOLD[0]))
                print('\n============')
                print('{}Combined log for {}:{}'.format(BOLD[1], testdir, BOLD[0]))
                print('============\n')
                combined_logs_args = [sys.executable, os.path.join(tests_dir, 'combine_logs.py'), testdir]
                if BOLD[0]:
                    combined_logs_args += ['--color']
                combined_logs, _ = subprocess.Popen(combined_logs_args, universal_newlines=True, stdout=subprocess.PIPE).communicate()
                print("\n".join(deque(combined_logs.splitlines(), combined_logs_len)))

            if failfast:
                logging.debug("Early exiting after test failure")
                break

    print_results(test_results, max_len_name, (int(time.time() - start_time)))

    if coverage:
        coverage.report_rpc_coverage()

        logging.debug("Cleaning up coverage data")
        coverage.cleanup()

    # Clear up the temp directory if all subdirectories are gone
    if not os.listdir(tmpdir):
        os.rmdir(tmpdir)

    all_passed = all(map(lambda test_result: test_result.was_successful, test_results))

    # This will be a no-op unless failfast is True in which case there may be dangling
    # processes which need to be killed.
    job_queue.kill_and_join()

    sys.exit(not all_passed)

def print_results(test_results, max_len_name, runtime):
    results = "\n" + BOLD[1] + "%s | %s | %s\n\n" % ("TEST".ljust(max_len_name), "STATUS   ", "DURATION") + BOLD[0]

    test_results.sort(key=TestResult.sort_key)
    all_passed = True
    time_sum = 0

    for test_result in test_results:
        all_passed = all_passed and test_result.was_successful
        time_sum += test_result.time
        test_result.padding = max_len_name
        results += str(test_result)

    status = TICK + "Passed" if all_passed else CROSS + "Failed"
    if not all_passed:
        results += RED[1]
    results += BOLD[1] + "\n%s | %s | %s s (accumulated) \n" % ("ALL".ljust(max_len_name), status.ljust(9), time_sum) + BOLD[0]
    if not all_passed:
        results += RED[0]
    results += "Runtime: %s s\n" % (runtime)
    print(results)

class TestHandler:
    """
    Trigger the test scripts passed in via the list.
    """

    def __init__(self, *, num_tests_parallel, tests_dir, tmpdir, test_list, flags, timeout_duration):
        assert num_tests_parallel >= 1
        self.num_jobs = num_tests_parallel
        self.tests_dir = tests_dir
        self.tmpdir = tmpdir
        self.timeout_duration = timeout_duration
        self.test_list = test_list
        self.flags = flags
        self.num_running = 0
        self.jobs = []

    def get_next(self):
        while self.num_running < self.num_jobs and self.test_list:
            # Add tests
            self.num_running += 1
            test = self.test_list.pop(0)
            portseed = len(self.test_list)
            portseed_arg = ["--portseed={}".format(portseed)]
            log_stdout = tempfile.SpooledTemporaryFile(max_size=2**16)
            log_stderr = tempfile.SpooledTemporaryFile(max_size=2**16)
            test_argv = test.split()
            testdir = "{}/{}_{}".format(self.tmpdir, re.sub(".py$", "", test_argv[0]), portseed)
            tmpdir_arg = ["--tmpdir={}".format(testdir)]
            self.jobs.append((test,
                              time.time(),
                              subprocess.Popen([sys.executable, self.tests_dir + test_argv[0]] + test_argv[1:] + self.flags + portseed_arg + tmpdir_arg,
                                               universal_newlines=True,
                                               stdout=log_stdout,
                                               stderr=log_stderr),
                              testdir,
                              log_stdout,
                              log_stderr))
        if not self.jobs:
            raise IndexError('pop from empty list')
        dot_count = 0
        while True:
            # Return first proc that finishes
            time.sleep(.5)
            for job in self.jobs:
                (name, start_time, proc, testdir, log_out, log_err) = job
                if int(time.time() - start_time) > self.timeout_duration:
                    # In travis, timeout individual tests (to stop tests hanging and not providing useful output).
                    proc.send_signal(signal.SIGINT)
                if proc.poll() is not None:
                    log_out.seek(0), log_err.seek(0)
                    [stdout, stderr] = [log_file.read().decode('utf-8') for log_file in (log_out, log_err)]
                    log_out.close(), log_err.close()
                    if proc.returncode == TEST_EXIT_PASSED and stderr == "":
                        status = "Passed"
                    elif proc.returncode == TEST_EXIT_SKIPPED:
                        status = "Skipped"
                    else:
                        status = "Failed"
                    self.num_running -= 1
                    self.jobs.remove(job)
                    clearline = '\r' + (' ' * dot_count) + '\r'
                    print(clearline, end='', flush=True)
                    dot_count = 0
                    return TestResult(name, status, int(time.time() - start_time)), testdir, stdout, stderr
            print('.', end='', flush=True)
            dot_count += 1

    def kill_and_join(self):
        """Send SIGKILL to all jobs and block until all have ended."""
        procs = [i[2] for i in self.jobs]

        for proc in procs:
            proc.kill()

        for proc in procs:
            proc.wait()


class TestResult():
    def __init__(self, name, status, time):
        self.name = name
        self.status = status
        self.time = time
        self.padding = 0

    def sort_key(self):
        if self.status == "Passed":
            return 0, self.name.lower()
        elif self.status == "Failed":
            return 2, self.name.lower()
        elif self.status == "Skipped":
            return 1, self.name.lower()

    def __repr__(self):
        if self.status == "Passed":
            color = GREEN
            glyph = TICK
        elif self.status == "Failed":
            color = RED
            glyph = CROSS
        elif self.status == "Skipped":
            color = GREY
            glyph = CIRCLE

        return color[1] + "%s | %s%s | %s s\n" % (self.name.ljust(self.padding), glyph, self.status.ljust(7), self.time) + color[0]

    @property
    def was_successful(self):
        return self.status != "Failed"


def check_script_prefixes():
    """Check that test scripts start with one of the allowed name prefixes."""

    good_prefixes_re = re.compile("(example|feature|interface|mempool|mining|p2p|rpc|wallet)_")
    bad_script_names = [script for script in ALL_SCRIPTS if good_prefixes_re.match(script) is None]

    if bad_script_names:
        print("%sERROR:%s %d tests not meeting naming conventions:" % (BOLD[1], BOLD[0], len(bad_script_names)))
        print("  %s" % ("\n  ".join(sorted(bad_script_names))))
        raise AssertionError("Some tests are not following naming convention!")


def check_script_list(*, src_dir, fail_on_warn):
    """Check scripts directory.

    Check that there are no scripts in the functional tests directory which are
    not being run by pull-tester.py."""
    script_dir = src_dir + '/test/functional/'
    python_files = set([test_file for test_file in os.listdir(script_dir) if test_file.endswith(".py")])
    missed_tests = list(python_files - set(map(lambda x: x.split()[0], ALL_SCRIPTS + NON_SCRIPTS)))
    if len(missed_tests) != 0:
        print("%sWARNING!%s The following scripts are not being run: %s. Check the test lists in test_runner.py." % (BOLD[1], BOLD[0], str(missed_tests)))
        if fail_on_warn:
            # On travis this warning is an error to prevent merging incomplete commits into master
            pass
            #sys.exit(1)


class RPCCoverage():
    """
    Coverage reporting utilities for test_runner.

    Coverage calculation works by having each test script subprocess write
    coverage files into a particular directory. These files contain the RPC
    commands invoked during testing, as well as a complete listing of RPC
    commands per `bitcoin-cli help` (`rpc_interface.txt`).

    After all tests complete, the commands run are combined and diff'd against
    the complete list to calculate uncovered RPC commands.

    See also: test/functional/test_framework/coverage.py

    """
    def __init__(self):
        self.dir = tempfile.mkdtemp(prefix="coverage")
        self.flag = '--coveragedir=%s' % self.dir

    def report_rpc_coverage(self):
        """
        Print out RPC commands that were unexercised by tests.

        """
        uncovered = self._get_uncovered_rpc_commands()

        if uncovered:
            print("Uncovered RPC commands:")
            print("".join(("  - %s\n" % command) for command in sorted(uncovered)))
        else:
            print("All RPC commands covered.")

    def cleanup(self):
        return shutil.rmtree(self.dir)

    def _get_uncovered_rpc_commands(self):
        """
        Return a set of currently untested RPC commands.

        """
        # This is shared from `test/functional/test-framework/coverage.py`
        reference_filename = 'rpc_interface.txt'
        coverage_file_prefix = 'coverage.'

        coverage_ref_filename = os.path.join(self.dir, reference_filename)
        coverage_filenames = set()
        all_cmds = set()
        covered_cmds = set()

        if not os.path.isfile(coverage_ref_filename):
            raise RuntimeError("No coverage reference found")

        with open(coverage_ref_filename, 'r', encoding="utf8") as coverage_ref_file:
            all_cmds.update([line.strip() for line in coverage_ref_file.readlines()])

        for root, dirs, files in os.walk(self.dir):
            for filename in files:
                if filename.startswith(coverage_file_prefix):
                    coverage_filenames.add(os.path.join(root, filename))

        for filename in coverage_filenames:
            with open(filename, 'r', encoding="utf8") as coverage_file:
                covered_cmds.update([line.strip() for line in coverage_file.readlines()])

        return all_cmds - covered_cmds


if __name__ == '__main__':
    main()<|MERGE_RESOLUTION|>--- conflicted
+++ resolved
@@ -368,17 +368,11 @@
         args=passon_args,
         combined_logs_len=args.combinedlogslen,
         failfast=args.failfast,
-<<<<<<< HEAD
+        runs_ci=args.ci,
         create_cache=(True if args.bitcoin or (not args.particl and not args.insight) else False)
     )
 
-def run_tests(test_list, src_dir, build_dir, tmpdir, jobs=1, enable_coverage=False, args=[], combined_logs_len=0, failfast=False, create_cache=True):
-=======
-        runs_ci=args.ci,
-    )
-
-def run_tests(*, test_list, src_dir, build_dir, tmpdir, jobs=1, enable_coverage=False, args=None, combined_logs_len=0, failfast=False, runs_ci):
->>>>>>> 742ee213
+def run_tests(test_list, src_dir, build_dir, tmpdir, jobs=1, enable_coverage=False, args=[], combined_logs_len=0, failfast=False, runs_ci=False, create_cache=True):
     args = args or []
 
     # Warn if bitcoind is already running (unix only)
