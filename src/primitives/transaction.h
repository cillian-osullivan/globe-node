--- conflicted
+++ resolved
@@ -65,15 +65,10 @@
     uint256 hash;
     uint32_t n;
 
-<<<<<<< HEAD
-    static const uint32_t ANON_MARKER = 0xffffffa0;
-
-    COutPoint(): n((uint32_t) -1) { }
-=======
+    static constexpr uint32_t ANON_MARKER = 0xffffffa0;
     static constexpr uint32_t NULL_INDEX = std::numeric_limits<uint32_t>::max();
 
     COutPoint(): n(NULL_INDEX) { }
->>>>>>> a88bd318
     COutPoint(const uint256& hashIn, uint32_t nIn): hash(hashIn), n(nIn) { }
 
     ADD_SERIALIZE_METHODS;
