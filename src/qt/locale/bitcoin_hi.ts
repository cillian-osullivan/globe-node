<TS language="hi" version="2.1">
<context>
    <name>AddressBookPage</name>
    <message>
        <source>Right-click to edit address or label</source>
        <translation>एड्रेस या लेबल को बदलने के लिए राइट-क्लिक करें </translation>
    </message>
    <message>
        <source>Create a new address</source>
        <translation>नया एड्रेस बनाएं</translation>
    </message>
    <message>
        <source>&amp;New</source>
        <translation>नया</translation>
    </message>
    <message>
        <source>Copy the currently selected address to the system clipboard</source>
        <translation>चुने हुए एड्रेस को सिस्टम क्लिपबोर्ड पर कॉपी करें</translation>
    </message>
    <message>
        <source>&amp;Copy</source>
        <translation>&amp;कॉपी</translation>
    </message>
    <message>
        <source>C&amp;lose</source>
        <translation>&amp;बंद करें</translation>
    </message>
    <message>
        <source>Delete the currently selected address from the list</source>
        <translation>चुने हुए एड्रेस को सूची से हटाएं</translation>
    </message>
    <message>
        <source>Enter address or label to search</source>
        <translation>ढूंढने के लिए एड्रेस या लेबल दर्ज करें</translation>
    </message>
    <message>
        <source>Export the data in the current tab to a file</source>
        <translation>डेटा को मौजूदा टैब से एक फ़ाइल में निर्यात करें</translation>
    </message>
    <message>
        <source>&amp;Export</source>
        <translation>&amp;निर्यात</translation>
    </message>
    <message>
        <source>&amp;Delete</source>
        <translation>&amp;मिटाए</translation>
    </message>
    <message>
        <source>Choose the address to send coins to</source>
        <translation>कॉइन भेजने के लिए एड्रेस चुनें</translation>
    </message>
    <message>
        <source>Choose the address to receive coins with</source>
        <translation>कॉइन प्राप्त करने के लिए एड्रेस चुनें </translation>
    </message>
    <message>
        <source>C&amp;hoose</source>
        <translation>&amp;चुनें</translation>
    </message>
    <message>
        <source>Sending addresses</source>
        <translation>एड्रेस भेजे जा रहें हैं</translation>
    </message>
    <message>
        <source>Receiving addresses</source>
        <translation>एड्रेस प्राप्त किए जा रहें हैं</translation>
    </message>
    <message>
<<<<<<< HEAD
        <source>These are your Particl addresses for sending payments. Always check the amount and the receiving address before sending coins.</source>
        <translation>ये भुगतान भेजने के लिए ये आपके बिटकॉइन पते हैं। हमेशा सिक्के भेजने से पहले राशि और प्राप्तकर्ता पते की जांच करें।</translation>
=======
        <source>These are your Bitcoin addresses for sending payments. Always check the amount and the receiving address before sending coins.</source>
        <translation>भुगतान करने के लिए ये आपके बिटकॉइन एड्रेस हैं। कॉइन भेजने से पहले राशि और गंतव्य एड्रेस की हमेशा जाँच करें </translation>
    </message>
    <message>
        <source>These are your Bitcoin addresses for receiving payments. Use the 'Create new receiving address' button in the receive tab to create new addresses.</source>
        <translation>भुगतान प्राप्त करने के लिए ये आपके बिटकॉइन एड्रेस हैं। नया एड्रेस बनाने के लिए रिसीव टैब में 'नया एड्रेस बनाएं' बटन का प्रयोग करें</translation>
>>>>>>> 4f807348
    </message>
    <message>
        <source>&amp;Copy Address</source>
        <translation>&amp;एड्रेस कॉपी करें</translation>
    </message>
    <message>
        <source>Copy &amp;Label</source>
        <translation>कॉपी &amp;लेबल </translation>
    </message>
    <message>
        <source>&amp;Edit</source>
        <translation>&amp;बदलाव करें</translation>
    </message>
    <message>
        <source>Export Address List</source>
        <translation>एड्रेस की सूची निर्यात करें</translation>
    </message>
    <message>
        <source>Comma separated file (*.csv)</source>
        <translation>कौमा सेपरेटेड फाइल (* .csv)</translation>
    </message>
    <message>
        <source>Exporting Failed</source>
        <translation>निर्यात विफल रहा</translation>
    </message>
    <message>
        <source>There was an error trying to save the address list to %1. Please try again.</source>
        <translation>एड्रेस की सूची को %1 में सहेजने का प्रयास करने में त्रुटि हुई। कृपया पुन: प्रयास करें।</translation>
    </message>
</context>
<context>
    <name>AddressTableModel</name>
    <message>
        <source>Label</source>
        <translation>लेबल</translation>
    </message>
    <message>
        <source>Address</source>
        <translation>एड्रेस</translation>
    </message>
    <message>
        <source>(no label)</source>
        <translation>(लेबल नहीं है)</translation>
    </message>
</context>
<context>
    <name>AskPassphraseDialog</name>
    <message>
        <source>Passphrase Dialog</source>
        <translation>पासफ़्रेज़ डायलॉग</translation>
    </message>
    <message>
        <source>Enter passphrase</source>
        <translation>पासफ्रेज़ दर्ज करें</translation>
    </message>
    <message>
        <source>New passphrase</source>
        <translation>नया पासफ्रेज़</translation>
    </message>
    <message>
        <source>Repeat new passphrase</source>
        <translation>नया पासफ्रेज़ दोबारा दर्ज करें </translation>
    </message>
    <message>
        <source>Show passphrase</source>
        <translation>पासफ्रेज़ उजागर करे</translation>
    </message>
    <message>
        <source>Encrypt wallet</source>
        <translation>वॉलेट एन्क्रिप्ट करें</translation>
    </message>
    <message>
        <source>This operation needs your wallet passphrase to unlock the wallet.</source>
        <translation>इस संचालान हेतु कृपया अपने वॉलेट के सुरक्षा संवाद को दर्ज करें</translation>
    </message>
    <message>
        <source>Unlock wallet</source>
        <translation>बटुए को अनलॉक करें</translation>
    </message>
    <message>
        <source>This operation needs your wallet passphrase to decrypt the wallet.</source>
        <translation>आपके वॉलेट को गोपनीय बनाने हेतु आपके वॉलेट का सुरक्षा संवाद अनिवार्य है</translation>
    </message>
    <message>
        <source>Decrypt wallet</source>
        <translation>वॉलेट को डिक्रिप्ट करें</translation>
    </message>
    <message>
        <source>Change passphrase</source>
        <translation>पासफ़्रेज़ बदलें</translation>
    </message>
    <message>
        <source>Confirm wallet encryption</source>
        <translation>वॉलेट एन्क्रिप्शन की पुष्टि करें</translation>
    </message>
    <message>
        <source>Warning: If you encrypt your wallet and lose your passphrase, you will &lt;b&gt;LOSE ALL OF YOUR PARTICL&lt;/b&gt;!</source>
        <translation>चेतावनी: यदि आपने वॉलेट को एन्क्रिप्ट करने के बाद पदबंध खो दी तो &lt;b&gt;आप सारे बिटकॉइन खो देंगे &lt;/b&gt;!</translation>
    </message>
    <message>
        <source>Are you sure you wish to encrypt your wallet?</source>
        <translation>क्या आप सुनिश्चित हैं कि आप अपने वॉलेट को एन्क्रिप्ट करना चाहते हैं ?</translation>
    </message>
    <message>
        <source>Wallet encrypted</source>
        <translation>वॉलेट को एन्क्रिप्ट किया गया है</translation>
    </message>
    <message>
        <source>Enter the new passphrase for the wallet.&lt;br/&gt;Please use a passphrase of &lt;b&gt;ten or more random characters&lt;/b&gt;, or &lt;b&gt;eight or more words&lt;/b&gt;.</source>
        <translation>वॉलेट में नया सुरक्षा संवाद दर्ज करें | कृपया दस या उससे अधिक, या फिर आठ या उससे अधिक अव्यवस्थित अंको से ही अपना सुरक्षा संवाद बनाएं ।</translation>
    </message>
    <message>
        <source>Enter the old passphrase and new passphrase for the wallet.</source>
        <translation>वॉलेट में पुराना एवं नया सुरक्षा संवाद दर्ज करें ।</translation>
    </message>
    <message>
        <source>Remember that encrypting your wallet cannot fully protect your bitcoins from being stolen by malware infecting your computer.</source>
        <translation>याद रखें कि अपने बटुए (वॉलेट) एन्क्रिप्ट करना आपके कंप्यूटर को संक्रमित करने वाले मैलवेयर द्वारा आपके बिटकॉइन को चोरी होने से पूरी तरह से सुरक्षित नहीं कर सकता है।</translation>
    </message>
    <message>
        <source>Wallet to be encrypted</source>
        <translation>बटुए "वॉलेट" को एन्क्रिप्ट किया जाना है</translation>
    </message>
    <message>
        <source>Your wallet is about to be encrypted. </source>
        <translation>आपका बटुआ "वॉलेट" एन्क्रिप्टेड होने वाला है।</translation>
    </message>
    <message>
        <source>Your wallet is now encrypted. </source>
        <translation>आपका बटुआ "वॉलेट" एन्क्रिप्ट हो गया है।</translation>
    </message>
    <message>
        <source>IMPORTANT: Any previous backups you have made of your wallet file should be replaced with the newly generated, encrypted wallet file. For security reasons, previous backups of the unencrypted wallet file will become useless as soon as you start using the new, encrypted wallet.</source>
        <translation>महत्वपूर्ण: किसी भी पिछले बैकअप को आपने अपनी वॉलेट फ़ाइल से बनाया था, उसे नए जनरेट किए गए एन्क्रिप्टेड वॉलेट फ़ाइल से बदल दिया जाना चाहिए। सुरक्षा कारणों से, अनएन्क्रिप्टेड वॉलेट फ़ाइल के पिछले बैकअप बेकार हो जाएंगे जैसे ही आप नए, एन्क्रिप्टेड वॉलेट का उपयोग करना शुरू करते हैं।</translation>
    </message>
    <message>
        <source>Wallet encryption failed</source>
        <translation>वॉलेट एन्क्रिप्शन विफल रहा</translation>
    </message>
    <message>
        <source>Wallet encryption failed due to an internal error. Your wallet was not encrypted.</source>
        <translation>आंतरिक त्रुटि के कारण वॉलेट एन्क्रिप्शन विफल रहा। आपका वॉलेट "बटुआ" एन्क्रिप्ट नहीं किया गया था।</translation>
    </message>
    <message>
        <source>The supplied passphrases do not match.</source>
        <translation>आपूर्ति किए गए पासफ़्रेज़ मेल नहीं खाते हैं।</translation>
    </message>
    <message>
        <source>Wallet unlock failed</source>
        <translation>वॉलेट अनलॉक विफल रहा</translation>
    </message>
    <message>
        <source>The passphrase entered for the wallet decryption was incorrect.</source>
        <translation>वॉलेट डिक्रिप्शन के लिए दर्ज किया गया पासफ़्रेज़ गलत था।</translation>
    </message>
    <message>
        <source>Wallet decryption failed</source>
        <translation>वॉलेट डिक्रिप्शन विफल</translation>
    </message>
    <message>
        <source>Wallet passphrase was successfully changed.</source>
        <translation>वॉलेट पासफ़्रेज़ को सफलतापूर्वक बदल दिया गया था।</translation>
    </message>
    <message>
        <source>Warning: The Caps Lock key is on!</source>
        <translation>चेतावनी: कैप्स लॉक कुंजी चालू है!</translation>
    </message>
</context>
<context>
    <name>BanTableModel</name>
    <message>
        <source>IP/Netmask</source>
        <translation>आईपी /नेटमास्क "Netmask"</translation>
    </message>
    <message>
        <source>Banned Until</source>
        <translation> तक बैन कर दिया</translation>
    </message>
</context>
<context>
    <name>BitcoinGUI</name>
    <message>
        <source>Sign &amp;message...</source>
        <translation>हस्ताक्षर और संदेश ...</translation>
    </message>
    <message>
        <source>Synchronizing with network...</source>
        <translation>नेटवर्क से समकालिकरण जारी है ...</translation>
    </message>
    <message>
        <source>&amp;Overview</source>
        <translation>&amp;विवरण</translation>
    </message>
    <message>
        <source>Show general overview of wallet</source>
        <translation>वॉलेट का सामानया विवरण दिखाए !</translation>
    </message>
    <message>
        <source>&amp;Transactions</source>
        <translation>&amp; लेन-देन
</translation>
    </message>
    <message>
        <source>Browse transaction history</source>
        <translation>देखिए पुराने लेन-देन के विवरण !</translation>
    </message>
    <message>
        <source>E&amp;xit</source>
        <translation>बाहर जायें</translation>
    </message>
    <message>
        <source>Quit application</source>
        <translation>अप्लिकेशन से बाहर निकलना !</translation>
    </message>
    <message>
        <source>&amp;About %1</source>
        <translation>और %1 के बारे में</translation>
    </message>
    <message>
        <source>Show information about %1</source>
        <translation>%1 के बारे में जानकारी दिखाएं</translation>
    </message>
    <message>
        <source>About &amp;Qt</source>
        <translation>के बारे में और क्यूटी "Qt"</translation>
    </message>
    <message>
        <source>Show information about Qt</source>
        <translation>क्यूटी "Qt" के बारे में जानकारी दिखाएँ</translation>
    </message>
    <message>
        <source>&amp;Options...</source>
        <translation>&amp;विकल्प</translation>
    </message>
    <message>
        <source>&amp;Encrypt Wallet...</source>
        <translation>और वॉलेट को गोपित "एन्क्रिप्ट" करें</translation>
    </message>
    <message>
        <source>&amp;Backup Wallet...</source>
        <translation>&amp;बैकप वॉलेट</translation>
    </message>
    <message>
        <source>&amp;Change Passphrase...</source>
        <translation>और पासफ़्रेज़ बदलें</translation>
    </message>
    <message>
        <source>Wallet:</source>
        <translation>तिजोरी</translation>
    </message>
    <message>
        <source>Change the passphrase used for wallet encryption</source>
        <translation>पहचान शब्द/अक्षर जो वॉलेट एनक्रिपशन के लिए इस्तेमाल किया है उसे बदलिए!</translation>
    </message>
    <message>
        <source>&amp;File</source>
        <translation>&amp;फाइल</translation>
    </message>
    <message>
        <source>&amp;Settings</source>
        <translation>&amp;सेट्टिंग्स</translation>
    </message>
    <message>
        <source>&amp;Help</source>
        <translation>&amp;मदद</translation>
    </message>
    <message>
        <source>Tabs toolbar</source>
        <translation>टैबस टूलबार</translation>
    </message>
    <message>
        <source>%1 behind</source>
        <translation>%1 पीछे</translation>
    </message>
    <message>
        <source>Error</source>
        <translation>भूल</translation>
    </message>
    <message>
        <source>Warning</source>
        <translation>चेतावनी</translation>
    </message>
    <message>
        <source>Information</source>
        <translation>जानकारी</translation>
    </message>
    <message>
        <source>Up to date</source>
        <translation>नवीनतम</translation>
    </message>
    <message>
        <source>Sent transaction</source>
        <translation>भेजी ट्रांजक्शन</translation>
    </message>
    <message>
        <source>Incoming transaction</source>
        <translation>प्राप्त हुई ट्रांजक्शन</translation>
    </message>
    <message>
        <source>Wallet is &lt;b&gt;encrypted&lt;/b&gt; and currently &lt;b&gt;unlocked&lt;/b&gt;</source>
        <translation>वॉलेट एन्क्रिप्टेड है तथा अभी लॉक्ड नहीं है</translation>
    </message>
    <message>
        <source>Wallet is &lt;b&gt;encrypted&lt;/b&gt; and currently &lt;b&gt;locked&lt;/b&gt;</source>
        <translation>वॉलेट एन्क्रिप्टेड है तथा अभी लॉक्ड है</translation>
    </message>
    </context>
<context>
    <name>CoinControlDialog</name>
    <message>
        <source>Amount:</source>
        <translation>राशि :</translation>
    </message>
    <message>
        <source>Amount</source>
        <translation>राशि</translation>
    </message>
    <message>
        <source>Date</source>
        <translation>taareek</translation>
    </message>
    <message>
        <source>Confirmed</source>
        <translation>पक्का</translation>
    </message>
    <message>
        <source>(no label)</source>
        <translation>(कोई परचा नहीं )</translation>
    </message>
    </context>
<context>
    <name>CreateWalletActivity</name>
    </context>
<context>
    <name>CreateWalletDialog</name>
    </context>
<context>
    <name>EditAddressDialog</name>
    <message>
        <source>Edit Address</source>
        <translation>पता एडिट करना</translation>
    </message>
    <message>
        <source>&amp;Label</source>
        <translation>&amp;लेबल</translation>
    </message>
    <message>
        <source>&amp;Address</source>
        <translation>&amp;पता</translation>
    </message>
    </context>
<context>
    <name>FreespaceChecker</name>
    </context>
<context>
    <name>HelpMessageDialog</name>
    <message>
        <source>version</source>
        <translation>संस्करण</translation>
    </message>
    </context>
<context>
    <name>Intro</name>
    <message>
        <source>Particl</source>
        <translation>बीटकोइन</translation>
    </message>
    <message>
        <source>Error</source>
        <translation>भूल</translation>
    </message>
    </context>
<context>
    <name>ModalOverlay</name>
    <message>
        <source>Form</source>
        <translation>फार्म</translation>
    </message>
    </context>
<context>
    <name>OpenURIDialog</name>
    </context>
<context>
    <name>OpenWalletActivity</name>
    </context>
<context>
    <name>OptionsDialog</name>
    <message>
        <source>Options</source>
        <translation>विकल्प</translation>
    </message>
    <message>
        <source>W&amp;allet</source>
        <translation>वॉलेट</translation>
    </message>
    <message>
        <source>&amp;OK</source>
        <translation>&amp;ओके</translation>
    </message>
    <message>
        <source>&amp;Cancel</source>
        <translation>&amp;कैन्सल</translation>
    </message>
    <message>
        <source>Error</source>
        <translation>भूल</translation>
    </message>
    </context>
<context>
    <name>OverviewPage</name>
    <message>
        <source>Form</source>
        <translation>फार्म</translation>
    </message>
    </context>
<context>
    <name>PaymentServer</name>
    </context>
<context>
    <name>PeerTableModel</name>
    </context>
<context>
    <name>QObject</name>
    <message>
        <source>Amount</source>
        <translation>राशि</translation>
    </message>
    <message>
        <source>N/A</source>
        <translation>लागू नही
</translation>
    </message>
    <message>
        <source>unknown</source>
        <translation>अज्ञात</translation>
    </message>
</context>
<context>
    <name>QRImageWidget</name>
    </context>
<context>
    <name>RPCConsole</name>
    <message>
        <source>N/A</source>
        <translation>लागू नही
</translation>
    </message>
    <message>
        <source>&amp;Information</source>
        <translation>जानकारी</translation>
    </message>
    </context>
<context>
    <name>ReceiveCoinsDialog</name>
    <message>
        <source>&amp;Amount:</source>
        <translation>राशि :</translation>
    </message>
    <message>
        <source>&amp;Label:</source>
        <translation>लेबल:</translation>
    </message>
    </context>
<context>
    <name>ReceiveRequestDialog</name>
    <message>
        <source>Copy &amp;Address</source>
        <translation>&amp;पता कॉपी करे</translation>
    </message>
    <message>
        <source>Address</source>
        <translation>पता</translation>
    </message>
    <message>
        <source>Amount</source>
        <translation>राशि</translation>
    </message>
    <message>
        <source>Label</source>
        <translation>परचा</translation>
    </message>
    <message>
        <source>Wallet</source>
        <translation>वॉलेट</translation>
    </message>
</context>
<context>
    <name>RecentRequestsTableModel</name>
    <message>
        <source>Date</source>
        <translation>taareek</translation>
    </message>
    <message>
        <source>Label</source>
        <translation>परचा</translation>
    </message>
    <message>
        <source>(no label)</source>
        <translation>(कोई परचा नहीं )</translation>
    </message>
    </context>
<context>
    <name>SendCoinsDialog</name>
    <message>
        <source>Send Coins</source>
        <translation>सिक्के भेजें|</translation>
    </message>
    <message>
        <source>Amount:</source>
        <translation>राशि :</translation>
    </message>
    <message>
        <source>Send to multiple recipients at once</source>
        <translation>एक साथ कई प्राप्तकर्ताओं को भेजें</translation>
    </message>
    <message>
        <source>Balance:</source>
        <translation>बाकी रकम :</translation>
    </message>
    <message>
        <source>Confirm the send action</source>
        <translation>भेजने की पुष्टि करें</translation>
    </message>
    <message>
        <source>(no label)</source>
        <translation>(कोई परचा नहीं )</translation>
    </message>
</context>
<context>
    <name>SendCoinsEntry</name>
    <message>
        <source>A&amp;mount:</source>
        <translation>अमाउंट:</translation>
    </message>
    <message>
        <source>Pay &amp;To:</source>
        <translation>प्राप्तकर्ता:</translation>
    </message>
    <message>
        <source>&amp;Label:</source>
        <translation>लेबल:</translation>
    </message>
    <message>
        <source>Alt+A</source>
        <translation>Alt-A</translation>
    </message>
    <message>
        <source>Paste address from clipboard</source>
        <translation>Clipboard से एड्रेस paste करें</translation>
    </message>
    <message>
        <source>Alt+P</source>
        <translation>Alt-P</translation>
    </message>
    <message>
        <source>Pay To:</source>
        <translation>प्राप्तकर्ता:</translation>
    </message>
    </context>
<context>
    <name>ShutdownWindow</name>
    </context>
<context>
    <name>SignVerifyMessageDialog</name>
    <message>
        <source>Alt+A</source>
        <translation>Alt-A</translation>
    </message>
    <message>
        <source>Paste address from clipboard</source>
        <translation>Clipboard से एड्रेस paste करें</translation>
    </message>
    <message>
        <source>Alt+P</source>
        <translation>Alt-P</translation>
    </message>
    <message>
        <source>Signature</source>
        <translation>हस्ताक्षर</translation>
    </message>
    </context>
<context>
    <name>TrafficGraphWidget</name>
    </context>
<context>
    <name>TransactionDesc</name>
    <message>
        <source>Date</source>
        <translation>दिनांक</translation>
    </message>
    <message>
        <source>Source</source>
        <translation>स्रोत</translation>
    </message>
    <message>
        <source>Generated</source>
        <translation>उत्पन्न</translation>
    </message>
    <message>
        <source>unknown</source>
        <translation>अज्ञात</translation>
    </message>
    <message>
        <source>Amount</source>
        <translation>राशि</translation>
    </message>
    </context>
<context>
    <name>TransactionDescDialog</name>
    <message>
        <source>This pane shows a detailed description of the transaction</source>
        <translation>ये खिड़की आपको लेन-देन का विस्तृत विवरण देगी !</translation>
    </message>
    </context>
<context>
    <name>TransactionTableModel</name>
    <message>
        <source>Date</source>
        <translation>taareek</translation>
    </message>
    <message>
        <source>Label</source>
        <translation>परचा</translation>
    </message>
    <message>
        <source>(no label)</source>
        <translation>(कोई परचा नहीं )</translation>
    </message>
    </context>
<context>
    <name>TransactionView</name>
    <message>
        <source>Comma separated file (*.csv)</source>
        <translation>कोमा द्वारा अलग की गई फ़ाइल (* .csv)</translation>
    </message>
    <message>
        <source>Confirmed</source>
        <translation>पक्का</translation>
    </message>
    <message>
        <source>Date</source>
        <translation>taareek</translation>
    </message>
    <message>
        <source>Label</source>
        <translation>परचा</translation>
    </message>
    <message>
        <source>Address</source>
        <translation>पता</translation>
    </message>
    <message>
        <source>Exporting Failed</source>
        <translation>निर्यात विफल रहा</translation>
    </message>
    </context>
<context>
    <name>UnitDisplayStatusBarControl</name>
    </context>
<context>
    <name>WalletController</name>
    </context>
<context>
    <name>WalletFrame</name>
    </context>
<context>
    <name>WalletModel</name>
    <message>
        <source>Send Coins</source>
        <translation>सिक्के भेजें|</translation>
    </message>
    </context>
<context>
    <name>WalletView</name>
    <message>
        <source>&amp;Export</source>
        <translation>&amp;निर्यात</translation>
    </message>
    <message>
        <source>Export the data in the current tab to a file</source>
        <translation>डेटा को मौजूदा टैब से एक फ़ाइल में निर्यात करें</translation>
    </message>
    </context>
<context>
    <name>bitcoin-core</name>
    <message>
        <source>This is a pre-release test build - use at your own risk - do not use for mining or merchant applications</source>
        <translation>यह एक पूर्व-रिलीज़ परीक्षण बिल्ड है - अपने जोखिम पर उपयोग करें - खनन या व्यापारी अनुप्रयोगों के लिए उपयोग न करें</translation>
    </message>
    <message>
        <source>Verifying blocks...</source>
        <translation>ब्लॉक्स जाँचे जा रहा है...</translation>
    </message>
    <message>
        <source>Loading block index...</source>
        <translation>ब्लॉक इंडेक्स आ रहा है...</translation>
    </message>
    <message>
        <source>Loading wallet...</source>
        <translation>वॉलेट आ रहा है...</translation>
    </message>
    <message>
        <source>Rescanning...</source>
        <translation>रि-स्केनी-इंग...</translation>
    </message>
    <message>
        <source>Done loading</source>
        <translation>लोड हो गया|</translation>
    </message>
</context>
</TS><|MERGE_RESOLUTION|>--- conflicted
+++ resolved
@@ -66,17 +66,12 @@
         <translation>एड्रेस प्राप्त किए जा रहें हैं</translation>
     </message>
     <message>
-<<<<<<< HEAD
         <source>These are your Particl addresses for sending payments. Always check the amount and the receiving address before sending coins.</source>
-        <translation>ये भुगतान भेजने के लिए ये आपके बिटकॉइन पते हैं। हमेशा सिक्के भेजने से पहले राशि और प्राप्तकर्ता पते की जांच करें।</translation>
-=======
-        <source>These are your Bitcoin addresses for sending payments. Always check the amount and the receiving address before sending coins.</source>
         <translation>भुगतान करने के लिए ये आपके बिटकॉइन एड्रेस हैं। कॉइन भेजने से पहले राशि और गंतव्य एड्रेस की हमेशा जाँच करें </translation>
     </message>
     <message>
-        <source>These are your Bitcoin addresses for receiving payments. Use the 'Create new receiving address' button in the receive tab to create new addresses.</source>
+        <source>These are your Particl addresses for receiving payments. Use the 'Create new receiving address' button in the receive tab to create new addresses.</source>
         <translation>भुगतान प्राप्त करने के लिए ये आपके बिटकॉइन एड्रेस हैं। नया एड्रेस बनाने के लिए रिसीव टैब में 'नया एड्रेस बनाएं' बटन का प्रयोग करें</translation>
->>>>>>> 4f807348
     </message>
     <message>
         <source>&amp;Copy Address</source>
@@ -193,7 +188,7 @@
         <translation>वॉलेट में पुराना एवं नया सुरक्षा संवाद दर्ज करें ।</translation>
     </message>
     <message>
-        <source>Remember that encrypting your wallet cannot fully protect your bitcoins from being stolen by malware infecting your computer.</source>
+        <source>Remember that encrypting your wallet cannot fully protect your particl from being stolen by malware infecting your computer.</source>
         <translation>याद रखें कि अपने बटुए (वॉलेट) एन्क्रिप्ट करना आपके कंप्यूटर को संक्रमित करने वाले मैलवेयर द्वारा आपके बिटकॉइन को चोरी होने से पूरी तरह से सुरक्षित नहीं कर सकता है।</translation>
     </message>
     <message>
