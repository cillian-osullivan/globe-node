<TS language="es_DO" version="2.1">
<context>
    <name>AddressBookPage</name>
    <message>
        <source>Right-click to edit address or label</source>
        <translation>Haga clic con el botón derecho para editar una dirección o etiqueta</translation>
    </message>
    <message>
        <source>Create a new address</source>
        <translation>Crear una nueva dirección</translation>
    </message>
    <message>
        <source>&amp;New</source>
        <translation>&amp;Nuevo</translation>
    </message>
    <message>
        <source>Copy the currently selected address to the system clipboard</source>
        <translation>Copiar la dirección seleccionada al portapapeles del sistema</translation>
    </message>
    <message>
        <source>&amp;Copy</source>
        <translation>&amp;Copiar</translation>
    </message>
    <message>
        <source>C&amp;lose</source>
        <translation>&amp;Cerrar</translation>
    </message>
    <message>
        <source>Delete the currently selected address from the list</source>
        <translation>Borrar de la lista la dirección seleccionada</translation>
    </message>
    <message>
        <source>Enter address or label to search</source>
        <translation>Introduzca una dirección o etiqueta que buscar</translation>
    </message>
    <message>
        <source>Export the data in the current tab to a file</source>
        <translation>Exportar a un archivo los datos de esta pestaña</translation>
    </message>
    <message>
        <source>&amp;Export</source>
        <translation>&amp;Exportar</translation>
    </message>
    <message>
        <source>&amp;Delete</source>
        <translation>&amp;Eliminar</translation>
    </message>
    <message>
        <source>Choose the address to send coins to</source>
        <translation>Escoja la dirección a la que se enviarán monedas</translation>
    </message>
    <message>
        <source>Choose the address to receive coins with</source>
        <translation>Escoja la dirección donde quiere recibir monedas</translation>
    </message>
    <message>
        <source>Sending addresses</source>
        <translation>Direcciones de envío</translation>
    </message>
    <message>
        <source>Receiving addresses</source>
        <translation>Direcciones de recepción</translation>
    </message>
    <message>
        <source>These are your Bitcoin addresses for sending payments. Always check the amount and the receiving address before sending coins.</source>
        <translation>Estas son sus direcciones Bitcoin para enviar pagos. Compruebe siempre la cantidad y la dirección de recibo antes de transferir monedas.</translation>
    </message>
    <message>
        <source>These are your Bitcoin addresses for receiving payments. It is recommended to use a new receiving address for each transaction.</source>
        <translation>Estas son sus direcciones de Bitcoin para recibir pagos. Se recomienda utilizar una nueva dirección de recepción para cada transacción.</translation>
    </message>
    <message>
        <source>Export Address List</source>
        <translation>Exportar la Lista de Direcciones </translation>
    </message>
    <message>
        <source>Comma separated file (*.csv)</source>
        <translation>Archivo de columnas separadas por coma (*.csv)</translation>
    </message>
    <message>
        <source>Exporting Failed</source>
        <translation>La exportación falló</translation>
    </message>
    <message>
        <source>There was an error trying to save the address list to %1. Please try again.</source>
        <translation>Hubo un error al intentar guardar la lista de direcciones a %1. Por favor trate de nuevo.</translation>
    </message>
</context>
<context>
    <name>AddressTableModel</name>
    <message>
        <source>Label</source>
        <translation>Etiqueta</translation>
    </message>
    <message>
        <source>Address</source>
        <translation>Dirección</translation>
    </message>
    </context>
<context>
    <name>AskPassphraseDialog</name>
    <message>
        <source>Passphrase Dialog</source>
        <translation>Diálogo de contraseña</translation>
    </message>
    <message>
        <source>Enter passphrase</source>
        <translation>Introducir contraseña</translation>
    </message>
    <message>
        <source>New passphrase</source>
        <translation>Nueva contraseña</translation>
    </message>
    <message>
        <source>Repeat new passphrase</source>
        <translation>Repita la nueva contraseña</translation>
    </message>
    <message>
        <source>Show password</source>
        <translation>Mostrar contraseña</translation>
    </message>
    <message>
        <source>Enter the new passphrase to the wallet.&lt;br/&gt;Please use a passphrase of &lt;b&gt;ten or more random characters&lt;/b&gt;, or &lt;b&gt;eight or more words&lt;/b&gt;.</source>
        <translation>Introduzca la nueva contraseña para el monedero. &lt;br/&gt;Por favor use una contraseña de &lt;b&gt;diez o más caracteres aleatorios&lt;/b&gt;, u &lt;b&gt;ocho o más palabras&lt;/b&gt;.</translation>
    </message>
    <message>
        <source>Encrypt wallet</source>
        <translation>Cifrar monedero</translation>
    </message>
    <message>
        <source>This operation needs your wallet passphrase to unlock the wallet.</source>
        <translation>Esta operación requiere su contraseña para desbloquear el monedero.</translation>
    </message>
    <message>
        <source>Unlock wallet</source>
        <translation>Desbloquear monedero</translation>
    </message>
    <message>
        <source>This operation needs your wallet passphrase to decrypt the wallet.</source>
        <translation>Esta operación requiere su contraseña para descifrar el monedero.</translation>
    </message>
    <message>
        <source>Decrypt wallet</source>
        <translation>Descifrar monedero</translation>
    </message>
    <message>
        <source>Enter the old passphrase and new passphrase to the wallet.</source>
        <translation>Introduzca la contraseña anterior y la contraseña nueva para este monedero.</translation>
    </message>
    <message>
        <source>Confirm wallet encryption</source>
        <translation>Confirme cifrado del monedero</translation>
    </message>
    <message>
        <source>Warning: If you encrypt your wallet and lose your passphrase, you will &lt;b&gt;LOSE ALL OF YOUR BITCOINS&lt;/b&gt;!</source>
        <translation>Atención: Si cifra su monedero y pierde la contraseña, perderá ¡&lt;b&gt;TODOS SUS BITCOINS&lt;/b&gt;!</translation>
    </message>
    <message>
        <source>Are you sure you wish to encrypt your wallet?</source>
        <translation>¿Está seguro que desea cifrar su monedero?</translation>
    </message>
    <message>
        <source>Wallet encrypted</source>
        <translation>Monedero cifrado</translation>
    </message>
    <message>
        <source>%1 will close now to finish the encryption process. Remember that encrypting your wallet cannot fully protect your bitcoins from being stolen by malware infecting your computer.</source>
        <translation>%1 se cerrará ahora para finalizar el proceso de cifrado. Recuerde que el cifrado de su monedero no puede proteger de manera completa su Bitcoin de robo por malware que esté infectando su sistema.</translation>
    </message>
    </context>
<context>
    <name>BanTableModel</name>
    </context>
<context>
    <name>BitcoinGUI</name>
    <message>
        <source>Sign &amp;message...</source>
        <translation>Firmar &amp;mensaje...</translation>
    </message>
    <message>
        <source>Synchronizing with network...</source>
        <translation>Sincronizando con la red…</translation>
    </message>
    <message>
        <source>&amp;Overview</source>
        <translation>&amp;Vista general</translation>
    </message>
    <message>
        <source>Node</source>
        <translation>Nodo</translation>
    </message>
    <message>
        <source>Show general overview of wallet</source>
        <translation>Mostrar vista general del monedero</translation>
    </message>
    <message>
        <source>&amp;Transactions</source>
        <translation>&amp;Transacciones</translation>
    </message>
    <message>
        <source>Browse transaction history</source>
        <translation>Examinar el historial de transacciones</translation>
    </message>
    <message>
        <source>E&amp;xit</source>
        <translation>&amp;Salir</translation>
    </message>
    <message>
        <source>Quit application</source>
        <translation>Salir de la aplicación</translation>
    </message>
    <message>
        <source>About &amp;Qt</source>
        <translation>Acerca de &amp;Qt</translation>
    </message>
    <message>
        <source>Show information about Qt</source>
        <translation>Mostrar información acerca de Qt</translation>
    </message>
    <message>
        <source>&amp;Options...</source>
        <translation>&amp;Opciones...</translation>
    </message>
    <message>
        <source>&amp;Encrypt Wallet...</source>
        <translation>&amp;Cifrar monedero…</translation>
    </message>
    <message>
        <source>&amp;Backup Wallet...</source>
        <translation>Copia de &amp;respaldo del monedero...</translation>
    </message>
    <message>
        <source>&amp;Change Passphrase...</source>
        <translation>&amp;Cambiar la contraseña…</translation>
    </message>
    <message>
        <source>&amp;Sending addresses...</source>
        <translation>$Enviando dirección...</translation>
    </message>
    <message>
        <source>&amp;Receiving addresses...</source>
        <translation>&amp;Recibiendo dirección</translation>
    </message>
    <message>
        <source>Open &amp;URI...</source>
        <translation>Abrir URI...</translation>
    </message>
    <message>
        <source>Reindexing blocks on disk...</source>
        <translation>Reindexando bloques en disco...</translation>
    </message>
    <message>
        <source>Send coins to a Particl address</source>
        <translation>Enviar monedas a una dirección Particl</translation>
    </message>
    <message>
        <source>Backup wallet to another location</source>
        <translation>Copia de seguridad del monedero en otra ubicación</translation>
    </message>
    <message>
        <source>Change the passphrase used for wallet encryption</source>
        <translation>Cambiar la contraseña utilizada para el cifrado del monedero</translation>
    </message>
    <message>
        <source>&amp;Debug window</source>
        <translation>Ventana de &amp;depuración</translation>
    </message>
    <message>
        <source>Open debugging and diagnostic console</source>
        <translation>Abrir la consola de depuración y diagnóstico</translation>
    </message>
    <message>
        <source>&amp;Verify message...</source>
        <translation>&amp;Verificar mensaje...</translation>
    </message>
    <message>
        <source>Particl</source>
        <translation>Particl</translation>
    </message>
    <message>
        <source>Wallet</source>
        <translation>Monedero</translation>
    </message>
    <message>
        <source>&amp;Send</source>
        <translation>&amp;Enviar</translation>
    </message>
    <message>
        <source>&amp;Receive</source>
        <translation>&amp;Recibir</translation>
    </message>
    <message>
        <source>&amp;Show / Hide</source>
        <translation>Mo&amp;strar/ocultar</translation>
    </message>
    <message>
        <source>Show or hide the main Window</source>
        <translation>Mostrar u ocultar la ventana principal</translation>
    </message>
    <message>
        <source>Encrypt the private keys that belong to your wallet</source>
        <translation>Cifrar las claves privadas de su monedero</translation>
    </message>
    <message>
        <source>Sign messages with your Particl addresses to prove you own them</source>
        <translation>Firmar mensajes con sus direcciones Particl para demostrar la propiedad</translation>
    </message>
    <message>
        <source>Verify messages to ensure they were signed with specified Particl addresses</source>
        <translation>Verificar mensajes comprobando que están firmados con direcciones Particl concretas</translation>
    </message>
    <message>
        <source>&amp;File</source>
        <translation>&amp;Archivo</translation>
    </message>
    <message>
        <source>&amp;Settings</source>
        <translation>&amp;Configuración</translation>
    </message>
    <message>
        <source>&amp;Help</source>
        <translation>A&amp;yuda</translation>
    </message>
    <message>
        <source>Tabs toolbar</source>
        <translation>Barra de pestañas</translation>
    </message>
    <message>
        <source>Request payments (generates QR codes and bitcoin: URIs)</source>
        <translation>Solicitar pagos (genera codigo QR y URL's de Particl)</translation>
    </message>
    <message>
        <source>Show the list of used sending addresses and labels</source>
        <translation>Mostrar la lista de direcciones de envío y etiquetas</translation>
    </message>
    <message>
        <source>Show the list of used receiving addresses and labels</source>
        <translation>Muestra la lista de direcciones de recepción y etiquetas</translation>
    </message>
    <message>
        <source>Open a bitcoin: URI or payment request</source>
        <translation>Abrir un bitcoin: URI o petición de pago</translation>
    </message>
    <message>
        <source>&amp;Command-line options</source>
        <translation>&amp;Opciones de linea de comando</translation>
    </message>
    <message>
        <source>%1 behind</source>
        <translation>%1 atrás</translation>
    </message>
    <message>
        <source>Last received block was generated %1 ago.</source>
        <translation>El último bloque recibido fue generado hace %1.</translation>
    </message>
    <message>
        <source>Transactions after this will not yet be visible.</source>
        <translation>Las transacciones posteriores aún no están visibles.</translation>
    </message>
    <message>
        <source>Error</source>
        <translation>Error</translation>
    </message>
    <message>
        <source>Warning</source>
        <translation>Aviso</translation>
    </message>
    <message>
        <source>Information</source>
        <translation>Información</translation>
    </message>
    <message>
        <source>Up to date</source>
        <translation>Actualizado</translation>
    </message>
    <message>
        <source>Catching up...</source>
        <translation>Actualizando...</translation>
    </message>
    <message>
        <source>Sent transaction</source>
        <translation>Transacción enviada</translation>
    </message>
    <message>
        <source>Incoming transaction</source>
        <translation>Transacción entrante</translation>
    </message>
    <message>
        <source>Wallet is &lt;b&gt;encrypted&lt;/b&gt; and currently &lt;b&gt;unlocked&lt;/b&gt;</source>
        <translation>El monedero está &lt;b&gt;cifrado&lt;/b&gt; y actualmente &lt;b&gt;desbloqueado&lt;/b&gt;</translation>
    </message>
    <message>
        <source>Wallet is &lt;b&gt;encrypted&lt;/b&gt; and currently &lt;b&gt;locked&lt;/b&gt;</source>
        <translation>El monedero está &lt;b&gt;cifrado&lt;/b&gt; y actualmente &lt;b&gt;bloqueado&lt;/b&gt;</translation>
    </message>
    </context>
<context>
    <name>CoinControlDialog</name>
    <message>
        <source>Quantity:</source>
        <translation>Cantidad:</translation>
    </message>
    <message>
        <source>Bytes:</source>
        <translation>Bytes:</translation>
    </message>
    <message>
        <source>Amount:</source>
        <translation>Cuantía:</translation>
    </message>
    <message>
        <source>Fee:</source>
        <translation>Tasa:</translation>
    </message>
    <message>
        <source>After Fee:</source>
        <translation>Después de tasas:</translation>
    </message>
    <message>
        <source>Change:</source>
        <translation>Cambio:</translation>
    </message>
    <message>
        <source>(un)select all</source>
        <translation>(des)selecciona todos</translation>
    </message>
    <message>
        <source>Tree mode</source>
        <translation>Modo arbol</translation>
    </message>
    <message>
        <source>List mode</source>
        <translation>Modo lista</translation>
    </message>
    <message>
        <source>Amount</source>
        <translation>Cantidad</translation>
    </message>
    <message>
        <source>Date</source>
        <translation>Fecha</translation>
    </message>
    <message>
        <source>Confirmations</source>
        <translation>Confirmaciones</translation>
    </message>
    <message>
        <source>Confirmed</source>
        <translation>Confirmado</translation>
    </message>
    </context>
<context>
    <name>EditAddressDialog</name>
    <message>
        <source>Edit Address</source>
        <translation>Editar Dirección</translation>
    </message>
    <message>
        <source>&amp;Label</source>
        <translation>&amp;Etiqueta</translation>
    </message>
    <message>
        <source>The label associated with this address list entry</source>
        <translation>La etiqueta asociada con esta entrada de la lista de direcciones</translation>
    </message>
    <message>
        <source>The address associated with this address list entry. This can only be modified for sending addresses.</source>
        <translation>La dirección asociada con esta entrada de la lista de direcciones. Solo puede ser modificada para direcciones de envío.</translation>
    </message>
    <message>
        <source>&amp;Address</source>
        <translation>&amp;Dirección</translation>
    </message>
    </context>
<context>
    <name>FreespaceChecker</name>
    <message>
        <source>A new data directory will be created.</source>
        <translation>Se creará un nuevo directorio de datos.</translation>
    </message>
    <message>
        <source>name</source>
        <translation>nombre</translation>
    </message>
    <message>
        <source>Directory already exists. Add %1 if you intend to create a new directory here.</source>
        <translation>El directorio ya existe. Añada %1 si pretende crear aquí un directorio nuevo.</translation>
    </message>
    <message>
        <source>Path already exists, and is not a directory.</source>
        <translation>La ruta ya existe y no es un directorio.</translation>
    </message>
    <message>
        <source>Cannot create data directory here.</source>
        <translation>No se puede crear un directorio de datos aquí.</translation>
    </message>
</context>
<context>
    <name>HelpMessageDialog</name>
    <message>
        <source>version</source>
        <translation>versión</translation>
    </message>
    <message>
        <source>Command-line options</source>
        <translation>Opciones de la línea de órdenes</translation>
    </message>
</context>
<context>
    <name>Intro</name>
    <message>
        <source>Welcome</source>
        <translation>Bienvenido</translation>
    </message>
    <message>
        <source>Use the default data directory</source>
        <translation>Utilizar el directorio de datos predeterminado</translation>
    </message>
    <message>
        <source>Use a custom data directory:</source>
        <translation>Utilice un directorio de datos personalizado:</translation>
    </message>
    <message>
        <source>Bitcoin</source>
        <translation>Bitcoin</translation>
    </message>
    <message>
        <source>Error</source>
        <translation>Error</translation>
    </message>
    </context>
<context>
    <name>ModalOverlay</name>
    <message>
        <source>Form</source>
        <translation>Desde</translation>
    </message>
    <message>
        <source>Last block time</source>
        <translation>Hora del último bloque</translation>
    </message>
    </context>
<context>
    <name>OpenURIDialog</name>
    <message>
        <source>Open URI</source>
        <translation>Abrir URI...</translation>
    </message>
    <message>
        <source>Open payment request from URI or file</source>
        <translation>El pago requiere una URI o archivo</translation>
    </message>
    <message>
        <source>URI:</source>
        <translation>URI:</translation>
    </message>
    <message>
        <source>Select payment request file</source>
        <translation>Seleccione archivo de sulicitud de pago</translation>
    </message>
    </context>
<context>
    <name>OptionsDialog</name>
    <message>
        <source>Options</source>
        <translation>Opciones</translation>
    </message>
    <message>
        <source>&amp;Main</source>
        <translation>&amp;Principal</translation>
    </message>
    <message>
        <source>MB</source>
        <translation>MB</translation>
    </message>
    <message>
        <source>IP address of the proxy (e.g. IPv4: 127.0.0.1 / IPv6: ::1)</source>
        <translation>Dirección IP del proxy (ej. IPv4: 127.0.0.1 / IPv6: ::1)</translation>
    </message>
    <message>
        <source>Reset all client options to default.</source>
        <translation>Restablecer todas las opciones del cliente a las predeterminadas.</translation>
    </message>
    <message>
        <source>&amp;Reset Options</source>
        <translation>&amp;Restablecer opciones</translation>
    </message>
    <message>
        <source>&amp;Network</source>
        <translation>&amp;Red</translation>
    </message>
    <message>
        <source>W&amp;allet</source>
        <translation>Monedero</translation>
    </message>
    <message>
        <source>Expert</source>
        <translation>Experto</translation>
    </message>
    <message>
        <source>Automatically open the Particl client port on the router. This only works when your router supports UPnP and it is enabled.</source>
        <translation>Abrir automáticamente el puerto del cliente Particl en el router. Esta opción solo funciona si el router admite UPnP y está activado.</translation>
    </message>
    <message>
        <source>Map port using &amp;UPnP</source>
        <translation>Mapear el puerto usando &amp;UPnP</translation>
    </message>
    <message>
        <source>Proxy &amp;IP:</source>
        <translation>Dirección &amp;IP del proxy:</translation>
    </message>
    <message>
        <source>&amp;Port:</source>
        <translation>&amp;Puerto:</translation>
    </message>
    <message>
        <source>Port of the proxy (e.g. 9050)</source>
        <translation>Puerto del servidor proxy (ej. 9050)</translation>
    </message>
    <message>
        <source>&amp;Window</source>
        <translation>&amp;Ventana</translation>
    </message>
    <message>
        <source>Show only a tray icon after minimizing the window.</source>
        <translation>Minimizar la ventana a la bandeja de iconos del sistema.</translation>
    </message>
    <message>
        <source>&amp;Minimize to the tray instead of the taskbar</source>
        <translation>&amp;Minimizar a la bandeja en vez de a la barra de tareas</translation>
    </message>
    <message>
        <source>M&amp;inimize on close</source>
        <translation>M&amp;inimizar al cerrar</translation>
    </message>
    <message>
        <source>&amp;Display</source>
        <translation>&amp;Interfaz</translation>
    </message>
    <message>
        <source>User Interface &amp;language:</source>
        <translation>I&amp;dioma de la interfaz de usuario</translation>
    </message>
    <message>
        <source>&amp;Unit to show amounts in:</source>
        <translation>Mostrar las cantidades en la &amp;unidad:</translation>
    </message>
    <message>
        <source>Choose the default subdivision unit to show in the interface and when sending coins.</source>
        <translation>Elegir la subdivisión predeterminada para mostrar cantidades en la interfaz y cuando se envían monedas.</translation>
    </message>
    <message>
        <source>Whether to show coin control features or not.</source>
        <translation>Mostrar o no características de control de moneda</translation>
    </message>
    <message>
        <source>&amp;OK</source>
        <translation>&amp;Aceptar</translation>
    </message>
    <message>
        <source>&amp;Cancel</source>
        <translation>&amp;Cancelar</translation>
    </message>
    <message>
        <source>default</source>
        <translation>predeterminado</translation>
    </message>
    <message>
        <source>none</source>
        <translation>ninguno</translation>
    </message>
    <message>
        <source>Confirm options reset</source>
        <translation>Confirme el restablecimiento de las opciones</translation>
    </message>
    <message>
        <source>Client restart required to activate changes.</source>
        <translation>Reinicio del cliente para activar cambios.</translation>
    </message>
    <message>
        <source>Error</source>
        <translation>Error</translation>
    </message>
    <message>
        <source>This change would require a client restart.</source>
        <translation>Este cambio requiere reinicio por parte del cliente.</translation>
    </message>
    <message>
        <source>The supplied proxy address is invalid.</source>
        <translation>La dirección proxy indicada es inválida.</translation>
    </message>
</context>
<context>
    <name>OverviewPage</name>
    <message>
        <source>Form</source>
        <translation>Desde</translation>
    </message>
    <message>
        <source>The displayed information may be out of date. Your wallet automatically synchronizes with the Particl network after a connection is established, but this process has not completed yet.</source>
        <translation>La información mostrada puede estar desactualizada. Su monedero se sincroniza automáticamente con la red Particl después de que se haya establecido una conexión, pero este proceso aún no se ha completado.</translation>
    </message>
    <message>
        <source>Your current spendable balance</source>
        <translation>Su balance actual gastable</translation>
    </message>
    <message>
        <source>Total of transactions that have yet to be confirmed, and do not yet count toward the spendable balance</source>
        <translation>Total de transacciones que deben ser confirmadas, y que no cuentan con el balance gastable necesario</translation>
    </message>
    <message>
        <source>Immature:</source>
        <translation>No disponible:</translation>
    </message>
    <message>
        <source>Mined balance that has not yet matured</source>
        <translation>Saldo recién minado que aún no está disponible.</translation>
    </message>
    <message>
        <source>Total:</source>
        <translation>Total:</translation>
    </message>
    <message>
        <source>Your current total balance</source>
        <translation>Su balance actual total</translation>
    </message>
    </context>
<context>
    <name>PaymentServer</name>
    </context>
<context>
    <name>PeerTableModel</name>
    </context>
<context>
    <name>QObject</name>
    <message>
        <source>Amount</source>
        <translation>Cantidad</translation>
    </message>
    <message>
        <source>%1 h</source>
        <translation>%1 h</translation>
    </message>
    <message>
        <source>%1 m</source>
        <translation>%1 m</translation>
    </message>
    <message>
        <source>N/A</source>
        <translation>N/D</translation>
    </message>
    <message>
        <source>%1 B</source>
        <translation>%1 B</translation>
    </message>
    <message>
        <source>%1 KB</source>
        <translation>%1 KB</translation>
    </message>
    <message>
        <source>%1 MB</source>
        <translation>%1 MB</translation>
    </message>
    <message>
        <source>%1 GB</source>
        <translation>%1 GB</translation>
    </message>
    <message>
        <source>unknown</source>
        <translation>desconocido</translation>
    </message>
</context>
<context>
    <name>QObject::QObject</name>
    </context>
<context>
    <name>QRImageWidget</name>
    </context>
<context>
    <name>RPCConsole</name>
    <message>
        <source>N/A</source>
        <translation>N/D</translation>
    </message>
    <message>
        <source>Client version</source>
        <translation>Versión del cliente</translation>
    </message>
    <message>
        <source>&amp;Information</source>
        <translation>Información</translation>
    </message>
    <message>
        <source>Debug window</source>
        <translation>Ventana de depuración</translation>
    </message>
    <message>
        <source>General</source>
        <translation>General</translation>
    </message>
    <message>
        <source>Startup time</source>
        <translation>Hora de inicio</translation>
    </message>
    <message>
        <source>Network</source>
        <translation>Red</translation>
    </message>
    <message>
        <source>Name</source>
        <translation>Nombre</translation>
    </message>
    <message>
        <source>Number of connections</source>
        <translation>Número de conexiones</translation>
    </message>
    <message>
        <source>Block chain</source>
        <translation>Cadena de bloques</translation>
    </message>
    <message>
        <source>Current number of blocks</source>
        <translation>Número actual de bloques</translation>
    </message>
    <message>
        <source>Last block time</source>
        <translation>Hora del último bloque</translation>
    </message>
    <message>
        <source>&amp;Open</source>
        <translation>&amp;Abrir</translation>
    </message>
    <message>
        <source>&amp;Console</source>
        <translation>&amp;Consola</translation>
    </message>
    <message>
        <source>&amp;Network Traffic</source>
        <translation>&amp;Tráfico de Red</translation>
    </message>
    <message>
        <source>Totals</source>
        <translation>Total:</translation>
    </message>
    <message>
        <source>In:</source>
        <translation>Dentro:</translation>
    </message>
    <message>
        <source>Out:</source>
        <translation>Fuera:</translation>
    </message>
    <message>
        <source>Debug log file</source>
        <translation>Archivo de registro de depuración</translation>
    </message>
    <message>
        <source>Clear console</source>
        <translation>Borrar consola</translation>
    </message>
    </context>
<context>
    <name>ReceiveCoinsDialog</name>
    <message>
        <source>&amp;Amount:</source>
        <translation>Cantidad</translation>
    </message>
    <message>
        <source>&amp;Label:</source>
        <translation>&amp;Etiqueta:</translation>
    </message>
    <message>
        <source>&amp;Message:</source>
        <translation>Mensaje:</translation>
    </message>
    <message>
        <source>Clear all fields of the form.</source>
        <translation>Limpiar todos los campos del formulario</translation>
    </message>
    <message>
        <source>Clear</source>
        <translation>Limpiar</translation>
    </message>
    <message>
        <source>&amp;Request payment</source>
        <translation>&amp;Solicitar pago</translation>
    </message>
    <message>
        <source>Show the selected request (does the same as double clicking an entry)</source>
        <translation>Muestra la petición seleccionada (También doble clic)</translation>
    </message>
    <message>
        <source>Show</source>
        <translation>Mostrar</translation>
    </message>
    <message>
        <source>Remove the selected entries from the list</source>
        <translation>Borrar de la lista las direcciónes actualmente seleccionadas</translation>
    </message>
    <message>
        <source>Remove</source>
        <translation>Eliminar</translation>
    </message>
    </context>
<context>
    <name>ReceiveRequestDialog</name>
    <message>
        <source>QR Code</source>
        <translation>Código QR</translation>
    </message>
    <message>
        <source>Copy &amp;URI</source>
        <translation>Copiar &amp;URI</translation>
    </message>
    <message>
        <source>Copy &amp;Address</source>
        <translation>Copiar &amp;Dirección</translation>
    </message>
    <message>
        <source>&amp;Save Image...</source>
        <translation>Guardar Imagen...</translation>
    </message>
    <message>
        <source>Address</source>
        <translation>Dirección</translation>
    </message>
    <message>
        <source>Label</source>
        <translation>Etiqueta</translation>
    </message>
    <message>
        <source>Wallet</source>
        <translation>Monedero</translation>
    </message>
    </context>
<context>
    <name>RecentRequestsTableModel</name>
    <message>
        <source>Label</source>
        <translation>Etiqueta</translation>
    </message>
    </context>
<context>
    <name>SendCoinsDialog</name>
    <message>
        <source>Send Coins</source>
        <translation>Enviar monedas</translation>
    </message>
    <message>
        <source>Coin Control Features</source>
        <translation>Características de control de la moneda</translation>
    </message>
    <message>
        <source>Inputs...</source>
        <translation>Entradas...</translation>
    </message>
    <message>
        <source>automatically selected</source>
        <translation>Seleccionado automaticamente</translation>
    </message>
    <message>
        <source>Insufficient funds!</source>
        <translation>Fondos insuficientes!</translation>
    </message>
    <message>
        <source>Quantity:</source>
        <translation>Cantidad:</translation>
    </message>
    <message>
        <source>Bytes:</source>
        <translation>Bytes:</translation>
    </message>
    <message>
        <source>Amount:</source>
        <translation>Cuantía:</translation>
    </message>
    <message>
        <source>Fee:</source>
        <translation>Tasa:</translation>
    </message>
    <message>
        <source>After Fee:</source>
        <translation>Después de tasas:</translation>
    </message>
    <message>
        <source>Change:</source>
        <translation>Cambio:</translation>
    </message>
    <message>
        <source>If this is activated, but the change address is empty or invalid, change will be sent to a newly generated address.</source>
        <translation>Al activarse, si la dirección esta vacía o es inválida, las monedas serán enviadas a una nueva dirección generada.</translation>
    </message>
    <message>
        <source>Custom change address</source>
        <translation>Dirección propia</translation>
    </message>
    <message>
        <source>Transaction Fee:</source>
        <translation>Comisión de transacción:</translation>
    </message>
    <message>
        <source>Send to multiple recipients at once</source>
        <translation>Enviar a múltiples destinatarios de una vez</translation>
    </message>
    <message>
        <source>Add &amp;Recipient</source>
        <translation>Añadir &amp;destinatario</translation>
    </message>
    <message>
        <source>Clear all fields of the form.</source>
        <translation>Limpiar todos los campos del formulario</translation>
    </message>
    <message>
        <source>Clear &amp;All</source>
        <translation>Limpiar &amp;todo</translation>
    </message>
    <message>
        <source>Balance:</source>
        <translation>Saldo:</translation>
    </message>
    <message>
        <source>Confirm the send action</source>
        <translation>Confirmar el envío</translation>
    </message>
    <message>
        <source>S&amp;end</source>
        <translation>&amp;Enviar</translation>
    </message>
    <message>
        <source>Transaction fee</source>
        <translation>Comisión de transacción</translation>
    </message>
    </context>
<context>
    <name>SendCoinsEntry</name>
    <message>
        <source>A&amp;mount:</source>
        <translation>Ca&amp;ntidad:</translation>
    </message>
    <message>
        <source>Pay &amp;To:</source>
        <translation>&amp;Pagar a:</translation>
    </message>
    <message>
        <source>&amp;Label:</source>
        <translation>&amp;Etiqueta:</translation>
    </message>
    <message>
        <source>Choose previously used address</source>
        <translation>Escoger dirección previamente usada</translation>
    </message>
    <message>
        <source>This is a normal payment.</source>
        <translation>Esto es un pago ordinario.</translation>
    </message>
    <message>
        <source>Alt+A</source>
        <translation>Alt+A</translation>
    </message>
    <message>
        <source>Paste address from clipboard</source>
        <translation>Pegar dirección desde portapapeles</translation>
    </message>
    <message>
        <source>Alt+P</source>
        <translation>Alt+P</translation>
    </message>
    <message>
        <source>Remove this entry</source>
        <translation>Eliminar esta transacción</translation>
    </message>
    <message>
        <source>Message:</source>
        <translation>Mensaje:</translation>
    </message>
    <message>
        <source>Enter a label for this address to add it to the list of used addresses</source>
        <translation>Introduce una etiqueta para esta dirección para añadirla a la lista de direcciones utilizadas</translation>
    </message>
    <message>
        <source>Pay To:</source>
        <translation>Paga a:</translation>
    </message>
    <message>
        <source>Memo:</source>
        <translation>Memo:</translation>
    </message>
    </context>
<context>
    <name>SendConfirmationDialog</name>
    </context>
<context>
    <name>ShutdownWindow</name>
    </context>
<context>
    <name>SignVerifyMessageDialog</name>
    <message>
        <source>Signatures - Sign / Verify a Message</source>
        <translation>Firmas - Firmar / verificar un mensaje</translation>
    </message>
    <message>
        <source>&amp;Sign Message</source>
        <translation>&amp;Firmar mensaje</translation>
    </message>
    <message>
        <source>Choose previously used address</source>
        <translation>Escoger dirección previamente usada</translation>
    </message>
    <message>
        <source>Alt+A</source>
        <translation>Alt+A</translation>
    </message>
    <message>
        <source>Paste address from clipboard</source>
        <translation>Pegar dirección desde portapapeles</translation>
    </message>
    <message>
        <source>Alt+P</source>
        <translation>Alt+P</translation>
    </message>
    <message>
        <source>Enter the message you want to sign here</source>
        <translation>Introduzca el mensaje que desea firmar aquí</translation>
    </message>
    <message>
        <source>Signature</source>
        <translation>Firma</translation>
    </message>
    <message>
        <source>Copy the current signature to the system clipboard</source>
        <translation>Copiar la firma actual al portapapeles del sistema</translation>
    </message>
    <message>
        <source>Sign the message to prove you own this Particl address</source>
        <translation>Firmar el mensaje para demostrar que se posee esta dirección Particl</translation>
    </message>
    <message>
        <source>Sign &amp;Message</source>
        <translation>Firmar &amp;mensaje</translation>
    </message>
    <message>
        <source>Reset all sign message fields</source>
        <translation>Limpiar todos los campos de la firma de mensaje</translation>
    </message>
    <message>
        <source>Clear &amp;All</source>
        <translation>Limpiar &amp;todo</translation>
    </message>
    <message>
        <source>&amp;Verify Message</source>
        <translation>&amp;Verificar mensaje</translation>
    </message>
    <message>
        <source>Verify the message to ensure it was signed with the specified Particl address</source>
        <translation>Verificar el mensaje para comprobar que fue firmado con la dirección Particl indicada</translation>
    </message>
    <message>
        <source>Verify &amp;Message</source>
        <translation>Verificar &amp;mensaje</translation>
    </message>
    <message>
        <source>Reset all verify message fields</source>
        <translation>Limpiar todos los campos de la verificación de mensaje</translation>
    </message>
    </context>
<context>
    <name>SplashScreen</name>
    <message>
        <source>[testnet]</source>
        <translation>[testnet]</translation>
    </message>
</context>
<context>
    <name>TrafficGraphWidget</name>
    <message>
        <source>KB/s</source>
        <translation>KB/s</translation>
    </message>
</context>
<context>
    <name>TransactionDesc</name>
    </context>
<context>
    <name>TransactionDescDialog</name>
    <message>
        <source>This pane shows a detailed description of the transaction</source>
        <translation>Esta ventana muestra información detallada sobre la transacción</translation>
    </message>
    </context>
<context>
    <name>TransactionTableModel</name>
    <message>
        <source>Label</source>
        <translation>Etiqueta</translation>
    </message>
    </context>
<context>
    <name>TransactionView</name>
    <message>
        <source>Comma separated file (*.csv)</source>
        <translation>Archivo de columnas separadas por coma (*.csv)</translation>
    </message>
    <message>
        <source>Label</source>
        <translation>Etiqueta</translation>
    </message>
    <message>
        <source>Address</source>
        <translation>Dirección</translation>
    </message>
    <message>
        <source>Exporting Failed</source>
        <translation>La exportación falló</translation>
    </message>
    </context>
<context>
    <name>UnitDisplayStatusBarControl</name>
    </context>
<context>
    <name>WalletFrame</name>
    </context>
<context>
    <name>WalletModel</name>
    </context>
<context>
    <name>WalletView</name>
    </context>
<context>
    <name>bitcoin-core</name>
    <message>
<<<<<<< HEAD
        <source>Options:</source>
        <translation>Opciones:
</translation>
    </message>
    <message>
        <source>Specify data directory</source>
        <translation>Especificar directorio para los datos</translation>
    </message>
    <message>
        <source>Connect to a node to retrieve peer addresses, and disconnect</source>
        <translation>Conectar a un nodo para obtener direcciones de pares y desconectar</translation>
    </message>
    <message>
        <source>Specify your own public address</source>
        <translation>Especifique su propia dirección pública</translation>
    </message>
    <message>
        <source>Accept command line and JSON-RPC commands</source>
        <translation>Aceptar comandos consola y JSON-RPC
</translation>
    </message>
    <message>
        <source>Run in the background as a daemon and accept commands</source>
        <translation>Ejecutar en segundo plano como daemon y aceptar comandos
</translation>
    </message>
    <message>
        <source>Particl Core</source>
        <translation>Núcleo de Particl</translation>
=======
        <source>Bitcoin Core</source>
        <translation>Núcleo de Bitcoin</translation>
>>>>>>> e5776690
    </message>
    <message>
        <source>Corrupted block database detected</source>
        <translation>Corrupción de base de datos de bloques detectada.</translation>
    </message>
    <message>
        <source>Do you want to rebuild the block database now?</source>
        <translation>¿Quieres reconstruir la base de datos de bloques ahora?</translation>
    </message>
    <message>
        <source>Error initializing block database</source>
        <translation>Error al inicializar la base de datos de bloques</translation>
    </message>
    <message>
        <source>Error initializing wallet database environment %s!</source>
        <translation>Error al inicializar el entorno de la base de datos del monedero  %s</translation>
    </message>
    <message>
        <source>Error loading block database</source>
        <translation>Error cargando base de datos de bloques</translation>
    </message>
    <message>
        <source>Error opening block database</source>
        <translation>Error al abrir base de datos de bloques.</translation>
    </message>
    <message>
        <source>Error: Disk space is low!</source>
        <translation>Error: ¡Espacio en disco bajo!</translation>
    </message>
    <message>
        <source>Failed to listen on any port. Use -listen=0 if you want this.</source>
        <translation>Ha fallado la escucha en todos los puertos. Use -listen=0 si desea esto.</translation>
    </message>
    <message>
        <source>Incorrect or no genesis block found. Wrong datadir for network?</source>
        <translation>Incorrecto o bloque de génesis no encontrado. Datadir equivocada para la red?</translation>
    </message>
    <message>
        <source>Not enough file descriptors available.</source>
        <translation>No hay suficientes descriptores de archivo disponibles. </translation>
    </message>
    <message>
        <source>Verifying blocks...</source>
        <translation>Verificando bloques...</translation>
    </message>
    <message>
        <source>Information</source>
        <translation>Información</translation>
    </message>
    <message>
        <source>Signing transaction failed</source>
        <translation>Transacción falló</translation>
    </message>
    <message>
        <source>Transaction amount too small</source>
        <translation>Monto de la transacción muy pequeño</translation>
    </message>
    <message>
        <source>Transaction too large</source>
        <translation>Transacción demasiado grande</translation>
    </message>
    <message>
        <source>Warning</source>
        <translation>Aviso</translation>
    </message>
    <message>
        <source>Unknown network specified in -onlynet: '%s'</source>
        <translation>La red especificada en -onlynet '%s' es desconocida</translation>
    </message>
    <message>
        <source>Insufficient funds</source>
        <translation>Fondos insuficientes</translation>
    </message>
    <message>
        <source>Loading block index...</source>
        <translation>Cargando el índice de bloques...</translation>
    </message>
    <message>
        <source>Loading wallet...</source>
        <translation>Cargando monedero...</translation>
    </message>
    <message>
        <source>Cannot downgrade wallet</source>
        <translation>No se puede rebajar el monedero</translation>
    </message>
    <message>
        <source>Rescanning...</source>
        <translation>Reexplorando...</translation>
    </message>
    <message>
        <source>Done loading</source>
        <translation>Generado pero no aceptado</translation>
    </message>
    <message>
        <source>Error</source>
        <translation>Error</translation>
    </message>
</context>
</TS><|MERGE_RESOLUTION|>--- conflicted
+++ resolved
@@ -62,12 +62,12 @@
         <translation>Direcciones de recepción</translation>
     </message>
     <message>
-        <source>These are your Bitcoin addresses for sending payments. Always check the amount and the receiving address before sending coins.</source>
-        <translation>Estas son sus direcciones Bitcoin para enviar pagos. Compruebe siempre la cantidad y la dirección de recibo antes de transferir monedas.</translation>
-    </message>
-    <message>
-        <source>These are your Bitcoin addresses for receiving payments. It is recommended to use a new receiving address for each transaction.</source>
-        <translation>Estas son sus direcciones de Bitcoin para recibir pagos. Se recomienda utilizar una nueva dirección de recepción para cada transacción.</translation>
+        <source>These are your Particl addresses for sending payments. Always check the amount and the receiving address before sending coins.</source>
+        <translation>Estas son sus direcciones Particl para enviar pagos. Compruebe siempre la cantidad y la dirección de recibo antes de transferir monedas.</translation>
+    </message>
+    <message>
+        <source>These are your Particl addresses for receiving payments. It is recommended to use a new receiving address for each transaction.</source>
+        <translation>Estas son sus direcciones de Particl para recibir pagos. Se recomienda utilizar una nueva dirección de recepción para cada transacción.</translation>
     </message>
     <message>
         <source>Export Address List</source>
@@ -152,8 +152,8 @@
         <translation>Confirme cifrado del monedero</translation>
     </message>
     <message>
-        <source>Warning: If you encrypt your wallet and lose your passphrase, you will &lt;b&gt;LOSE ALL OF YOUR BITCOINS&lt;/b&gt;!</source>
-        <translation>Atención: Si cifra su monedero y pierde la contraseña, perderá ¡&lt;b&gt;TODOS SUS BITCOINS&lt;/b&gt;!</translation>
+        <source>Warning: If you encrypt your wallet and lose your passphrase, you will &lt;b&gt;LOSE ALL OF YOUR PARTICL&lt;/b&gt;!</source>
+        <translation>Atención: Si cifra su monedero y pierde la contraseña, perderá ¡&lt;b&gt;TODOS SUS PARTICL&lt;/b&gt;!</translation>
     </message>
     <message>
         <source>Are you sure you wish to encrypt your wallet?</source>
@@ -164,8 +164,8 @@
         <translation>Monedero cifrado</translation>
     </message>
     <message>
-        <source>%1 will close now to finish the encryption process. Remember that encrypting your wallet cannot fully protect your bitcoins from being stolen by malware infecting your computer.</source>
-        <translation>%1 se cerrará ahora para finalizar el proceso de cifrado. Recuerde que el cifrado de su monedero no puede proteger de manera completa su Bitcoin de robo por malware que esté infectando su sistema.</translation>
+        <source>%1 will close now to finish the encryption process. Remember that encrypting your wallet cannot fully protect your particl from being stolen by malware infecting your computer.</source>
+        <translation>%1 se cerrará ahora para finalizar el proceso de cifrado. Recuerde que el cifrado de su monedero no puede proteger de manera completa su Particl de robo por malware que esté infectando su sistema.</translation>
     </message>
     </context>
 <context>
@@ -326,7 +326,7 @@
         <translation>Barra de pestañas</translation>
     </message>
     <message>
-        <source>Request payments (generates QR codes and bitcoin: URIs)</source>
+        <source>Request payments (generates QR codes and particl: URIs)</source>
         <translation>Solicitar pagos (genera codigo QR y URL's de Particl)</translation>
     </message>
     <message>
@@ -338,8 +338,8 @@
         <translation>Muestra la lista de direcciones de recepción y etiquetas</translation>
     </message>
     <message>
-        <source>Open a bitcoin: URI or payment request</source>
-        <translation>Abrir un bitcoin: URI o petición de pago</translation>
+        <source>Open a particl: URI or payment request</source>
+        <translation>Abrir un particl: URI o petición de pago</translation>
     </message>
     <message>
         <source>&amp;Command-line options</source>
@@ -521,8 +521,8 @@
         <translation>Utilice un directorio de datos personalizado:</translation>
     </message>
     <message>
-        <source>Bitcoin</source>
-        <translation>Bitcoin</translation>
+        <source>Particl</source>
+        <translation>Particl</translation>
     </message>
     <message>
         <source>Error</source>
@@ -1228,40 +1228,8 @@
 <context>
     <name>bitcoin-core</name>
     <message>
-<<<<<<< HEAD
-        <source>Options:</source>
-        <translation>Opciones:
-</translation>
-    </message>
-    <message>
-        <source>Specify data directory</source>
-        <translation>Especificar directorio para los datos</translation>
-    </message>
-    <message>
-        <source>Connect to a node to retrieve peer addresses, and disconnect</source>
-        <translation>Conectar a un nodo para obtener direcciones de pares y desconectar</translation>
-    </message>
-    <message>
-        <source>Specify your own public address</source>
-        <translation>Especifique su propia dirección pública</translation>
-    </message>
-    <message>
-        <source>Accept command line and JSON-RPC commands</source>
-        <translation>Aceptar comandos consola y JSON-RPC
-</translation>
-    </message>
-    <message>
-        <source>Run in the background as a daemon and accept commands</source>
-        <translation>Ejecutar en segundo plano como daemon y aceptar comandos
-</translation>
-    </message>
-    <message>
         <source>Particl Core</source>
         <translation>Núcleo de Particl</translation>
-=======
-        <source>Bitcoin Core</source>
-        <translation>Núcleo de Bitcoin</translation>
->>>>>>> e5776690
     </message>
     <message>
         <source>Corrupted block database detected</source>
