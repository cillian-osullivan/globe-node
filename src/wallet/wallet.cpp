// Copyright (c) 2009-2010 Satoshi Nakamoto
// Copyright (c) 2009-2020 The Bitcoin Core developers
// Distributed under the MIT software license, see the accompanying
// file COPYING or http://www.opensource.org/licenses/mit-license.php.

#include <wallet/wallet.h>

#include <chain.h>
#include <consensus/consensus.h>
#include <consensus/validation.h>
#include <fs.h>
#include <interfaces/chain.h>
#include <interfaces/wallet.h>
#include <key.h>
#include <key_io.h>
#include <optional.h>
#include <policy/fees.h>
#include <policy/policy.h>
#include <primitives/block.h>
#include <primitives/transaction.h>
#include <script/descriptor.h>
#include <script/script.h>
#include <script/signingprovider.h>
#include <util/bip32.h>
#include <util/check.h>
#include <util/error.h>
#include <util/fees.h>
#include <util/moneystr.h>
#include <util/rbf.h>
#include <util/translation.h>
#include <wallet/coincontrol.h>
#include <wallet/fees.h>

#include <algorithm>
#include <assert.h>

#include <boost/algorithm/string/replace.hpp>

#include <wallet/hdwallet.h>

using interfaces::FoundBlock;

const std::map<uint64_t,std::string> WALLET_FLAG_CAVEATS{
    {WALLET_FLAG_AVOID_REUSE,
        "You need to rescan the blockchain in order to correctly mark used "
        "destinations in the past. Until this is done, some destinations may "
        "be considered unused, even if the opposite is the case."
    },
};

static const size_t OUTPUT_GROUP_MAX_ENTRIES = 10;

static RecursiveMutex cs_wallets;
static std::vector<std::shared_ptr<CWallet>> vpwallets GUARDED_BY(cs_wallets);
static std::list<LoadWalletFn> g_load_wallet_fns GUARDED_BY(cs_wallets);

bool AddWallet(const std::shared_ptr<CWallet>& wallet)
{
    LOCK(cs_wallets);
    assert(wallet);
    std::vector<std::shared_ptr<CWallet>>::const_iterator i = std::find(vpwallets.begin(), vpwallets.end(), wallet);
    if (i != vpwallets.end()) return false;
    vpwallets.push_back(wallet);
    wallet->ConnectScriptPubKeyManNotifiers();
    NotifyWalletAdded(wallet);
    return true;
}

bool RemoveWallet(const std::shared_ptr<CWallet>& wallet)
{
    assert(wallet);
    // Unregister with the validation interface which also drops shared ponters.
    wallet->m_chain_notifications_handler.reset();
    LOCK(cs_wallets);
    std::vector<std::shared_ptr<CWallet>>::iterator i = std::find(vpwallets.begin(), vpwallets.end(), wallet);
    if (i == vpwallets.end()) return false;
    vpwallets.erase(i);
    return true;
}

bool HasWallets()
{
    LOCK(cs_wallets);
    return !vpwallets.empty();
}

std::vector<std::shared_ptr<CWallet>> GetWallets()
{
    LOCK(cs_wallets);
    return vpwallets;
}

std::shared_ptr<CWallet> GetWallet(const std::string& name)
{
    LOCK(cs_wallets);
    for (const std::shared_ptr<CWallet>& wallet : vpwallets) {
        if (wallet->GetName() == name) return wallet;
    }
    return nullptr;
}

std::unique_ptr<interfaces::Handler> HandleLoadWallet(LoadWalletFn load_wallet)
{
    LOCK(cs_wallets);
    auto it = g_load_wallet_fns.emplace(g_load_wallet_fns.end(), std::move(load_wallet));
    return interfaces::MakeHandler([it] { LOCK(cs_wallets); g_load_wallet_fns.erase(it); });
}

static Mutex g_wallet_release_mutex;
static std::condition_variable g_wallet_release_cv;
static std::set<std::string> g_unloading_wallet_set;

// Custom deleter for shared_ptr<CWallet>.
static void ReleaseWallet(CWallet* wallet)
{
    const std::string name = wallet->GetName();
    wallet->WalletLogPrintf("Releasing wallet\n");
    wallet->Flush();
    delete wallet;
    // Wallet is now released, notify UnloadWallet, if any.
    {
        LOCK(g_wallet_release_mutex);
        if (g_unloading_wallet_set.erase(name) == 0) {
            // UnloadWallet was not called for this wallet, all done.
            return;
        }
    }
    g_wallet_release_cv.notify_all();
}

void UnloadWallet(std::shared_ptr<CWallet>&& wallet)
{
    // Mark wallet for unloading.
    const std::string name = wallet->GetName();
    {
        LOCK(g_wallet_release_mutex);
        auto it = g_unloading_wallet_set.insert(name);
        assert(it.second);
    }
    // The wallet can be in use so it's not possible to explicitly unload here.
    // Notify the unload intent so that all remaining shared pointers are
    // released.
    wallet->NotifyUnload();

    // Time to ditch our shared_ptr and wait for ReleaseWallet call.
    wallet.reset();
    {
        WAIT_LOCK(g_wallet_release_mutex, lock);
        while (g_unloading_wallet_set.count(name) == 1) {
            g_wallet_release_cv.wait(lock);
        }
    }
}

std::shared_ptr<CWallet> LoadWallet(interfaces::Chain& chain, const WalletLocation& location, std::string& error, std::vector<std::string>& warnings)
{
    try {
        if (!CWallet::Verify(chain, location, false, error, warnings)) {
            error = "Wallet file verification failed: " + error;
            return nullptr;
        }

        std::shared_ptr<CWallet> wallet = CWallet::CreateWalletFromFile(chain, location, error, warnings);
        if (!wallet) {
            error = "Wallet loading failed: " + error;
            return nullptr;
        }
        if (fParticlMode && !((CHDWallet*)wallet.get())->Initialise()) {
            error = "Particl wallet initialise failed.";
            return nullptr;
        }

        AddWallet(wallet);
        wallet->postInitProcess();

        if (fParticlMode) {
            RestartStakingThreads();
        }
        return wallet;
    } catch (const std::runtime_error& e) {
        error = e.what();
        return nullptr;
    }
}

std::shared_ptr<CWallet> LoadWallet(interfaces::Chain& chain, const std::string& name, std::string& error, std::vector<std::string>& warnings)
{
    return LoadWallet(chain, WalletLocation(name), error, warnings);
}

WalletCreationStatus CreateWallet(interfaces::Chain& chain, const SecureString& passphrase, uint64_t wallet_creation_flags, const std::string& name, std::string& error, std::vector<std::string>& warnings, std::shared_ptr<CWallet>& result)
{
    // Indicate that the wallet is actually supposed to be blank and not just blank to make it encrypted
    bool create_blank = (wallet_creation_flags & WALLET_FLAG_BLANK_WALLET);

    // Born encrypted wallets need to be created blank first.
    if (!passphrase.empty()) {
        wallet_creation_flags |= WALLET_FLAG_BLANK_WALLET;
    }

    // Check the wallet file location
    WalletLocation location(name);
    if (location.Exists()) {
        error = "Wallet " + location.GetName() + " already exists.";
        return WalletCreationStatus::CREATION_FAILED;
    }

    // Wallet::Verify will check if we're trying to create a wallet with a duplicate name.
    if (!CWallet::Verify(chain, location, false, error, warnings)) {
        error = "Wallet file verification failed: " + error;
        return WalletCreationStatus::CREATION_FAILED;
    }

    // Do not allow a passphrase when private keys are disabled
    if (!passphrase.empty() && (wallet_creation_flags & WALLET_FLAG_DISABLE_PRIVATE_KEYS)) {
        error = "Passphrase provided but private keys are disabled. A passphrase is only used to encrypt private keys, so cannot be used for wallets with private keys disabled.";
        return WalletCreationStatus::CREATION_FAILED;
    }

    // Make the wallet
    std::shared_ptr<CWallet> wallet = CWallet::CreateWalletFromFile(chain, location, error, warnings, wallet_creation_flags);
    if (!wallet) {
        error = "Wallet creation failed: " + error;
        return WalletCreationStatus::CREATION_FAILED;
    }
    if (fParticlMode && !GetParticlWallet(wallet.get())->Initialise()) {
        error = "Wallet initialisation failed";
        return WalletCreationStatus::CREATION_FAILED;
    }

    // Encrypt the wallet
    if (!passphrase.empty() && !(wallet_creation_flags & WALLET_FLAG_DISABLE_PRIVATE_KEYS)) {
        if (!wallet->EncryptWallet(passphrase)) {
            error = "Error: Wallet created but failed to encrypt.";
            return WalletCreationStatus::ENCRYPTION_FAILED;
        }
        if (!create_blank) {
            // Unlock the wallet
            if (!wallet->Unlock(passphrase)) {
                error = "Error: Wallet was encrypted but could not be unlocked";
                return WalletCreationStatus::ENCRYPTION_FAILED;
            }

            // Set a seed for the wallet
            if (fParticlMode) {
                if (0 != GetParticlWallet(wallet.get())->MakeDefaultAccount()) {
                    error = "Error: MakeDefaultAccount failed";
                    return WalletCreationStatus::CREATION_FAILED;
                }
            } else {
                LOCK(wallet->cs_wallet);
                for (auto spk_man : wallet->GetActiveScriptPubKeyMans()) {
                    if (!spk_man->SetupGeneration()) {
                        error = "Unable to generate initial keys";
                        return WalletCreationStatus::CREATION_FAILED;
                    }
                }
            }

            // Relock the wallet
            wallet->Lock();
        }
    }
    AddWallet(wallet);
    wallet->postInitProcess();
    result = wallet;
    return WalletCreationStatus::SUCCESS;
}

const uint256 ABANDON_HASH(UINT256_ONE());

/** @defgroup mapWallet
 *
 * @{
 */

std::string COutput::ToString() const
{
    return strprintf("COutput(%s, %d, %d) [%s]", tx->GetHash().ToString(), i, nDepth, FormatMoney(tx->tx->vout[i].nValue));
}

const CWalletTx* CWallet::GetWalletTx(const uint256& hash) const
{
    LOCK(cs_wallet);
    std::map<uint256, CWalletTx>::const_iterator it = mapWallet.find(hash);
    if (it == mapWallet.end())
        return nullptr;
    return &(it->second);
}

void CWallet::UpgradeKeyMetadata()
{
    if (IsLocked() || IsWalletFlagSet(WALLET_FLAG_KEY_ORIGIN_METADATA)) {
        return;
    }

    auto spk_man = GetLegacyScriptPubKeyMan();
    if (!spk_man) {
        return;
    }

    spk_man->UpgradeKeyMetadata();
    SetWalletFlag(WALLET_FLAG_KEY_ORIGIN_METADATA);
}

bool CWallet::Unlock(const SecureString& strWalletPassphrase, bool accept_no_keys)
{
    CCrypter crypter;
    CKeyingMaterial _vMasterKey;

    {
        LOCK(cs_wallet);
        for (const MasterKeyMap::value_type& pMasterKey : mapMasterKeys)
        {
            if(!crypter.SetKeyFromPassphrase(strWalletPassphrase, pMasterKey.second.vchSalt, pMasterKey.second.nDeriveIterations, pMasterKey.second.nDerivationMethod))
                return false;
            if (!crypter.Decrypt(pMasterKey.second.vchCryptedKey, _vMasterKey))
                continue; // try another master key
            if (Unlock(_vMasterKey, accept_no_keys)) {
                // Now that we've unlocked, upgrade the key metadata
                UpgradeKeyMetadata();
                return true;
            }
        }
    }
    return false;
}

bool CWallet::ChangeWalletPassphrase(const SecureString& strOldWalletPassphrase, const SecureString& strNewWalletPassphrase)
{
    bool fWasLocked = IsLocked();

    {
        LOCK(cs_wallet);
        Lock();

        CCrypter crypter;
        CKeyingMaterial _vMasterKey;
        for (MasterKeyMap::value_type& pMasterKey : mapMasterKeys)
        {
            if(!crypter.SetKeyFromPassphrase(strOldWalletPassphrase, pMasterKey.second.vchSalt, pMasterKey.second.nDeriveIterations, pMasterKey.second.nDerivationMethod))
                return false;
            if (!crypter.Decrypt(pMasterKey.second.vchCryptedKey, _vMasterKey))
                return false;
            if (0 == ExtKeyUnlock(_vMasterKey)
                && Unlock(_vMasterKey, true))
            {
                int64_t nStartTime = GetTimeMillis();
                crypter.SetKeyFromPassphrase(strNewWalletPassphrase, pMasterKey.second.vchSalt, pMasterKey.second.nDeriveIterations, pMasterKey.second.nDerivationMethod);
                pMasterKey.second.nDeriveIterations = static_cast<unsigned int>(pMasterKey.second.nDeriveIterations * (100 / ((double)(GetTimeMillis() - nStartTime))));

                nStartTime = GetTimeMillis();
                crypter.SetKeyFromPassphrase(strNewWalletPassphrase, pMasterKey.second.vchSalt, pMasterKey.second.nDeriveIterations, pMasterKey.second.nDerivationMethod);
                pMasterKey.second.nDeriveIterations = (pMasterKey.second.nDeriveIterations + static_cast<unsigned int>(pMasterKey.second.nDeriveIterations * 100 / ((double)(GetTimeMillis() - nStartTime)))) / 2;

                if (pMasterKey.second.nDeriveIterations < 25000)
                    pMasterKey.second.nDeriveIterations = 25000;

                WalletLogPrintf("Wallet passphrase changed to an nDeriveIterations of %i\n", pMasterKey.second.nDeriveIterations);

                if (!crypter.SetKeyFromPassphrase(strNewWalletPassphrase, pMasterKey.second.vchSalt, pMasterKey.second.nDeriveIterations, pMasterKey.second.nDerivationMethod))
                    return false;
                if (!crypter.Encrypt(_vMasterKey, pMasterKey.second.vchCryptedKey))
                    return false;
                WalletBatch(*database).WriteMasterKey(pMasterKey.first, pMasterKey.second);
                if (fWasLocked)
                    Lock();
                return true;
            }
        }
    }

    return false;
}

void CWallet::chainStateFlushed(const CBlockLocator& loc)
{
    WalletBatch batch(*database);
    batch.WriteBestBlock(loc);
}

void CWallet::SetMinVersion(enum WalletFeature nVersion, WalletBatch* batch_in, bool fExplicit)
{
    LOCK(cs_wallet);
    if (nWalletVersion >= nVersion)
        return;

    // when doing an explicit upgrade, if we pass the max version permitted, upgrade all the way
    if (fExplicit && nVersion > nWalletMaxVersion)
            nVersion = FEATURE_LATEST;

    nWalletVersion = nVersion;

    if (nVersion > nWalletMaxVersion)
        nWalletMaxVersion = nVersion;

    {
        WalletBatch* batch = batch_in ? batch_in : new WalletBatch(*database);
        if (nWalletVersion > 40000)
            batch->WriteMinVersion(nWalletVersion);
        if (!batch_in)
            delete batch;
    }
}

bool CWallet::SetMaxVersion(int nVersion)
{
    LOCK(cs_wallet);
    // cannot downgrade below current version
    if (nWalletVersion > nVersion)
        return false;

    nWalletMaxVersion = nVersion;

    return true;
}

std::set<uint256> CWallet::GetConflicts(const uint256& txid) const
{
    std::set<uint256> result;
    AssertLockHeld(cs_wallet);

    std::map<uint256, CWalletTx>::const_iterator it = mapWallet.find(txid);
    if (it == mapWallet.end())
        return result;
    const CWalletTx& wtx = it->second;

    std::pair<TxSpends::const_iterator, TxSpends::const_iterator> range;

    for (const CTxIn& txin : wtx.tx->vin)
    {
        if (mapTxSpends.count(txin.prevout) <= 1)
            continue;  // No conflict if zero or one spends
        range = mapTxSpends.equal_range(txin.prevout);
        for (TxSpends::const_iterator _it = range.first; _it != range.second; ++_it)
            result.insert(_it->second);
    }
    return result;
}

bool CWallet::HasWalletSpend(const uint256& txid) const
{
    AssertLockHeld(cs_wallet);
    auto iter = mapTxSpends.lower_bound(COutPoint(txid, 0));
    return (iter != mapTxSpends.end() && iter->first.hash == txid);
}

void CWallet::Flush(bool shutdown)
{
    database->Flush(shutdown);
}

void CWallet::SyncMetaData(std::pair<TxSpends::iterator, TxSpends::iterator> range)
{
    // We want all the wallet transactions in range to have the same metadata as
    // the oldest (smallest nOrderPos).
    // So: find smallest nOrderPos:

    int nMinOrderPos = std::numeric_limits<int>::max();
    const CWalletTx* copyFrom = nullptr;
    for (TxSpends::iterator it = range.first; it != range.second; ++it) {
        const CWalletTx* wtx = &mapWallet.at(it->second);
        if (wtx->nOrderPos < nMinOrderPos) {
            nMinOrderPos = wtx->nOrderPos;
            copyFrom = wtx;
        }
    }

    if (!copyFrom) {
        return;
    }

    // Now copy data from copyFrom to rest:
    for (TxSpends::iterator it = range.first; it != range.second; ++it)
    {
        const uint256& hash = it->second;
        CWalletTx* copyTo = &mapWallet.at(hash);
        if (copyFrom == copyTo) continue;
        assert(copyFrom && "Oldest wallet transaction in range assumed to have been found.");
        if (!copyFrom->IsEquivalentTo(*copyTo)) continue;
        copyTo->mapValue = copyFrom->mapValue;
        copyTo->vOrderForm = copyFrom->vOrderForm;
        // fTimeReceivedIsTxTime not copied on purpose
        // nTimeReceived not copied on purpose
        copyTo->nTimeSmart = copyFrom->nTimeSmart;
        copyTo->fFromMe = copyFrom->fFromMe;
        // nOrderPos not copied on purpose
        // cached members not copied on purpose
    }
}

/**
 * Outpoint is spent if any non-conflicted transaction
 * spends it:
 */
bool CWallet::IsSpent(const uint256& hash, unsigned int n) const
{
    const COutPoint outpoint(hash, n);
    std::pair<TxSpends::const_iterator, TxSpends::const_iterator> range;
    range = mapTxSpends.equal_range(outpoint);

    for (TxSpends::const_iterator it = range.first; it != range.second; ++it)
    {
        const uint256& wtxid = it->second;
        std::map<uint256, CWalletTx>::const_iterator mit = mapWallet.find(wtxid);
        if (mit != mapWallet.end()) {
            int depth = mit->second.GetDepthInMainChain();
            if (depth > 0  || (depth == 0 && !mit->second.isAbandoned()))
                return true; // Spent
        }
    }
    return false;
}

void CWallet::AddToSpends(const COutPoint& outpoint, const uint256& wtxid)
{
    mapTxSpends.insert(std::make_pair(outpoint, wtxid));

    UnlockCoin(outpoint);

    std::pair<TxSpends::iterator, TxSpends::iterator> range;
    range = mapTxSpends.equal_range(outpoint);
    SyncMetaData(range);
}


void CWallet::AddToSpends(const uint256& wtxid)
{
    auto it = mapWallet.find(wtxid);
    assert(it != mapWallet.end());
    CWalletTx& thisTx = it->second;
    if (thisTx.IsCoinBase()) // Coinbases don't spend anything!
        return;

    for (const CTxIn& txin : thisTx.tx->vin)
        AddToSpends(txin.prevout, wtxid);
}

bool CWallet::EncryptWallet(const SecureString& strWalletPassphrase)
{
    if (IsCrypted())
        return false;

    CKeyingMaterial _vMasterKey;

    _vMasterKey.resize(WALLET_CRYPTO_KEY_SIZE);
    GetStrongRandBytes(&_vMasterKey[0], WALLET_CRYPTO_KEY_SIZE);

    CMasterKey kMasterKey;

    kMasterKey.vchSalt.resize(WALLET_CRYPTO_SALT_SIZE);
    GetStrongRandBytes(&kMasterKey.vchSalt[0], WALLET_CRYPTO_SALT_SIZE);

    CCrypter crypter;
    int64_t nStartTime = GetTimeMillis();
    crypter.SetKeyFromPassphrase(strWalletPassphrase, kMasterKey.vchSalt, 25000, kMasterKey.nDerivationMethod);
    kMasterKey.nDeriveIterations = static_cast<unsigned int>(2500000 / ((double)(GetTimeMillis() - nStartTime)));

    nStartTime = GetTimeMillis();
    crypter.SetKeyFromPassphrase(strWalletPassphrase, kMasterKey.vchSalt, kMasterKey.nDeriveIterations, kMasterKey.nDerivationMethod);
    kMasterKey.nDeriveIterations = (kMasterKey.nDeriveIterations + static_cast<unsigned int>(kMasterKey.nDeriveIterations * 100 / ((double)(GetTimeMillis() - nStartTime)))) / 2;

    if (kMasterKey.nDeriveIterations < 25000)
        kMasterKey.nDeriveIterations = 25000;

    WalletLogPrintf("Encrypting Wallet with an nDeriveIterations of %i\n", kMasterKey.nDeriveIterations);

    if (!crypter.SetKeyFromPassphrase(strWalletPassphrase, kMasterKey.vchSalt, kMasterKey.nDeriveIterations, kMasterKey.nDerivationMethod))
        return false;
    if (!crypter.Encrypt(_vMasterKey, kMasterKey.vchCryptedKey))
        return false;

    {
        LOCK(cs_wallet);
        mapMasterKeys[++nMasterKeyMaxID] = kMasterKey;
        WalletBatch* encrypted_batch = new WalletBatch(*database);
        if (!encrypted_batch->TxnBegin()) {
            delete encrypted_batch;
            encrypted_batch = nullptr;
            return false;
        }
        encrypted_batch->WriteMasterKey(nMasterKeyMaxID, kMasterKey);

        for (const auto& spk_man_pair : m_spk_managers) {
            auto spk_man = spk_man_pair.second.get();
            if (!spk_man->Encrypt(_vMasterKey, encrypted_batch)) {
                encrypted_batch->TxnAbort();
                delete encrypted_batch;
                encrypted_batch = nullptr;
                // We now probably have half of our keys encrypted in memory, and half not...
                // die and let the user reload the unencrypted wallet.
                assert(false);
            }
        }

        // Encryption was introduced in version 0.4.0
        SetMinVersion(FEATURE_WALLETCRYPT, encrypted_batch, true);

        if (!encrypted_batch->TxnCommit()) {
            delete encrypted_batch;
            encrypted_batch = nullptr;
            // We now have keys encrypted in memory, but not on disk...
            // die to avoid confusion and let the user reload the unencrypted wallet.
            assert(false);
        }

        delete encrypted_batch;
        encrypted_batch = nullptr;

        Lock();
        Unlock(strWalletPassphrase);

        // if we are using HD, replace the HD seed with a new one
        if (auto spk_man = GetLegacyScriptPubKeyMan()) {
            if (spk_man->IsHDEnabled()) {
                if (!spk_man->SetupGeneration(true)) {
                    return false;
                }
            }
        }
        Lock();

        // Need to completely rewrite the wallet file; if we don't, bdb might keep
        // bits of the unencrypted private key in slack space in the database file.
        database->Rewrite();

        // BDB seems to have a bad habit of writing old data into
        // slack space in .dat files; that is bad if the old data is
        // unencrypted private keys. So:
        database->ReloadDbEnv();

    }
    NotifyStatusChanged(this);

    return true;
}

DBErrors CWallet::ReorderTransactions()
{
    LOCK(cs_wallet);
    WalletBatch batch(*database);

    // Old wallets didn't have any defined order for transactions
    // Probably a bad idea to change the output of this

    // First: get all CWalletTx into a sorted-by-time multimap.
    typedef std::multimap<int64_t, CWalletTx*> TxItems;
    TxItems txByTime;

    for (auto& entry : mapWallet)
    {
        CWalletTx* wtx = &entry.second;
        txByTime.insert(std::make_pair(wtx->nTimeReceived, wtx));
    }

    nOrderPosNext = 0;
    std::vector<int64_t> nOrderPosOffsets;
    for (TxItems::iterator it = txByTime.begin(); it != txByTime.end(); ++it)
    {
        CWalletTx *const pwtx = (*it).second;
        int64_t& nOrderPos = pwtx->nOrderPos;

        if (nOrderPos == -1)
        {
            nOrderPos = nOrderPosNext++;
            nOrderPosOffsets.push_back(nOrderPos);

            if (!batch.WriteTx(*pwtx))
                return DBErrors::LOAD_FAIL;
        }
        else
        {
            int64_t nOrderPosOff = 0;
            for (const int64_t& nOffsetStart : nOrderPosOffsets)
            {
                if (nOrderPos >= nOffsetStart)
                    ++nOrderPosOff;
            }
            nOrderPos += nOrderPosOff;
            nOrderPosNext = std::max(nOrderPosNext, nOrderPos + 1);

            if (!nOrderPosOff)
                continue;

            // Since we're changing the order, write it back
            if (!batch.WriteTx(*pwtx))
                return DBErrors::LOAD_FAIL;
        }
    }
    batch.WriteOrderPosNext(nOrderPosNext);

    return DBErrors::LOAD_OK;
}

int64_t CWallet::IncOrderPosNext(WalletBatch* batch)
{
    AssertLockHeld(cs_wallet);
    int64_t nRet = nOrderPosNext++;
    if (batch) {
        batch->WriteOrderPosNext(nOrderPosNext);
    } else {
        WalletBatch(*database).WriteOrderPosNext(nOrderPosNext);
    }
    return nRet;
}

void CWallet::MarkDirty()
{
    {
        LOCK(cs_wallet);
        for (std::pair<const uint256, CWalletTx>& item : mapWallet)
            item.second.MarkDirty();
    }
}

bool CWallet::MarkReplaced(const uint256& originalHash, const uint256& newHash)
{
    LOCK(cs_wallet);

    auto mi = mapWallet.find(originalHash);

    // There is a bug if MarkReplaced is not called on an existing wallet transaction.
    assert(mi != mapWallet.end());

    CWalletTx& wtx = (*mi).second;

    // Ensure for now that we're not overwriting data
    assert(wtx.mapValue.count("replaced_by_txid") == 0);

    wtx.mapValue["replaced_by_txid"] = newHash.ToString();

    WalletBatch batch(*database, "r+");

    bool success = true;
    if (!batch.WriteTx(wtx)) {
        WalletLogPrintf("%s: Updating batch tx %s failed\n", __func__, wtx.GetHash().ToString());
        success = false;
    }

    NotifyTransactionChanged(this, originalHash, CT_UPDATED);

    return success;
}

void CWallet::SetSpentKeyState(WalletBatch& batch, const uint256& hash, unsigned int n, bool used, std::set<CTxDestination>& tx_destinations)
{
    AssertLockHeld(cs_wallet);
    const CWalletTx* srctx = GetWalletTx(hash);
    if (!srctx) return;

    CTxDestination dst;
    if (ExtractDestination(srctx->tx->vout[n].scriptPubKey, dst)) {
        if (IsMine(dst)) {
            if (used && !GetDestData(dst, "used", nullptr)) {
                if (AddDestData(batch, dst, "used", "p")) { // p for "present", opposite of absent (null)
                    tx_destinations.insert(dst);
                }
            } else if (!used && GetDestData(dst, "used", nullptr)) {
                EraseDestData(batch, dst, "used");
            }
        }
    }
}

bool CWallet::IsSpentKey(const uint256& hash, unsigned int n) const
{
    AssertLockHeld(cs_wallet);
    CTxDestination dst;
    const CWalletTx* srctx = GetWalletTx(hash);
    if (srctx) {
        assert(srctx->tx->vout.size() > n);
        LegacyScriptPubKeyMan* spk_man = GetLegacyScriptPubKeyMan();
        // When descriptor wallets arrive, these additional checks are
        // likely superfluous and can be optimized out
        assert(spk_man != nullptr);
        for (const auto& keyid : GetAffectedKeys(srctx->tx->vout[n].scriptPubKey, *spk_man)) {
            WitnessV0KeyHash wpkh_dest(keyid);
            if (GetDestData(wpkh_dest, "used", nullptr)) {
                return true;
            }
            ScriptHash sh_wpkh_dest(GetScriptForDestination(wpkh_dest));
            if (GetDestData(sh_wpkh_dest, "used", nullptr)) {
                return true;
            }
            PKHash pkh_dest(keyid);
            if (GetDestData(pkh_dest, "used", nullptr)) {
                return true;
            }
        }
    }
    return false;
}

bool CWallet::AddToWallet(const CWalletTx& wtxIn, bool fFlushOnClose)
{
    LOCK(cs_wallet);

    WalletBatch batch(*database, "r+", fFlushOnClose);

    uint256 hash = wtxIn.GetHash();

    if (IsWalletFlagSet(WALLET_FLAG_AVOID_REUSE)
        && (!wtxIn.IsCoinStake() || !wtxIn.IsFromMe(ISMINE_ALL))) {
        // Mark used destinations
        std::set<CTxDestination> tx_destinations;

        for (const CTxIn& txin : wtxIn.tx->vin) {
            const COutPoint& op = txin.prevout;
            SetSpentKeyState(batch, op.hash, op.n, true, tx_destinations);
        }

        MarkDestinationsDirty(tx_destinations);
    }

    // Inserts only if not already there, returns tx inserted or tx found
    std::pair<std::map<uint256, CWalletTx>::iterator, bool> ret = mapWallet.insert(std::make_pair(hash, wtxIn));
    CWalletTx& wtx = (*ret.first).second;

    wtx.BindWallet(this);
    bool fInsertedNew = ret.second;
    if (fInsertedNew) {
        wtx.nTimeReceived = chain().getAdjustedTime();
        wtx.nOrderPos = IncOrderPosNext(&batch);
        wtx.m_it_wtxOrdered = wtxOrdered.insert(std::make_pair(wtx.nOrderPos, &wtx));
        wtx.nTimeSmart = ComputeTimeSmart(wtx);
        AddToSpends(hash);
    }

    bool fUpdated = false;
    if (!fInsertedNew)
    {
        if (wtxIn.m_confirm.status != wtx.m_confirm.status) {
            wtx.m_confirm.status = wtxIn.m_confirm.status;
            wtx.m_confirm.nIndex = wtxIn.m_confirm.nIndex;
            wtx.m_confirm.hashBlock = wtxIn.m_confirm.hashBlock;
            wtx.m_confirm.block_height = wtxIn.m_confirm.block_height;
            fUpdated = true;
        } else {
            assert(wtx.m_confirm.nIndex == wtxIn.m_confirm.nIndex);
            assert(wtx.m_confirm.hashBlock == wtxIn.m_confirm.hashBlock);
            assert(wtx.m_confirm.block_height == wtxIn.m_confirm.block_height);
        }
        if (wtxIn.fFromMe && wtxIn.fFromMe != wtx.fFromMe)
        {
            wtx.fFromMe = wtxIn.fFromMe;
            fUpdated = true;
        }
        // If we have a witness-stripped version of this transaction, and we
        // see a new version with a witness, then we must be upgrading a pre-segwit
        // wallet.  Store the new version of the transaction with the witness,
        // as the stripped-version must be invalid.
        // TODO: Store all versions of the transaction, instead of just one.
        if (wtxIn.tx->HasWitness() && !wtx.tx->HasWitness()) {
            wtx.SetTx(wtxIn.tx);
            fUpdated = true;
        }
    }

    //// debug print
    WalletLogPrintf("AddToWallet %s  %s%s\n", wtxIn.GetHash().ToString(), (fInsertedNew ? "new" : ""), (fUpdated ? "update" : ""));

    // Write to disk
    if (fInsertedNew || fUpdated)
        if (!batch.WriteTx(wtx))
            return false;

    // Break debit/credit balance caches:
    wtx.MarkDirty();
    // Notify UI of new or updated transaction
    NotifyTransactionChanged(this, hash, fInsertedNew ? CT_NEW : CT_UPDATED);

#if HAVE_SYSTEM
    // notify an external script when a wallet transaction comes in or is updated
    std::string strCmd = gArgs.GetArg("-walletnotify", "");

    if (!strCmd.empty())
    {
        boost::replace_all(strCmd, "%s", wtxIn.GetHash().GetHex());
#ifndef WIN32
        // Substituting the wallet name isn't currently supported on windows
        // because windows shell escaping has not been implemented yet:
        // https://github.com/bitcoin/bitcoin/pull/13339#issuecomment-537384875
        // A few ways it could be implemented in the future are described in:
        // https://github.com/bitcoin/bitcoin/pull/13339#issuecomment-461288094
        boost::replace_all(strCmd, "%w", ShellEscape(GetName()));
#endif
        std::thread t(runCommand, strCmd);
        t.detach(); // thread runs free
    }
#endif

    std::string sName = GetName();
    GetMainSignals().TransactionAddedToWallet(sName, wtxIn.tx);
    ClearCachedBalances();

    return true;
}

void CWallet::LoadToWallet(CWalletTx& wtxIn)
{
    // If wallet doesn't have a chain (e.g bitcoin-wallet), lock can't be taken.
    auto locked_chain = LockChain();
    if (locked_chain) {
        Optional<int> block_height = locked_chain->getBlockHeight(wtxIn.m_confirm.hashBlock);
        if (block_height) {
            // Update cached block height variable since it not stored in the
            // serialized transaction.
            wtxIn.m_confirm.block_height = *block_height;
        } else if (wtxIn.isConflicted() || wtxIn.isConfirmed()) {
            // If tx block (or conflicting block) was reorged out of chain
            // while the wallet was shutdown, change tx status to UNCONFIRMED
            // and reset block height, hash, and index. ABANDONED tx don't have
            // associated blocks and don't need to be updated. The case where a
            // transaction was reorged out while online and then reconfirmed
            // while offline is covered by the rescan logic.
            wtxIn.setUnconfirmed();
            wtxIn.m_confirm.hashBlock = uint256();
            wtxIn.m_confirm.block_height = 0;
            wtxIn.m_confirm.nIndex = 0;
        }
    }
    uint256 hash = wtxIn.GetHash();
    const auto& ins = mapWallet.emplace(hash, wtxIn);
    CWalletTx& wtx = ins.first->second;
    wtx.BindWallet(this);
    if (/* insertion took place */ ins.second) {
        wtx.m_it_wtxOrdered = wtxOrdered.insert(std::make_pair(wtx.nOrderPos, &wtx));
    }
    AddToSpends(hash);
    for (const CTxIn& txin : wtx.tx->vin) {
        auto it = mapWallet.find(txin.prevout.hash);
        if (it != mapWallet.end()) {
            CWalletTx& prevtx = it->second;
            if (prevtx.isConflicted()) {
                MarkConflicted(prevtx.m_confirm.hashBlock, prevtx.m_confirm.block_height, wtx.GetHash());
            }
        }
    }
}

bool CWallet::AddToWalletIfInvolvingMe(const CTransactionRef& ptx, CWalletTx::Confirmation confirm, bool fUpdate)
{
    const CTransaction& tx = *ptx;
    {
        AssertLockHeld(cs_wallet);

        if (!confirm.hashBlock.IsNull()) {
            for (const CTxIn& txin : tx.vin) {
                std::pair<TxSpends::const_iterator, TxSpends::const_iterator> range = mapTxSpends.equal_range(txin.prevout);
                while (range.first != range.second) {
                    if (range.first->second != tx.GetHash()) {
                        WalletLogPrintf("Transaction %s (in block %s) conflicts with wallet transaction %s (both spend %s:%i)\n", tx.GetHash().ToString(), confirm.hashBlock.ToString(), range.first->second.ToString(), range.first->first.hash.ToString(), range.first->first.n);
                        MarkConflicted(confirm.hashBlock, confirm.block_height, range.first->second);
                    }
                    range.first++;
                }
            }
        }

        bool fExisted = mapWallet.count(tx.GetHash()) != 0;
        if (fExisted && !fUpdate) return false;
        if (fExisted || IsMine(tx) || IsFromMe(tx))
        {
            /* Check if any keys in the wallet keypool that were supposed to be unused
             * have appeared in a new transaction. If so, remove those keys from the keypool.
             * This can happen when restoring an old wallet backup that does not contain
             * the mostly recently created transactions from newer versions of the wallet.
             */

            // loop though all outputs
            for (const CTxOut& txout: tx.vout) {
                for (const auto& spk_man_pair : m_spk_managers) {
                    spk_man_pair.second->MarkUnusedAddresses(txout.scriptPubKey);
                }
            }

            CWalletTx wtx(this, ptx);

            // Block disconnection override an abandoned tx as unconfirmed
            // which means user may have to call abandontransaction again
            wtx.m_confirm = confirm;

            return AddToWallet(wtx, false);
        }
    }
    return false;
}

bool CWallet::TransactionCanBeAbandoned(const uint256& hashTx) const
{
    auto locked_chain = chain().lock();
    LOCK(cs_wallet);
    const CWalletTx* wtx = GetWalletTx(hashTx);
    return wtx && !wtx->isAbandoned() && wtx->GetDepthInMainChain() == 0 && !wtx->InMempool();
}

void CWallet::MarkInputsDirty(const CTransactionRef& tx)
{
    for (const CTxIn& txin : tx->vin) {
        auto it = mapWallet.find(txin.prevout.hash);
        if (it != mapWallet.end()) {
            it->second.MarkDirty();
        }
    }
}

bool CWallet::AbandonTransaction(const uint256& hashTx)
{
    auto locked_chain = chain().lock(); // Temporary. Removed in upcoming lock cleanup
    LOCK(cs_wallet);

    WalletBatch batch(*database, "r+");

    std::set<uint256> todo;
    std::set<uint256> done;

    // Can't mark abandoned if confirmed or in mempool
    auto it = mapWallet.find(hashTx);
    assert(it != mapWallet.end());
    CWalletTx& origtx = it->second;
    if (origtx.GetDepthInMainChain() != 0 || origtx.InMempool()) {
        return false;
    }

    todo.insert(hashTx);

    while (!todo.empty()) {
        uint256 now = *todo.begin();
        todo.erase(now);
        done.insert(now);

        auto it = mapWallet.find(now);
        assert(it != mapWallet.end());
        CWalletTx& wtx = it->second;
        int currentconfirm = wtx.GetDepthInMainChain();
        // If the orig tx was not in block, none of its spends can be
        assert(currentconfirm <= 0);
        // if (currentconfirm < 0) {Tx and spends are already conflicted, no need to abandon}
        if (!wtx.isAbandoned()
            && currentconfirm == 0) {
            // If the orig tx was not in block/mempool, none of its spends can be in mempool
            assert(!wtx.InMempool());
            wtx.setAbandoned();
            wtx.MarkDirty();
            batch.WriteTx(wtx);
            NotifyTransactionChanged(this, wtx.GetHash(), CT_UPDATED);
            // Iterate over all its outputs, and mark transactions in the wallet that spend them abandoned too
            TxSpends::const_iterator iter = mapTxSpends.lower_bound(COutPoint(now, 0));
            while (iter != mapTxSpends.end() && iter->first.hash == now) {
                if (!done.count(iter->second)) {
                    todo.insert(iter->second);
                }
                iter++;
            }
            // If a transaction changes 'conflicted' state, that changes the balance
            // available of the outputs it spends. So force those to be recomputed
            MarkInputsDirty(wtx.tx);
        }
    }

    return true;
}

void CWallet::MarkConflicted(const uint256& hashBlock, int conflicting_height, const uint256& hashTx)
{
    if (!m_chain) return;
    auto locked_chain = chain().lock();
    LOCK(cs_wallet);

    int conflictconfirms = (m_last_block_processed_height - conflicting_height + 1) * -1;
    // If number of conflict confirms cannot be determined, this means
    // that the block is still unknown or not yet part of the main chain,
    // for example when loading the wallet during a reindex. Do nothing in that
    // case.
    if (conflictconfirms >= 0)
        return;

    // Do not flush the wallet here for performance reasons
    WalletBatch batch(*database, "r+", false);

    std::set<uint256> todo;
    std::set<uint256> done;

    todo.insert(hashTx);

    while (!todo.empty()) {
        uint256 now = *todo.begin();
        todo.erase(now);
        done.insert(now);
        auto it = mapWallet.find(now);
        assert(it != mapWallet.end());
        CWalletTx& wtx = it->second;
        int currentconfirm = wtx.GetDepthInMainChain();
        if (conflictconfirms < currentconfirm) {
            // Block is 'more conflicted' than current confirm; update.
            // Mark transaction as conflicted with this block.
            wtx.m_confirm.nIndex = 0;
            wtx.m_confirm.hashBlock = hashBlock;
            wtx.m_confirm.block_height = conflicting_height;
            wtx.setConflicted();
            wtx.MarkDirty();
            batch.WriteTx(wtx);
            // Iterate over all its outputs, and mark transactions in the wallet that spend them conflicted too
            TxSpends::const_iterator iter = mapTxSpends.lower_bound(COutPoint(now, 0));
            while (iter != mapTxSpends.end() && iter->first.hash == now) {
                 if (!done.count(iter->second)) {
                     todo.insert(iter->second);
                 }
                 iter++;
            }
            // If a transaction changes 'conflicted' state, that changes the balance
            // available of the outputs it spends. So force those to be recomputed
            MarkInputsDirty(wtx.tx);
        }
    }
}

void CWallet::SyncTransaction(const CTransactionRef& ptx, CWalletTx::Confirmation confirm, bool update_tx)
{
    if (!AddToWalletIfInvolvingMe(ptx, confirm, update_tx))
        return; // Not one of ours

    // If a transaction changes 'conflicted' state, that changes the balance
    // available of the outputs it spends. So force those to be
    // recomputed, also:
    MarkInputsDirty(ptx);
}

void CWallet::transactionAddedToMempool(const CTransactionRef& ptx) {
    auto locked_chain = chain().lock();
    LOCK(cs_wallet);
    CWalletTx::Confirmation confirm(CWalletTx::Status::UNCONFIRMED, /* block_height */ 0, {}, /* nIndex */ 0);
    SyncTransaction(ptx, confirm);

    auto it = mapWallet.find(ptx->GetHash());
    if (it != mapWallet.end()) {
        it->second.fInMempool = true;
    }
}

void CWallet::transactionRemovedFromMempool(const CTransactionRef &ptx) {
    LOCK(cs_wallet);
    auto it = mapWallet.find(ptx->GetHash());
    if (it != mapWallet.end()) {
        it->second.fInMempool = false;
    }
    ClearCachedBalances();
}

void CWallet::blockConnected(const CBlock& block, int height)
{
    const uint256& block_hash = block.GetHash();
    auto locked_chain = chain().lock();
    LOCK(cs_wallet);

    m_last_block_processed_height = height;
    m_last_block_processed = block_hash;
    for (size_t index = 0; index < block.vtx.size(); index++) {
        CWalletTx::Confirmation confirm(CWalletTx::Status::CONFIRMED, height, block_hash, index);
        SyncTransaction(block.vtx[index], confirm);
        transactionRemovedFromMempool(block.vtx[index]);
    }
    ClearCachedBalances();
}

void CWallet::blockDisconnected(const CBlock& block, int height)
{
    auto locked_chain = chain().lock();
    LOCK(cs_wallet);

    // At block disconnection, this will change an abandoned transaction to
    // be unconfirmed, whether or not the transaction is added back to the mempool.
    // User may have to call abandontransaction again. It may be addressed in the
    // future with a stickier abandoned state or even removing abandontransaction call.
    m_last_block_processed_height = height - 1;
    m_last_block_processed = block.hashPrevBlock;
    for (const CTransactionRef& ptx : block.vtx) {
        CWalletTx::Confirmation confirm(CWalletTx::Status::UNCONFIRMED, /* block_height */ 0, {}, /* nIndex */ 0);
        SyncTransaction(ptx, confirm);
    }
    ClearCachedBalances();
}

void CWallet::updatedBlockTip()
{
    m_best_block_time = GetTime();
}


void CWallet::BlockUntilSyncedToCurrentChain() const {
    AssertLockNotHeld(cs_wallet);
    // Skip the queue-draining stuff if we know we're caught up with
    // ::ChainActive().Tip(), otherwise put a callback in the validation interface queue and wait
    // for the queue to drain enough to execute it (indicating we are caught up
    // at least with the time we entered this function).
    uint256 last_block_hash = WITH_LOCK(cs_wallet, return m_last_block_processed);
    chain().waitForNotificationsIfTipChanged(last_block_hash);
}

isminetype CWallet::IsMine(const CKeyID &address) const
{
    auto spk_man = GetLegacyScriptPubKeyMan();
    if (spk_man) {
        LOCK(spk_man->cs_KeyStore);
        if (!IsCrypted()) {
            return spk_man->FillableSigningProvider::IsMine(address);
        }
        if (spk_man->mapCryptedKeys.count(address) > 0) {
            return ISMINE_SPENDABLE;
        }
        if (spk_man->mapWatchKeys.count(address) > 0) {
            return ISMINE_WATCH_ONLY_;
        }
    }
    return ISMINE_NO;
}

isminetype CWallet::IsMine(const CTxIn &txin) const
{
    {
        LOCK(cs_wallet);
        std::map<uint256, CWalletTx>::const_iterator mi = mapWallet.find(txin.prevout.hash);
        if (mi != mapWallet.end())
        {
            const CWalletTx& prev = (*mi).second;
            if (txin.prevout.n < prev.tx->vout.size())
                return IsMine(prev.tx->vout[txin.prevout.n]);
        }
    }
    return ISMINE_NO;
}

// Note that this function doesn't distinguish between a 0-valued input,
// and a not-"is mine" (according to the filter) input.
CAmount CWallet::GetDebit(const CTxIn &txin, const isminefilter& filter) const
{
    {
        LOCK(cs_wallet);
        std::map<uint256, CWalletTx>::const_iterator mi = mapWallet.find(txin.prevout.hash);
        if (mi != mapWallet.end())
        {
            const CWalletTx& prev = (*mi).second;
            if (txin.prevout.n < prev.tx->vout.size())
                if (IsMine(prev.tx->vout[txin.prevout.n]) & filter)
                    return prev.tx->vout[txin.prevout.n].nValue;
        }
    }
    return 0;
}

isminetype CWallet::IsMine(const CTxOut& txout) const
{
    return IsMine(txout.scriptPubKey);
}

isminetype CWallet::IsMine(const CTxDestination& dest) const
{
    return IsMine(GetScriptForDestination(dest));
}

isminetype CWallet::IsMine(const CScript& script) const
{
    isminetype result = ISMINE_NO;
    for (const auto& spk_man_pair : m_spk_managers) {
        result = std::max(result, spk_man_pair.second->IsMine(script));
    }
    return result;
}

CAmount CWallet::GetCredit(const CTxOut& txout, const isminefilter& filter) const
{
    if (!MoneyRange(txout.nValue))
        throw std::runtime_error(std::string(__func__) + ": value out of range");
    return ((IsMine(txout) & filter) ? txout.nValue : 0);
}

bool CWallet::IsChange(const CTxOut& txout) const
{
    return IsChange(txout.scriptPubKey);
}

bool CWallet::IsChange(const CScript& script) const
{
    // TODO: fix handling of 'change' outputs. The assumption is that any
    // payment to a script that is ours, but is not in the address book
    // is change. That assumption is likely to break when we implement multisignature
    // wallets that return change back into a multi-signature-protected address;
    // a better way of identifying which outputs are 'the send' and which are
    // 'the change' will need to be implemented (maybe extend CWalletTx to remember
    // which output, if any, was change).
    if (IsMine(script))
    {
        CTxDestination address;
        if (!ExtractDestination(script, address))
            return true;

        LOCK(cs_wallet);
        if (!FindAddressBookEntry(address)) {
            return true;
        }
    }
    return false;
}

CAmount CWallet::GetChange(const CTxOut& txout) const
{
    if (!MoneyRange(txout.nValue))
        throw std::runtime_error(std::string(__func__) + ": value out of range");
    return (IsChange(txout) ? txout.nValue : 0);
}

bool CWallet::IsMine(const CTransaction& tx) const
{
    for (const CTxOut& txout : tx.vout)
        if (IsMine(txout))
            return true;
    return false;
}

bool CWallet::IsFromMe(const CTransaction& tx) const
{
    return (GetDebit(tx, ISMINE_ALL) > 0);
}

CAmount CWallet::GetDebit(const CTransaction& tx, const isminefilter& filter) const
{
    CAmount nDebit = 0;
    for (const CTxIn& txin : tx.vin)
    {
        nDebit += GetDebit(txin, filter);
        if (!MoneyRange(nDebit))
            throw std::runtime_error(std::string(__func__) + ": value out of range");
    }
    return nDebit;
}

bool CWallet::IsAllFromMe(const CTransaction& tx, const isminefilter& filter) const
{
    LOCK(cs_wallet);

    for (const CTxIn& txin : tx.vin)
    {
        auto mi = mapWallet.find(txin.prevout.hash);
        if (mi == mapWallet.end())
            return false; // any unknown inputs can't be from us

        const CWalletTx& prev = (*mi).second;

        if (txin.prevout.n >= prev.tx->vout.size())
            return false; // invalid input!

        if (!(IsMine(prev.tx->vout[txin.prevout.n]) & filter))
            return false;
    }
    return true;
}

CAmount CWallet::GetCredit(const CTransaction& tx, const isminefilter& filter) const
{
    CAmount nCredit = 0;
    for (const CTxOut& txout : tx.vout)
    {
        nCredit += GetCredit(txout, filter);
        if (!MoneyRange(nCredit))
            throw std::runtime_error(std::string(__func__) + ": value out of range");
    }
    return nCredit;
}

CAmount CWallet::GetChange(const CTransaction& tx) const
{
    CAmount nChange = 0;
    for (const CTxOut& txout : tx.vout)
    {
        nChange += GetChange(txout);
        if (!MoneyRange(nChange))
            throw std::runtime_error(std::string(__func__) + ": value out of range");
    }
    return nChange;
}

bool CWallet::IsHDEnabled() const
{
    bool result = true;
    for (const auto& spk_man_pair : m_spk_managers) {
        result &= spk_man_pair.second->IsHDEnabled();
    }
    return result;
}

bool CWallet::CanGetAddresses(bool internal) const
{
    LOCK(cs_wallet);
    if (m_spk_managers.empty()) return false;
    for (OutputType t : OUTPUT_TYPES) {
        auto spk_man = GetScriptPubKeyMan(t, internal);
        if (spk_man && spk_man->CanGetAddresses(internal)) {
            return true;
        }
    }
    return false;
}

void CWallet::SetWalletFlag(uint64_t flags)
{
    LOCK(cs_wallet);
    m_wallet_flags |= flags;
    if (!WalletBatch(*database).WriteWalletFlags(m_wallet_flags))
        throw std::runtime_error(std::string(__func__) + ": writing wallet flags failed");
}

void CWallet::UnsetWalletFlag(uint64_t flag)
{
    WalletBatch batch(*database);
    UnsetWalletFlagWithDB(batch, flag);
}

void CWallet::UnsetWalletFlagWithDB(WalletBatch& batch, uint64_t flag)
{
    LOCK(cs_wallet);
    m_wallet_flags &= ~flag;
    if (!batch.WriteWalletFlags(m_wallet_flags))
        throw std::runtime_error(std::string(__func__) + ": writing wallet flags failed");
}

void CWallet::UnsetBlankWalletFlag(WalletBatch& batch)
{
    UnsetWalletFlagWithDB(batch, WALLET_FLAG_BLANK_WALLET);
}

bool CWallet::IsWalletFlagSet(uint64_t flag) const
{
    return (m_wallet_flags & flag);
}

bool CWallet::SetWalletFlags(uint64_t overwriteFlags, bool memonly)
{
    LOCK(cs_wallet);
    m_wallet_flags = overwriteFlags;
    if (((overwriteFlags & KNOWN_WALLET_FLAGS) >> 32) ^ (overwriteFlags >> 32)) {
        // contains unknown non-tolerable wallet flags
        return false;
    }
    if (!memonly && !WalletBatch(*database).WriteWalletFlags(m_wallet_flags)) {
        throw std::runtime_error(std::string(__func__) + ": writing wallet flags failed");
    }

    return true;
}

int64_t CWalletTx::GetTxTime() const
{
    int64_t n = nTimeSmart;
    return n ? n : nTimeReceived;
}

// Helper for producing a max-sized low-S low-R signature (eg 71 bytes)
// or a max-sized low-S signature (e.g. 72 bytes) if use_max_sig is true
bool CWallet::DummySignInput(CTxIn &tx_in, const CTxOut &txout, bool use_max_sig) const
{
    // Fill in dummy signatures for fee calculation.
    const CScript& scriptPubKey = txout.scriptPubKey;
    SignatureData sigdata;

    std::unique_ptr<SigningProvider> provider = GetSolvingProvider(scriptPubKey);
    if (!provider) {
        // We don't know about this scriptpbuKey;
        return false;
    }

    if (!ProduceSignature(*provider, use_max_sig ? DUMMY_MAXIMUM_SIGNATURE_CREATOR : DUMMY_SIGNATURE_CREATOR, scriptPubKey, sigdata)) {
        return false;
    }
    UpdateInput(tx_in, sigdata);
    return true;
}

// Helper for producing a bunch of max-sized low-S low-R signatures (eg 71 bytes)
bool CWallet::DummySignTx(CMutableTransaction &txNew, const std::vector<CTxOut> &txouts, bool use_max_sig) const
{
    // Fill in dummy signatures for fee calculation.
    int nIn = 0;
    for (const auto& txout : txouts)
    {
        if (!DummySignInput(txNew.vin[nIn], txout, use_max_sig)) {
            return false;
        }

        nIn++;
    }
    return true;
}

bool CWallet::ImportScripts(const std::set<CScript> scripts, int64_t timestamp)
{
    auto spk_man = GetLegacyScriptPubKeyMan();
    if (!spk_man) {
        return false;
    }
    LOCK(spk_man->cs_KeyStore);
    return spk_man->ImportScripts(scripts, timestamp);
}

bool CWallet::ImportPrivKeys(const std::map<CKeyID, CKey>& privkey_map, const int64_t timestamp)
{
    auto spk_man = GetLegacyScriptPubKeyMan();
    if (!spk_man) {
        return false;
    }
    LOCK(spk_man->cs_KeyStore);
    return spk_man->ImportPrivKeys(privkey_map, timestamp);
}

bool CWallet::ImportPubKeys(const std::vector<CKeyID>& ordered_pubkeys, const std::map<CKeyID, CPubKey>& pubkey_map, const std::map<CKeyID, std::pair<CPubKey, KeyOriginInfo>>& key_origins, const bool add_keypool, const bool internal, const int64_t timestamp)
{
    auto spk_man = GetLegacyScriptPubKeyMan();
    if (!spk_man) {
        return false;
    }
    LOCK(spk_man->cs_KeyStore);
    return spk_man->ImportPubKeys(ordered_pubkeys, pubkey_map, key_origins, add_keypool, internal, timestamp);
}

bool CWallet::ImportScriptPubKeys(const std::string& label, const std::set<CScript>& script_pub_keys, const bool have_solving_data, const bool apply_label, const int64_t timestamp)
{
    auto spk_man = GetLegacyScriptPubKeyMan();
    if (!spk_man) {
        return false;
    }
    LOCK(spk_man->cs_KeyStore);
    if (!spk_man->ImportScriptPubKeys(script_pub_keys, have_solving_data, timestamp)) {
        return false;
    }
    if (apply_label) {
        WalletBatch batch(*database);
        for (const CScript& script : script_pub_keys) {
            CTxDestination dest;
            ExtractDestination(script, dest);
            if (IsValidDestination(dest)) {
                SetAddressBookWithDB(batch, dest, label, "receive");
            }
        }
    }
    return true;
}

int64_t CalculateMaximumSignedTxSize(const CTransaction &tx, const CWallet *wallet, bool use_max_sig)
{
    std::vector<CTxOut> txouts;
    for (const CTxIn& input : tx.vin) {
        const auto mi = wallet->mapWallet.find(input.prevout.hash);
        // Can not estimate size without knowing the input details
        if (mi == wallet->mapWallet.end()) {
            return -1;
        }
        assert(input.prevout.n < mi->second.tx->vout.size());
        txouts.emplace_back(mi->second.tx->vout[input.prevout.n]);
    }
    return CalculateMaximumSignedTxSize(tx, wallet, txouts, use_max_sig);
}

// txouts needs to be in the order of tx.vin
int64_t CalculateMaximumSignedTxSize(const CTransaction &tx, const CWallet *wallet, const std::vector<CTxOut>& txouts, bool use_max_sig)
{
    CMutableTransaction txNew(tx);
    if (!wallet->DummySignTx(txNew, txouts, use_max_sig)) {
        return -1;
    }
    return GetVirtualTransactionSize(CTransaction(txNew));
}

int CalculateMaximumSignedInputSize(const CTxOut& txout, const CWallet* wallet, bool use_max_sig)
{
    CMutableTransaction txn;
    txn.vin.push_back(CTxIn(COutPoint()));
    if (!wallet->DummySignInput(txn.vin[0], txout, use_max_sig)) {
        return -1;
    }
    return GetVirtualTransactionInputSize(txn.vin[0]);
}

void CWalletTx::GetAmounts(std::list<COutputEntry>& listReceived,
                           std::list<COutputEntry>& listSent,
                           std::list<COutputEntry>& listStaked, CAmount& nFee, const isminefilter& filter, bool fForFilterTx) const
{
    nFee = 0;
    listReceived.clear();
    listSent.clear();

    // Compute fee:
    CAmount nDebit = GetDebit(filter);
    if (nDebit > 0) // debit>0 means we signed/sent this transaction
    {
        CAmount nValueOut = tx->GetValueOut();
        nFee = nDebit - nValueOut;
    };

    // staked
    if (tx->IsCoinStake()) {
        CAmount nCredit = 0;
        CTxDestination address = CNoDestination();
        CTxDestination addressStake = CNoDestination();

        isminetype isMineAll = ISMINE_NO;
        for (unsigned int i = 0; i < tx->vpout.size(); ++i) {
            const CTxOutBase *txout = tx->vpout[i].get();
            if (!txout->IsType(OUTPUT_STANDARD)) {
                continue;
            }

            isminetype mine = pwallet->IsMine(txout);
            if (!(mine & filter)) {
                continue;
            }
            isMineAll = (isminetype)((uint8_t)isMineAll |(uint8_t)mine);

            if (fForFilterTx || address.type() == typeid(CNoDestination)) {
                const CScript &scriptPubKey = *txout->GetPScriptPubKey();
                ExtractDestination(scriptPubKey, address);

                if (HasIsCoinstakeOp(scriptPubKey)) {
                    CScript scriptOut;
                    if (GetCoinstakeScriptPath(scriptPubKey, scriptOut)) {
                        ExtractDestination(scriptOut, addressStake);
                    }
                }
            }
            nCredit += txout->GetValue();

            if (fForFilterTx) {
                COutputEntry output = {address, txout->GetValue(), (int)i, mine, addressStake};
                listStaked.push_back(output);
            }
        }
        // Recalc fee as GetValueOut might include foundation fund output
        nFee = nDebit - nCredit;

        if (fForFilterTx || !(isMineAll & filter)) {
            return;
        }

        COutputEntry output = {address, nCredit, 1, isMineAll, addressStake};
        listStaked.push_back(output);
        return;
    }

    // Sent/received.
    if (tx->IsParticlVersion()) {
        for (unsigned int i = 0; i < tx->vpout.size(); ++i) {
            const CTxOutBase *txout = tx->vpout[i].get();
            if (!txout->IsStandardOutput()) {
                continue;
            }

            isminetype fIsMine = pwallet->IsMine(txout);

            // Only need to handle txouts if AT LEAST one of these is true:
            //   1) they debit from us (sent)
            //   2) the output is to us (received)
            if (nDebit > 0) {
                // Don't report 'change' txouts
                if (pwallet->IsChange(txout))
                    continue;
            } else
            if (!(fIsMine & filter)) {
                continue;
            }

            // In either case, we need to get the destination address
            const CScript &scriptPubKey = *txout->GetPScriptPubKey();
            CTxDestination address;
            CTxDestination addressStake = CNoDestination();

            if (!ExtractDestination(scriptPubKey, address) && !scriptPubKey.IsUnspendable()) {
                pwallet->WalletLogPrintf("CWalletTx::GetAmounts: Unknown transaction type found, txid %s\n",
                         this->GetHash().ToString());
                address = CNoDestination();
            }

            if (HasIsCoinstakeOp(scriptPubKey)) {
                CScript scriptOut;
                if (GetCoinstakeScriptPath(scriptPubKey, scriptOut)) {
                    ExtractDestination(scriptOut, addressStake);
                }
            }

            COutputEntry output = {address, txout->GetValue(), (int)i, fIsMine, addressStake};

            // If we are debited by the transaction, add the output as a "sent" entry
            if (nDebit > 0){
                listSent.push_back(output);
            }

            // If we are receiving the output, add it as a "received" entry
            if (fIsMine & filter) {
                listReceived.push_back(output);
            }
        }
    } else
    {
        for (unsigned int i = 0; i < tx->vout.size(); ++i)
        {
            const CTxOut& txout = tx->vout[i];
            isminetype fIsMine = pwallet->IsMine(txout);
            // Only need to handle txouts if AT LEAST one of these is true:
            //   1) they debit from us (sent)
            //   2) the output is to us (received)
            if (nDebit > 0)
            {
                // Don't report 'change' txouts
                if (pwallet->IsChange(txout))
                    continue;
            }
            else if (!(fIsMine & filter))
                continue;

            // In either case, we need to get the destination address
            CTxDestination address;
            CTxDestination addressStake = CNoDestination();

            if (!ExtractDestination(txout.scriptPubKey, address) && !txout.scriptPubKey.IsUnspendable())
            {
                pwallet->WalletLogPrintf("CWalletTx::GetAmounts: Unknown transaction type found, txid %s\n",
                         this->GetHash().ToString());
                address = CNoDestination();
            }
            COutputEntry output = {address, txout.nValue, (int)i, fIsMine, addressStake};

            // If we are debited by the transaction, add the output as a "sent" entry
            if (nDebit > 0)
                listSent.push_back(output);

            // If we are receiving the output, add it as a "received" entry
            if (fIsMine & filter)
                listReceived.push_back(output);
        }
    }
}

/**
 * Scan active chain for relevant transactions after importing keys. This should
 * be called whenever new keys are added to the wallet, with the oldest key
 * creation time.
 *
 * @return Earliest timestamp that could be successfully scanned from. Timestamp
 * returned will be higher than startTime if relevant blocks could not be read.
 */
int64_t CWallet::RescanFromTime(int64_t startTime, const WalletRescanReserver& reserver, bool update)
{
    // Find starting block. May be null if nCreateTime is greater than the
    // highest blockchain timestamp, in which case there is nothing that needs
    // to be scanned.
    int start_height = 0;
    uint256 start_block;
    bool start = chain().findFirstBlockWithTimeAndHeight(startTime - TIMESTAMP_WINDOW, 0, FoundBlock().hash(start_block).height(start_height));
    WalletLogPrintf("%s: Rescanning last %i blocks\n", __func__, start ? WITH_LOCK(cs_wallet, return GetLastBlockHeight()) - start_height + 1 : 0);

    if (start) {
        // TODO: this should take into account failure by ScanResult::USER_ABORT
        ScanResult result = ScanForWalletTransactions(start_block, start_height, {} /* max_height */, reserver, update);
        if (result.status == ScanResult::FAILURE) {
            int64_t time_max;
            CHECK_NONFATAL(chain().findBlock(result.last_failed_block, FoundBlock().maxTime(time_max)));
            return time_max + TIMESTAMP_WINDOW + 1;
        }
    }
    return startTime;
}

/**
 * Scan the block chain (starting in start_block) for transactions
 * from or to us. If fUpdate is true, found transactions that already
 * exist in the wallet will be updated.
 *
 * @param[in] start_block Scan starting block. If block is not on the active
 *                        chain, the scan will return SUCCESS immediately.
 * @param[in] start_height Height of start_block
 * @param[in] max_height  Optional max scanning height. If unset there is
 *                        no maximum and scanning can continue to the tip
 *
 * @return ScanResult returning scan information and indicating success or
 *         failure. Return status will be set to SUCCESS if scan was
 *         successful. FAILURE if a complete rescan was not possible (due to
 *         pruning or corruption). USER_ABORT if the rescan was aborted before
 *         it could complete.
 *
 * @pre Caller needs to make sure start_block (and the optional stop_block) are on
 * the main chain after to the addition of any new keys you want to detect
 * transactions for.
 */
CWallet::ScanResult CWallet::ScanForWalletTransactions(const uint256& start_block, int start_height, Optional<int> max_height, const WalletRescanReserver& reserver, bool fUpdate)
{
    int64_t nNow = GetTime();
    int64_t start_time = GetTimeMillis();

    assert(reserver.isReserved());

    uint256 block_hash = start_block;
    ScanResult result;

    WalletLogPrintf("Rescan started from block %s...\n", start_block.ToString());

    fAbortRescan = false;
    ShowProgress(strprintf("%s " + _("Rescanning...").translated, GetDisplayName()), 0); // show rescan progress in GUI as dialog or on splashscreen, if -rescan on startup
    uint256 tip_hash = WITH_LOCK(cs_wallet, return GetLastBlockHash());
    uint256 end_hash = tip_hash;
    if (max_height) chain().findAncestorByHeight(tip_hash, *max_height, FoundBlock().hash(end_hash));
    double progress_begin = chain().guessVerificationProgress(block_hash);
    double progress_end = chain().guessVerificationProgress(end_hash);
    double progress_current = progress_begin;
    int block_height = start_height;
    while (!fAbortRescan && !chain().shutdownRequested()) {
        m_scanning_progress = (progress_current - progress_begin) / (progress_end - progress_begin);
        if (block_height % 100 == 0 && progress_end - progress_begin > 0.0) {
            ShowProgress(strprintf("%s " + _("Rescanning...").translated, GetDisplayName()), std::max(1, std::min(99, (int)(m_scanning_progress * 100))));
        }
        if (GetTime() >= nNow + 60) {
            nNow = GetTime();
            WalletLogPrintf("Still rescanning. At block %d. Progress=%f\n", block_height, progress_current);
        }

        CBlock block;
        bool next_block;
        uint256 next_block_hash;
        bool reorg = false;
        if (chain().findBlock(block_hash, FoundBlock().data(block)) && !block.IsNull()) {
            auto locked_chain = chain().lock();
            LOCK(cs_wallet);
            next_block = chain().findNextBlock(block_hash, block_height, FoundBlock().hash(next_block_hash), &reorg);
            if (reorg) {
                // Abort scan if current block is no longer active, to prevent
                // marking transactions as coming from the wrong block.
                // TODO: This should return success instead of failure, see
                // https://github.com/bitcoin/bitcoin/pull/14711#issuecomment-458342518
                result.last_failed_block = block_hash;
                result.status = ScanResult::FAILURE;
                break;
            }
            for (size_t posInBlock = 0; posInBlock < block.vtx.size(); ++posInBlock) {
                CWalletTx::Confirmation confirm(CWalletTx::Status::CONFIRMED, block_height, block_hash, posInBlock);
                SyncTransaction(block.vtx[posInBlock], confirm, fUpdate);
            }
            // scan succeeded, record block as most recent successfully scanned
            result.last_scanned_block = block_hash;
            result.last_scanned_height = block_height;
        } else {
            // could not scan block, keep scanning but record this block as the most recent failure
            result.last_failed_block = block_hash;
            result.status = ScanResult::FAILURE;
            next_block = chain().findNextBlock(block_hash, block_height, FoundBlock().hash(next_block_hash), &reorg);
        }
        if (max_height && block_height >= *max_height) {
            break;
        }
        {
            auto locked_chain = chain().lock();
            if (!next_block || reorg) {
                // break successfully when rescan has reached the tip, or
                // previous block is no longer on the chain due to a reorg
                break;
            }

            // increment block and verification progress
            block_hash = next_block_hash;
            ++block_height;
            progress_current = chain().guessVerificationProgress(block_hash);

            // handle updated tip hash
            const uint256 prev_tip_hash = tip_hash;
            tip_hash = WITH_LOCK(cs_wallet, return GetLastBlockHash());
            if (!max_height && prev_tip_hash != tip_hash) {
                // in case the tip has changed, update progress max
                progress_end = chain().guessVerificationProgress(tip_hash);
            }
        }
    }
    ShowProgress(strprintf("%s " + _("Rescanning...").translated, GetDisplayName()), 100); // hide progress dialog in GUI
    if (block_height && fAbortRescan) {
        WalletLogPrintf("Rescan aborted at block %d. Progress=%f\n", block_height, progress_current);
        result.status = ScanResult::USER_ABORT;
    } else if (block_height && chain().shutdownRequested()) {
        WalletLogPrintf("Rescan interrupted by shutdown request at block %d. Progress=%f\n", block_height, progress_current);
        result.status = ScanResult::USER_ABORT;
    } else {
        WalletLogPrintf("Rescan completed in %15dms\n", GetTimeMillis() - start_time);
    }
    return result;
}

void CWallet::ReacceptWalletTransactions()
{
    // During reindex and importing old wallet transactions become
    // unconfirmed. Don't resend them as that would spam other nodes.
    if (!chain().isReadyToBroadcast()) return;

    // If transactions aren't being broadcasted, don't let them into local mempool either
    if (!fBroadcastTransactions)
        return;
    std::map<int64_t, CWalletTx*> mapSorted;

    // Sort pending wallet transactions based on their initial wallet insertion order
    for (std::pair<const uint256, CWalletTx>& item : mapWallet) {
        const uint256& wtxid = item.first;
        CWalletTx& wtx = item.second;
        assert(wtx.GetHash() == wtxid);

        int nDepth = wtx.GetDepthInMainChain();

        if (!wtx.IsCoinBase() && !wtx.IsCoinStake() && (nDepth == 0 && !wtx.isAbandoned())) {
            mapSorted.insert(std::make_pair(wtx.nOrderPos, &wtx));
        }
    }

    // Try to add wallet transactions to memory pool
    for (const std::pair<const int64_t, CWalletTx*>& item : mapSorted) {
        CWalletTx& wtx = *(item.second);
        std::string unused_err_string;
        wtx.SubmitMemoryPoolAndRelay(unused_err_string, false);
    }
}

bool CWalletTx::SubmitMemoryPoolAndRelay(std::string& err_string, bool relay, CAmount override_max_fee)
{
    // Can't relay if wallet is not broadcasting
    if (!pwallet->GetBroadcastTransactions()) return false;
    // Don't relay coinbase transactions outside blocks
    if (IsCoinBase()) return false;
    // Don't relay coinstake transactions outside blocks
    if (IsCoinStake()) return false;

    // Don't relay abandoned transactions
    if (isAbandoned()) return false;
    // Don't try to submit coinbase transactions. These would fail anyway but would
    // cause log spam.
    if (IsCoinBase()) return false;
    // Don't try to submit conflicted or confirmed transactions.
    if (GetDepthInMainChain() != 0) return false;

    // Submit transaction to mempool for relay
    pwallet->WalletLogPrintf("Submitting wtx %s to mempool for relay\n", GetHash().ToString());
    // We must set fInMempool here - while it will be re-set to true by the
    // entered-mempool callback, if we did not there would be a race where a
    // user could call sendmoney in a loop and hit spurious out of funds errors
    // because we think that this newly generated transaction's change is
    // unavailable as we're not yet aware that it is in the mempool.
    //
    // Irrespective of the failure reason, un-marking fInMempool
    // out-of-order is incorrect - it should be unmarked when
    // TransactionRemovedFromMempool fires.
    CAmount max_fee = override_max_fee >= 0 ? override_max_fee : pwallet->m_default_max_tx_fee;
    bool ret = pwallet->chain().broadcastTransaction(tx, max_fee, relay, err_string);
    fInMempool |= ret;
    return ret;
}

std::set<uint256> CWalletTx::GetConflicts() const
{
    std::set<uint256> result;
    if (pwallet != nullptr)
    {
        uint256 myHash = GetHash();
        result = pwallet->GetConflicts(myHash);
        result.erase(myHash);
    }
    return result;
}

CAmount CWalletTx::GetCachableAmount(AmountType type, const isminefilter& filter, bool recalculate) const
{
    auto& amount = m_amounts[type];
    if (recalculate || !amount.m_cached[filter]) {
        amount.Set(filter, type == DEBIT ? pwallet->GetDebit(*tx, filter) : pwallet->GetCredit(*tx, filter));
        m_is_cache_empty = false;
    }
    return amount.m_value[filter];
}

CAmount CWalletTx::GetDebit(const isminefilter& filter) const
{
    if (tx->vin.empty())
        return 0;

    CAmount debit = 0;
    if (filter & ISMINE_SPENDABLE) {
        debit += GetCachableAmount(DEBIT, ISMINE_SPENDABLE);
    }
    if (filter & ISMINE_WATCH_ONLY) {
        debit += GetCachableAmount(DEBIT, ISMINE_WATCH_ONLY);
    }
    return debit;
}

CAmount CWalletTx::GetCredit(const isminefilter& filter, bool allow_immature) const
{
    // Must wait until coinbase is safely deep enough in the chain before valuing it
    if (!allow_immature && IsImmatureCoinBase())
        return 0;

    CAmount credit = 0;
    if (filter & ISMINE_SPENDABLE) {
        // GetBalance can assume transactions in mapWallet won't change
        credit += GetCachableAmount(CREDIT, ISMINE_SPENDABLE);
    }
    if (filter & ISMINE_WATCH_ONLY) {
        credit += GetCachableAmount(CREDIT, ISMINE_WATCH_ONLY);
    }
    return credit;
}

CAmount CWalletTx::GetImmatureCredit(bool fUseCache) const
{
    if (tx->IsCoinBase() && IsImmatureCoinBase() && IsInMainChain()) {
        return GetCachableAmount(IMMATURE_CREDIT, ISMINE_SPENDABLE, !fUseCache);
    }

    return 0;
}

CAmount CWalletTx::GetAvailableCredit(bool fUseCache, const isminefilter& filter) const
{
    if (pwallet == nullptr)
        return 0;

    // Avoid caching ismine for NO or ALL cases (could remove this check and simplify in the future).
    bool allow_cache = (filter & ISMINE_ALL) && (filter & ISMINE_ALL) != ISMINE_ALL;

    // Must wait until coinbase is safely deep enough in the chain before valuing it
    if (IsImmatureCoinBase())
        return 0;

    if (fUseCache && allow_cache && m_amounts[AVAILABLE_CREDIT].m_cached[filter]) {
        return m_amounts[AVAILABLE_CREDIT].m_value[filter];
    }

    bool allow_used_addresses = (filter & ISMINE_USED) || !pwallet->IsWalletFlagSet(WALLET_FLAG_AVOID_REUSE);
    CAmount nCredit = 0;
    uint256 hashTx = GetHash();
    for (unsigned int i = 0; i < tx->GetNumVOuts(); i++)
    {
        if (!pwallet->IsSpent(hashTx, i) && (allow_used_addresses || !pwallet->IsSpentKey(hashTx, i))) {
            nCredit += pwallet->IsParticlWallet()
                       ? pwallet->GetCredit(tx->vpout[i].get(), filter)
                       : pwallet->GetCredit(tx->vout[i], filter);
            if (!MoneyRange(nCredit))
                throw std::runtime_error(std::string(__func__) + " : value out of range");
        }
    }

    if (allow_cache) {
        m_amounts[AVAILABLE_CREDIT].Set(filter, nCredit);
        m_is_cache_empty = false;
    }

    return nCredit;
}

CAmount CWalletTx::GetImmatureWatchOnlyCredit(const bool fUseCache) const
{
    if (IsImmatureCoinBase() && IsInMainChain()) {
        return GetCachableAmount(IMMATURE_CREDIT, ISMINE_WATCH_ONLY, !fUseCache);
    }

    return 0;
}

CAmount CWalletTx::GetChange() const
{
    if (fChangeCached)
        return nChangeCached;
    nChangeCached = pwallet->GetChange(*tx);
    fChangeCached = true;
    return nChangeCached;
}

bool CWalletTx::InMempool() const
{
    return fInMempool;
}

bool CWalletTx::IsTrusted(interfaces::Chain::Lock& locked_chain) const
{
    std::set<uint256> s;
    return IsTrusted(locked_chain, s);
}

bool CWalletTx::IsTrusted(interfaces::Chain::Lock& locked_chain, std::set<uint256>& trusted_parents) const
{
    // Quick answer in most cases
    if (tx->IsCoinStake() && isAbandoned()) { // ignore failed stakes
        return false;
    }
    if (!locked_chain.checkFinalTx(*tx)) return false;
    int nDepth = GetDepthInMainChain();
    if (nDepth >= 1) return true;
    if (nDepth < 0) return false;
    // using wtx's cached debit
    if (!pwallet->m_spend_zero_conf_change || !IsFromMe(ISMINE_ALL)) return false;

    // Don't trust unconfirmed transactions from us unless they are in the mempool.
    if (!InMempool()) return false;

    // Trusted if all inputs are from us and are in the mempool:
    for (const CTxIn& txin : tx->vin)
    {
        // Transactions not sent by us: not trusted
        const CWalletTx* parent = pwallet->GetWalletTx(txin.prevout.hash);
        if (parent == nullptr) return false;

        if (tx->IsParticlVersion()) {
            const CTxOutBase *parentOut = parent->tx->vpout[txin.prevout.n].get();
            if (!(pwallet->IsMine(parentOut) & ISMINE_SPENDABLE)) {
                return false;
            }
        } else {
            const CTxOut& parentOut = parent->tx->vout[txin.prevout.n];
            if (pwallet->IsMine(parentOut) != ISMINE_SPENDABLE)
                return false;
        }
        if (trusted_parents.count(parent->GetHash())) continue;
        // Recurse to check that the parent is also trusted
        if (!parent->IsTrusted(locked_chain, trusted_parents)) return false;
        trusted_parents.insert(parent->GetHash());
    }
    return true;
}

bool CWalletTx::IsEquivalentTo(const CWalletTx& _tx) const
{
        CMutableTransaction tx1 {*this->tx};
        CMutableTransaction tx2 {*_tx.tx};
        for (auto& txin : tx1.vin) txin.scriptSig = CScript();
        for (auto& txin : tx2.vin) txin.scriptSig = CScript();
        return CTransaction(tx1) == CTransaction(tx2);
}

std::vector<uint256> CWallet::ResendWalletTransactionsBefore(int64_t nTime)
{
    std::vector<uint256> result;

    LOCK(cs_wallet);

    // Sort them in chronological order
    std::multimap<unsigned int, CWalletTx*> mapSorted;
    for (std::pair<const uint256, CWalletTx>& item : mapWallet)
    {
        CWalletTx& wtx = item.second;
        // Don't rebroadcast if newer than nTime:
        if (wtx.nTimeReceived > nTime)
            continue;
        mapSorted.insert(std::make_pair(wtx.nTimeReceived, &wtx));
    }
    for (const std::pair<const unsigned int, CWalletTx*>& item : mapSorted)
    {
        CWalletTx& wtx = *item.second;
        std::string unused_err_string;
        if (wtx.SubmitMemoryPoolAndRelay(unused_err_string, true)) {
            result.push_back(wtx.GetHash());
        }
    }
    return result;
}

// Rebroadcast transactions from the wallet. We do this on a random timer
// to slightly obfuscate which transactions come from our wallet.
//
// Ideally, we'd only resend transactions that we think should have been
// mined in the most recent block. Any transaction that wasn't in the top
// blockweight of transactions in the mempool shouldn't have been mined,
// and so is probably just sitting in the mempool waiting to be confirmed.
// Rebroadcasting does nothing to speed up confirmation and only damages
// privacy.
void CWallet::ResendWalletTransactions()
{
    // During reindex, importing and IBD, old wallet transactions become
    // unconfirmed. Don't resend them as that would spam other nodes.
    if (!chain().isReadyToBroadcast()) return;

    // Do this infrequently and randomly to avoid giving away
    // that these are our transactions.
    if (GetTime() < nNextResend || !fBroadcastTransactions) return;
    bool fFirst = (nNextResend == 0);
    nNextResend = GetTime() + GetRand(30 * 60);
    if (fFirst) return;

    // Only do it if there's been a new block since last time
    if (m_best_block_time < nLastResend) return;
    nLastResend = GetTime();

    int submitted_tx_count = 0;

    { // locked_chain and cs_wallet scope
        auto locked_chain = chain().lock();
        LOCK(cs_wallet);

        // Relay transactions
        for (std::pair<const uint256, CWalletTx>& item : mapWallet) {
            CWalletTx& wtx = item.second;
            // Attempt to rebroadcast all txes more than 5 minutes older than
            // the last block. SubmitMemoryPoolAndRelay() will not rebroadcast
            // any confirmed or conflicting txs.
            if (wtx.nTimeReceived > m_best_block_time - 5 * 60) continue;
            std::string unused_err_string;
            if (wtx.SubmitMemoryPoolAndRelay(unused_err_string, true)) ++submitted_tx_count;
        }
    } // locked_chain and cs_wallet

    if (submitted_tx_count > 0) {
        WalletLogPrintf("%s: resubmit %u unconfirmed transactions\n", __func__, submitted_tx_count);
    }
}

/** @} */ // end of mapWallet

void MaybeResendWalletTxs()
{
    for (const std::shared_ptr<CWallet>& pwallet : GetWallets()) {
        pwallet->ResendWalletTransactions();
    }
}


/** @defgroup Actions
 *
 * @{
 */


CWallet::Balance CWallet::GetBalance(const int min_depth, bool avoid_reuse) const
{
    Balance ret;
    isminefilter reuse_filter = avoid_reuse ? ISMINE_NO : ISMINE_USED;
    {
        auto locked_chain = chain().lock();
        LOCK(cs_wallet);
        std::set<uint256> trusted_parents;
        for (const auto& entry : mapWallet)
        {
            const CWalletTx& wtx = entry.second;
            const bool is_trusted{wtx.IsTrusted(*locked_chain, trusted_parents)};
            const int tx_depth{wtx.GetDepthInMainChain()};
            const CAmount tx_credit_mine{wtx.GetAvailableCredit(/* fUseCache */ true, ISMINE_SPENDABLE | reuse_filter)};
            const CAmount tx_credit_watchonly{wtx.GetAvailableCredit(/* fUseCache */ true, ISMINE_WATCH_ONLY | reuse_filter)};
            if (is_trusted && tx_depth >= min_depth) {
                ret.m_mine_trusted += tx_credit_mine;
                ret.m_watchonly_trusted += tx_credit_watchonly;
            }
            if (!is_trusted && tx_depth == 0 && wtx.InMempool()) {
                ret.m_mine_untrusted_pending += tx_credit_mine;
                ret.m_watchonly_untrusted_pending += tx_credit_watchonly;
            }
            ret.m_mine_immature += wtx.GetImmatureCredit();
            ret.m_watchonly_immature += wtx.GetImmatureWatchOnlyCredit();
        }
    }

    return ret;
}

CAmount CWallet::GetAvailableBalance(const CCoinControl* coinControl) const
{
    auto locked_chain = chain().lock();
    LOCK(cs_wallet);

    CAmount balance = 0;
    std::vector<COutput> vCoins;
    AvailableCoins(*locked_chain, vCoins, true, coinControl);
    for (const COutput& out : vCoins) {
        if (out.fSpendable) {
            balance += out.tx->tx->vout[out.i].nValue;
        }
    }
    return balance;
}

void CWallet::AvailableCoins(interfaces::Chain::Lock& locked_chain, std::vector<COutput> &vCoins, bool fOnlySafe, const CCoinControl *coinControl, const CAmount &nMinimumAmount, const CAmount &nMaximumAmount, const CAmount &nMinimumSumAmount, const uint64_t nMaximumCount) const
{
    AssertLockHeld(cs_wallet);

    vCoins.clear();
    CAmount nTotal = 0;
    // Either the WALLET_FLAG_AVOID_REUSE flag is not set (in which case we always allow), or we default to avoiding, and only in the case where
    // a coin control object is provided, and has the avoid address reuse flag set to false, do we allow already used addresses
    bool allow_used_addresses = !IsWalletFlagSet(WALLET_FLAG_AVOID_REUSE) || (coinControl && !coinControl->m_avoid_address_reuse);
    const int min_depth = {coinControl ? coinControl->m_min_depth : DEFAULT_MIN_DEPTH};
    const int max_depth = {coinControl ? coinControl->m_max_depth : DEFAULT_MAX_DEPTH};

    std::set<uint256> trusted_parents;
    for (const auto& entry : mapWallet)
    {
        const uint256& wtxid = entry.first;
        const CWalletTx& wtx = entry.second;

        if (!locked_chain.checkFinalTx(*wtx.tx)) {
            continue;
        }

        if (wtx.IsImmatureCoinBase())
            continue;

        int nDepth = wtx.GetDepthInMainChain();
        if (nDepth < 0)
            continue;

        // We should not consider coins which aren't at least in our mempool
        // It's possible for these to be conflicted via ancestors which we may never be able to detect
        if (nDepth == 0 && !wtx.InMempool())
            continue;

        bool safeTx = wtx.IsTrusted(locked_chain, trusted_parents);

        // We should not consider coins from transactions that are replacing
        // other transactions.
        //
        // Example: There is a transaction A which is replaced by bumpfee
        // transaction B. In this case, we want to prevent creation of
        // a transaction B' which spends an output of B.
        //
        // Reason: If transaction A were initially confirmed, transactions B
        // and B' would no longer be valid, so the user would have to create
        // a new transaction C to replace B'. However, in the case of a
        // one-block reorg, transactions B' and C might BOTH be accepted,
        // when the user only wanted one of them. Specifically, there could
        // be a 1-block reorg away from the chain where transactions A and C
        // were accepted to another chain where B, B', and C were all
        // accepted.
        if (nDepth == 0 && wtx.mapValue.count("replaces_txid")) {
            safeTx = false;
        }

        // Similarly, we should not consider coins from transactions that
        // have been replaced. In the example above, we would want to prevent
        // creation of a transaction A' spending an output of A, because if
        // transaction B were initially confirmed, conflicting with A and
        // A', we wouldn't want to the user to create a transaction D
        // intending to replace A', but potentially resulting in a scenario
        // where A, A', and D could all be accepted (instead of just B and
        // D, or just A and A' like the user would want).
        if (nDepth == 0 && wtx.mapValue.count("replaced_by_txid")) {
            safeTx = false;
        }

        if (fOnlySafe && !safeTx) {
            continue;
        }

        if (nDepth < min_depth || nDepth > max_depth) {
            continue;
        }

        for (unsigned int i = 0; i < wtx.tx->vout.size(); i++) {
            if (wtx.tx->vout[i].nValue < nMinimumAmount || wtx.tx->vout[i].nValue > nMaximumAmount)
                continue;

            if (coinControl && coinControl->HasSelected() && !coinControl->fAllowOtherInputs && !coinControl->IsSelected(COutPoint(entry.first, i)))
                continue;

            if (IsLockedCoin(entry.first, i))
                continue;

            if (IsSpent(wtxid, i))
                continue;

            isminetype mine = IsMine(wtx.tx->vout[i]);

            if (mine == ISMINE_NO) {
                continue;
            }

            if (!allow_used_addresses && IsSpentKey(wtxid, i)) {
                continue;
            }

            std::unique_ptr<SigningProvider> provider = GetSolvingProvider(wtx.tx->vout[i].scriptPubKey);

            bool solvable = provider ? IsSolvable(*provider, wtx.tx->vout[i].scriptPubKey) : false;
            bool spendable = ((mine & ISMINE_SPENDABLE) != ISMINE_NO) || (((mine & ISMINE_WATCH_ONLY) != ISMINE_NO) && (coinControl && coinControl->fAllowWatchOnly && solvable));

            vCoins.push_back(COutput(&wtx, i, nDepth, spendable, solvable, safeTx, (coinControl && coinControl->fAllowWatchOnly)));

            // Checks the sum amount of all UTXO's.
            if (nMinimumSumAmount != MAX_MONEY) {
                nTotal += wtx.tx->vout[i].nValue;

                if (nTotal >= nMinimumSumAmount) {
                    return;
                }
            }

            // Checks the maximum number of UTXO's.
            if (nMaximumCount > 0 && vCoins.size() >= nMaximumCount) {
                return;
            }
        }
    }
}

std::map<CTxDestination, std::vector<COutput>> CWallet::ListCoins(interfaces::Chain::Lock& locked_chain) const
{
    AssertLockHeld(cs_wallet);

    std::map<CTxDestination, std::vector<COutput>> result;
    std::vector<COutput> availableCoins;

    AvailableCoins(locked_chain, availableCoins);

    for (const COutput& coin : availableCoins) {
        CTxDestination address;
        if ((coin.fSpendable || (IsWalletFlagSet(WALLET_FLAG_DISABLE_PRIVATE_KEYS) && coin.fSolvable)) &&
            ExtractDestination(FindNonChangeParentOutput(*coin.tx->tx, coin.i).scriptPubKey, address)) {
            result[address].emplace_back(std::move(coin));
        }
    }

    std::vector<COutPoint> lockedCoins;
    ListLockedCoins(lockedCoins);
    // Include watch-only for LegacyScriptPubKeyMan wallets without private keys
    const bool include_watch_only = GetLegacyScriptPubKeyMan() && IsWalletFlagSet(WALLET_FLAG_DISABLE_PRIVATE_KEYS);
    const isminetype is_mine_filter = include_watch_only ? ISMINE_WATCH_ONLY : ISMINE_SPENDABLE;
    for (const COutPoint& output : lockedCoins) {
        auto it = mapWallet.find(output.hash);
        if (it != mapWallet.end()) {
            int depth = it->second.GetDepthInMainChain();
            if (depth >= 0 && output.n < it->second.tx->vout.size() &&
                IsMine(it->second.tx->vout[output.n]) == is_mine_filter
            ) {
                CTxDestination address;
                if (ExtractDestination(FindNonChangeParentOutput(*it->second.tx, output.n).scriptPubKey, address)) {
                    result[address].emplace_back(
                        &it->second, output.n, depth, true /* spendable */, true /* solvable */, false /* safe */);
                }
            }
        }
    }

    return result;
}

const CTxOut& CWallet::FindNonChangeParentOutput(const CTransaction& tx, int output) const
{
    const CTransaction* ptx = &tx;
    int n = output;
    while (IsChange(ptx->vout[n]) && ptx->vin.size() > 0) {
        const COutPoint& prevout = ptx->vin[0].prevout;
        auto it = mapWallet.find(prevout.hash);
        if (it == mapWallet.end() || it->second.tx->vout.size() <= prevout.n ||
            !IsMine(it->second.tx->vout[prevout.n])) {
            break;
        }
        ptx = it->second.tx.get();
        n = prevout.n;
    }
    return ptx->vout[n];
}

bool CWallet::SelectCoinsMinConf(const CAmount& nTargetValue, const CoinEligibilityFilter& eligibility_filter, std::vector<OutputGroup> groups,
                                 std::set<CInputCoin>& setCoinsRet, CAmount& nValueRet, const CoinSelectionParams& coin_selection_params, bool& bnb_used) const
{
    setCoinsRet.clear();
    nValueRet = 0;

    std::vector<OutputGroup> utxo_pool;
    if (coin_selection_params.use_bnb) {
        // Get long term estimate
        FeeCalculation feeCalc;
        CCoinControl temp;
        temp.m_confirm_target = 1008;
        CFeeRate long_term_feerate = GetMinimumFeeRate(*this, temp, &feeCalc);

        // Calculate cost of change
        CAmount cost_of_change = GetDiscardRate(*this).GetFee(coin_selection_params.change_spend_size) + coin_selection_params.effective_fee.GetFee(coin_selection_params.change_output_size);

        // Filter by the min conf specs and add to utxo_pool and calculate effective value
        for (OutputGroup& group : groups) {
            if (!group.EligibleForSpending(eligibility_filter)) continue;

            group.fee = 0;
            group.long_term_fee = 0;
            group.effective_value = 0;
            for (auto it = group.m_outputs.begin(); it != group.m_outputs.end(); ) {
                const CInputCoin& coin = *it;
                CAmount effective_value = coin.txout.nValue - (coin.m_input_bytes < 0 ? 0 : coin_selection_params.effective_fee.GetFee(coin.m_input_bytes));
                // Only include outputs that are positive effective value (i.e. not dust)
                if (effective_value > 0) {
                    group.fee += coin.m_input_bytes < 0 ? 0 : coin_selection_params.effective_fee.GetFee(coin.m_input_bytes);
                    group.long_term_fee += coin.m_input_bytes < 0 ? 0 : long_term_feerate.GetFee(coin.m_input_bytes);
                    if (coin_selection_params.m_subtract_fee_outputs) {
                        group.effective_value += coin.txout.nValue;
                    } else {
                        group.effective_value += effective_value;
                    }
                    ++it;
                } else {
                    it = group.Discard(coin);
                }
            }
            if (group.effective_value > 0) utxo_pool.push_back(group);
        }
        // Calculate the fees for things that aren't inputs
        CAmount not_input_fees = coin_selection_params.effective_fee.GetFee(coin_selection_params.tx_noinputs_size);
        bnb_used = true;
        return SelectCoinsBnB(utxo_pool, nTargetValue, cost_of_change, setCoinsRet, nValueRet, not_input_fees);
    } else {
        // Filter by the min conf specs and add to utxo_pool
        for (const OutputGroup& group : groups) {
            if (!group.EligibleForSpending(eligibility_filter)) continue;
            utxo_pool.push_back(group);
        }
        bnb_used = false;
        return KnapsackSolver(nTargetValue, utxo_pool, setCoinsRet, nValueRet);
    }
}

bool CWallet::SelectCoins(const std::vector<COutput>& vAvailableCoins, const CAmount& nTargetValue, std::set<CInputCoin>& setCoinsRet, CAmount& nValueRet, const CCoinControl& coin_control, CoinSelectionParams& coin_selection_params, bool& bnb_used) const
{
    std::vector<COutput> vCoins(vAvailableCoins);
    CAmount value_to_select = nTargetValue;

    // Default to bnb was not used. If we use it, we set it later
    bnb_used = false;

    // coin control -> return all selected outputs (we want all selected to go into the transaction for sure)
    if (coin_control.HasSelected() && !coin_control.fAllowOtherInputs)
    {
        for (const COutput& out : vCoins)
        {
            if (!out.fSpendable)
                 continue;
            nValueRet += out.tx->tx->vout[out.i].nValue;
            setCoinsRet.insert(out.GetInputCoin());
        }
        return (nValueRet >= nTargetValue);
    }

    // calculate value from preset inputs and store them
    std::set<CInputCoin> setPresetCoins;
    CAmount nValueFromPresetInputs = 0;

    std::vector<COutPoint> vPresetInputs;
    coin_control.ListSelected(vPresetInputs);
    for (const COutPoint& outpoint : vPresetInputs)
    {
        std::map<uint256, CWalletTx>::const_iterator it = mapWallet.find(outpoint.hash);
        if (it != mapWallet.end())
        {
            const CWalletTx& wtx = it->second;
            // Clearly invalid input, fail
            if (wtx.tx->vout.size() <= outpoint.n) {
                return false;
            }
            // Just to calculate the marginal byte size
            CInputCoin coin(wtx.tx, outpoint.n, wtx.GetSpendSize(outpoint.n, false));
            nValueFromPresetInputs += coin.txout.nValue;
            if (coin.m_input_bytes <= 0) {
                return false; // Not solvable, can't estimate size for fee
            }
            coin.effective_value = coin.txout.nValue - coin_selection_params.effective_fee.GetFee(coin.m_input_bytes);
            if (coin_selection_params.use_bnb) {
                value_to_select -= coin.effective_value;
            } else {
                value_to_select -= coin.txout.nValue;
            }
            setPresetCoins.insert(coin);
        } else {
            return false; // TODO: Allow non-wallet inputs
        }
    }

    // remove preset inputs from vCoins
    for (std::vector<COutput>::iterator it = vCoins.begin(); it != vCoins.end() && coin_control.HasSelected();)
    {
        if (setPresetCoins.count(it->GetInputCoin()))
            it = vCoins.erase(it);
        else
            ++it;
    }

    unsigned int limit_ancestor_count = 0;
    unsigned int limit_descendant_count = 0;
    chain().getPackageLimits(limit_ancestor_count, limit_descendant_count);
    size_t max_ancestors = (size_t)std::max<int64_t>(1, limit_ancestor_count);
    size_t max_descendants = (size_t)std::max<int64_t>(1, limit_descendant_count);
    bool fRejectLongChains = gArgs.GetBoolArg("-walletrejectlongchains", DEFAULT_WALLET_REJECT_LONG_CHAINS);

    // form groups from remaining coins; note that preset coins will not
    // automatically have their associated (same address) coins included
    if (coin_control.m_avoid_partial_spends && vCoins.size() > OUTPUT_GROUP_MAX_ENTRIES) {
        // Cases where we have 11+ outputs all pointing to the same destination may result in
        // privacy leaks as they will potentially be deterministically sorted. We solve that by
        // explicitly shuffling the outputs before processing
        Shuffle(vCoins.begin(), vCoins.end(), FastRandomContext());
    }
    std::vector<OutputGroup> groups = GroupOutputs(vCoins, !coin_control.m_avoid_partial_spends, max_ancestors);

    bool res = value_to_select <= 0 ||
        SelectCoinsMinConf(value_to_select, CoinEligibilityFilter(1, 6, 0), groups, setCoinsRet, nValueRet, coin_selection_params, bnb_used) ||
        SelectCoinsMinConf(value_to_select, CoinEligibilityFilter(1, 1, 0), groups, setCoinsRet, nValueRet, coin_selection_params, bnb_used) ||
        (m_spend_zero_conf_change && SelectCoinsMinConf(value_to_select, CoinEligibilityFilter(0, 1, 2), groups, setCoinsRet, nValueRet, coin_selection_params, bnb_used)) ||
        (m_spend_zero_conf_change && SelectCoinsMinConf(value_to_select, CoinEligibilityFilter(0, 1, std::min((size_t)4, max_ancestors/3), std::min((size_t)4, max_descendants/3)), groups, setCoinsRet, nValueRet, coin_selection_params, bnb_used)) ||
        (m_spend_zero_conf_change && SelectCoinsMinConf(value_to_select, CoinEligibilityFilter(0, 1, max_ancestors/2, max_descendants/2), groups, setCoinsRet, nValueRet, coin_selection_params, bnb_used)) ||
        (m_spend_zero_conf_change && SelectCoinsMinConf(value_to_select, CoinEligibilityFilter(0, 1, max_ancestors-1, max_descendants-1), groups, setCoinsRet, nValueRet, coin_selection_params, bnb_used)) ||
        (m_spend_zero_conf_change && !fRejectLongChains && SelectCoinsMinConf(value_to_select, CoinEligibilityFilter(0, 1, std::numeric_limits<uint64_t>::max()), groups, setCoinsRet, nValueRet, coin_selection_params, bnb_used));

    // because SelectCoinsMinConf clears the setCoinsRet, we now add the possible inputs to the coinset
    util::insert(setCoinsRet, setPresetCoins);

    // add preset inputs to the total value selected
    nValueRet += nValueFromPresetInputs;

    return res;
}

bool CWallet::SignTransaction(CMutableTransaction& tx) const
{
    AssertLockHeld(cs_wallet);

    // Build coins map
    std::map<COutPoint, Coin> coins;
    for (auto& input : tx.vin) {
        std::map<uint256, CWalletTx>::const_iterator mi = mapWallet.find(input.prevout.hash);
        if(mi == mapWallet.end() || input.prevout.n >= mi->second.tx->vout.size()) {
            return false;
        }
        const CWalletTx& wtx = mi->second;
        coins[input.prevout] = Coin(wtx.tx->vout[input.prevout.n], wtx.m_confirm.block_height, wtx.IsCoinBase());
    }
    std::map<int, std::string> input_errors;
    return SignTransaction(tx, coins, SIGHASH_ALL, input_errors);
}

bool CWallet::SignTransaction(CMutableTransaction& tx, const std::map<COutPoint, Coin>& coins, int sighash, std::map<int, std::string>& input_errors) const
{
    // Sign the tx with ScriptPubKeyMans
    // Because each ScriptPubKeyMan can sign more than one input, we need to keep track of each ScriptPubKeyMan that has signed this transaction.
    // Each iteration, we may sign more txins than the txin that is specified in that iteration.
    // We assume that each input is signed by only one ScriptPubKeyMan.
    std::set<uint256> visited_spk_mans;
    for (unsigned int i = 0; i < tx.vin.size(); i++) {
        // Get the prevout
        CTxIn& txin = tx.vin[i];
        auto coin = coins.find(txin.prevout);
        if (coin == coins.end() || coin->second.IsSpent()) {
            input_errors[i] = "Input not found or already spent";
            continue;
        }

        // Check if this input is complete
        SignatureData sigdata = DataFromTransaction(tx, i, coin->second.out);
        if (sigdata.complete) {
            continue;
        }

        // Input needs to be signed, find the right ScriptPubKeyMan
        std::set<ScriptPubKeyMan*> spk_mans = GetScriptPubKeyMans(coin->second.out.scriptPubKey, sigdata);
        if (spk_mans.size() == 0) {
            input_errors[i] = "Unable to sign input, missing keys";
            continue;
        }

        for (auto& spk_man : spk_mans) {
            // If we've already been signed by this spk_man, skip it
            if (visited_spk_mans.count(spk_man->GetID()) > 0) {
                continue;
            }

            // Sign the tx.
            // spk_man->SignTransaction will return true if the transaction is complete,
            // so we can exit early and return true if that happens.
            if (spk_man->SignTransaction(tx, coins, sighash, input_errors)) {
                return true;
            }

            // Add this spk_man to visited_spk_mans so we can skip it later
            visited_spk_mans.insert(spk_man->GetID());
        }
    }
    return false;
}

TransactionError CWallet::FillPSBT(PartiallySignedTransaction& psbtx, bool& complete, int sighash_type, bool sign, bool bip32derivs) const
{
    LOCK(cs_wallet);
    // Get all of the previous transactions
    for (unsigned int i = 0; i < psbtx.tx->vin.size(); ++i) {
        const CTxIn& txin = psbtx.tx->vin[i];
        PSBTInput& input = psbtx.inputs.at(i);

        if (PSBTInputSigned(input)) {
            continue;
        }

        // Verify input looks sane. This will check that we have at most one uxto, witness or non-witness.
        if (!input.IsSane()) {
            return TransactionError::INVALID_PSBT;
        }

        // If we have no utxo, grab it from the wallet.
        if (!input.non_witness_utxo && input.witness_utxo.IsNull()) {
            const uint256& txhash = txin.prevout.hash;
            const auto it = mapWallet.find(txhash);
            if (it != mapWallet.end()) {
                const CWalletTx& wtx = it->second;
                // We only need the non_witness_utxo, which is a superset of the witness_utxo.
                //   The signing code will switch to the smaller witness_utxo if this is ok.
                input.non_witness_utxo = wtx.tx;
            }
        }
    }

    // Fill in information from ScriptPubKeyMans
    // Because each ScriptPubKeyMan may be able to fill more than one input, we need to keep track of each ScriptPubKeyMan that has filled this psbt.
    // Each iteration, we may fill more inputs than the input that is specified in that iteration.
    // We assume that each input is filled by only one ScriptPubKeyMan
    std::set<uint256> visited_spk_mans;
    for (unsigned int i = 0; i < psbtx.tx->vin.size(); ++i) {
        const CTxIn& txin = psbtx.tx->vin[i];
        PSBTInput& input = psbtx.inputs.at(i);

        if (PSBTInputSigned(input)) {
            continue;
        }

        // Get the scriptPubKey to know which ScriptPubKeyMan to use
        CScript script;
        if (!input.witness_utxo.IsNull()) {
            script = input.witness_utxo.scriptPubKey;
        } else if (input.non_witness_utxo) {
            if (txin.prevout.n >= input.non_witness_utxo->vout.size()) {
                return TransactionError::MISSING_INPUTS;
            }
            script = input.non_witness_utxo->vout[txin.prevout.n].scriptPubKey;
        } else {
            // There's no UTXO so we can just skip this now
            continue;
        }
        SignatureData sigdata;
        input.FillSignatureData(sigdata);
        std::set<ScriptPubKeyMan*> spk_mans = GetScriptPubKeyMans(script, sigdata);
        if (spk_mans.size() == 0) {
            continue;
        }

        for (auto& spk_man : spk_mans) {
            // If we've already been signed by this spk_man, skip it
            if (visited_spk_mans.count(spk_man->GetID()) > 0) {
                continue;
            }

            // Fill in the information from the spk_man
            TransactionError res = spk_man->FillPSBT(psbtx, sighash_type, sign, bip32derivs);
            if (res != TransactionError::OK) {
                return res;
            }

            // Add this spk_man to visited_spk_mans so we can skip it later
            visited_spk_mans.insert(spk_man->GetID());
        }
    }

    // Complete if every input is now signed
    complete = true;
    for (const auto& input : psbtx.inputs) {
        complete &= PSBTInputSigned(input);
    }

    return TransactionError::OK;
}

SigningResult CWallet::SignMessage(const std::string& message, const PKHash& pkhash, std::string& str_sig) const
{
    SignatureData sigdata;
    CScript script_pub_key = GetScriptForDestination(pkhash);
    for (const auto& spk_man_pair : m_spk_managers) {
        if (spk_man_pair.second->CanProvide(script_pub_key, sigdata)) {
            return spk_man_pair.second->SignMessage(message, pkhash, str_sig);
        }
    }
    return SigningResult::PRIVATE_KEY_NOT_AVAILABLE;
}

SigningResult CWallet::SignMessage(const std::string& message, const CKeyID256 &keyID256, std::string& str_sig) const
{
    SignatureData sigdata;
    CScript script_pub_key = GetScriptForDestination(keyID256);
    for (const auto& spk_man_pair : m_spk_managers) {
        if (spk_man_pair.second->CanProvide(script_pub_key, sigdata)) {
            return spk_man_pair.second->SignMessage(message, keyID256, str_sig);
        }
    }
    return SigningResult::PRIVATE_KEY_NOT_AVAILABLE;
}

bool CWallet::FundTransaction(CMutableTransaction& tx, CAmount& nFeeRet, int& nChangePosInOut, std::string& strFailReason, bool lockUnspents, const std::set<int>& setSubtractFeeFromOutputs, CCoinControl coinControl)
{
    std::vector<CRecipient> vecSend;

    // Turn the txout set into a CRecipient vector.
    for (size_t idx = 0; idx < tx.vout.size(); idx++) {
        const CTxOut& txOut = tx.vout[idx];
        CRecipient recipient = {txOut.scriptPubKey, txOut.nValue, setSubtractFeeFromOutputs.count(idx) == 1};
        vecSend.push_back(recipient);
    }

    coinControl.fAllowOtherInputs = true;

    for (const CTxIn& txin : tx.vin) {
        coinControl.Select(txin.prevout);
    }

    // Acquire the locks to prevent races to the new locked unspents between the
    // CreateTransaction call and LockCoin calls (when lockUnspents is true).
    auto locked_chain = chain().lock();
    LOCK(cs_wallet);

    CTransactionRef tx_new;
    if (!CreateTransaction(*locked_chain, vecSend, tx_new, nFeeRet, nChangePosInOut, strFailReason, coinControl, false)) {
        return false;
    }

    if (nChangePosInOut != -1) {
        tx.vout.insert(tx.vout.begin() + nChangePosInOut, tx_new->vout[nChangePosInOut]);
    }

    // Copy output sizes from new transaction; they may have had the fee
    // subtracted from them.
    for (unsigned int idx = 0; idx < tx.vout.size(); idx++) {
        tx.vout[idx].nValue = tx_new->vout[idx].nValue;
    }

    // Add new txins while keeping original txin scriptSig/order.
    for (const CTxIn& txin : tx_new->vin) {
        if (!coinControl.IsSelected(txin.prevout)) {
            tx.vin.push_back(txin);

            if (lockUnspents) {
                LockCoin(txin.prevout);
            }
        }
    }

    return true;
}

static bool IsCurrentForAntiFeeSniping(interfaces::Chain& chain, const uint256& block_hash)
{
    if (chain.isInitialBlockDownload()) {
        return false;
    }
    constexpr int64_t MAX_ANTI_FEE_SNIPING_TIP_AGE = 8 * 60 * 60; // in seconds
    int64_t block_time;
    CHECK_NONFATAL(chain.findBlock(block_hash, FoundBlock().time(block_time)));
    if (block_time < (GetTime() - MAX_ANTI_FEE_SNIPING_TIP_AGE)) {
        return false;
    }
    return true;
}

/**
 * Return a height-based locktime for new transactions (uses the height of the
 * current chain tip unless we are not synced with the current chain
 */
static uint32_t GetLocktimeForNewTransaction(interfaces::Chain& chain, const uint256& block_hash, int block_height)
{
    uint32_t locktime;
    // Discourage fee sniping.
    //
    // For a large miner the value of the transactions in the best block and
    // the mempool can exceed the cost of deliberately attempting to mine two
    // blocks to orphan the current best block. By setting nLockTime such that
    // only the next block can include the transaction, we discourage this
    // practice as the height restricted and limited blocksize gives miners
    // considering fee sniping fewer options for pulling off this attack.
    //
    // A simple way to think about this is from the wallet's point of view we
    // always want the blockchain to move forward. By setting nLockTime this
    // way we're basically making the statement that we only want this
    // transaction to appear in the next block; we don't want to potentially
    // encourage reorgs by allowing transactions to appear at lower heights
    // than the next block in forks of the best chain.
    //
    // Of course, the subsidy is high enough, and transaction volume low
    // enough, that fee sniping isn't a problem yet, but by implementing a fix
    // now we ensure code won't be written that makes assumptions about
    // nLockTime that preclude a fix later.
    if (IsCurrentForAntiFeeSniping(chain, block_hash)) {
        locktime = block_height;

        // Secondly occasionally randomly pick a nLockTime even further back, so
        // that transactions that are delayed after signing for whatever reason,
        // e.g. high-latency mix networks and some CoinJoin implementations, have
        // better privacy.
        if (GetRandInt(10) == 0)
            locktime = std::max(0, (int)locktime - GetRandInt(100));
    } else {
        // If our chain is lagging behind, we can't discourage fee sniping nor help
        // the privacy of high-latency transactions. To avoid leaking a potentially
        // unique "nLockTime fingerprint", set nLockTime to a constant.
        locktime = 0;
    }
    assert(locktime < LOCKTIME_THRESHOLD);
    return locktime;
}

OutputType CWallet::TransactionChangeType(OutputType change_type, const std::vector<CRecipient>& vecSend)
{
    // If -changetype is specified, always use that change type.
    if (change_type != OutputType::CHANGE_AUTO) {
        return change_type;
    }

    // if m_default_address_type is legacy, use legacy address as change (even
    // if some of the outputs are P2WPKH or P2WSH).
    if (m_default_address_type == OutputType::LEGACY) {
        return OutputType::LEGACY;
    }

    // if any destination is P2WPKH or P2WSH, use P2WPKH for the change
    // output.
    for (const auto& recipient : vecSend) {
        // Check if any destination contains a witness program:
        int witnessversion = 0;
        std::vector<unsigned char> witnessprogram;
        if (recipient.scriptPubKey.IsWitnessProgram(witnessversion, witnessprogram)) {
            return OutputType::BECH32;
        }
    }

    // else use m_default_address_type for change
    return m_default_address_type;
}

bool CWallet::CreateTransaction(interfaces::Chain::Lock& locked_chain, const std::vector<CRecipient>& vecSend, CTransactionRef& tx, CAmount& nFeeRet,
                         int& nChangePosInOut, std::string& strFailReason, const CCoinControl& coin_control, bool sign)
{
    CAmount nValue = 0;
    const OutputType change_type = TransactionChangeType(coin_control.m_change_type ? *coin_control.m_change_type : m_default_change_type, vecSend);
    ReserveDestination reservedest(this, change_type);
    int nChangePosRequest = nChangePosInOut;
    unsigned int nSubtractFeeFromAmount = 0;
    for (const auto& recipient : vecSend)
    {
        if (nValue < 0 || recipient.nAmount < 0)
        {
            strFailReason = _("Transaction amounts must not be negative").translated;
            return false;
        }
        nValue += recipient.nAmount;

        if (recipient.fSubtractFeeFromAmount)
            nSubtractFeeFromAmount++;
    }
    if (vecSend.empty())
    {
        strFailReason = _("Transaction must have at least one recipient").translated;
        return false;
    }

    CMutableTransaction txNew;
    FeeCalculation feeCalc;
    CAmount nFeeNeeded;
    int nBytes;
    {
        std::set<CInputCoin> setCoins;
        auto locked_chain = chain().lock();
        LOCK(cs_wallet);
        txNew.nLockTime = GetLocktimeForNewTransaction(chain(), GetLastBlockHash(), GetLastBlockHeight());
        {
            std::vector<COutput> vAvailableCoins;
            AvailableCoins(*locked_chain, vAvailableCoins, true, &coin_control, 1, MAX_MONEY, MAX_MONEY, 0);
            CoinSelectionParams coin_selection_params; // Parameters for coin selection, init with dummy

            // Create change script that will be used if we need change
            // TODO: pass in scriptChange instead of reservedest so
            // change transaction isn't always pay-to-bitcoin-address
            CScript scriptChange;

            // coin control: send change to custom address
            if (!boost::get<CNoDestination>(&coin_control.destChange)) {
                scriptChange = GetScriptForDestination(coin_control.destChange);
            } else { // no coin control: send change to newly generated address
                // Note: We use a new key here to keep it from being obvious which side is the change.
                //  The drawback is that by not reusing a previous key, the change may be lost if a
                //  backup is restored, if the backup doesn't have the new private key for the change.
                //  If we reused the old key, it would be possible to add code to look for and
                //  rediscover unknown transactions that were written with keys of ours to recover
                //  post-backup change.

                // Reserve a new key pair from key pool
                if (!CanGetAddresses(true)) {
                    strFailReason = _("Can't generate a change-address key. No keys in the internal keypool and can't generate any keys.").translated;
                    return false;
                }
                CTxDestination dest;
                bool ret = reservedest.GetReservedDestination(dest, true);
                if (!ret)
                {
                    strFailReason = "Keypool ran out, please call keypoolrefill first";
                    return false;
                }

                scriptChange = GetScriptForDestination(dest);
            }
            CTxOut change_prototype_txout(0, scriptChange);
            coin_selection_params.change_output_size = GetSerializeSize(change_prototype_txout);

            CFeeRate discard_rate = GetDiscardRate(*this);

            // Get the fee rate to use effective values in coin selection
            CFeeRate nFeeRateNeeded = GetMinimumFeeRate(*this, coin_control, &feeCalc);

            nFeeRet = 0;
            bool pick_new_inputs = true;
            CAmount nValueIn = 0;

            // BnB selector is the only selector used when this is true.
            // That should only happen on the first pass through the loop.
            coin_selection_params.use_bnb = true;
            coin_selection_params.m_subtract_fee_outputs = nSubtractFeeFromAmount != 0; // If we are doing subtract fee from recipient, don't use effective values
            // Start with no fee and loop until there is enough fee
            while (true)
            {
                nChangePosInOut = nChangePosRequest;
                txNew.vin.clear();
                txNew.vout.clear();
                bool fFirst = true;

                CAmount nValueToSelect = nValue;
                if (nSubtractFeeFromAmount == 0)
                    nValueToSelect += nFeeRet;

                // vouts to the payees
                if (!coin_selection_params.m_subtract_fee_outputs) {
                    coin_selection_params.tx_noinputs_size = 11; // Static vsize overhead + outputs vsize. 4 nVersion, 4 nLocktime, 1 input count, 1 output count, 1 witness overhead (dummy, flag, stack size)
                }
                for (const auto& recipient : vecSend)
                {
                    CTxOut txout(recipient.nAmount, recipient.scriptPubKey);

                    if (recipient.fSubtractFeeFromAmount)
                    {
                        assert(nSubtractFeeFromAmount != 0);
                        txout.nValue -= nFeeRet / nSubtractFeeFromAmount; // Subtract fee equally from each selected recipient

                        if (fFirst) // first receiver pays the remainder not divisible by output count
                        {
                            fFirst = false;
                            txout.nValue -= nFeeRet % nSubtractFeeFromAmount;
                        }
                    }
                    // Include the fee cost for outputs. Note this is only used for BnB right now
                    if (!coin_selection_params.m_subtract_fee_outputs) {
                        coin_selection_params.tx_noinputs_size += ::GetSerializeSize(txout, PROTOCOL_VERSION);
                    }

                    if (IsDust(txout, chain().relayDustFee()))
                    {
                        if (recipient.fSubtractFeeFromAmount && nFeeRet > 0)
                        {
                            if (txout.nValue < 0)
                                strFailReason = _("The transaction amount is too small to pay the fee").translated;
                            else
                                strFailReason = _("The transaction amount is too small to send after the fee has been deducted").translated;
                        }
                        else
                            strFailReason = _("Transaction amount too small").translated;
                        return false;
                    }
                    txNew.vout.push_back(txout);
                }

                // Choose coins to use
                bool bnb_used = false;
                if (pick_new_inputs) {
                    nValueIn = 0;
                    setCoins.clear();
                    int change_spend_size = CalculateMaximumSignedInputSize(change_prototype_txout, this);
                    // If the wallet doesn't know how to sign change output, assume p2sh-p2wpkh
                    // as lower-bound to allow BnB to do it's thing
                    if (change_spend_size == -1) {
                        coin_selection_params.change_spend_size = DUMMY_NESTED_P2WPKH_INPUT_SIZE;
                    } else {
                        coin_selection_params.change_spend_size = (size_t)change_spend_size;
                    }
                    coin_selection_params.effective_fee = nFeeRateNeeded;
                    if (!SelectCoins(vAvailableCoins, nValueToSelect, setCoins, nValueIn, coin_control, coin_selection_params, bnb_used))
                    {
                        // If BnB was used, it was the first pass. No longer the first pass and continue loop with knapsack.
                        if (bnb_used) {
                            coin_selection_params.use_bnb = false;
                            continue;
                        }
                        else {
                            strFailReason = _("Insufficient funds").translated;
                            return false;
                        }
                    }
                } else {
                    bnb_used = false;
                }

                const CAmount nChange = nValueIn - nValueToSelect;
                if (nChange > 0)
                {
                    // Fill a vout to ourself
                    CTxOut newTxOut(nChange, scriptChange);

                    // Never create dust outputs; if we would, just
                    // add the dust to the fee.
                    // The nChange when BnB is used is always going to go to fees.
                    if (IsDust(newTxOut, discard_rate) || bnb_used)
                    {
                        nChangePosInOut = -1;
                        nFeeRet += nChange;
                    }
                    else
                    {
                        if (nChangePosInOut == -1)
                        {
                            // Insert change txn at random position:
                            nChangePosInOut = GetRandInt(txNew.vout.size()+1);
                        }
                        else if ((unsigned int)nChangePosInOut > txNew.vout.size())
                        {
                            strFailReason = _("Change index out of range").translated;
                            return false;
                        }

                        std::vector<CTxOut>::iterator position = txNew.vout.begin()+nChangePosInOut;
                        txNew.vout.insert(position, newTxOut);
                    }
                } else {
                    nChangePosInOut = -1;
                }

                // Dummy fill vin for maximum size estimation
                //
                for (const auto& coin : setCoins) {
                    txNew.vin.push_back(CTxIn(coin.outpoint,CScript()));
                }

                nBytes = CalculateMaximumSignedTxSize(CTransaction(txNew), this, coin_control.fAllowWatchOnly);
                if (nBytes < 0) {
                    strFailReason = _("Signing transaction failed").translated;
                    return false;
                }

                nFeeNeeded = GetMinimumFee(*this, nBytes, coin_control, &feeCalc);
                if (feeCalc.reason == FeeReason::FALLBACK && !m_allow_fallback_fee) {
                    // eventually allow a fallback fee
                    strFailReason = _("Fee estimation failed. Fallbackfee is disabled. Wait a few blocks or enable -fallbackfee.").translated;
                    return false;
                }

                if (nFeeRet >= nFeeNeeded) {
                    // Reduce fee to only the needed amount if possible. This
                    // prevents potential overpayment in fees if the coins
                    // selected to meet nFeeNeeded result in a transaction that
                    // requires less fee than the prior iteration.

                    // If we have no change and a big enough excess fee, then
                    // try to construct transaction again only without picking
                    // new inputs. We now know we only need the smaller fee
                    // (because of reduced tx size) and so we should add a
                    // change output. Only try this once.
                    if (nChangePosInOut == -1 && nSubtractFeeFromAmount == 0 && pick_new_inputs) {
                        unsigned int tx_size_with_change = nBytes + coin_selection_params.change_output_size + 2; // Add 2 as a buffer in case increasing # of outputs changes compact size
                        CAmount fee_needed_with_change = GetMinimumFee(*this, tx_size_with_change, coin_control, nullptr);
                        CAmount minimum_value_for_change = GetDustThreshold(change_prototype_txout, discard_rate);
                        if (nFeeRet >= fee_needed_with_change + minimum_value_for_change) {
                            pick_new_inputs = false;
                            nFeeRet = fee_needed_with_change;
                            continue;
                        }
                    }

                    // If we have change output already, just increase it
                    if (nFeeRet > nFeeNeeded && nChangePosInOut != -1 && nSubtractFeeFromAmount == 0) {
                        CAmount extraFeePaid = nFeeRet - nFeeNeeded;
                        std::vector<CTxOut>::iterator change_position = txNew.vout.begin()+nChangePosInOut;
                        change_position->nValue += extraFeePaid;
                        nFeeRet -= extraFeePaid;
                    }
                    break; // Done, enough fee included.
                }
                else if (!pick_new_inputs) {
                    // This shouldn't happen, we should have had enough excess
                    // fee to pay for the new output and still meet nFeeNeeded
                    // Or we should have just subtracted fee from recipients and
                    // nFeeNeeded should not have changed
                    strFailReason = _("Transaction fee and change calculation failed").translated;
                    return false;
                }

                // Try to reduce change to include necessary fee
                if (nChangePosInOut != -1 && nSubtractFeeFromAmount == 0) {
                    CAmount additionalFeeNeeded = nFeeNeeded - nFeeRet;
                    std::vector<CTxOut>::iterator change_position = txNew.vout.begin()+nChangePosInOut;
                    // Only reduce change if remaining amount is still a large enough output.
                    if (change_position->nValue >= MIN_FINAL_CHANGE + additionalFeeNeeded) {
                        change_position->nValue -= additionalFeeNeeded;
                        nFeeRet += additionalFeeNeeded;
                        break; // Done, able to increase fee from change
                    }
                }

                // If subtracting fee from recipients, we now know what fee we
                // need to subtract, we have no reason to reselect inputs
                if (nSubtractFeeFromAmount > 0) {
                    pick_new_inputs = false;
                }

                // Include more fee and try again.
                nFeeRet = nFeeNeeded;
                coin_selection_params.use_bnb = false;
                continue;
            }
        }

        // Shuffle selected coins and fill in final vin
        txNew.vin.clear();
        std::vector<CInputCoin> selected_coins(setCoins.begin(), setCoins.end());
        Shuffle(selected_coins.begin(), selected_coins.end(), FastRandomContext());

        // Note how the sequence number is set to non-maxint so that
        // the nLockTime set above actually works.
        //
        // BIP125 defines opt-in RBF as any nSequence < maxint-1, so
        // we use the highest possible value in that range (maxint-2)
        // to avoid conflicting with other possible uses of nSequence,
        // and in the spirit of "smallest possible change from prior
        // behavior."
        const uint32_t nSequence = coin_control.m_signal_bip125_rbf.get_value_or(m_signal_rbf) ? MAX_BIP125_RBF_SEQUENCE : (CTxIn::SEQUENCE_FINAL - 1);
        for (const auto& coin : selected_coins) {
            txNew.vin.push_back(CTxIn(coin.outpoint, CScript(), nSequence));
        }

        if (sign && !SignTransaction(txNew)) {
            strFailReason = _("Signing transaction failed").translated;
            return false;
        }

        // Return the constructed transaction data.
        tx = MakeTransactionRef(std::move(txNew));

        // Limit size
        if (GetTransactionWeight(*tx) > MAX_STANDARD_TX_WEIGHT)
        {
            strFailReason = _("Transaction too large").translated;
            return false;
        }
    }

    if (nFeeRet > m_default_max_tx_fee) {
        strFailReason = TransactionErrorString(TransactionError::MAX_FEE_EXCEEDED);
        return false;
    }

    if (gArgs.GetBoolArg("-walletrejectlongchains", DEFAULT_WALLET_REJECT_LONG_CHAINS)) {
        // Lastly, ensure this tx will pass the mempool's chain limits
        if (!chain().checkChainLimits(tx)) {
            strFailReason = _("Transaction has too long of a mempool chain").translated;
            return false;
        }
    }

    // Before we return success, we assume any change key will be used to prevent
    // accidental re-use.
    reservedest.KeepDestination();

    WalletLogPrintf("Fee Calculation: Fee:%d Bytes:%u Needed:%d Tgt:%d (requested %d) Reason:\"%s\" Decay %.5f: Estimation: (%g - %g) %.2f%% %.1f/(%.1f %d mem %.1f out) Fail: (%g - %g) %.2f%% %.1f/(%.1f %d mem %.1f out)\n",
              nFeeRet, nBytes, nFeeNeeded, feeCalc.returnedTarget, feeCalc.desiredTarget, StringForFeeReason(feeCalc.reason), feeCalc.est.decay,
              feeCalc.est.pass.start, feeCalc.est.pass.end,
              100 * feeCalc.est.pass.withinTarget / (feeCalc.est.pass.totalConfirmed + feeCalc.est.pass.inMempool + feeCalc.est.pass.leftMempool),
              feeCalc.est.pass.withinTarget, feeCalc.est.pass.totalConfirmed, feeCalc.est.pass.inMempool, feeCalc.est.pass.leftMempool,
              feeCalc.est.fail.start, feeCalc.est.fail.end,
              100 * feeCalc.est.fail.withinTarget / (feeCalc.est.fail.totalConfirmed + feeCalc.est.fail.inMempool + feeCalc.est.fail.leftMempool),
              feeCalc.est.fail.withinTarget, feeCalc.est.fail.totalConfirmed, feeCalc.est.fail.inMempool, feeCalc.est.fail.leftMempool);
    return true;
}

void CWallet::CommitTransaction(CTransactionRef tx, mapValue_t mapValue, std::vector<std::pair<std::string, std::string>> orderForm)
{
    auto locked_chain = chain().lock();
    LOCK(cs_wallet);

    CWalletTx wtxNew(this, std::move(tx));
    wtxNew.mapValue = std::move(mapValue);
    wtxNew.vOrderForm = std::move(orderForm);
    wtxNew.fTimeReceivedIsTxTime = true;
    wtxNew.fFromMe = true;

    WalletLogPrintf("CommitTransaction:\n%s", wtxNew.tx->ToString()); /* Continued */

    // Add tx to wallet, because if it has change it's also ours,
    // otherwise just for transaction history.
    AddToWallet(wtxNew);

    // Notify that old coins are spent
    for (const CTxIn& txin : wtxNew.tx->vin) {
        CWalletTx &coin = mapWallet.at(txin.prevout.hash);
        coin.BindWallet(this);
        NotifyTransactionChanged(this, coin.GetHash(), CT_UPDATED);
    }

    // Get the inserted-CWalletTx from mapWallet so that the
    // fInMempool flag is cached properly
    CWalletTx& wtx = mapWallet.at(wtxNew.GetHash());

    if (!fBroadcastTransactions) {
        // Don't submit tx to the mempool
        return;
    }

    std::string err_string;
    if (!wtx.SubmitMemoryPoolAndRelay(err_string, true)) {
        WalletLogPrintf("CommitTransaction(): Transaction cannot be broadcast immediately, %s\n", err_string);
        // TODO: if we expect the failure to be long term or permanent, instead delete wtx from the wallet and return failure.
    }
}

DBErrors CWallet::LoadWallet(bool& fFirstRunRet)
{
    // Even if we don't use this lock in this function, we want to preserve
    // lock order in LoadToWallet if query of chain state is needed to know
    // tx status. If lock can't be taken (e.g bitcoin-wallet), tx confirmation
    // status may be not reliable.
    std::unique_ptr<interfaces::Chain::Lock> locked_chain;
    if (m_chain) {
        locked_chain = chain().lock(); // LoadToWallet can call MarkConflicted and UnloadSpent which lock cs_main

        // Set tip_height for LoadToWallet->unloadspent
        const Optional<int> tip_height = locked_chain->getHeight();
        if (tip_height) {
            LOCK(cs_wallet);
            m_last_block_processed = locked_chain->getBlockHash(*tip_height);
            m_last_block_processed_height = *tip_height;
        }
    }
    LOCK(cs_wallet);

    fFirstRunRet = false;
    DBErrors nLoadWalletRet = WalletBatch(*database,"cr+").LoadWallet(this);
    if (nLoadWalletRet == DBErrors::NEED_REWRITE)
    {
        if (database->Rewrite("\x04pool"))
        {
            for (const auto& spk_man_pair : m_spk_managers) {
                spk_man_pair.second->RewriteDB();
            }
        }
    }

    // This wallet is in its first run if there are no ScriptPubKeyMans and it isn't blank or no privkeys
    fFirstRunRet = m_spk_managers.empty() && !IsWalletFlagSet(WALLET_FLAG_DISABLE_PRIVATE_KEYS) && !IsWalletFlagSet(WALLET_FLAG_BLANK_WALLET);
    if (fFirstRunRet) {
        assert(m_external_spk_managers.empty());
        assert(m_internal_spk_managers.empty());
    }

    if (nLoadWalletRet != DBErrors::LOAD_OK)
        return nLoadWalletRet;

    return DBErrors::LOAD_OK;
}

DBErrors CWallet::ZapSelectTx(std::vector<uint256>& vHashIn, std::vector<uint256>& vHashOut)
{
    AssertLockHeld(cs_wallet);
    DBErrors nZapSelectTxRet = WalletBatch(*database, "cr+").ZapSelectTx(vHashIn, vHashOut);
    for (uint256 hash : vHashOut) {
        const auto& it = mapWallet.find(hash);
        wtxOrdered.erase(it->second.m_it_wtxOrdered);
        mapWallet.erase(it);
        NotifyTransactionChanged(this, hash, CT_DELETED);
    }

    if (nZapSelectTxRet == DBErrors::NEED_REWRITE)
    {
        if (database->Rewrite("\x04pool"))
        {
            for (const auto& spk_man_pair : m_spk_managers) {
                spk_man_pair.second->RewriteDB();
            }
        }
    }

    if (nZapSelectTxRet != DBErrors::LOAD_OK)
        return nZapSelectTxRet;

    MarkDirty();

    return DBErrors::LOAD_OK;
}

DBErrors CWallet::ZapWalletTx(std::vector<CWalletTx>& vWtx)
{
    DBErrors nZapWalletTxRet = WalletBatch(*database,"cr+").ZapWalletTx(vWtx);
    if (nZapWalletTxRet == DBErrors::NEED_REWRITE)
    {
        if (database->Rewrite("\x04pool"))
        {
            for (const auto& spk_man_pair : m_spk_managers) {
                spk_man_pair.second->RewriteDB();
            }
        }
    }

    if (nZapWalletTxRet != DBErrors::LOAD_OK)
        return nZapWalletTxRet;

    return DBErrors::LOAD_OK;
}

bool CWallet::SetAddressBookWithDB(WalletBatch& batch, const CTxDestination& address, const std::string& strName, const std::string& strPurpose, bool fBech32)
{
    bool fUpdated = false;
    {
        LOCK(cs_wallet);
        std::map<CTxDestination, CAddressBookData>::iterator mi = m_address_book.find(address);
        fUpdated = (mi != m_address_book.end() && !mi->second.IsChange());
        m_address_book[address].SetLabel(strName);
        if (!strPurpose.empty()) /* update purpose only if requested */
            m_address_book[address].purpose = strPurpose;
    }
    NotifyAddressBookChanged(this, address, strName, IsMine(address) != ISMINE_NO,
                             strPurpose, "", (fUpdated ? CT_UPDATED : CT_NEW) );
    if (!strPurpose.empty() && !batch.WritePurpose(EncodeDestination(address), strPurpose))
        return false;
    return batch.WriteName(EncodeDestination(address), strName);
}

bool CWallet::SetAddressBook(const CTxDestination& address, const std::string& strName, const std::string& strPurpose, bool fBech32)
{
    WalletBatch batch(*database);
    return SetAddressBookWithDB(batch, address, strName, strPurpose, fBech32);
}

bool CWallet::DelAddressBook(const CTxDestination& address)
{
    // If we want to delete receiving addresses, we need to take care that DestData "used" (and possibly newer DestData) gets preserved (and the "deleted" address transformed into a change entry instead of actually being deleted)
    // NOTE: This isn't a problem for sending addresses because they never have any DestData yet!
    // When adding new DestData, it should be considered here whether to retain or delete it (or move it?).
    if (IsMine(address)) {
        WalletLogPrintf("%s called with IsMine address, NOT SUPPORTED. Please report this bug! %s\n", __func__, PACKAGE_BUGREPORT);
        return false;
    }

    {
        LOCK(cs_wallet);

        // Delete destdata tuples associated with address
        std::string strAddress = EncodeDestination(address);
        for (const std::pair<const std::string, std::string> &item : m_address_book[address].destdata)
        {
            WalletBatch(*database).EraseDestData(strAddress, item.first);
        }
        m_address_book.erase(address);
    }

    NotifyAddressBookChanged(this, address, "", IsMine(address) != ISMINE_NO, "", "", CT_DELETED);

    WalletBatch(*database).ErasePurpose(EncodeDestination(address));
    return WalletBatch(*database).EraseName(EncodeDestination(address));
}

size_t CWallet::KeypoolCountExternalKeys() const
{
    AssertLockHeld(cs_wallet);

    unsigned int count = 0;
    for (auto spk_man : GetActiveScriptPubKeyMans()) {
        count += spk_man->KeypoolCountExternalKeys();
    }

    return count;
}

unsigned int CWallet::GetKeyPoolSize() const
{
    AssertLockHeld(cs_wallet);

    unsigned int count = 0;
    for (auto spk_man : GetActiveScriptPubKeyMans()) {
        count += spk_man->GetKeyPoolSize();
    }
    return count;
}

bool CWallet::TopUpKeyPool(unsigned int kpSize)
{
    if (!gArgs.GetBoolArg("-btcmode", false)) {
        return false;
    }
    LOCK(cs_wallet);
    bool res = true;
    for (auto spk_man : GetActiveScriptPubKeyMans()) {
        res &= spk_man->TopUp(kpSize);
    }
    return res;
}

bool CWallet::GetNewDestination(const OutputType type, const std::string label, CTxDestination& dest, std::string& error)
{
    LOCK(cs_wallet);
    error.clear();
    bool result = false;
    auto spk_man = GetScriptPubKeyMan(type, false /* internal */);
    if (spk_man) {
        spk_man->TopUp();
        result = spk_man->GetNewDestination(type, dest, error);
    }
    if (result) {
        SetAddressBook(dest, label, "receive");
    }

    return result;
}

bool CWallet::GetNewChangeDestination(const OutputType type, CTxDestination& dest, std::string& error)
{
    LOCK(cs_wallet);
    error.clear();

    ReserveDestination reservedest(this, type);
    if (!reservedest.GetReservedDestination(dest, true)) {
        error = "Error: Keypool ran out, please call keypoolrefill first";
        return false;
    }

    reservedest.KeepDestination();
    return true;
}

int64_t CWallet::GetOldestKeyPoolTime() const
{
    LOCK(cs_wallet);
    int64_t oldestKey = std::numeric_limits<int64_t>::max();
    for (const auto& spk_man_pair : m_spk_managers) {
        oldestKey = std::min(oldestKey, spk_man_pair.second->GetOldestKeyPoolTime());
    }
    return oldestKey;
}

void CWallet::MarkDestinationsDirty(const std::set<CTxDestination>& destinations) {
    for (auto& entry : mapWallet) {
        CWalletTx& wtx = entry.second;
        if (wtx.m_is_cache_empty) continue;
        for (unsigned int i = 0; i < wtx.tx->vout.size(); i++) {
            CTxDestination dst;
            if (ExtractDestination(wtx.tx->vout[i].scriptPubKey, dst) && destinations.count(dst)) {
                wtx.MarkDirty();
                break;
            }
        }
    }
}

std::map<CTxDestination, CAmount> CWallet::GetAddressBalances(interfaces::Chain::Lock& locked_chain) const
{
    std::map<CTxDestination, CAmount> balances;

    {
        LOCK(cs_wallet);
        std::set<uint256> trusted_parents;
        for (const auto& walletEntry : mapWallet)
        {
            const CWalletTx& wtx = walletEntry.second;

            if (!wtx.IsTrusted(locked_chain, trusted_parents))
                continue;

            if (wtx.IsImmatureCoinBase())
                continue;

            int nDepth = wtx.GetDepthInMainChain();
            if (nDepth < (wtx.IsFromMe(ISMINE_ALL) ? 0 : 1))
                continue;

            for (unsigned int i = 0; i < wtx.tx->vout.size(); i++)
            {
                CTxDestination addr;
                if (!IsMine(wtx.tx->vout[i]))
                    continue;
                if(!ExtractDestination(wtx.tx->vout[i].scriptPubKey, addr))
                    continue;

                CAmount n = IsSpent(walletEntry.first, i) ? 0 : wtx.tx->vout[i].nValue;

                if (!balances.count(addr))
                    balances[addr] = 0;
                balances[addr] += n;
            }
        }
    }

    return balances;
}

std::set< std::set<CTxDestination> > CWallet::GetAddressGroupings() const
{
    AssertLockHeld(cs_wallet);
    std::set< std::set<CTxDestination> > groupings;
    std::set<CTxDestination> grouping;

    for (const auto& walletEntry : mapWallet)
    {
        const CWalletTx& wtx = walletEntry.second;

        if (wtx.tx->vin.size() > 0)
        {
            bool any_mine = false;
            // group all input addresses with each other
            for (const CTxIn& txin : wtx.tx->vin)
            {
                CTxDestination address;
                if(!IsMine(txin)) /* If this input isn't mine, ignore it */
                    continue;
                if(!ExtractDestination(mapWallet.at(txin.prevout.hash).tx->vout[txin.prevout.n].scriptPubKey, address))
                    continue;
                grouping.insert(address);
                any_mine = true;
            }

            // group change with input addresses
            if (any_mine)
            {
               for (const CTxOut& txout : wtx.tx->vout)
                   if (IsChange(txout))
                   {
                       CTxDestination txoutAddr;
                       if(!ExtractDestination(txout.scriptPubKey, txoutAddr))
                           continue;
                       grouping.insert(txoutAddr);
                   }
            }
            if (grouping.size() > 0)
            {
                groupings.insert(grouping);
                grouping.clear();
            }
        }

        // group lone addrs by themselves
        for (const auto& txout : wtx.tx->vout)
            if (IsMine(txout))
            {
                CTxDestination address;
                if(!ExtractDestination(txout.scriptPubKey, address))
                    continue;
                grouping.insert(address);
                groupings.insert(grouping);
                grouping.clear();
            }
    }

    std::set< std::set<CTxDestination>* > uniqueGroupings; // a set of pointers to groups of addresses
    std::map< CTxDestination, std::set<CTxDestination>* > setmap;  // map addresses to the unique group containing it
    for (std::set<CTxDestination> _grouping : groupings)
    {
        // make a set of all the groups hit by this new group
        std::set< std::set<CTxDestination>* > hits;
        std::map< CTxDestination, std::set<CTxDestination>* >::iterator it;
        for (const CTxDestination& address : _grouping)
            if ((it = setmap.find(address)) != setmap.end())
                hits.insert((*it).second);

        // merge all hit groups into a new single group and delete old groups
        std::set<CTxDestination>* merged = new std::set<CTxDestination>(_grouping);
        for (std::set<CTxDestination>* hit : hits)
        {
            merged->insert(hit->begin(), hit->end());
            uniqueGroupings.erase(hit);
            delete hit;
        }
        uniqueGroupings.insert(merged);

        // update setmap
        for (const CTxDestination& element : *merged)
            setmap[element] = merged;
    }

    std::set< std::set<CTxDestination> > ret;
    for (const std::set<CTxDestination>* uniqueGrouping : uniqueGroupings)
    {
        ret.insert(*uniqueGrouping);
        delete uniqueGrouping;
    }

    return ret;
}

std::set<CTxDestination> CWallet::GetLabelAddresses(const std::string& label) const
{
    LOCK(cs_wallet);
    std::set<CTxDestination> result;
    for (const std::pair<const CTxDestination, CAddressBookData>& item : m_address_book)
    {
        if (item.second.IsChange()) continue;
        const CTxDestination& address = item.first;
        const std::string& strName = item.second.GetLabel();
        if (strName == label)
            result.insert(address);
    }
    return result;
}

bool ReserveDestination::GetReservedDestination(CTxDestination& dest, bool internal)
{
    m_spk_man = pwallet->GetScriptPubKeyMan(type, internal);
    if (!m_spk_man) {
        return false;
    }


    if (nIndex == -1)
    {
        m_spk_man->TopUp();

        CKeyPool keypool;
        if (!m_spk_man->GetReservedDestination(type, internal, address, nIndex, keypool)) {
            return false;
        }
        fInternal = keypool.fInternal;
    }
    dest = address;
    return true;
}

void ReserveDestination::KeepDestination()
{
    if (nIndex != -1) {
        m_spk_man->KeepDestination(nIndex, type);
    }
    nIndex = -1;
    address = CNoDestination();
}

void ReserveDestination::ReturnDestination()
{
    if (nIndex != -1) {
        m_spk_man->ReturnDestination(nIndex, fInternal, address);
    }
    nIndex = -1;
    address = CNoDestination();
}

void CWallet::LockCoin(const COutPoint& output, bool fPermanent)
{
    AssertLockHeld(cs_wallet);
    setLockedCoins.insert(output);
    if (fPermanent) {
        WalletBatch batch(*database);
        batch.WriteLockedUnspentOutput(output);
    }
}

void CWallet::UnlockCoin(const COutPoint& output)
{
    AssertLockHeld(cs_wallet);
    if (setLockedCoins.erase(output)) {
        WalletBatch batch(*database);
        batch.EraseLockedUnspentOutput(output);
    }
}

void CWallet::UnlockAllCoins()
{
    AssertLockHeld(cs_wallet);
    setLockedCoins.clear();

    WalletBatch batch(*database);
    batch.EraseAllByPrefix(DBKeys::PART_LOCKEDUTXO);
}

bool CWallet::IsLockedCoin(uint256 hash, unsigned int n) const
{
    AssertLockHeld(cs_wallet);
    COutPoint outpt(hash, n);

    return (setLockedCoins.count(outpt) > 0);
}

void CWallet::ListLockedCoins(std::vector<COutPoint>& vOutpts) const
{
    AssertLockHeld(cs_wallet);
    for (std::set<COutPoint>::iterator it = setLockedCoins.begin();
         it != setLockedCoins.end(); it++) {
        COutPoint outpt = (*it);
        vOutpts.push_back(outpt);
    }
}

/** @} */ // end of Actions

void CWallet::GetKeyBirthTimes(interfaces::Chain::Lock& locked_chain, std::map<CKeyID, int64_t>& mapKeyBirth) const {
    AssertLockHeld(cs_wallet);
    mapKeyBirth.clear();

    LegacyScriptPubKeyMan* spk_man = GetLegacyScriptPubKeyMan();
    assert(spk_man != nullptr);
    LOCK(spk_man->cs_KeyStore);

    // get birth times for keys with metadata
    for (const auto& entry : spk_man->mapKeyMetadata) {
        if (entry.second.nCreateTime) {
            mapKeyBirth[entry.first] = entry.second.nCreateTime;
        }
    }

    // map in which we'll infer heights of other keys
    std::map<CKeyID, const CWalletTx::Confirmation*> mapKeyFirstBlock;
    CWalletTx::Confirmation max_confirm;
    max_confirm.block_height = GetLastBlockHeight() > 144 ? GetLastBlockHeight() - 144 : 0; // the tip can be reorganized; use a 144-block safety margin
    CHECK_NONFATAL(chain().findAncestorByHeight(GetLastBlockHash(), max_confirm.block_height, FoundBlock().hash(max_confirm.hashBlock)));
    for (const CKeyID &keyid : spk_man->GetKeys()) {
        if (mapKeyBirth.count(keyid) == 0)
            mapKeyFirstBlock[keyid] = &max_confirm;
    }

    // if there are no such keys, we're done
    if (mapKeyFirstBlock.empty())
        return;

    // find first block that affects those keys, if there are any left
    for (const auto& entry : mapWallet) {
        // iterate over all wallet transactions...
        const CWalletTx &wtx = entry.second;
        if (wtx.m_confirm.status == CWalletTx::CONFIRMED) {
            // ... which are already in a block
            for (const CTxOut &txout : wtx.tx->vout) {
                // iterate over all their outputs
                for (const auto &keyid : GetAffectedKeys(txout.scriptPubKey, *spk_man)) {
                    // ... and all their affected keys
                    auto rit = mapKeyFirstBlock.find(keyid);
                    if (rit != mapKeyFirstBlock.end() && wtx.m_confirm.block_height < rit->second->block_height) {
                        rit->second = &wtx.m_confirm;
                    }
                }
            }
        }
    }

    // Extract block timestamps for those keys
    for (const auto& entry : mapKeyFirstBlock) {
        int64_t block_time;
        CHECK_NONFATAL(chain().findBlock(entry.second->hashBlock, FoundBlock().time(block_time)));
        mapKeyBirth[entry.first] = block_time - TIMESTAMP_WINDOW; // block times can be 2h off
    }
}

/**
 * Compute smart timestamp for a transaction being added to the wallet.
 *
 * Logic:
 * - If sending a transaction, assign its timestamp to the current time.
 * - If receiving a transaction outside a block, assign its timestamp to the
 *   current time.
 * - If receiving a block with a future timestamp, assign all its (not already
 *   known) transactions' timestamps to the current time.
 * - If receiving a block with a past timestamp, before the most recent known
 *   transaction (that we care about), assign all its (not already known)
 *   transactions' timestamps to the same timestamp as that most-recent-known
 *   transaction.
 * - If receiving a block with a past timestamp, but after the most recent known
 *   transaction, assign all its (not already known) transactions' timestamps to
 *   the block time.
 *
 * For more information see CWalletTx::nTimeSmart,
 * https://bitcointalk.org/?topic=54527, or
 * https://github.com/bitcoin/bitcoin/pull/1393.
 */
unsigned int CWallet::ComputeTimeSmart(const CWalletTx& wtx) const
{
    unsigned int nTimeSmart = wtx.nTimeReceived;
    if (!wtx.isUnconfirmed() && !wtx.isAbandoned()) {
        int64_t blocktime;
        if (chain().findBlock(wtx.m_confirm.hashBlock, FoundBlock().time(blocktime))) {
            int64_t latestNow = wtx.nTimeReceived;
            int64_t latestEntry = 0;

            // Tolerate times up to the last timestamp in the wallet not more than 5 minutes into the future
            int64_t latestTolerated = latestNow + 300;
            const TxItems& txOrdered = wtxOrdered;
            for (auto it = txOrdered.rbegin(); it != txOrdered.rend(); ++it) {
                CWalletTx* const pwtx = it->second;
                if (pwtx == &wtx) {
                    continue;
                }
                int64_t nSmartTime;
                nSmartTime = pwtx->nTimeSmart;
                if (!nSmartTime) {
                    nSmartTime = pwtx->nTimeReceived;
                }
                if (nSmartTime <= latestTolerated) {
                    latestEntry = nSmartTime;
                    if (nSmartTime > latestNow) {
                        latestNow = nSmartTime;
                    }
                    break;
                }
            }

            nTimeSmart = std::max(latestEntry, std::min(blocktime, latestNow));
        } else {
            WalletLogPrintf("%s: found %s in block %s not in index\n", __func__, wtx.GetHash().ToString(), wtx.m_confirm.hashBlock.ToString());
        }
    }
    return nTimeSmart;
}

bool CWallet::AddDestData(WalletBatch& batch, const CTxDestination &dest, const std::string &key, const std::string &value)
{
    if (boost::get<CNoDestination>(&dest))
        return false;

    m_address_book[dest].destdata.insert(std::make_pair(key, value));
    return batch.WriteDestData(EncodeDestination(dest), key, value);
}

bool CWallet::EraseDestData(WalletBatch& batch, const CTxDestination &dest, const std::string &key)
{
    if (!m_address_book[dest].destdata.erase(key))
        return false;
    return batch.EraseDestData(EncodeDestination(dest), key);
}

void CWallet::LoadDestData(const CTxDestination &dest, const std::string &key, const std::string &value)
{
    m_address_book[dest].destdata.insert(std::make_pair(key, value));
}

bool CWallet::GetDestData(const CTxDestination &dest, const std::string &key, std::string *value) const
{
    std::map<CTxDestination, CAddressBookData>::const_iterator i = m_address_book.find(dest);
    if(i != m_address_book.end())
    {
        CAddressBookData::StringMap::const_iterator j = i->second.destdata.find(key);
        if(j != i->second.destdata.end())
        {
            if(value)
                *value = j->second;
            return true;
        }
    }
    return false;
}

std::vector<std::string> CWallet::GetDestValues(const std::string& prefix) const
{
    std::vector<std::string> values;
    for (const auto& address : m_address_book) {
        for (const auto& data : address.second.destdata) {
            if (!data.first.compare(0, prefix.size(), prefix)) {
                values.emplace_back(data.second);
            }
        }
    }
    return values;
}

bool CWallet::Verify(interfaces::Chain& chain, const WalletLocation& location, bool salvage_wallet, std::string& error_string, std::vector<std::string>& warnings)
{
    // Do some checking on wallet path. It should be either a:
    //
    // 1. Path where a directory can be created.
    // 2. Path to an existing directory.
    // 3. Path to a symlink to a directory.
    // 4. For backwards compatibility, the name of a data file in -walletdir.
    LOCK(cs_wallets);
    const fs::path& wallet_path = location.GetPath();
    fs::file_type path_type = fs::symlink_status(wallet_path).type();
    if (!(path_type == fs::file_not_found || path_type == fs::directory_file ||
          (path_type == fs::symlink_file && fs::is_directory(wallet_path)) ||
          (path_type == fs::regular_file && fs::path(location.GetName()).filename() == location.GetName()))) {
        error_string = strprintf(
              "Invalid -wallet path '%s'. -wallet path should point to a directory where wallet.dat and "
              "database/log.?????????? files can be stored, a location where such a directory could be created, "
              "or (for backwards compatibility) the name of an existing data file in -walletdir (%s)",
              location.GetName(), GetWalletDir());
        return false;
    }

    // Make sure that the wallet path doesn't clash with an existing wallet path
    if (IsWalletLoaded(wallet_path)) {
        error_string = strprintf("Error loading wallet %s. Duplicate -wallet filename specified.", location.GetName());
        return false;
    }

    // Keep same database environment instance across Verify/Recover calls below.
    std::unique_ptr<WalletDatabase> database = WalletDatabase::Create(wallet_path);

    try {
        if (!WalletBatch::VerifyEnvironment(wallet_path, error_string)) {
            return false;
        }
    } catch (const fs::filesystem_error& e) {
        error_string = strprintf("Error loading wallet %s. %s", location.GetName(), fsbridge::get_filesystem_error_message(e));
        return false;
    }

    if (salvage_wallet) {
        // Recover readable keypairs:
        CWallet dummyWallet(&chain, WalletLocation(), WalletDatabase::CreateDummy());
        std::string backup_filename;
        // Even if we don't use this lock in this function, we want to preserve
        // lock order in LoadToWallet if query of chain state is needed to know
        // tx status. If lock can't be taken, tx confirmation status may be not
        // reliable.
        auto locked_chain = dummyWallet.LockChain();
        if (!WalletBatch::Recover(wallet_path, (void *)&dummyWallet, WalletBatch::RecoverKeysOnlyFilter, backup_filename)) {
            return false;
        }
    }

    return WalletBatch::VerifyDatabaseFile(wallet_path, warnings, error_string);
}

std::shared_ptr<CWallet> CWallet::CreateWalletFromFile(interfaces::Chain& chain, const WalletLocation& location, std::string& error, std::vector<std::string>& warnings, uint64_t wallet_creation_flags)
{
    const std::string walletFile = WalletDataFilePath(location.GetPath()).string();

    // needed to restore wallet transaction meta data after -zapwallettxes
    std::vector<CWalletTx> vWtx;
    if (gArgs.GetBoolArg("-zapwallettxes", false)) {
        chain.initMessage(_("Zapping all transactions from wallet...").translated);

        std::unique_ptr<CWallet> tempWallet = MakeUnique<CWallet>(&chain, location, WalletDatabase::Create(location.GetPath()));
        DBErrors nZapWalletRet = tempWallet->ZapWalletTx(vWtx);
        if (nZapWalletRet != DBErrors::LOAD_OK) {
            error = strprintf(_("Error loading %s: Wallet corrupted").translated, walletFile);
            return nullptr;
        }
    }

    chain.initMessage(_("Loading wallet...").translated);

    int64_t nStart = GetTimeMillis();
    bool fFirstRun = true;
    // TODO: Can't use std::make_shared because we need a custom deleter but
    // should be possible to use std::allocate_shared.
    std::shared_ptr<CWallet> walletInstance(fParticlMode
        ? std::shared_ptr<CWallet>(new CHDWallet(&chain, location, WalletDatabase::Create(location.GetPath())), ReleaseWallet)
        : std::shared_ptr<CWallet>(new CWallet(&chain, location, WalletDatabase::Create(location.GetPath())), ReleaseWallet));

    DBErrors nLoadWalletRet = walletInstance->LoadWallet(fFirstRun);
    if (nLoadWalletRet != DBErrors::LOAD_OK) {
        if (nLoadWalletRet == DBErrors::CORRUPT) {
            error = strprintf(_("Error loading %s: Wallet corrupted").translated, walletFile);
            return nullptr;
        }
        else if (nLoadWalletRet == DBErrors::NONCRITICAL_ERROR)
        {
            warnings.push_back(strprintf(_("Error reading %s! All keys read correctly, but transaction data"
                                          " or address book entries might be missing or incorrect.").translated,
                walletFile));
        }
        else if (nLoadWalletRet == DBErrors::TOO_NEW) {
            error = strprintf(_("Error loading %s: Wallet requires newer version of %s").translated, walletFile, PACKAGE_NAME);
            return nullptr;
        }
        else if (nLoadWalletRet == DBErrors::NEED_REWRITE)
        {
            error = strprintf(_("Wallet needed to be rewritten: restart %s to complete").translated, PACKAGE_NAME);
            return nullptr;
        }
        else {
            error = strprintf(_("Error loading %s").translated, walletFile);
            return nullptr;
        }
    }

    int prev_version = walletInstance->GetVersion();
    if (gArgs.GetBoolArg("-upgradewallet", fFirstRun))
    {
        int nMaxVersion = gArgs.GetArg("-upgradewallet", 0);
        if (nMaxVersion == 0) // the -upgradewallet without argument case
        {
            walletInstance->WalletLogPrintf("Performing wallet upgrade to %i\n", FEATURE_LATEST);
            nMaxVersion = FEATURE_LATEST;
            walletInstance->SetMinVersion(FEATURE_LATEST); // permanently upgrade the wallet immediately
        }
        else
            walletInstance->WalletLogPrintf("Allowing wallet upgrade up to %i\n", nMaxVersion);
        if (nMaxVersion < walletInstance->GetVersion())
        {
            error = _("Cannot downgrade wallet").translated;
            return nullptr;
        }
        walletInstance->SetMaxVersion(nMaxVersion);
    }

    // Upgrade to HD if explicit upgrade
    if (gArgs.GetBoolArg("-upgradewallet", false) && !fParticlMode) {
        LOCK(walletInstance->cs_wallet);

        // Do not upgrade versions to any version between HD_SPLIT and FEATURE_PRE_SPLIT_KEYPOOL unless already supporting HD_SPLIT
        int max_version = walletInstance->GetVersion();
        if (!walletInstance->CanSupportFeature(FEATURE_HD_SPLIT) && max_version >= FEATURE_HD_SPLIT && max_version < FEATURE_PRE_SPLIT_KEYPOOL) {
            error = _("Cannot upgrade a non HD split wallet without upgrading to support pre split keypool. Please use -upgradewallet=169900 or -upgradewallet with no version specified.").translated;
            return nullptr;
        }

        for (auto spk_man : walletInstance->GetActiveScriptPubKeyMans()) {
            if (!spk_man->Upgrade(prev_version, error)) {
                return nullptr;
            }
        }
    }

    if (fFirstRun)
    {
        walletInstance->SetMinVersion(FEATURE_LATEST);

        walletInstance->SetWalletFlags(wallet_creation_flags, false);

        // Always create LegacyScriptPubKeyMan for now
        walletInstance->SetupLegacyScriptPubKeyMan();

        if (!(wallet_creation_flags & (WALLET_FLAG_DISABLE_PRIVATE_KEYS | WALLET_FLAG_BLANK_WALLET))) {
            LOCK(walletInstance->cs_wallet);
            if (!fParticlMode)
            for (auto spk_man : walletInstance->GetActiveScriptPubKeyMans()) {
                if (!spk_man->SetupGeneration()) {
                    error = _("Unable to generate initial keys").translated;
                    return nullptr;
                }
            }
        }

        auto locked_chain = chain.lock();
        walletInstance->chainStateFlushed(locked_chain->getTipLocator());
    } else if (wallet_creation_flags & WALLET_FLAG_DISABLE_PRIVATE_KEYS) {
        // Make it impossible to disable private keys after creation
        error = strprintf(_("Error loading %s: Private keys can only be disabled during creation").translated, walletFile);
        return NULL;
    } else if (walletInstance->IsWalletFlagSet(WALLET_FLAG_DISABLE_PRIVATE_KEYS)) {
        for (auto spk_man : walletInstance->GetActiveScriptPubKeyMans()) {
            if (spk_man->HavePrivateKeys()) {
                warnings.push_back(strprintf(_("Warning: Private keys detected in wallet {%s} with disabled private keys").translated, walletFile));
                break;
            }
        }
    }

    if (!gArgs.GetArg("-addresstype", "").empty() && !ParseOutputType(gArgs.GetArg("-addresstype", ""), walletInstance->m_default_address_type)) {
        error = strprintf(_("Unknown address type '%s'").translated, gArgs.GetArg("-addresstype", ""));
        return nullptr;
    }

    if (!gArgs.GetArg("-changetype", "").empty() && !ParseOutputType(gArgs.GetArg("-changetype", ""), walletInstance->m_default_change_type)) {
        error = strprintf(_("Unknown change type '%s'").translated, gArgs.GetArg("-changetype", ""));
        return nullptr;
    }

    if (gArgs.IsArgSet("-mintxfee")) {
        CAmount n = 0;
        if (!ParseMoney(gArgs.GetArg("-mintxfee", ""), n) || 0 == n) {
            error = AmountErrMsg("mintxfee", gArgs.GetArg("-mintxfee", "")).translated;
            return nullptr;
        }
        if (n > HIGH_TX_FEE_PER_KB) {
            warnings.push_back(AmountHighWarn("-mintxfee").translated + " " +
                              _("This is the minimum transaction fee you pay on every transaction.").translated);
        }
        walletInstance->m_min_fee = CFeeRate(n);
    }

    if (gArgs.IsArgSet("-fallbackfee")) {
        CAmount nFeePerK = 0;
        if (!ParseMoney(gArgs.GetArg("-fallbackfee", ""), nFeePerK)) {
            error = strprintf(_("Invalid amount for -fallbackfee=<amount>: '%s'").translated, gArgs.GetArg("-fallbackfee", ""));
            return nullptr;
        }
        if (nFeePerK > HIGH_TX_FEE_PER_KB) {
            warnings.push_back(AmountHighWarn("-fallbackfee").translated + " " +
                              _("This is the transaction fee you may pay when fee estimates are not available.").translated);
        }
        walletInstance->m_fallback_fee = CFeeRate(nFeePerK);
    }
    // Disable fallback fee in case value was set to 0, enable if non-null value
    walletInstance->m_allow_fallback_fee = walletInstance->m_fallback_fee.GetFeePerK() != 0;

    if (gArgs.IsArgSet("-discardfee")) {
        CAmount nFeePerK = 0;
        if (!ParseMoney(gArgs.GetArg("-discardfee", ""), nFeePerK)) {
            error = strprintf(_("Invalid amount for -discardfee=<amount>: '%s'").translated, gArgs.GetArg("-discardfee", ""));
            return nullptr;
        }
        if (nFeePerK > HIGH_TX_FEE_PER_KB) {
            warnings.push_back(AmountHighWarn("-discardfee").translated + " " +
                              _("This is the transaction fee you may discard if change is smaller than dust at this level").translated);
        }
        walletInstance->m_discard_rate = CFeeRate(nFeePerK);
    }
    if (gArgs.IsArgSet("-paytxfee")) {
        CAmount nFeePerK = 0;
        if (!ParseMoney(gArgs.GetArg("-paytxfee", ""), nFeePerK)) {
            error = AmountErrMsg("paytxfee", gArgs.GetArg("-paytxfee", "")).translated;
            return nullptr;
        }
        if (nFeePerK > HIGH_TX_FEE_PER_KB) {
            warnings.push_back(AmountHighWarn("-paytxfee").translated + " " +
                              _("This is the transaction fee you will pay if you send a transaction.").translated);
        }
        walletInstance->m_pay_tx_fee = CFeeRate(nFeePerK, 1000);
        if (walletInstance->m_pay_tx_fee < chain.relayMinFee()) {
            error = strprintf(_("Invalid amount for -paytxfee=<amount>: '%s' (must be at least %s)").translated,
                gArgs.GetArg("-paytxfee", ""), chain.relayMinFee().ToString());
            return nullptr;
        }
    }

    if (gArgs.IsArgSet("-maxtxfee")) {
        CAmount nMaxFee = 0;
        if (!ParseMoney(gArgs.GetArg("-maxtxfee", ""), nMaxFee)) {
            error = AmountErrMsg("maxtxfee", gArgs.GetArg("-maxtxfee", "")).translated;
            return nullptr;
        }
        if (nMaxFee > HIGH_MAX_TX_FEE) {
            warnings.push_back(_("-maxtxfee is set very high! Fees this large could be paid on a single transaction.").translated);
        }
        if (CFeeRate(nMaxFee, 1000) < chain.relayMinFee()) {
            error = strprintf(_("Invalid amount for -maxtxfee=<amount>: '%s' (must be at least the minrelay fee of %s to prevent stuck transactions)").translated,
                                       gArgs.GetArg("-maxtxfee", ""), chain.relayMinFee().ToString());
            return nullptr;
        }
        walletInstance->m_default_max_tx_fee = nMaxFee;
    }

    if (chain.relayMinFee().GetFeePerK() > HIGH_TX_FEE_PER_KB) {
        warnings.push_back(AmountHighWarn("-minrelaytxfee").translated + " " +
                    _("The wallet will avoid paying less than the minimum relay fee.").translated);
    }

    walletInstance->m_confirm_target = gArgs.GetArg("-txconfirmtarget", DEFAULT_TX_CONFIRM_TARGET);
    walletInstance->m_spend_zero_conf_change = gArgs.GetBoolArg("-spendzeroconfchange", DEFAULT_SPEND_ZEROCONF_CHANGE);
    walletInstance->m_signal_rbf = gArgs.GetBoolArg("-walletrbf", DEFAULT_WALLET_RBF);

    walletInstance->WalletLogPrintf("Wallet completed loading in %15dms\n", GetTimeMillis() - nStart);

    // Try to top up keypool. No-op if the wallet is locked.
    walletInstance->TopUpKeyPool();

    auto locked_chain = chain.lock();
    LOCK(walletInstance->cs_wallet);

    int rescan_height = 0;
    if (!gArgs.GetBoolArg("-rescan", false))
    {
        WalletBatch batch(*walletInstance->database);
        CBlockLocator locator;
        if (batch.ReadBestBlock(locator)) {
            if (const Optional<int> fork_height = locked_chain->findLocatorFork(locator)) {
                rescan_height = *fork_height;
            }
        }
    }

    const Optional<int> tip_height = locked_chain->getHeight();
    if (tip_height) {
        walletInstance->m_last_block_processed = locked_chain->getBlockHash(*tip_height);
        walletInstance->m_last_block_processed_height = *tip_height;
    } else {
        walletInstance->m_last_block_processed.SetNull();
        walletInstance->m_last_block_processed_height = -1;
    }

    if (!fParticlMode) // Must rescan after hdwallet is loaded
    if (tip_height && *tip_height != rescan_height)
    {
        // We can't rescan beyond non-pruned blocks, stop and throw an error.
        // This might happen if a user uses an old wallet within a pruned node
        // or if they ran -disablewallet for a longer time, then decided to re-enable
        if (chain.havePruned()) {
            // Exit early and print an error.
            // If a block is pruned after this check, we will load the wallet,
            // but fail the rescan with a generic error.
            int block_height = *tip_height;
            while (block_height > 0 && locked_chain->haveBlockOnDisk(block_height - 1) && rescan_height != block_height) {
                --block_height;
            }

            if (rescan_height != block_height) {
                error = _("Prune: last wallet synchronisation goes beyond pruned data. You need to -reindex (download the whole blockchain again in case of pruned node)").translated;
                return nullptr;
            }
        }

        chain.initMessage(_("Rescanning...").translated);
        walletInstance->WalletLogPrintf("Rescanning last %i blocks (from block %i)...\n", *tip_height - rescan_height, rescan_height);

        // No need to read and scan block if block was created before
        // our wallet birthday (as adjusted for block time variability)
        // The way the 'time_first_key' is initialized is just a workaround for the gcc bug #47679 since version 4.6.0.
        Optional<int64_t> time_first_key = MakeOptional(false, int64_t());;
        for (auto spk_man : walletInstance->GetAllScriptPubKeyMans()) {
            int64_t time = spk_man->GetTimeFirstKey();
            if (!time_first_key || time < *time_first_key) time_first_key = time;
        }
        if (time_first_key) {
            if (Optional<int> first_block = locked_chain->findFirstBlockWithTimeAndHeight(*time_first_key - TIMESTAMP_WINDOW, rescan_height, nullptr)) {
                rescan_height = *first_block;
            }
        }

        {
            WalletRescanReserver reserver(walletInstance.get());
            if (!reserver.reserve() || (ScanResult::SUCCESS != walletInstance->ScanForWalletTransactions(locked_chain->getBlockHash(rescan_height), rescan_height, {} /* max height */, reserver, true /* update */).status)) {
                error = _("Failed to rescan the wallet during initialization").translated;
                return nullptr;
            }
        }
        walletInstance->chainStateFlushed(locked_chain->getTipLocator());
        walletInstance->database->IncrementUpdateCounter();

        // Restore wallet transaction metadata after -zapwallettxes=1
        if (gArgs.GetBoolArg("-zapwallettxes", false) && gArgs.GetArg("-zapwallettxes", "1") != "2")
        {
            WalletBatch batch(*walletInstance->database);

            for (const CWalletTx& wtxOld : vWtx)
            {
                uint256 hash = wtxOld.GetHash();
                std::map<uint256, CWalletTx>::iterator mi = walletInstance->mapWallet.find(hash);
                if (mi != walletInstance->mapWallet.end())
                {
                    const CWalletTx* copyFrom = &wtxOld;
                    CWalletTx* copyTo = &mi->second;
                    copyTo->mapValue = copyFrom->mapValue;
                    copyTo->vOrderForm = copyFrom->vOrderForm;
                    copyTo->nTimeReceived = copyFrom->nTimeReceived;
                    copyTo->nTimeSmart = copyFrom->nTimeSmart;
                    copyTo->fFromMe = copyFrom->fFromMe;
                    copyTo->nOrderPos = copyFrom->nOrderPos;
                    batch.WriteTx(*copyTo);
                }
            }
        }
    }

    {
        LOCK(cs_wallets);
        for (auto& load_wallet : g_load_wallet_fns) {
            load_wallet(interfaces::MakeWallet(walletInstance));
        }
    }

    // Register with the validation interface. It's ok to do this after rescan since we're still holding locked_chain.
    walletInstance->m_chain_notifications_handler = walletInstance->chain().handleNotifications(walletInstance);

    walletInstance->SetBroadcastTransactions(gArgs.GetBoolArg("-walletbroadcast", DEFAULT_WALLETBROADCAST));

    {
        walletInstance->WalletLogPrintf("setKeyPool.size() = %u\n",      walletInstance->GetKeyPoolSize());
        walletInstance->WalletLogPrintf("mapWallet.size() = %u\n",       walletInstance->mapWallet.size());
        walletInstance->WalletLogPrintf("m_address_book.size() = %u\n",  walletInstance->m_address_book.size());
    }

    return walletInstance;
}

const CAddressBookData* CWallet::FindAddressBookEntry(const CTxDestination& dest, bool allow_change) const
{
    const auto& address_book_it = m_address_book.find(dest);
    if (address_book_it == m_address_book.end()) return nullptr;
    if ((!allow_change) && address_book_it->second.IsChange()) {
        return nullptr;
    }
    return &address_book_it->second;
}

void CWallet::postInitProcess()
{
    auto locked_chain = chain().lock();
    LOCK(cs_wallet);

    // Add wallet transactions that aren't already in a block to mempool
    // Do this here as mempool requires genesis block to be loaded
    ReacceptWalletTransactions();

    // Update wallet transactions with current mempool transactions.
    chain().requestMempoolTransactions(*this);
}

bool CWallet::BackupWallet(const std::string& strDest) const
{
    return database->Backup(strDest);
}

CKeyPool::CKeyPool()
{
    nTime = GetTime();
    fInternal = false;
    m_pre_split = false;
}

CKeyPool::CKeyPool(const CPubKey& vchPubKeyIn, bool internalIn)
{
    nTime = GetTime();
    vchPubKey = vchPubKeyIn;
    fInternal = internalIn;
    m_pre_split = false;
}

int CWalletTx::GetDepthInMainChain() const
{
    assert(pwallet != nullptr);
    AssertLockHeld(pwallet->cs_wallet);
    if (isUnconfirmed() || isAbandoned()) return 0;

    return (pwallet->GetLastBlockHeight() - m_confirm.block_height + 1) * (isConflicted() ? -1 : 1);
}

int CWalletTx::GetBlocksToMaturity() const
{
    if (!(IsCoinBase() || IsCoinStake())) {
        return 0;
    }

    int chain_depth = GetDepthInMainChain();
    assert(chain_depth >= 0); // coinbase tx should not be conflicted

    LockAssertion lock(pwallet->cs_wallet); // Remove when NO_THREAD_SAFETY_ANALYSIS resolved for GetDepthInMainChain()
    if (fParticlMode && pwallet->m_last_block_processed_height < COINBASE_MATURITY * 2 && m_confirm.status == CWalletTx::Status::CONFIRMED) {
        int nRequiredDepth = m_confirm.block_height / 2;
        return std::max(0, (nRequiredDepth+1) - chain_depth);
    }

    return std::max(0, (COINBASE_MATURITY+1) - chain_depth);
}

bool CWalletTx::IsImmatureCoinBase() const
{
    // note GetBlocksToMaturity is 0 for non-coinbase tx
    return GetBlocksToMaturity() > 0;
}

std::vector<OutputGroup> CWallet::GroupOutputs(const std::vector<COutput>& outputs, bool single_coin, const size_t max_ancestors) const {
    std::vector<OutputGroup> groups;
    std::map<CTxDestination, OutputGroup> gmap;
    std::set<CTxDestination> full_groups;

    for (const auto& output : outputs) {
        if (output.fSpendable) {
            CTxDestination dst;
            CInputCoin input_coin = output.GetInputCoin();

            size_t ancestors, descendants;
            chain().getTransactionAncestry(output.tx->GetHash(), ancestors, descendants);
<<<<<<< HEAD
            const CScript *pscript = output.tx->tx->IsParticlVersion()
                ? output.tx->tx->vpout[output.i]->GetPScriptPubKey() : &output.tx->tx->vout[output.i].scriptPubKey;
            if (!single_coin && ExtractDestination(*pscript, dst)) {
                // Limit output groups to no more than 10 entries, to protect
                // against inadvertently creating a too-large transaction
                // when using -avoidpartialspends
                if (gmap[dst].m_outputs.size() >= OUTPUT_GROUP_MAX_ENTRIES) {
                    groups.push_back(gmap[dst]);
                    gmap.erase(dst);
=======
            if (!single_coin && ExtractDestination(output.tx->tx->vout[output.i].scriptPubKey, dst)) {
                auto it = gmap.find(dst);
                if (it != gmap.end()) {
                    // Limit output groups to no more than OUTPUT_GROUP_MAX_ENTRIES
                    // number of entries, to protect against inadvertently creating
                    // a too-large transaction when using -avoidpartialspends to
                    // prevent breaking consensus or surprising users with a very
                    // high amount of fees.
                    if (it->second.m_outputs.size() >= OUTPUT_GROUP_MAX_ENTRIES) {
                        groups.push_back(it->second);
                        it->second = OutputGroup{};
                        full_groups.insert(dst);
                    }
                    it->second.Insert(input_coin, output.nDepth, output.tx->IsFromMe(ISMINE_ALL), ancestors, descendants);
                } else {
                    gmap[dst].Insert(input_coin, output.nDepth, output.tx->IsFromMe(ISMINE_ALL), ancestors, descendants);
>>>>>>> 54f812d9
                }
            } else {
                groups.emplace_back(input_coin, output.nDepth, output.tx->IsFromMe(ISMINE_ALL), ancestors, descendants);
            }
        }
    }
    if (!single_coin) {
        for (auto& it : gmap) {
            auto& group = it.second;
            if (full_groups.count(it.first) > 0) {
                // Make this unattractive as we want coin selection to avoid it if possible
                group.m_ancestors = max_ancestors - 1;
            }
            groups.push_back(group);
        }
    }
    return groups;
}

bool CWallet::IsCrypted() const
{
    return HasEncryptionKeys();
}

bool CWallet::IsLocked() const
{
    if (!IsCrypted()) {
        return false;
    }
    LOCK(cs_wallet);
    return vMasterKey.empty();
}

bool CWallet::Lock()
{
    if (!IsCrypted())
        return false;

    {
        LOCK(cs_wallet);
        vMasterKey.clear();
    }

    NotifyStatusChanged(this);
    return true;
}

bool CWallet::Unlock(const CKeyingMaterial& vMasterKeyIn, bool accept_no_keys)
{
    {
        LOCK(cs_wallet);
        for (const auto& spk_man_pair : m_spk_managers) {
            if (!spk_man_pair.second->CheckDecryptionKey(vMasterKeyIn, accept_no_keys)) {
                return false;
            }
        }
        vMasterKey = vMasterKeyIn;
    }
    NotifyStatusChanged(this);
    return true;
}

std::set<ScriptPubKeyMan*> CWallet::GetActiveScriptPubKeyMans() const
{
    std::set<ScriptPubKeyMan*> spk_mans;
    for (bool internal : {false, true}) {
        for (OutputType t : OUTPUT_TYPES) {
            auto spk_man = GetScriptPubKeyMan(t, internal);
            if (spk_man) {
                spk_mans.insert(spk_man);
            }
        }
    }
    return spk_mans;
}

std::set<ScriptPubKeyMan*> CWallet::GetAllScriptPubKeyMans() const
{
    std::set<ScriptPubKeyMan*> spk_mans;
    for (const auto& spk_man_pair : m_spk_managers) {
        spk_mans.insert(spk_man_pair.second.get());
    }
    return spk_mans;
}

ScriptPubKeyMan* CWallet::GetScriptPubKeyMan(const OutputType& type, bool internal) const
{
    const std::map<OutputType, ScriptPubKeyMan*>& spk_managers = internal ? m_internal_spk_managers : m_external_spk_managers;
    std::map<OutputType, ScriptPubKeyMan*>::const_iterator it = spk_managers.find(type);
    if (it == spk_managers.end()) {
        WalletLogPrintf("%s scriptPubKey Manager for output type %d does not exist\n", internal ? "Internal" : "External", static_cast<int>(type));
        return nullptr;
    }
    return it->second;
}

std::set<ScriptPubKeyMan*> CWallet::GetScriptPubKeyMans(const CScript& script, SignatureData& sigdata) const
{
    std::set<ScriptPubKeyMan*> spk_mans;
    for (const auto& spk_man_pair : m_spk_managers) {
        if (spk_man_pair.second->CanProvide(script, sigdata)) {
            spk_mans.insert(spk_man_pair.second.get());
        }
    }
    return spk_mans;
}

ScriptPubKeyMan* CWallet::GetScriptPubKeyMan(const CScript& script) const
{
    SignatureData sigdata;
    for (const auto& spk_man_pair : m_spk_managers) {
        if (spk_man_pair.second->CanProvide(script, sigdata)) {
            return spk_man_pair.second.get();
        }
    }
    return nullptr;
}

ScriptPubKeyMan* CWallet::GetScriptPubKeyMan(const uint256& id) const
{
    if (m_spk_managers.count(id) > 0) {
        return m_spk_managers.at(id).get();
    }
    return nullptr;
}

std::unique_ptr<SigningProvider> CWallet::GetSolvingProvider(const CScript& script) const
{
    SignatureData sigdata;
    return GetSolvingProvider(script, sigdata);
}

std::unique_ptr<SigningProvider> CWallet::GetSolvingProvider(const CScript& script, SignatureData& sigdata) const
{
    for (const auto& spk_man_pair : m_spk_managers) {
        if (spk_man_pair.second->CanProvide(script, sigdata)) {
            return spk_man_pair.second->GetSolvingProvider(script);
        }
    }
    return nullptr;
}

LegacyScriptPubKeyMan* CWallet::GetLegacyScriptPubKeyMan() const
{
    // Legacy wallets only have one ScriptPubKeyMan which is a LegacyScriptPubKeyMan.
    // Everything in m_internal_spk_managers and m_external_spk_managers point to the same legacyScriptPubKeyMan.
    auto it = m_internal_spk_managers.find(OutputType::LEGACY);
    if (it == m_internal_spk_managers.end()) return nullptr;
    return dynamic_cast<LegacyScriptPubKeyMan*>(it->second);
}

LegacyScriptPubKeyMan* CWallet::GetOrCreateLegacyScriptPubKeyMan()
{
    SetupLegacyScriptPubKeyMan();
    return GetLegacyScriptPubKeyMan();
}

void CWallet::SetupLegacyScriptPubKeyMan()
{
    if (!m_internal_spk_managers.empty() || !m_external_spk_managers.empty() || !m_spk_managers.empty()) {
        return;
    }

    auto spk_manager = std::unique_ptr<ScriptPubKeyMan>(new LegacyScriptPubKeyMan(*this));
    for (const auto& type : OUTPUT_TYPES) {
        m_internal_spk_managers[type] = spk_manager.get();
        m_external_spk_managers[type] = spk_manager.get();
    }
    m_spk_managers[spk_manager->GetID()] = std::move(spk_manager);
}

const CKeyingMaterial& CWallet::GetEncryptionKey() const
{
    return vMasterKey;
}

bool CWallet::HasEncryptionKeys() const
{
    return !mapMasterKeys.empty();
}

void CWallet::ConnectScriptPubKeyManNotifiers()
{
    for (const auto& spk_man : GetActiveScriptPubKeyMans()) {
        spk_man->NotifyWatchonlyChanged.connect(NotifyWatchonlyChanged);
        spk_man->NotifyCanGetAddressesChanged.connect(NotifyCanGetAddressesChanged);
    }
}

boost::signals2::signal<void (const std::shared_ptr<CWallet>& wallet)> NotifyWalletAdded;<|MERGE_RESOLUTION|>--- conflicted
+++ resolved
@@ -4446,18 +4446,9 @@
 
             size_t ancestors, descendants;
             chain().getTransactionAncestry(output.tx->GetHash(), ancestors, descendants);
-<<<<<<< HEAD
             const CScript *pscript = output.tx->tx->IsParticlVersion()
                 ? output.tx->tx->vpout[output.i]->GetPScriptPubKey() : &output.tx->tx->vout[output.i].scriptPubKey;
             if (!single_coin && ExtractDestination(*pscript, dst)) {
-                // Limit output groups to no more than 10 entries, to protect
-                // against inadvertently creating a too-large transaction
-                // when using -avoidpartialspends
-                if (gmap[dst].m_outputs.size() >= OUTPUT_GROUP_MAX_ENTRIES) {
-                    groups.push_back(gmap[dst]);
-                    gmap.erase(dst);
-=======
-            if (!single_coin && ExtractDestination(output.tx->tx->vout[output.i].scriptPubKey, dst)) {
                 auto it = gmap.find(dst);
                 if (it != gmap.end()) {
                     // Limit output groups to no more than OUTPUT_GROUP_MAX_ENTRIES
@@ -4473,7 +4464,6 @@
                     it->second.Insert(input_coin, output.nDepth, output.tx->IsFromMe(ISMINE_ALL), ancestors, descendants);
                 } else {
                     gmap[dst].Insert(input_coin, output.nDepth, output.tx->IsFromMe(ISMINE_ALL), ancestors, descendants);
->>>>>>> 54f812d9
                 }
             } else {
                 groups.emplace_back(input_coin, output.nDepth, output.tx->IsFromMe(ISMINE_ALL), ancestors, descendants);
