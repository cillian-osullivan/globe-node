--- conflicted
+++ resolved
@@ -381,21 +381,6 @@
      * their own locks.
      */
     std::map<NodeId, PeerRef> m_peer_map GUARDED_BY(m_peer_mutex);
-<<<<<<< HEAD
-
-    /** Particl */
-    int m_banscore = DISCOURAGEMENT_THRESHOLD;
-    void PassOnMisbehaviour(NodeId node_id, int howmuch);
-public:
-    void IncPersistentMisbehaviour(NodeId node_id, const CService &node_address, int howmuch) override EXCLUSIVE_LOCKS_REQUIRED(cs_main);
-    void DecMisbehaving(NodeId nodeid, int howmuch) override;
-    void MisbehavingByAddr(CNetAddr addr, int misbehavior_cfwd, int howmuch, const std::string& message) override EXCLUSIVE_LOCKS_REQUIRED(cs_main);
-
-    bool IncDuplicateHeaders(NodeId node_id, const CService &node_address) override EXCLUSIVE_LOCKS_REQUIRED(cs_main);
-};
-} // namespace
-=======
->>>>>>> 45dcf226
 
     /** Number of nodes with fSyncStarted. */
     int nSyncStarted GUARDED_BY(cs_main) = 0;
@@ -509,6 +494,15 @@
     /** Number of peers from which we're downloading blocks. */
     int nPeersWithValidatedDownloads GUARDED_BY(cs_main) = 0;
 
+    /** Particl */
+    int m_banscore = DISCOURAGEMENT_THRESHOLD;
+    void PassOnMisbehaviour(NodeId node_id, int howmuch);
+public:
+    void IncPersistentMisbehaviour(NodeId node_id, const CService &node_address, int howmuch) override EXCLUSIVE_LOCKS_REQUIRED(cs_main);
+    void DecMisbehaving(NodeId nodeid, int howmuch) override;
+    void MisbehavingByAddr(CNetAddr addr, int misbehavior_cfwd, int howmuch, const std::string& message) override EXCLUSIVE_LOCKS_REQUIRED(cs_main);
+    bool IncDuplicateHeaders(NodeId node_id, const CService &node_address) override EXCLUSIVE_LOCKS_REQUIRED(cs_main);
+    NodeId GetBlockSource(const uint256 &hash) override EXCLUSIVE_LOCKS_REQUIRED(cs_main);
 };
 } // namespace
 
@@ -1166,9 +1160,7 @@
     if (peer == nullptr) return false;
     stats.m_misbehavior_score = WITH_LOCK(peer->m_misbehavior_mutex, return peer->m_misbehavior_score);
     stats.m_starting_height = peer->m_starting_height;
-<<<<<<< HEAD
-    stats.m_chain_height = peer->m_chain_height;
-=======
+
     // It is common for nodes with good ping times to suddenly become lagged,
     // due to a new block arriving or other large transfer.
     // Merely reporting pingtime might fool the caller into thinking the node was still responsive,
@@ -1181,7 +1173,8 @@
     }
 
     stats.m_ping_wait_usec = count_microseconds(ping_wait);
->>>>>>> 45dcf226
+
+    stats.m_chain_height = peer->m_chain_height;
 
     return true;
 }
@@ -1511,13 +1504,10 @@
     return false;
 }
 
-NodeId GetBlockSource(uint256 hash)
-{
-    const auto it = mapBlockSource.find(hash);
-    if (it == mapBlockSource.end()) {
-        return -1;
-    }
-    return it->second.first;
+NodeId GetBlockSource(const uint256 &hash) EXCLUSIVE_LOCKS_REQUIRED(cs_main)
+{
+    if (!g_peerman) return -1;
+    return g_peerman->GetBlockSource(hash);
 }
 
 size_t MAX_LOOSE_HEADERS = 1000;
@@ -1658,6 +1648,15 @@
     map_dos_state[node_address].m_duplicate_count = 1;
     map_dos_state[node_address].m_last_used_time = GetTime();
     return true;
+}
+
+NodeId PeerManagerImpl::GetBlockSource(const uint256 &hash) EXCLUSIVE_LOCKS_REQUIRED(cs_main)
+{
+    const auto it = mapBlockSource.find(hash);
+    if (it == mapBlockSource.end()) {
+        return -1;
+    }
+    return it->second.first;
 }
 
 bool IncDuplicateHeaders(NodeId node_id) EXCLUSIVE_LOCKS_REQUIRED(cs_main)
@@ -4759,14 +4758,15 @@
         }
         peer.fPingQueued = false;
         peer.m_ping_start = now;
-        if (node_to.GetCommonVersion() > BIP0031_VERSION) {
-            peer.nPingNonceSent = nonce;
-            m_connman.PushMessage(&node_to, msgMaker.Make(NetMsgType::PING, nonce));
-        } else {
-            // Peer is too old to support ping command with nonce, pong will never arrive.
-            peer.nPingNonceSent = 0;
-            m_connman.PushMessage(&node_to, msgMaker.Make(NetMsgType::PING));
-        }
+        // Particl ping includes chain height and is always > BIP0031
+        int nChainHeight;
+        {
+            LOCK(cs_main);
+            nChainHeight = (int)::ChainActive().Height();
+        }
+        // BIP0031_VERSION
+        peer.nPingNonceSent = nonce;
+        m_connman.PushMessage(&node_to, msgMaker.Make(NetMsgType::PING, nonce, nChainHeight));
     }
 }
 
@@ -4808,41 +4808,10 @@
     // If we get here, the outgoing message serialization version is set and can't change.
     const CNetMsgMaker msgMaker(pto->GetCommonVersion());
 
-<<<<<<< HEAD
-    //
-    // Message: ping
-    //
-    bool pingSend = false;
-    if (pto->fPingQueued) {
-        // RPC ping request by user
-        pingSend = true;
-    }
-    if (pto->nPingNonceSent == 0 && pto->m_ping_start.load() + PING_INTERVAL < GetTime<std::chrono::microseconds>()) {
-        // Ping automatically sent as a latency probe & keepalive.
-        pingSend = true;
-    }
-    if (pingSend) {
-        uint64_t nonce = 0;
-        while (nonce == 0) {
-            GetRandBytes((unsigned char*)&nonce, sizeof(nonce));
-        }
-        pto->fPingQueued = false;
-        pto->m_ping_start = GetTime<std::chrono::microseconds>();
-        int nChainHeight;
-        {
-            LOCK(cs_main);
-            nChainHeight = (int)::ChainActive().Height();
-        }
-        // BIP0031_VERSION
-        pto->nPingNonceSent = nonce;
-        m_connman.PushMessage(pto, msgMaker.Make(NetMsgType::PING, nonce, nChainHeight));
-    }
-=======
     MaybeSendPing(*pto, *peer);
 
     // MaybeSendPing may have marked peer for disconnection
     if (pto->fDisconnect) return true;
->>>>>>> 45dcf226
 
     {
         LOCK(cs_main);
