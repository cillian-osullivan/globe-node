--- conflicted
+++ resolved
@@ -285,19 +285,6 @@
 
 public:
     SignatureExtractorChecker(SignatureData& sigdata, BaseSignatureChecker& checker) : sigdata(sigdata), checker(checker) {}
-<<<<<<< HEAD
-    bool CheckSig(const std::vector<unsigned char>& scriptSig, const std::vector<unsigned char>& vchPubKey, const CScript& scriptCode, SigVersion sigversion) const override;
-    bool is_particl_tx = false;
-    bool IsParticlVersion() const override { return is_particl_tx; }
-};
-
-bool SignatureExtractorChecker::CheckSig(const std::vector<unsigned char>& scriptSig, const std::vector<unsigned char>& vchPubKey, const CScript& scriptCode, SigVersion sigversion) const
-{
-    if (checker.CheckSig(scriptSig, vchPubKey, scriptCode, sigversion)) {
-        CPubKey pubkey(vchPubKey);
-        sigdata.signatures.emplace(pubkey.GetID(), SigPair(pubkey, scriptSig));
-        return true;
-=======
     bool CheckSig(const std::vector<unsigned char>& scriptSig, const std::vector<unsigned char>& vchPubKey, const CScript& scriptCode, SigVersion sigversion) const override
     {
         if (checker.CheckSig(scriptSig, vchPubKey, scriptCode, sigversion)) {
@@ -306,8 +293,10 @@
             return true;
         }
         return false;
->>>>>>> 8afa602f
-    }
+    }
+
+    bool is_particl_tx = false;
+    bool IsParticlVersion() const override { return is_particl_tx; }
 };
 
 struct Stacks
