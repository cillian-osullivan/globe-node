// Copyright (c) 2009-2010 Satoshi Nakamoto
// Copyright (c) 2009-2021 The Bitcoin Core developers
// Distributed under the MIT software license, see the accompanying
// file COPYING or http://www.opensource.org/licenses/mit-license.php.

#if defined(HAVE_CONFIG_H)
#include <config/bitcoin-config.h>
#endif

#include <init.h>

#include <addrman.h>
#include <banman.h>
#include <blockfilter.h>
#include <chain.h>
#include <chainparams.h>
#include <compat/sanity.h>
#include <consensus/amount.h>
#include <deploymentstatus.h>
#include <fs.h>
#include <hash.h>
#include <httprpc.h>
#include <httpserver.h>
#include <index/blockfilterindex.h>
#include <index/coinstatsindex.h>
#include <index/txindex.h>
#include <init/common.h>
#include <interfaces/chain.h>
#include <interfaces/init.h>
#include <interfaces/node.h>
#include <interfaces/wallet.h>
#include <mapport.h>
#include <net.h>
#include <net_permissions.h>
#include <net_processing.h>
#include <netbase.h>
#include <node/blockstorage.h>
#include <node/caches.h>
#include <node/chainstate.h>
#include <node/context.h>
#include <node/miner.h>
#include <node/ui_interface.h>
#include <policy/feerate.h>
#include <policy/fees.h>
#include <policy/policy.h>
#include <policy/settings.h>
#include <protocol.h>
#include <rpc/blockchain.h>
#include <rpc/register.h>
#include <rpc/server.h>
#include <rpc/util.h>
#include <scheduler.h>
#include <script/sigcache.h>
#include <script/standard.h>
#include <shutdown.h>
#include <sync.h>
#include <timedata.h>
#include <torcontrol.h>
#include <txdb.h>
#include <txmempool.h>
#include <txorphanage.h>
#include <util/asmap.h>
#include <util/check.h>
#include <util/moneystr.h>
#include <util/strencodings.h>
#include <util/string.h>
#include <util/syscall_sandbox.h>
#include <util/system.h>
#include <util/thread.h>
#include <util/threadnames.h>
#include <util/translation.h>
#include <validation.h>
#include <validationinterface.h>
#include <blind.h>
#include <smsg/smessage.h>
#include <smsg/rpcsmessage.h>
#include <insight/rpc.h>
#include <pos/miner.h>
#include <pos/kernel.h>
#include <core_io.h>
#ifdef ENABLE_WALLET
#include <wallet/hdwallet.h>
#include <wallet/rpchdwallet.h>
#endif
#if ENABLE_USBDEVICE
#include <usbdevice/rpcusbdevice.h>
#include <usbdevice/usbdevice.h>
#endif

#include <walletinitinterface.h>

#include <condition_variable>
#include <cstdint>
#include <cstdio>
#include <fstream>
#include <functional>
#include <set>
#include <string>
#include <thread>
#include <vector>

#ifndef WIN32
#include <attributes.h>
#include <cerrno>
#include <signal.h>
#include <sys/stat.h>
#endif

#include <boost/algorithm/string/replace.hpp>
#include <boost/signals2/signal.hpp>

#if ENABLE_ZMQ
#include <zmq/zmqabstractnotifier.h>
#include <zmq/zmqnotificationinterface.h>
#include <zmq/zmqrpc.h>
#endif

#include <insight/insight.h>

using node::CacheSizes;
using node::CalculateCacheSizes;
using node::ChainstateLoadVerifyError;
using node::ChainstateLoadingError;
using node::CleanupBlockRevFiles;
using node::DEFAULT_PRINTPRIORITY;
using node::DEFAULT_STOPAFTERBLOCKIMPORT;
using node::LoadChainstate;
using node::NodeContext;
using node::ThreadImport;
using node::VerifyLoadedChainstate;
using node::fHavePruned;
using node::fPruneMode;
using node::fReindex;
using node::nPruneTarget;

static const bool DEFAULT_PROXYRANDOMIZE = true;
static const bool DEFAULT_REST_ENABLE = false;

#ifdef WIN32
// Win32 LevelDB doesn't use filedescriptors, and the ones used for
// accessing block files don't count towards the fd_set size limit
// anyway.
#define MIN_CORE_FILEDESCRIPTORS 0
#else
#define MIN_CORE_FILEDESCRIPTORS 150
#endif

#ifdef WIN32
HWND winHwnd = nullptr;
MSG winMsg;
const char lpcszClassName[] = "messageClass";

LRESULT APIENTRY MainWndProc(HWND hwnd, UINT uMsg, WPARAM wParam, LPARAM lParam)
{
    switch (uMsg) {
        case WM_CLOSE:
            StartShutdown();
            return 1;
        default:
            break;
    }
    return DefWindowProc(hwnd, uMsg, wParam, lParam);
};

int CreateMessageWindow()
{
    // Create a message-only window to intercept WM_CLOSE events from particld

    WNDCLASSEX WindowClassEx;
    ZeroMemory(&WindowClassEx, sizeof(WNDCLASSEX));
    WindowClassEx.cbSize = sizeof(WNDCLASSEX);
    WindowClassEx.lpfnWndProc = MainWndProc;
    WindowClassEx.hInstance = nullptr;
    WindowClassEx.lpszClassName = lpcszClassName;

    if (!RegisterClassEx(&WindowClassEx)) {
        tfm::format(std::cerr, "RegisterClassEx failed: %d.\n", GetLastError());
        return 1;
    }
    winHwnd = CreateWindowEx(0, lpcszClassName, NULL, 0, 0, 0, 0, 0, HWND_MESSAGE, NULL, nullptr, NULL);
    if (!winHwnd) {
        tfm::format(std::cerr, "CreateWindowEx failed: %d.\n", GetLastError());
        return 1;
    }

    ShowWindow(winHwnd, SW_SHOWDEFAULT);

    return 0;
};

int CloseMessageWindow()
{
    if (!winHwnd) {
        return 0;
    }
    if (!DestroyWindow(winHwnd)) {
        tfm::format(std::cerr, "DestroyWindow failed: %d.\n", GetLastError());
        return 1;
    }
    if (!UnregisterClass(lpcszClassName, nullptr)) {
        tfm::format(std::cerr, "UnregisterClass failed: %d.\n", GetLastError());
        return 1;
    }

    return 0;
};
#endif

static const char* DEFAULT_ASMAP_FILENAME="ip_asn.map";

/**
 * The PID file facilities.
 */
static const char* BITCOIN_PID_FILENAME = "particl.pid";

static fs::path GetPidFile(const ArgsManager& args)
{
    return AbsPathForConfigVal(fs::PathFromString(args.GetArg("-pid", BITCOIN_PID_FILENAME)));
}

[[nodiscard]] static bool CreatePidFile(const ArgsManager& args)
{
    std::ofstream file{GetPidFile(args)};
    if (file) {
#ifdef WIN32
        tfm::format(file, "%d\n", GetCurrentProcessId());
#else
        tfm::format(file, "%d\n", getpid());
#endif
        return true;
    } else {
        return InitError(strprintf(_("Unable to create the PID file '%s': %s"), fs::PathToString(GetPidFile(args)), std::strerror(errno)));
    }
}

//////////////////////////////////////////////////////////////////////////////
//
// Shutdown
//

//
// Thread management and startup/shutdown:
//
// The network-processing threads are all part of a thread group
// created by AppInit() or the Qt main() function.
//
// A clean exit happens when StartShutdown() or the SIGTERM
// signal handler sets ShutdownRequested(), which makes main thread's
// WaitForShutdown() interrupts the thread group.
// And then, WaitForShutdown() makes all other on-going threads
// in the thread group join the main thread.
// Shutdown() is then called to clean up database connections, and stop other
// threads that should only be stopped after the main network-processing
// threads have exited.
//
// Shutdown for Qt is very similar, only it uses a QTimer to detect
// ShutdownRequested() getting set, and then does the normal Qt
// shutdown thing.
//

bool ShutdownRequestedMainThread()
{
#ifdef WIN32
    // Only particld will create a hidden window to receive messages
    while (winHwnd && PeekMessage(&winMsg, 0, 0, 0, PM_REMOVE)) {
        TranslateMessage(&winMsg);
        DispatchMessage(&winMsg);
    }
#endif
    return ShutdownRequested();
}

void Interrupt(NodeContext& node)
{
    InterruptHTTPServer();
    InterruptHTTPRPC();
    InterruptRPC();
    InterruptREST();
    InterruptTorControl();
    InterruptMapPort();
    if (node.connman)
        node.connman->Interrupt();
    if (g_txindex) {
        g_txindex->Interrupt();
    }
    ForEachBlockFilterIndex([](BlockFilterIndex& index) { index.Interrupt(); });
    if (g_coin_stats_index) {
        g_coin_stats_index->Interrupt();
    }
}

void Shutdown(NodeContext& node)
{
    static Mutex g_shutdown_mutex;
    TRY_LOCK(g_shutdown_mutex, lock_shutdown);
    if (!lock_shutdown) return;
    LogPrintf("%s: In progress...\n", __func__);
    Assert(node.args);

    /// Note: Shutdown() must be able to handle cases in which initialization failed part of the way,
    /// for example if the data directory was found to be locked.
    /// Be sure that anything that writes files or flushes caches only does this if the respective
    /// module was initialized.
    util::ThreadRename("shutoff");
    if (node.mempool) node.mempool->AddTransactionsUpdated(1);

    StopHTTPRPC();
    StopREST();
    StopRPC();
    StopHTTPServer();
    smsgModule.Shutdown();
#ifdef ENABLE_WALLET
    StopThreadStakeMiner();
#endif
    for (const auto& client : node.chain_clients) {
        client->flush();
    }
    StopMapPort();

    // Because these depend on each-other, we make sure that neither can be
    // using the other before destroying them.
    if (node.peerman) UnregisterValidationInterface(node.peerman.get());
    if (node.connman) node.connman->Stop();

    StopTorControl();

    // After everything has been shut down, but before things get flushed, stop the
    // CScheduler/checkqueue, scheduler and load block thread.
    if (node.scheduler) node.scheduler->stop();
    if (node.chainman && node.chainman->m_load_block.joinable()) node.chainman->m_load_block.join();
    StopScriptCheckWorkerThreads();

    // After the threads that potentially access these pointers have been stopped,
    // destruct and reset all to nullptr.
    node.peerman.reset();
    node.connman.reset();
    node.banman.reset();
    node.addrman.reset();

    if (node.mempool && node.mempool->IsLoaded() && node.args->GetBoolArg("-persistmempool", DEFAULT_PERSIST_MEMPOOL)) {
        DumpMempool(*node.mempool);
    }

    // Drop transactions we were still watching, and record fee estimations.
    if (node.fee_estimator) node.fee_estimator->Flush();

    // FlushStateToDisk generates a ChainStateFlushed callback, which we should avoid missing
    if (node.chainman) {
        LOCK(cs_main);
        for (CChainState* chainstate : node.chainman->GetAll()) {
            if (chainstate->CanFlushToDisk()) {
                chainstate->ForceFlushStateToDisk();
            }
        }
    }

    // After there are no more peers/RPC left to give us new data which may generate
    // CValidationInterface callbacks, flush them...
    GetMainSignals().FlushBackgroundCallbacks();

    // Stop and delete all indexes only after flushing background callbacks.
    if (g_txindex) {
        g_txindex->Stop();
        g_txindex.reset();
    }
    if (g_coin_stats_index) {
        g_coin_stats_index->Stop();
        g_coin_stats_index.reset();
    }
    ForEachBlockFilterIndex([](BlockFilterIndex& index) { index.Stop(); });
    DestroyAllBlockFilterIndexes();

    // Any future callbacks will be dropped. This should absolutely be safe - if
    // missing a callback results in an unrecoverable situation, unclean shutdown
    // would too. The only reason to do the above flushes is to let the wallet catch
    // up with our current chain to avoid any strange pruning edge cases and make
    // next startup faster by avoiding rescan.

    if (node.chainman) {
        LOCK(cs_main);
        for (CChainState* chainstate : node.chainman->GetAll()) {
            if (chainstate->CanFlushToDisk()) {
                chainstate->ForceFlushStateToDisk();
                chainstate->ResetCoinsViews();
            }
        }
    }
    for (const auto& client : node.chain_clients) {
        client->stop();
    }

#if ENABLE_ZMQ
    if (g_zmq_notification_interface) {
        UnregisterValidationInterface(g_zmq_notification_interface);
        delete g_zmq_notification_interface;
        g_zmq_notification_interface = nullptr;
    }
#endif

#if ENABLE_USBDEVICE
    usb_device::ShutdownHardwareIntegration();
#endif

#ifdef WIN32
    CloseMessageWindow();
#endif

    node.chain_clients.clear();
    UnregisterAllValidationInterfaces();
    GetMainSignals().UnregisterBackgroundSignalScheduler();
    init::UnsetGlobals();
    node.mempool.reset();
    node.fee_estimator.reset();
    node.chainman.reset();
    node.scheduler.reset();

    try {
        if (!fs::remove(GetPidFile(*node.args))) {
            LogPrintf("%s: Unable to remove PID file: File does not exist\n", __func__);
        }
    } catch (const fs::filesystem_error& e) {
        LogPrintf("%s: Unable to remove PID file: %s\n", __func__, fsbridge::get_filesystem_error_message(e));
    }

    node.args = nullptr;
    LogPrintf("%s: done\n", __func__);
}

/**
 * Signal handlers are very limited in what they are allowed to do.
 * The execution context the handler is invoked in is not guaranteed,
 * so we restrict handler operations to just touching variables:
 */
#ifndef WIN32
static void HandleSIGTERM(int)
{
    StartShutdown();
}

static void HandleSIGHUP(int)
{
    LogInstance().m_reopen_file = true;
}
#else
static BOOL WINAPI consoleCtrlHandler(DWORD dwCtrlType)
{
    StartShutdown();
    Sleep(INFINITE);
    return true;
}
#endif

#ifndef WIN32
static void registerSignalHandler(int signal, void(*handler)(int))
{
    struct sigaction sa;
    sa.sa_handler = handler;
    sigemptyset(&sa.sa_mask);
    sa.sa_flags = 0;
    sigaction(signal, &sa, nullptr);
}
#endif

static boost::signals2::connection rpc_notify_block_change_connection;
static void OnRPCStarted()
{
    rpc_notify_block_change_connection = uiInterface.NotifyBlockTip_connect(std::bind(RPCNotifyBlockChange, std::placeholders::_2));
}

static void OnRPCStopped()
{
    rpc_notify_block_change_connection.disconnect();
    RPCNotifyBlockChange(nullptr);
    g_best_block_cv.notify_all();
    LogPrint(BCLog::RPC, "RPC stopped.\n");
}

void SetupServerArgs(ArgsManager& argsman)
{
    SetupHelpOptions(argsman);
    argsman.AddArg("-help-debug", "Print help message with debugging options and exit", ArgsManager::ALLOW_ANY, OptionsCategory::DEBUG_TEST); // server-only for now

    init::AddLoggingArgs(argsman);

    const auto defaultBaseParams = CreateBaseChainParams(CBaseChainParams::MAIN);
    const auto testnetBaseParams = CreateBaseChainParams(CBaseChainParams::TESTNET);
    const auto signetBaseParams = CreateBaseChainParams(CBaseChainParams::SIGNET);
    const auto regtestBaseParams = CreateBaseChainParams(CBaseChainParams::REGTEST);
    const auto defaultChainParams = CreateChainParams(argsman, CBaseChainParams::MAIN);
    const auto testnetChainParams = CreateChainParams(argsman, CBaseChainParams::TESTNET);
    const auto signetChainParams = CreateChainParams(argsman, CBaseChainParams::SIGNET);
    const auto regtestChainParams = CreateChainParams(argsman, CBaseChainParams::REGTEST);

    // Hidden Options
    std::vector<std::string> hidden_args = {
        "-dbcrashratio", "-forcecompactdb",
        // GUI args. These will be overwritten by SetupUIArgs for the GUI
        "-choosedatadir", "-lang=<lang>", "-min", "-resetguisettings", "-splash", "-uiplatform"};

    argsman.AddArg("-version", "Print version and exit", ArgsManager::ALLOW_ANY, OptionsCategory::OPTIONS);
#if HAVE_SYSTEM
    argsman.AddArg("-alertnotify=<cmd>", "Execute command when an alert is raised (%s in cmd is replaced by message)", ArgsManager::ALLOW_ANY, OptionsCategory::OPTIONS);
#endif
    argsman.AddArg("-assumevalid=<hex>", strprintf("If this block is in the chain assume that it and its ancestors are valid and potentially skip their script verification (0 to verify all, default: %s, testnet: %s, signet: %s)", defaultChainParams->GetConsensus().defaultAssumeValid.GetHex(), testnetChainParams->GetConsensus().defaultAssumeValid.GetHex(), signetChainParams->GetConsensus().defaultAssumeValid.GetHex()), ArgsManager::ALLOW_ANY, OptionsCategory::OPTIONS);
    argsman.AddArg("-blocksdir=<dir>", "Specify directory to hold blocks subdirectory for *.dat files (default: <datadir>)", ArgsManager::ALLOW_ANY, OptionsCategory::OPTIONS);
    argsman.AddArg("-fastprune", "Use smaller block files and lower minimum prune height for testing purposes", ArgsManager::ALLOW_ANY | ArgsManager::DEBUG_ONLY, OptionsCategory::DEBUG_TEST);
#if HAVE_SYSTEM
    argsman.AddArg("-blocknotify=<cmd>", "Execute command when the best block changes (%s in cmd is replaced by block hash)", ArgsManager::ALLOW_ANY, OptionsCategory::OPTIONS);
#endif
    argsman.AddArg("-blockreconstructionextratxn=<n>", strprintf("Extra transactions to keep in memory for compact block reconstructions (default: %u)", DEFAULT_BLOCK_RECONSTRUCTION_EXTRA_TXN), ArgsManager::ALLOW_ANY, OptionsCategory::OPTIONS);
    argsman.AddArg("-blocksonly", strprintf("Whether to reject transactions from network peers. Automatic broadcast and rebroadcast of any transactions from inbound peers is disabled, unless the peer has the 'forcerelay' permission. RPC transactions are not affected. (default: %u)", DEFAULT_BLOCKSONLY), ArgsManager::ALLOW_ANY, OptionsCategory::OPTIONS);
    argsman.AddArg("-coinstatsindex", strprintf("Maintain coinstats index used by the gettxoutsetinfo RPC (default: %u)", DEFAULT_COINSTATSINDEX), ArgsManager::ALLOW_ANY, OptionsCategory::OPTIONS);
    argsman.AddArg("-conf=<file>", strprintf("Specify path to read-only configuration file. Relative paths will be prefixed by datadir location. (default: %s)", BITCOIN_CONF_FILENAME), ArgsManager::ALLOW_ANY, OptionsCategory::OPTIONS);
    argsman.AddArg("-datadir=<dir>", "Specify data directory", ArgsManager::ALLOW_ANY, OptionsCategory::OPTIONS);
    argsman.AddArg("-dbbatchsize", strprintf("Maximum database write batch size in bytes (default: %u)", nDefaultDbBatchSize), ArgsManager::ALLOW_ANY | ArgsManager::DEBUG_ONLY, OptionsCategory::OPTIONS);
    argsman.AddArg("-dbcache=<n>", strprintf("Maximum database cache size <n> MiB (%d to %d, default: %d). In addition, unused mempool memory is shared for this cache (see -maxmempool).", nMinDbCache, nMaxDbCache, nDefaultDbCache), ArgsManager::ALLOW_ANY, OptionsCategory::OPTIONS);
    argsman.AddArg("-includeconf=<file>", "Specify additional configuration file, relative to the -datadir path (only useable from configuration file, not command line)", ArgsManager::ALLOW_ANY, OptionsCategory::OPTIONS);
    argsman.AddArg("-loadblock=<file>", "Imports blocks from external file on startup", ArgsManager::ALLOW_ANY, OptionsCategory::OPTIONS);
    argsman.AddArg("-maxmempool=<n>", strprintf("Keep the transaction memory pool below <n> megabytes (default: %u)", DEFAULT_MAX_MEMPOOL_SIZE), ArgsManager::ALLOW_ANY, OptionsCategory::OPTIONS);
    argsman.AddArg("-maxorphantx=<n>", strprintf("Keep at most <n> unconnectable transactions in memory (default: %u)", DEFAULT_MAX_ORPHAN_TRANSACTIONS), ArgsManager::ALLOW_ANY, OptionsCategory::OPTIONS);
    argsman.AddArg("-mempoolexpiry=<n>", strprintf("Do not keep transactions in the mempool longer than <n> hours (default: %u)", DEFAULT_MEMPOOL_EXPIRY), ArgsManager::ALLOW_ANY, OptionsCategory::OPTIONS);
    argsman.AddArg("-minimumchainwork=<hex>", strprintf("Minimum work assumed to exist on a valid chain in hex (default: %s, testnet: %s, signet: %s)", defaultChainParams->GetConsensus().nMinimumChainWork.GetHex(), testnetChainParams->GetConsensus().nMinimumChainWork.GetHex(), signetChainParams->GetConsensus().nMinimumChainWork.GetHex()), ArgsManager::ALLOW_ANY | ArgsManager::DEBUG_ONLY, OptionsCategory::OPTIONS);
    argsman.AddArg("-par=<n>", strprintf("Set the number of script verification threads (%u to %d, 0 = auto, <0 = leave that many cores free, default: %d)",
        -GetNumCores(), MAX_SCRIPTCHECK_THREADS, DEFAULT_SCRIPTCHECK_THREADS), ArgsManager::ALLOW_ANY, OptionsCategory::OPTIONS);
    argsman.AddArg("-persistmempool", strprintf("Whether to save the mempool on shutdown and load on restart (default: %u)", DEFAULT_PERSIST_MEMPOOL), ArgsManager::ALLOW_ANY, OptionsCategory::OPTIONS);
    argsman.AddArg("-pid=<file>", strprintf("Specify pid file. Relative paths will be prefixed by a net-specific datadir location. (default: %s)", BITCOIN_PID_FILENAME), ArgsManager::ALLOW_ANY, OptionsCategory::OPTIONS);
    argsman.AddArg("-prune=<n>", strprintf("Reduce storage requirements by enabling pruning (deleting) of old blocks. This allows the pruneblockchain RPC to be called to delete specific blocks, and enables automatic pruning of old blocks if a target size in MiB is provided. This mode is incompatible with -txindex and -coinstatsindex. "
            "Warning: Reverting this setting requires re-downloading the entire blockchain. "
            "(default: 0 = disable pruning blocks, 1 = allow manual pruning via RPC, >=%u = automatically prune block files to stay under the specified target size in MiB)", MIN_DISK_SPACE_FOR_BLOCK_FILES / 1024 / 1024), ArgsManager::ALLOW_ANY, OptionsCategory::OPTIONS);
    argsman.AddArg("-reindex", "Rebuild chain state and block index from the blk*.dat files on disk", ArgsManager::ALLOW_ANY, OptionsCategory::OPTIONS);
    argsman.AddArg("-reindex-chainstate", "Rebuild chain state from the currently indexed blocks. When in pruning mode or if blocks on disk might be corrupted, use full -reindex instead.", ArgsManager::ALLOW_ANY, OptionsCategory::OPTIONS);
    argsman.AddArg("-settings=<file>", strprintf("Specify path to dynamic settings data file. Can be disabled with -nosettings. File is written at runtime and not meant to be edited by users (use %s instead for custom settings). Relative paths will be prefixed by datadir location. (default: %s)", BITCOIN_CONF_FILENAME, BITCOIN_SETTINGS_FILENAME), ArgsManager::ALLOW_ANY, OptionsCategory::OPTIONS);
#if HAVE_SYSTEM
    argsman.AddArg("-startupnotify=<cmd>", "Execute command on startup.", ArgsManager::ALLOW_ANY, OptionsCategory::OPTIONS);
#endif
#ifndef WIN32
    argsman.AddArg("-sysperms", "Create new files with system default permissions, instead of umask 077 (only effective with disabled wallet functionality)", ArgsManager::ALLOW_ANY, OptionsCategory::OPTIONS);
#else
    hidden_args.emplace_back("-sysperms");
#endif
    argsman.AddArg("-txindex", strprintf("Maintain a full transaction index, used by the getrawtransaction rpc call (default: %u)", DEFAULT_TXINDEX), ArgsManager::ALLOW_ANY, OptionsCategory::OPTIONS);
    argsman.AddArg("-blockfilterindex=<type>",
                 strprintf("Maintain an index of compact filters by block (default: %s, values: %s).", DEFAULT_BLOCKFILTERINDEX, ListBlockFilterTypes()) +
                 " If <type> is not supplied or if <type> = 1, indexes for all known types are enabled.",
                 ArgsManager::ALLOW_ANY, OptionsCategory::OPTIONS);

    // Particl specific
    argsman.AddArg("-addressindex", strprintf("Maintain a full address index, used to query for the balance, txids and unspent outputs for addresses (default: %u)", particl::DEFAULT_ADDRESSINDEX), ArgsManager::ALLOW_ANY, OptionsCategory::OPTIONS);
    argsman.AddArg("-timestampindex", strprintf("Maintain a timestamp index for block hashes, used to query blocks hashes by a range of timestamps (default: %u)", particl::DEFAULT_TIMESTAMPINDEX), ArgsManager::ALLOW_ANY, OptionsCategory::OPTIONS);
    argsman.AddArg("-spentindex", strprintf("Maintain a full spent index, used to query the spending txid and input index for an outpoint (default: %u)", particl::DEFAULT_SPENTINDEX), ArgsManager::ALLOW_ANY, OptionsCategory::OPTIONS);
    argsman.AddArg("-balancesindex", strprintf("Maintain a balances index per block (default: %u)", particl::DEFAULT_BALANCESINDEX), ArgsManager::ALLOW_ANY, OptionsCategory::OPTIONS);
    argsman.AddArg("-csindex", strprintf("Maintain an index of outputs by coldstaking address (default: %u)", particl::DEFAULT_CSINDEX), ArgsManager::ALLOW_ANY, OptionsCategory::OPTIONS);
    argsman.AddArg("-cswhitelist", strprintf("Only index coldstaked outputs with matching stake address. Can be specified multiple times."), ArgsManager::ALLOW_ANY, OptionsCategory::OPTIONS);

    argsman.AddArg("-dbmaxopenfiles", strprintf("Maximum number of open files parameter passed to level-db (default: %u)", particl::DEFAULT_DB_MAX_OPEN_FILES), ArgsManager::ALLOW_ANY, OptionsCategory::OPTIONS);
    argsman.AddArg("-dbcompression", strprintf("Database compression parameter passed to level-db (default: %s)", particl::DEFAULT_DB_COMPRESSION ? "true" : "false"), ArgsManager::ALLOW_ANY, OptionsCategory::OPTIONS);

    argsman.AddArg("-findpeers", "Node will search for peers (default: 1)", ArgsManager::ALLOW_ANY, OptionsCategory::CONNECTION);

    argsman.AddArg("-lookuptorcontrolhost=<protocol>", strprintf("Allow a hostname to be specified for the -torcontrol option. Must be \"any\", \"ipv4\", or \"ipv6\" (default: %s)", ""), ArgsManager::ALLOW_ANY, OptionsCategory::CONNECTION);

    argsman.AddArg("-displaylocaltime", "Display human readable time strings in local timezone (default: false)", ArgsManager::ALLOW_ANY, OptionsCategory::RPC);
    argsman.AddArg("-displayutctime", "Display human readable time strings in UTC (default: false)", ArgsManager::ALLOW_ANY, OptionsCategory::RPC);
    argsman.AddArg("-rebuildrollingindices", "Force rebuild of rolling indices (default: false)", ArgsManager::ALLOW_ANY, OptionsCategory::RPC);
    argsman.AddArg("-acceptanontxn", strprintf("Relay and mine \"anon\" transactions (default: %u)", particl::DEFAULT_ACCEPT_ANON_TX), ArgsManager::ALLOW_ANY, OptionsCategory::RPC);
    argsman.AddArg("-acceptblindtxn", strprintf("Relay and mine \"anon\" transactions (default: %u)", particl::DEFAULT_ACCEPT_BLIND_TX), ArgsManager::ALLOW_ANY, OptionsCategory::RPC);
    argsman.AddArg("-checkpeerheight", "Consider peer height for initial-block-download status (default: true)", ArgsManager::ALLOW_ANY, OptionsCategory::RPC);
    argsman.AddArg("-skiprangeproofverify", "Skip verifying rangeproofs when reindexing or importing (default: false)", ArgsManager::ALLOW_ANY, OptionsCategory::OPTIONS);
    argsman.AddArg("-rpccorsdomain=<domain>", "Allow JSON-RPC connections from specified domain (e.g. http://localhost:4200 or \"*\"). This needs to be set if you are using the Particl GUI in a browser.", ArgsManager::ALLOW_ANY, OptionsCategory::RPC);

    hidden_args.emplace_back("-btcmode");
    hidden_args.emplace_back("-debugdevice");  // Disable to allow usbdevices in regtest mode
    // end Particl specific

    argsman.AddArg("-addnode=<ip>", strprintf("Add a node to connect to and attempt to keep the connection open (see the addnode RPC help for more info). This option can be specified multiple times to add multiple nodes; connections are limited to %u at a time and are counted separately from the -maxconnections limit.", MAX_ADDNODE_CONNECTIONS), ArgsManager::ALLOW_ANY | ArgsManager::NETWORK_ONLY, OptionsCategory::CONNECTION);
    argsman.AddArg("-banscore=<n>", strprintf("Threshold for disconnecting misbehaving peers (default: %u)", particl::DEFAULT_BANSCORE_THRESHOLD), ArgsManager::ALLOW_ANY, OptionsCategory::CONNECTION);
    argsman.AddArg("-asmap=<file>", strprintf("Specify asn mapping used for bucketing of the peers (default: %s). Relative paths will be prefixed by the net-specific datadir location.", DEFAULT_ASMAP_FILENAME), ArgsManager::ALLOW_ANY, OptionsCategory::CONNECTION);
    argsman.AddArg("-bantime=<n>", strprintf("Default duration (in seconds) of manually configured bans (default: %u)", DEFAULT_MISBEHAVING_BANTIME), ArgsManager::ALLOW_ANY, OptionsCategory::CONNECTION);
    argsman.AddArg("-bind=<addr>[:<port>][=onion]", strprintf("Bind to given address and always listen on it (default: 0.0.0.0). Use [host]:port notation for IPv6. Append =onion to tag any incoming connections to that address and port as incoming Tor connections (default: 127.0.0.1:%u=onion, testnet: 127.0.0.1:%u=onion, signet: 127.0.0.1:%u=onion, regtest: 127.0.0.1:%u=onion)", defaultBaseParams->OnionServiceTargetPort(), testnetBaseParams->OnionServiceTargetPort(), signetBaseParams->OnionServiceTargetPort(), regtestBaseParams->OnionServiceTargetPort()), ArgsManager::ALLOW_ANY | ArgsManager::NETWORK_ONLY, OptionsCategory::CONNECTION);
    argsman.AddArg("-cjdnsreachable", "If set then this host is configured for CJDNS (connecting to fc00::/8 addresses would lead us to the CJDNS network) (default: 0)", ArgsManager::ALLOW_ANY, OptionsCategory::CONNECTION);
    argsman.AddArg("-connect=<ip>", "Connect only to the specified node; -noconnect disables automatic connections (the rules for this peer are the same as for -addnode). This option can be specified multiple times to connect to multiple nodes.", ArgsManager::ALLOW_ANY | ArgsManager::NETWORK_ONLY, OptionsCategory::CONNECTION);
    argsman.AddArg("-discover", "Discover own IP addresses (default: 1 when listening and no -externalip or -proxy)", ArgsManager::ALLOW_ANY, OptionsCategory::CONNECTION);
    argsman.AddArg("-dns", strprintf("Allow DNS lookups for -addnode, -seednode and -connect (default: %u)", DEFAULT_NAME_LOOKUP), ArgsManager::ALLOW_ANY, OptionsCategory::CONNECTION);
    argsman.AddArg("-dnsseed", strprintf("Query for peer addresses via DNS lookup, if low on addresses (default: %u unless -connect used)", DEFAULT_DNSSEED), ArgsManager::ALLOW_ANY, OptionsCategory::CONNECTION);
    argsman.AddArg("-externalip=<ip>", "Specify your own public address", ArgsManager::ALLOW_ANY, OptionsCategory::CONNECTION);
    argsman.AddArg("-fixedseeds", strprintf("Allow fixed seeds if DNS seeds don't provide peers (default: %u)", DEFAULT_FIXEDSEEDS), ArgsManager::ALLOW_ANY, OptionsCategory::CONNECTION);
    argsman.AddArg("-forcednsseed", strprintf("Always query for peer addresses via DNS lookup (default: %u)", DEFAULT_FORCEDNSSEED), ArgsManager::ALLOW_ANY, OptionsCategory::CONNECTION);
    argsman.AddArg("-listen", "Accept connections from outside (default: 1 if no -proxy or -connect)", ArgsManager::ALLOW_ANY, OptionsCategory::CONNECTION);
    argsman.AddArg("-listenonion", strprintf("Automatically create Tor onion service (default: %d)", DEFAULT_LISTEN_ONION), ArgsManager::ALLOW_ANY, OptionsCategory::CONNECTION);
    argsman.AddArg("-maxconnections=<n>", strprintf("Maintain at most <n> connections to peers (default: %u). This limit does not apply to connections manually added via -addnode or the addnode RPC, which have a separate limit of %u.", DEFAULT_MAX_PEER_CONNECTIONS, MAX_ADDNODE_CONNECTIONS), ArgsManager::ALLOW_ANY, OptionsCategory::CONNECTION);
    argsman.AddArg("-maxreceivebuffer=<n>", strprintf("Maximum per-connection receive buffer, <n>*1000 bytes (default: %u)", DEFAULT_MAXRECEIVEBUFFER), ArgsManager::ALLOW_ANY, OptionsCategory::CONNECTION);
    argsman.AddArg("-maxsendbuffer=<n>", strprintf("Maximum per-connection send buffer, <n>*1000 bytes (default: %u)", DEFAULT_MAXSENDBUFFER), ArgsManager::ALLOW_ANY, OptionsCategory::CONNECTION);
    argsman.AddArg("-maxtimeadjustment", strprintf("Maximum allowed median peer time offset adjustment. Local perspective of time may be influenced by peers forward or backward by this amount. (default: %u seconds)", DEFAULT_MAX_TIME_ADJUSTMENT), ArgsManager::ALLOW_ANY, OptionsCategory::CONNECTION);
    argsman.AddArg("-maxuploadtarget=<n>", strprintf("Tries to keep outbound traffic under the given target per 24h. Limit does not apply to peers with 'download' permission or blocks created within past week. 0 = no limit (default: %s). Optional suffix units [k|K|m|M|g|G|t|T] (default: M). Lowercase is 1000 base while uppercase is 1024 base", DEFAULT_MAX_UPLOAD_TARGET), ArgsManager::ALLOW_ANY, OptionsCategory::CONNECTION);
    argsman.AddArg("-onion=<ip:port>", "Use separate SOCKS5 proxy to reach peers via Tor onion services, set -noonion to disable (default: -proxy)", ArgsManager::ALLOW_ANY, OptionsCategory::CONNECTION);
    argsman.AddArg("-i2psam=<ip:port>", "I2P SAM proxy to reach I2P peers and accept I2P connections (default: none)", ArgsManager::ALLOW_ANY, OptionsCategory::CONNECTION);
    argsman.AddArg("-i2pacceptincoming", "If set and -i2psam is also set then incoming I2P connections are accepted via the SAM proxy. If this is not set but -i2psam is set then only outgoing connections will be made to the I2P network. Ignored if -i2psam is not set. Listening for incoming I2P connections is done through the SAM proxy, not by binding to a local address and port (default: 1)", ArgsManager::ALLOW_ANY, OptionsCategory::CONNECTION);
    argsman.AddArg("-onlynet=<net>", "Make outgoing connections only through network <net> (" + Join(GetNetworkNames(), ", ") + "). Incoming connections are not affected by this option. This option can be specified multiple times to allow multiple networks. Warning: if it is used with non-onion networks and the -onion or -proxy option is set, then outbound onion connections will still be made; use -noonion or -onion=0 to disable outbound onion connections in this case.", ArgsManager::ALLOW_ANY, OptionsCategory::CONNECTION);
    argsman.AddArg("-peerbloomfilters", strprintf("Support filtering of blocks and transaction with bloom filters (default: %u)", DEFAULT_PEERBLOOMFILTERS), ArgsManager::ALLOW_ANY, OptionsCategory::CONNECTION);
    argsman.AddArg("-peerblockfilters", strprintf("Serve compact block filters to peers per BIP 157 (default: %u)", DEFAULT_PEERBLOCKFILTERS), ArgsManager::ALLOW_ANY, OptionsCategory::CONNECTION);
    argsman.AddArg("-permitbaremultisig", strprintf("Relay non-P2SH multisig (default: %u)", DEFAULT_PERMIT_BAREMULTISIG), ArgsManager::ALLOW_ANY, OptionsCategory::CONNECTION);
    argsman.AddArg("-port=<port>", strprintf("Listen for connections on <port>. Nodes not using the default ports (default: %u, testnet: %u, signet: %u, regtest: %u) are unlikely to get incoming connections. Not relevant for I2P (see doc/i2p.md).", defaultChainParams->GetDefaultPort(), testnetChainParams->GetDefaultPort(), signetChainParams->GetDefaultPort(), regtestChainParams->GetDefaultPort()), ArgsManager::ALLOW_ANY | ArgsManager::NETWORK_ONLY, OptionsCategory::CONNECTION);
    argsman.AddArg("-proxy=<ip:port>", "Connect through SOCKS5 proxy, set -noproxy to disable (default: disabled)", ArgsManager::ALLOW_ANY, OptionsCategory::CONNECTION);
    argsman.AddArg("-proxyrandomize", strprintf("Randomize credentials for every proxy connection. This enables Tor stream isolation (default: %u)", DEFAULT_PROXYRANDOMIZE), ArgsManager::ALLOW_ANY, OptionsCategory::CONNECTION);
    argsman.AddArg("-seednode=<ip>", "Connect to a node to retrieve peer addresses, and disconnect. This option can be specified multiple times to connect to multiple nodes.", ArgsManager::ALLOW_ANY, OptionsCategory::CONNECTION);
    argsman.AddArg("-networkactive", "Enable all P2P network activity (default: 1). Can be changed by the setnetworkactive RPC command", ArgsManager::ALLOW_ANY, OptionsCategory::CONNECTION);
    argsman.AddArg("-timeout=<n>", strprintf("Specify socket connection timeout in milliseconds. If an initial attempt to connect is unsuccessful after this amount of time, drop it (minimum: 1, default: %d)", DEFAULT_CONNECT_TIMEOUT), ArgsManager::ALLOW_ANY, OptionsCategory::CONNECTION);
    argsman.AddArg("-peertimeout=<n>", strprintf("Specify a p2p connection timeout delay in seconds. After connecting to a peer, wait this amount of time before considering disconnection based on inactivity (minimum: 1, default: %d)", DEFAULT_PEER_CONNECT_TIMEOUT), ArgsManager::ALLOW_ANY | ArgsManager::DEBUG_ONLY, OptionsCategory::CONNECTION);
    argsman.AddArg("-torcontrol=<ip>:<port>", strprintf("Tor control port to use if onion listening enabled (default: %s)", DEFAULT_TOR_CONTROL), ArgsManager::ALLOW_ANY, OptionsCategory::CONNECTION);
    argsman.AddArg("-torpassword=<pass>", "Tor control port password (default: empty)", ArgsManager::ALLOW_ANY | ArgsManager::SENSITIVE, OptionsCategory::CONNECTION);
#ifdef USE_UPNP
#if USE_UPNP
    argsman.AddArg("-upnp", "Use UPnP to map the listening port (default: 1 when listening and no -proxy)", ArgsManager::ALLOW_ANY, OptionsCategory::CONNECTION);
#else
    argsman.AddArg("-upnp", strprintf("Use UPnP to map the listening port (default: %u)", 0), ArgsManager::ALLOW_ANY, OptionsCategory::CONNECTION);
#endif
#else
    hidden_args.emplace_back("-upnp");
#endif
#ifdef USE_NATPMP
    argsman.AddArg("-natpmp", strprintf("Use NAT-PMP to map the listening port (default: %s)", DEFAULT_NATPMP ? "1 when listening and no -proxy" : "0"), ArgsManager::ALLOW_ANY, OptionsCategory::CONNECTION);
#else
    hidden_args.emplace_back("-natpmp");
#endif // USE_NATPMP
    argsman.AddArg("-whitebind=<[permissions@]addr>", "Bind to the given address and add permission flags to the peers connecting to it. "
        "Use [host]:port notation for IPv6. Allowed permissions: " + Join(NET_PERMISSIONS_DOC, ", ") + ". "
        "Specify multiple permissions separated by commas (default: download,noban,mempool,relay). Can be specified multiple times.", ArgsManager::ALLOW_ANY, OptionsCategory::CONNECTION);

    argsman.AddArg("-whitelist=<[permissions@]IP address or network>", "Add permission flags to the peers connecting from the given IP address (e.g. 1.2.3.4) or "
        "CIDR-notated network (e.g. 1.2.3.0/24). Uses the same permissions as "
        "-whitebind. Can be specified multiple times." , ArgsManager::ALLOW_ANY, OptionsCategory::CONNECTION);

    smsg::AddOptions(argsman);

    g_wallet_init_interface.AddWalletOptions(argsman);
#ifdef ENABLE_WALLET
    if (fParticlMode) {
        CHDWallet::AddOptions(argsman);
    }
#endif

#if ENABLE_ZMQ
    argsman.AddArg("-zmqpubhashblock=<address>", "Enable publish hash block in <address>", ArgsManager::ALLOW_ANY, OptionsCategory::ZMQ);
    argsman.AddArg("-zmqpubhashtx=<address>", "Enable publish hash transaction in <address>", ArgsManager::ALLOW_ANY, OptionsCategory::ZMQ);
    argsman.AddArg("-zmqpubrawblock=<address>", "Enable publish raw block in <address>", ArgsManager::ALLOW_ANY, OptionsCategory::ZMQ);
    argsman.AddArg("-zmqpubrawtx=<address>", "Enable publish raw transaction in <address>", ArgsManager::ALLOW_ANY, OptionsCategory::ZMQ);
    argsman.AddArg("-zmqpubsequence=<address>", "Enable publish hash block and tx sequence in <address>", ArgsManager::ALLOW_ANY, OptionsCategory::ZMQ);
    argsman.AddArg("-zmqpubhashblockhwm=<n>", strprintf("Set publish hash block outbound message high water mark (default: %d)", CZMQAbstractNotifier::DEFAULT_ZMQ_SNDHWM), ArgsManager::ALLOW_ANY, OptionsCategory::ZMQ);
    argsman.AddArg("-zmqpubhashtxhwm=<n>", strprintf("Set publish hash transaction outbound message high water mark (default: %d)", CZMQAbstractNotifier::DEFAULT_ZMQ_SNDHWM), ArgsManager::ALLOW_ANY, OptionsCategory::ZMQ);
    argsman.AddArg("-zmqpubrawblockhwm=<n>", strprintf("Set publish raw block outbound message high water mark (default: %d)", CZMQAbstractNotifier::DEFAULT_ZMQ_SNDHWM), ArgsManager::ALLOW_ANY, OptionsCategory::ZMQ);
    argsman.AddArg("-zmqpubrawtxhwm=<n>", strprintf("Set publish raw transaction outbound message high water mark (default: %d)", CZMQAbstractNotifier::DEFAULT_ZMQ_SNDHWM), ArgsManager::ALLOW_ANY, OptionsCategory::ZMQ);
    argsman.AddArg("-zmqpubsequencehwm=<n>", strprintf("Set publish hash sequence message high water mark (default: %d)", CZMQAbstractNotifier::DEFAULT_ZMQ_SNDHWM), ArgsManager::ALLOW_ANY, OptionsCategory::ZMQ);

    // Particl
    argsman.AddArg("-zmqpubhashwtx=<address>", "Enable publish hash transaction received by wallets in <address>", ArgsManager::ALLOW_ANY, OptionsCategory::ZMQ);
    argsman.AddArg("-zmqpubsmsg=<address>", "Enable publish secure message in <address>", ArgsManager::ALLOW_ANY, OptionsCategory::ZMQ);
    argsman.AddArg("-serverkeyzmq=<secret_key>", "Base64 encoded string of the z85 encoded secret key for CurveZMQ.", ArgsManager::ALLOW_ANY, OptionsCategory::ZMQ);
    argsman.AddArg("-newserverkeypairzmq", "Generate new key pair for CurveZMQ, print and exit.", ArgsManager::ALLOW_ANY, OptionsCategory::ZMQ);
    argsman.AddArg("-whitelistzmq=<IP address or network>", "Whitelist peers connecting from the given IP address (e.g. 1.2.3.4) or CIDR notated network (e.g. 1.2.3.0/24). Can be specified multiple times.", ArgsManager::ALLOW_ANY, OptionsCategory::ZMQ);
#else
    hidden_args.emplace_back("-zmqpubhashblock=<address>");
    hidden_args.emplace_back("-zmqpubhashtx=<address>");
    hidden_args.emplace_back("-zmqpubrawblock=<address>");
    hidden_args.emplace_back("-zmqpubrawtx=<address>");
    hidden_args.emplace_back("-zmqpubsequence=<n>");
    hidden_args.emplace_back("-zmqpubhashblockhwm=<n>");
    hidden_args.emplace_back("-zmqpubhashtxhwm=<n>");
    hidden_args.emplace_back("-zmqpubrawblockhwm=<n>");
    hidden_args.emplace_back("-zmqpubrawtxhwm=<n>");
    hidden_args.emplace_back("-zmqpubsequencehwm=<n>");

    // Particl
    hidden_args.emplace_back("-zmqpubhashwtx=<address>");
    hidden_args.emplace_back("-zmqpubsmsg=<address>");
    hidden_args.emplace_back("-serverkeyzmq=<secret_key>");
    hidden_args.emplace_back("-newserverkeypairzmq");
    hidden_args.emplace_back("-whitelistzmq=<IP address or network>");
#endif

    argsman.AddArg("-checkblocks=<n>", strprintf("How many blocks to check at startup (default: %u, 0 = all)", DEFAULT_CHECKBLOCKS), ArgsManager::ALLOW_ANY | ArgsManager::DEBUG_ONLY, OptionsCategory::DEBUG_TEST);
    argsman.AddArg("-checklevel=<n>", strprintf("How thorough the block verification of -checkblocks is: %s (0-4, default: %u)", Join(CHECKLEVEL_DOC, ", "), DEFAULT_CHECKLEVEL), ArgsManager::ALLOW_ANY | ArgsManager::DEBUG_ONLY, OptionsCategory::DEBUG_TEST);
    argsman.AddArg("-checkblockindex", strprintf("Do a consistency check for the block tree, chainstate, and other validation data structures occasionally. (default: %u, regtest: %u)", defaultChainParams->DefaultConsistencyChecks(), regtestChainParams->DefaultConsistencyChecks()), ArgsManager::ALLOW_ANY | ArgsManager::DEBUG_ONLY, OptionsCategory::DEBUG_TEST);
    argsman.AddArg("-checkaddrman=<n>", strprintf("Run addrman consistency checks every <n> operations. Use 0 to disable. (default: %u)", DEFAULT_ADDRMAN_CONSISTENCY_CHECKS), ArgsManager::ALLOW_ANY | ArgsManager::DEBUG_ONLY, OptionsCategory::DEBUG_TEST);
    argsman.AddArg("-checkmempool=<n>", strprintf("Run mempool consistency checks every <n> transactions. Use 0 to disable. (default: %u, regtest: %u)", defaultChainParams->DefaultConsistencyChecks(), regtestChainParams->DefaultConsistencyChecks()), ArgsManager::ALLOW_ANY | ArgsManager::DEBUG_ONLY, OptionsCategory::DEBUG_TEST);
    argsman.AddArg("-checkpoints", strprintf("Enable rejection of any forks from the known historical chain until block %s (default: %u)", defaultChainParams->Checkpoints().GetHeight(), DEFAULT_CHECKPOINTS_ENABLED), ArgsManager::ALLOW_ANY | ArgsManager::DEBUG_ONLY, OptionsCategory::DEBUG_TEST);
    argsman.AddArg("-deprecatedrpc=<method>", "Allows deprecated RPC method(s) to be used", ArgsManager::ALLOW_ANY | ArgsManager::DEBUG_ONLY, OptionsCategory::DEBUG_TEST);
    argsman.AddArg("-stopafterblockimport", strprintf("Stop running after importing blocks from disk (default: %u)", DEFAULT_STOPAFTERBLOCKIMPORT), ArgsManager::ALLOW_ANY | ArgsManager::DEBUG_ONLY, OptionsCategory::DEBUG_TEST);
    argsman.AddArg("-stopatheight", strprintf("Stop running after reaching the given height in the main chain (default: %u)", DEFAULT_STOPATHEIGHT), ArgsManager::ALLOW_ANY | ArgsManager::DEBUG_ONLY, OptionsCategory::DEBUG_TEST);
    argsman.AddArg("-limitancestorcount=<n>", strprintf("Do not accept transactions if number of in-mempool ancestors is <n> or more (default: %u)", DEFAULT_ANCESTOR_LIMIT), ArgsManager::ALLOW_ANY | ArgsManager::DEBUG_ONLY, OptionsCategory::DEBUG_TEST);
    argsman.AddArg("-limitancestorsize=<n>", strprintf("Do not accept transactions whose size with all in-mempool ancestors exceeds <n> kilobytes (default: %u)", DEFAULT_ANCESTOR_SIZE_LIMIT), ArgsManager::ALLOW_ANY | ArgsManager::DEBUG_ONLY, OptionsCategory::DEBUG_TEST);
    argsman.AddArg("-limitdescendantcount=<n>", strprintf("Do not accept transactions if any ancestor would have <n> or more in-mempool descendants (default: %u)", DEFAULT_DESCENDANT_LIMIT), ArgsManager::ALLOW_ANY | ArgsManager::DEBUG_ONLY, OptionsCategory::DEBUG_TEST);
    argsman.AddArg("-limitdescendantsize=<n>", strprintf("Do not accept transactions if any ancestor would have more than <n> kilobytes of in-mempool descendants (default: %u).", DEFAULT_DESCENDANT_SIZE_LIMIT), ArgsManager::ALLOW_ANY | ArgsManager::DEBUG_ONLY, OptionsCategory::DEBUG_TEST);
    argsman.AddArg("-addrmantest", "Allows to test address relay on localhost", ArgsManager::ALLOW_ANY | ArgsManager::DEBUG_ONLY, OptionsCategory::DEBUG_TEST);
    argsman.AddArg("-capturemessages", "Capture all P2P messages to disk", ArgsManager::ALLOW_ANY | ArgsManager::DEBUG_ONLY, OptionsCategory::DEBUG_TEST);
    argsman.AddArg("-mocktime=<n>", "Replace actual time with " + UNIX_EPOCH_TIME + " (default: 0)", ArgsManager::ALLOW_ANY | ArgsManager::DEBUG_ONLY, OptionsCategory::DEBUG_TEST);
    argsman.AddArg("-maxsigcachesize=<n>", strprintf("Limit sum of signature cache and script execution cache sizes to <n> MiB (default: %u)", DEFAULT_MAX_SIG_CACHE_SIZE), ArgsManager::ALLOW_ANY | ArgsManager::DEBUG_ONLY, OptionsCategory::DEBUG_TEST);
    argsman.AddArg("-maxtipage=<n>", strprintf("Maximum tip age in seconds to consider node in initial block download (default: %u)", DEFAULT_MAX_TIP_AGE), ArgsManager::ALLOW_ANY | ArgsManager::DEBUG_ONLY, OptionsCategory::DEBUG_TEST);
    argsman.AddArg("-printpriority", strprintf("Log transaction fee rate in " + CURRENCY_UNIT + "/kvB when mining blocks (default: %u)", DEFAULT_PRINTPRIORITY), ArgsManager::ALLOW_ANY | ArgsManager::DEBUG_ONLY, OptionsCategory::DEBUG_TEST);
    argsman.AddArg("-uacomment=<cmt>", "Append comment to the user agent string", ArgsManager::ALLOW_ANY, OptionsCategory::DEBUG_TEST);

    SetupChainParamsBaseOptions(argsman);

    argsman.AddArg("-acceptnonstdtxn", strprintf("Relay and mine \"non-standard\" transactions (%sdefault: %u)", "testnet/regtest only; ", !testnetChainParams->RequireStandard()), ArgsManager::ALLOW_ANY | ArgsManager::DEBUG_ONLY, OptionsCategory::NODE_RELAY);
    argsman.AddArg("-incrementalrelayfee=<amt>", strprintf("Fee rate (in %s/kvB) used to define cost of relay, used for mempool limiting and BIP 125 replacement. (default: %s)", CURRENCY_UNIT, FormatMoney(DEFAULT_INCREMENTAL_RELAY_FEE)), ArgsManager::ALLOW_ANY | ArgsManager::DEBUG_ONLY, OptionsCategory::NODE_RELAY);
    argsman.AddArg("-dustrelayfee=<amt>", strprintf("Fee rate (in %s/kvB) used to define dust, the value of an output such that it will cost more than its value in fees at this fee rate to spend it. (default: %s)", CURRENCY_UNIT, FormatMoney(DUST_RELAY_TX_FEE)), ArgsManager::ALLOW_ANY | ArgsManager::DEBUG_ONLY, OptionsCategory::NODE_RELAY);
    argsman.AddArg("-bytespersigop", strprintf("Equivalent bytes per sigop in transactions for relay and mining (default: %u)", DEFAULT_BYTES_PER_SIGOP), ArgsManager::ALLOW_ANY, OptionsCategory::NODE_RELAY);
    argsman.AddArg("-datacarrier", strprintf("Relay and mine data carrier transactions (default: %u)", DEFAULT_ACCEPT_DATACARRIER), ArgsManager::ALLOW_ANY, OptionsCategory::NODE_RELAY);
    argsman.AddArg("-datacarriersize", strprintf("Maximum size of data in data carrier transactions we relay and mine (default: %u)", MAX_OP_RETURN_RELAY), ArgsManager::ALLOW_ANY, OptionsCategory::NODE_RELAY);
    argsman.AddArg("-minrelaytxfee=<amt>", strprintf("Fees (in %s/kvB) smaller than this are considered zero fee for relaying, mining and transaction creation (default: %s)",
        CURRENCY_UNIT, FormatMoney(DEFAULT_MIN_RELAY_TX_FEE)), ArgsManager::ALLOW_ANY, OptionsCategory::NODE_RELAY);
    argsman.AddArg("-whitelistforcerelay", strprintf("Add 'forcerelay' permission to whitelisted inbound peers with default permissions. This will relay transactions even if the transactions were already in the mempool. (default: %d)", DEFAULT_WHITELISTFORCERELAY), ArgsManager::ALLOW_ANY, OptionsCategory::NODE_RELAY);
    argsman.AddArg("-whitelistrelay", strprintf("Add 'relay' permission to whitelisted inbound peers with default permissions. This will accept relayed transactions even when not relaying transactions (default: %d)", DEFAULT_WHITELISTRELAY), ArgsManager::ALLOW_ANY, OptionsCategory::NODE_RELAY);


    argsman.AddArg("-blockmaxweight=<n>", strprintf("Set maximum BIP141 block weight (default: %d)", DEFAULT_BLOCK_MAX_WEIGHT), ArgsManager::ALLOW_ANY, OptionsCategory::BLOCK_CREATION);
    argsman.AddArg("-blockmintxfee=<amt>", strprintf("Set lowest fee rate (in %s/kvB) for transactions to be included in block creation. (default: %s)", CURRENCY_UNIT, FormatMoney(DEFAULT_BLOCK_MIN_TX_FEE)), ArgsManager::ALLOW_ANY, OptionsCategory::BLOCK_CREATION);
    argsman.AddArg("-blockversion=<n>", "Override block version to test forking scenarios", ArgsManager::ALLOW_ANY | ArgsManager::DEBUG_ONLY, OptionsCategory::BLOCK_CREATION);

    argsman.AddArg("-rest", strprintf("Accept public REST requests (default: %u)", DEFAULT_REST_ENABLE), ArgsManager::ALLOW_ANY, OptionsCategory::RPC);
    argsman.AddArg("-rpcallowip=<ip>", "Allow JSON-RPC connections from specified source. Valid for <ip> are a single IP (e.g. 1.2.3.4), a network/netmask (e.g. 1.2.3.4/255.255.255.0) or a network/CIDR (e.g. 1.2.3.4/24). This option can be specified multiple times", ArgsManager::ALLOW_ANY, OptionsCategory::RPC);
    argsman.AddArg("-rpcauth=<userpw>", "Username and HMAC-SHA-256 hashed password for JSON-RPC connections. The field <userpw> comes in the format: <USERNAME>:<SALT>$<HASH>. A canonical python script is included in share/rpcauth. The client then connects normally using the rpcuser=<USERNAME>/rpcpassword=<PASSWORD> pair of arguments. This option can be specified multiple times", ArgsManager::ALLOW_ANY | ArgsManager::SENSITIVE, OptionsCategory::RPC);
    argsman.AddArg("-rpcbind=<addr>[:port]", "Bind to given address to listen for JSON-RPC connections. Do not expose the RPC server to untrusted networks such as the public internet! This option is ignored unless -rpcallowip is also passed. Port is optional and overrides -rpcport. Use [host]:port notation for IPv6. This option can be specified multiple times (default: 127.0.0.1 and ::1 i.e., localhost)", ArgsManager::ALLOW_ANY | ArgsManager::NETWORK_ONLY | ArgsManager::SENSITIVE, OptionsCategory::RPC);
    argsman.AddArg("-rpccookiefile=<loc>", "Location of the auth cookie. Relative paths will be prefixed by a net-specific datadir location. (default: data dir)", ArgsManager::ALLOW_ANY, OptionsCategory::RPC);
    argsman.AddArg("-rpcpassword=<pw>", "Password for JSON-RPC connections", ArgsManager::ALLOW_ANY | ArgsManager::SENSITIVE, OptionsCategory::RPC);
    argsman.AddArg("-rpcport=<port>", strprintf("Listen for JSON-RPC connections on <port> (default: %u, testnet: %u, signet: %u, regtest: %u)", defaultBaseParams->RPCPort(), testnetBaseParams->RPCPort(), signetBaseParams->RPCPort(), regtestBaseParams->RPCPort()), ArgsManager::ALLOW_ANY | ArgsManager::NETWORK_ONLY, OptionsCategory::RPC);
    argsman.AddArg("-rpcserialversion", strprintf("Sets the serialization of raw transaction or block hex returned in non-verbose mode, non-segwit(0) or segwit(1) (default: %d)", DEFAULT_RPC_SERIALIZE_VERSION), ArgsManager::ALLOW_ANY, OptionsCategory::RPC);
    argsman.AddArg("-rpcservertimeout=<n>", strprintf("Timeout during HTTP requests (default: %d)", DEFAULT_HTTP_SERVER_TIMEOUT), ArgsManager::ALLOW_ANY | ArgsManager::DEBUG_ONLY, OptionsCategory::RPC);
    argsman.AddArg("-rpcthreads=<n>", strprintf("Set the number of threads to service RPC calls (default: %d)", DEFAULT_HTTP_THREADS), ArgsManager::ALLOW_ANY, OptionsCategory::RPC);
    argsman.AddArg("-rpcuser=<user>", "Username for JSON-RPC connections", ArgsManager::ALLOW_ANY | ArgsManager::SENSITIVE, OptionsCategory::RPC);
    argsman.AddArg("-rpcwhitelist=<whitelist>", "Set a whitelist to filter incoming RPC calls for a specific user. The field <whitelist> comes in the format: <USERNAME>:<rpc 1>,<rpc 2>,...,<rpc n>. If multiple whitelists are set for a given user, they are set-intersected. See -rpcwhitelistdefault documentation for information on default whitelist behavior.", ArgsManager::ALLOW_ANY, OptionsCategory::RPC);
    argsman.AddArg("-rpcwhitelistdefault", "Sets default behavior for rpc whitelisting. Unless rpcwhitelistdefault is set to 0, if any -rpcwhitelist is set, the rpc server acts as if all rpc users are subject to empty-unless-otherwise-specified whitelists. If rpcwhitelistdefault is set to 1 and no -rpcwhitelist is set, rpc server acts as if all rpc users are subject to empty whitelists.", ArgsManager::ALLOW_ANY, OptionsCategory::RPC);
    argsman.AddArg("-rpcworkqueue=<n>", strprintf("Set the depth of the work queue to service RPC calls (default: %d)", DEFAULT_HTTP_WORKQUEUE), ArgsManager::ALLOW_ANY | ArgsManager::DEBUG_ONLY, OptionsCategory::RPC);
    argsman.AddArg("-server", "Accept command line and JSON-RPC commands", ArgsManager::ALLOW_ANY, OptionsCategory::RPC);

#if HAVE_DECL_FORK
    argsman.AddArg("-daemon", strprintf("Run in the background as a daemon and accept commands (default: %d)", DEFAULT_DAEMON), ArgsManager::ALLOW_ANY, OptionsCategory::OPTIONS);
    argsman.AddArg("-daemonwait", strprintf("Wait for initialization to be finished before exiting. This implies -daemon (default: %d)", DEFAULT_DAEMONWAIT), ArgsManager::ALLOW_ANY, OptionsCategory::OPTIONS);
#else
    hidden_args.emplace_back("-daemon");
    hidden_args.emplace_back("-daemonwait");
#endif

#if defined(USE_SYSCALL_SANDBOX)
    argsman.AddArg("-sandbox=<mode>", "Use the experimental syscall sandbox in the specified mode (-sandbox=log-and-abort or -sandbox=abort). Allow only expected syscalls to be used by bitcoind. Note that this is an experimental new feature that may cause bitcoind to exit or crash unexpectedly: use with caution. In the \"log-and-abort\" mode the invocation of an unexpected syscall results in a debug handler being invoked which will log the incident and terminate the program (without executing the unexpected syscall). In the \"abort\" mode the invocation of an unexpected syscall results in the entire process being killed immediately by the kernel without executing the unexpected syscall.", ArgsManager::ALLOW_ANY, OptionsCategory::OPTIONS);
#endif // USE_SYSCALL_SANDBOX

    // Add the hidden options
    argsman.AddHiddenArgs(hidden_args);
}

<<<<<<< HEAD
std::string LicenseInfo()
{
    const std::string URL_SOURCE_CODE = "<https://github.com/particl/particl-core>";

    return CopyrightHolders(strprintf(_("Copyright (C)").translated)) + "\n" +
           "\n" +
           strprintf(_("Please contribute if you find %s useful. "
                       "Visit %s for further information about the software.").translated,
               PACKAGE_NAME, "<" PACKAGE_URL ">") +
           "\n" +
           strprintf(_("The source code is available from %s.").translated,
               URL_SOURCE_CODE) +
           "\n" +
           "\n" +
           _("This is experimental software.").translated + "\n" +
           strprintf(_("Distributed under the MIT software license, see the accompanying file %s or %s").translated, "COPYING", "<https://opensource.org/licenses/MIT>") +
           "\n";
}

=======
>>>>>>> b6a2670e
static bool fHaveGenesis = false;
static Mutex g_genesis_wait_mutex;
static std::condition_variable g_genesis_wait_cv;

static void BlockNotifyGenesisWait(const CBlockIndex* pBlockIndex)
{
    if (pBlockIndex != nullptr) {
        {
            LOCK(g_genesis_wait_mutex);
            fHaveGenesis = true;
        }
        g_genesis_wait_cv.notify_all();
    }
}

#if HAVE_SYSTEM
static void StartupNotify(const ArgsManager& args)
{
    std::string cmd = args.GetArg("-startupnotify", "");
    if (!cmd.empty()) {
        std::thread t(runCommand, cmd);
        t.detach(); // thread runs free
    }
}
#endif

static bool AppInitServers(NodeContext& node)
{
    const ArgsManager& args = *Assert(node.args);
    RPCServer::OnStarted(&OnRPCStarted);
    RPCServer::OnStopped(&OnRPCStopped);
    if (!InitHTTPServer())
        return false;
    StartRPC();
    node.rpc_interruption_point = RpcInterruptionPoint;
    if (!StartHTTPRPC(&node))
        return false;
    if (args.GetBoolArg("-rest", DEFAULT_REST_ENABLE)) StartREST(&node);
    StartHTTPServer();
    return true;
}

// Parameter interaction based on rules
void InitParameterInteraction(ArgsManager& args)
{
    // when specifying an explicit binding address, you want to listen on it
    // even when -connect or -proxy is specified
    if (args.IsArgSet("-bind")) {
        if (args.SoftSetBoolArg("-listen", true))
            LogPrintf("%s: parameter interaction: -bind set -> setting -listen=1\n", __func__);
    }
    if (args.IsArgSet("-whitebind")) {
        if (args.SoftSetBoolArg("-listen", true))
            LogPrintf("%s: parameter interaction: -whitebind set -> setting -listen=1\n", __func__);
    }

    if (args.IsArgSet("-connect")) {
        // when only connecting to trusted nodes, do not seed via DNS, or listen by default
        if (args.SoftSetBoolArg("-dnsseed", false))
            LogPrintf("%s: parameter interaction: -connect set -> setting -dnsseed=0\n", __func__);
        if (args.SoftSetBoolArg("-listen", false))
            LogPrintf("%s: parameter interaction: -connect set -> setting -listen=0\n", __func__);
    }

    if (args.IsArgSet("-proxy")) {
        // to protect privacy, do not listen by default if a default proxy server is specified
        if (args.SoftSetBoolArg("-listen", false))
            LogPrintf("%s: parameter interaction: -proxy set -> setting -listen=0\n", __func__);
        // to protect privacy, do not map ports when a proxy is set. The user may still specify -listen=1
        // to listen locally, so don't rely on this happening through -listen below.
        if (args.SoftSetBoolArg("-upnp", false))
            LogPrintf("%s: parameter interaction: -proxy set -> setting -upnp=0\n", __func__);
        if (args.SoftSetBoolArg("-natpmp", false)) {
            LogPrintf("%s: parameter interaction: -proxy set -> setting -natpmp=0\n", __func__);
        }
        // to protect privacy, do not discover addresses by default
        if (args.SoftSetBoolArg("-discover", false))
            LogPrintf("%s: parameter interaction: -proxy set -> setting -discover=0\n", __func__);
    }

    if (!args.GetBoolArg("-listen", DEFAULT_LISTEN)) {
        // do not map ports or try to retrieve public IP when not listening (pointless)
        if (args.SoftSetBoolArg("-upnp", false))
            LogPrintf("%s: parameter interaction: -listen=0 -> setting -upnp=0\n", __func__);
        if (args.SoftSetBoolArg("-natpmp", false)) {
            LogPrintf("%s: parameter interaction: -listen=0 -> setting -natpmp=0\n", __func__);
        }
        if (args.SoftSetBoolArg("-discover", false))
            LogPrintf("%s: parameter interaction: -listen=0 -> setting -discover=0\n", __func__);
        if (args.SoftSetBoolArg("-listenonion", false))
            LogPrintf("%s: parameter interaction: -listen=0 -> setting -listenonion=0\n", __func__);
        if (args.SoftSetBoolArg("-i2pacceptincoming", false)) {
            LogPrintf("%s: parameter interaction: -listen=0 -> setting -i2pacceptincoming=0\n", __func__);
        }
    }

    if (args.IsArgSet("-externalip")) {
        // if an explicit public IP is specified, do not try to find others
        if (args.SoftSetBoolArg("-discover", false))
            LogPrintf("%s: parameter interaction: -externalip set -> setting -discover=0\n", __func__);
    }

    // disable whitelistrelay in blocksonly mode
    if (args.GetBoolArg("-blocksonly", DEFAULT_BLOCKSONLY)) {
        if (args.SoftSetBoolArg("-whitelistrelay", false))
            LogPrintf("%s: parameter interaction: -blocksonly=1 -> setting -whitelistrelay=0\n", __func__);
    }

    // Forcing relay from whitelisted hosts implies we will accept relays from them in the first place.
    if (args.GetBoolArg("-whitelistforcerelay", DEFAULT_WHITELISTFORCERELAY)) {
        if (args.SoftSetBoolArg("-whitelistrelay", true))
            LogPrintf("%s: parameter interaction: -whitelistforcerelay=1 -> setting -whitelistrelay=1\n", __func__);
    }
}

/**
 * Initialize global loggers.
 *
 * Note that this is called very early in the process lifetime, so you should be
 * careful about what global state you rely on here.
 */
void InitLogging(const ArgsManager& args)
{
    init::SetLoggingOptions(args);
    init::LogPackageVersion();
}

namespace { // Variables internal to initialization process only

int nMaxConnections;
int nUserMaxConnections;
int nFD;
ServiceFlags nLocalServices = ServiceFlags(NODE_NETWORK | NODE_NETWORK_LIMITED | NODE_WITNESS);
int64_t peer_connect_timeout;
std::set<BlockFilterType> g_enabled_filter_types;

} // namespace

[[noreturn]] static void new_handler_terminate()
{
    // Rather than throwing std::bad-alloc if allocation fails, terminate
    // immediately to (try to) avoid chain corruption.
    // Since LogPrintf may itself allocate memory, set the handler directly
    // to terminate first.
    std::set_new_handler(std::terminate);
    LogPrintf("Error: Out of memory. Terminating.\n");

    // The log was successful, terminate now.
    std::terminate();
};

bool AppInitBasicSetup(const ArgsManager& args)
{
    // ********************************************************* Step 1: setup
#ifdef _MSC_VER
    // Turn off Microsoft heap dump noise
    _CrtSetReportMode(_CRT_WARN, _CRTDBG_MODE_FILE);
    _CrtSetReportFile(_CRT_WARN, CreateFileA("NUL", GENERIC_WRITE, 0, nullptr, OPEN_EXISTING, 0, 0));
    // Disable confusing "helpful" text message on abort, Ctrl-C
    _set_abort_behavior(0, _WRITE_ABORT_MSG | _CALL_REPORTFAULT);
#endif
#ifdef WIN32
    // Enable heap terminate-on-corruption
    HeapSetInformation(nullptr, HeapEnableTerminationOnCorruption, nullptr, 0);
#endif
    if (!InitShutdownState()) {
        return InitError(Untranslated("Initializing wait-for-shutdown state failed."));
    }

    if (!SetupNetworking()) {
        return InitError(Untranslated("Initializing networking failed."));
    }

#ifndef WIN32
    if (!args.GetBoolArg("-sysperms", false)) {
        umask(077);
    }

    // Clean shutdown on SIGTERM
    registerSignalHandler(SIGTERM, HandleSIGTERM);
    registerSignalHandler(SIGINT, HandleSIGTERM);

    // Reopen debug.log on SIGHUP
    registerSignalHandler(SIGHUP, HandleSIGHUP);

    // Ignore SIGPIPE, otherwise it will bring the daemon down if the client closes unexpectedly
    signal(SIGPIPE, SIG_IGN);
#else
    SetConsoleCtrlHandler(consoleCtrlHandler, true);
#endif

    std::set_new_handler(new_handler_terminate);

    return true;
}

bool AppInitParameterInteraction(const ArgsManager& args)
{
    fParticlMode = !args.GetBoolArg("-btcmode", false); // qa tests
    if (!fParticlMode) {
        WITNESS_SCALE_FACTOR = WITNESS_SCALE_FACTOR_BTC;
        if (args.GetChainName() == CBaseChainParams::REGTEST) {
            ResetParams(CBaseChainParams::REGTEST, fParticlMode);
        }
    } else {
        MIN_BLOCKS_TO_KEEP = 1024;
        NODE_NETWORK_LIMITED_MIN_BLOCKS = MIN_BLOCKS_TO_KEEP;
        assert(MAX_REORG_DEPTH <= MIN_BLOCKS_TO_KEEP);
    }

    const CChainParams& chainparams = Params();
    // ********************************************************* Step 2: parameter interactions

    // also see: InitParameterInteraction()

    // Error if network-specific options (-addnode, -connect, etc) are
    // specified in default section of config file, but not overridden
    // on the command line or in this network's section of the config file.
    std::string network = args.GetChainName();
    if (network == CBaseChainParams::SIGNET) {
        LogPrintf("Signet derived magic (message start): %s\n", HexStr(chainparams.MessageStart()));
    }
    bilingual_str errors;
    for (const auto& arg : args.GetUnsuitableSectionOnlyArgs()) {
        errors += strprintf(_("Config setting for %s only applied on %s network when in [%s] section.") + Untranslated("\n"), arg, network, network);
    }

    if (!errors.empty()) {
        return InitError(errors);
    }

    // Warn if unrecognized section name are present in the config file.
    bilingual_str warnings;
    for (const auto& section : args.GetUnrecognizedSections()) {
        warnings += strprintf(Untranslated("%s:%i ") + _("Section [%s] is not recognized.") + Untranslated("\n"), section.m_file, section.m_line, section.m_name);
    }

    if (!warnings.empty()) {
        InitWarning(warnings);
    }

    if (!fs::is_directory(gArgs.GetBlocksDirPath())) {
        return InitError(strprintf(_("Specified blocks directory \"%s\" does not exist."), args.GetArg("-blocksdir", "")));
    }

    // parse and validate enabled filter types
    std::string blockfilterindex_value = args.GetArg("-blockfilterindex", DEFAULT_BLOCKFILTERINDEX);
    if (blockfilterindex_value == "" || blockfilterindex_value == "1") {
        g_enabled_filter_types = AllBlockFilterTypes();
    } else if (blockfilterindex_value != "0") {
        const std::vector<std::string> names = args.GetArgs("-blockfilterindex");
        for (const auto& name : names) {
            BlockFilterType filter_type;
            if (!BlockFilterTypeByName(name, filter_type)) {
                return InitError(strprintf(_("Unknown -blockfilterindex value %s."), name));
            }
            g_enabled_filter_types.insert(filter_type);
        }
    }

    // Signal NODE_COMPACT_FILTERS if peerblockfilters and basic filters index are both enabled.
    if (args.GetBoolArg("-peerblockfilters", DEFAULT_PEERBLOCKFILTERS)) {
        if (g_enabled_filter_types.count(BlockFilterType::BASIC) != 1) {
            return InitError(_("Cannot set -peerblockfilters without -blockfilterindex."));
        }

        nLocalServices = ServiceFlags(nLocalServices | NODE_COMPACT_FILTERS);
    }

    // if using block pruning, then disallow txindex and coinstatsindex
    if (args.GetIntArg("-prune", 0)) {
        if (args.GetBoolArg("-txindex", DEFAULT_TXINDEX))
            return InitError(_("Prune mode is incompatible with -txindex."));
        if (args.GetBoolArg("-coinstatsindex", DEFAULT_COINSTATSINDEX))
            return InitError(_("Prune mode is incompatible with -coinstatsindex."));
        #define CHECK_ARG_FOR_PRUNE_MODE(name, default_mode)                                \
        if (gArgs.GetBoolArg(name, default_mode)) {                                         \
            return InitError(_("Prune mode is incompatible with " name ".")); }
        CHECK_ARG_FOR_PRUNE_MODE("-addressindex", particl::DEFAULT_ADDRESSINDEX)
        CHECK_ARG_FOR_PRUNE_MODE("-timestampindex", particl::DEFAULT_TIMESTAMPINDEX)
        CHECK_ARG_FOR_PRUNE_MODE("-spentindex", particl::DEFAULT_SPENTINDEX)
        CHECK_ARG_FOR_PRUNE_MODE("-csindex", particl::DEFAULT_CSINDEX)
        #undef CHECK_ARG_FOR_PRUNE_MODE
    }

    // If -forcednsseed is set to true, ensure -dnsseed has not been set to false
    if (args.GetBoolArg("-forcednsseed", DEFAULT_FORCEDNSSEED) && !args.GetBoolArg("-dnsseed", DEFAULT_DNSSEED)){
        return InitError(_("Cannot set -forcednsseed to true when setting -dnsseed to false."));
    }

    // -bind and -whitebind can't be set when not listening
    size_t nUserBind = args.GetArgs("-bind").size() + args.GetArgs("-whitebind").size();
    if (nUserBind != 0 && !args.GetBoolArg("-listen", DEFAULT_LISTEN)) {
        return InitError(Untranslated("Cannot set -bind or -whitebind together with -listen=0"));
    }

    // if listen=0, then disallow listenonion=1
    if (!args.GetBoolArg("-listen", DEFAULT_LISTEN) && args.GetBoolArg("-listenonion", DEFAULT_LISTEN_ONION)) {
        return InitError(Untranslated("Cannot set -listen=0 together with -listenonion=1"));
    }

    // Make sure enough file descriptors are available
    int nBind = std::max(nUserBind, size_t(1));
    nUserMaxConnections = args.GetIntArg("-maxconnections", DEFAULT_MAX_PEER_CONNECTIONS);
    nMaxConnections = std::max(nUserMaxConnections, 0);

    nFD = RaiseFileDescriptorLimit(nMaxConnections + MIN_CORE_FILEDESCRIPTORS + MAX_ADDNODE_CONNECTIONS + nBind + NUM_FDS_MESSAGE_CAPTURE);

#ifdef USE_POLL
    int fd_max = nFD;
#else
    int fd_max = FD_SETSIZE;
#endif
    // Trim requested connection counts, to fit into system limitations
    // <int> in std::min<int>(...) to work around FreeBSD compilation issue described in #2695
    nMaxConnections = std::max(std::min<int>(nMaxConnections, fd_max - nBind - MIN_CORE_FILEDESCRIPTORS - MAX_ADDNODE_CONNECTIONS - NUM_FDS_MESSAGE_CAPTURE), 0);
    if (nFD < MIN_CORE_FILEDESCRIPTORS)
        return InitError(_("Not enough file descriptors available."));
    nMaxConnections = std::min(nFD - MIN_CORE_FILEDESCRIPTORS - MAX_ADDNODE_CONNECTIONS - NUM_FDS_MESSAGE_CAPTURE, nMaxConnections);

    if (nMaxConnections < nUserMaxConnections)
        InitWarning(strprintf(_("Reducing -maxconnections from %d to %d, because of system limitations."), nUserMaxConnections, nMaxConnections));

    // ********************************************************* Step 3: parameter-to-internal-flags
    init::SetLoggingCategories(args);

    fCheckBlockIndex = args.GetBoolArg("-checkblockindex", chainparams.DefaultConsistencyChecks());
    fCheckpointsEnabled = args.GetBoolArg("-checkpoints", DEFAULT_CHECKPOINTS_ENABLED);

    hashAssumeValid = uint256S(args.GetArg("-assumevalid", chainparams.GetConsensus().defaultAssumeValid.GetHex()));
    if (!hashAssumeValid.IsNull())
        LogPrintf("Assuming ancestors of block %s have valid signatures.\n", hashAssumeValid.GetHex());
    else
        LogPrintf("Validating signatures for all blocks.\n");

    if (args.IsArgSet("-minimumchainwork")) {
        const std::string minChainWorkStr = args.GetArg("-minimumchainwork", "");
        if (!IsHexNumber(minChainWorkStr)) {
            return InitError(strprintf(Untranslated("Invalid non-hex (%s) minimum chain work value specified"), minChainWorkStr));
        }
        nMinimumChainWork = UintToArith256(uint256S(minChainWorkStr));
    } else {
        nMinimumChainWork = UintToArith256(chainparams.GetConsensus().nMinimumChainWork);
    }
    LogPrintf("Setting nMinimumChainWork=%s\n", nMinimumChainWork.GetHex());
    if (nMinimumChainWork < UintToArith256(chainparams.GetConsensus().nMinimumChainWork)) {
        LogPrintf("Warning: nMinimumChainWork set below default value of %s\n", chainparams.GetConsensus().nMinimumChainWork.GetHex());
    }

    // mempool limits
    int64_t nMempoolSizeMax = args.GetIntArg("-maxmempool", DEFAULT_MAX_MEMPOOL_SIZE) * 1000000;
    int64_t nMempoolSizeMin = args.GetIntArg("-limitdescendantsize", DEFAULT_DESCENDANT_SIZE_LIMIT) * 1000 * 40;
    if (nMempoolSizeMax < 0 || nMempoolSizeMax < nMempoolSizeMin)
        return InitError(strprintf(_("-maxmempool must be at least %d MB"), std::ceil(nMempoolSizeMin / 1000000.0)));
    // incremental relay fee sets the minimum feerate increase necessary for BIP 125 replacement in the mempool
    // and the amount the mempool min fee increases above the feerate of txs evicted due to mempool limiting.
    if (args.IsArgSet("-incrementalrelayfee")) {
        if (std::optional<CAmount> inc_relay_fee = ParseMoney(args.GetArg("-incrementalrelayfee", ""))) {
            ::incrementalRelayFee = CFeeRate{inc_relay_fee.value()};
        } else {
            return InitError(AmountErrMsg("incrementalrelayfee", args.GetArg("-incrementalrelayfee", "")));
        }
    }

    // block pruning; get the amount of disk space (in MiB) to allot for block & undo files
    int64_t nPruneArg = args.GetIntArg("-prune", 0);
    if (nPruneArg < 0) {
        return InitError(_("Prune cannot be configured with a negative value."));
    }
    nPruneTarget = (uint64_t) nPruneArg * 1024 * 1024;
    if (nPruneArg == 1) {  // manual pruning: -prune=1
        LogPrintf("Block pruning enabled.  Use RPC call pruneblockchain(height) to manually prune block and undo files.\n");
        nPruneTarget = std::numeric_limits<uint64_t>::max();
        fPruneMode = true;
    } else if (nPruneTarget) {
        if (nPruneTarget < MIN_DISK_SPACE_FOR_BLOCK_FILES) {
            return InitError(strprintf(_("Prune configured below the minimum of %d MiB.  Please use a higher number."), MIN_DISK_SPACE_FOR_BLOCK_FILES / 1024 / 1024));
        }
        LogPrintf("Prune configured to target %u MiB on disk for block and undo files.\n", nPruneTarget / 1024 / 1024);
        fPruneMode = true;
    }

    nConnectTimeout = args.GetIntArg("-timeout", DEFAULT_CONNECT_TIMEOUT);
    if (nConnectTimeout <= 0) {
        nConnectTimeout = DEFAULT_CONNECT_TIMEOUT;
    }

    peer_connect_timeout = args.GetIntArg("-peertimeout", DEFAULT_PEER_CONNECT_TIMEOUT);
    if (peer_connect_timeout <= 0) {
        return InitError(Untranslated("peertimeout cannot be configured with a negative value."));
    }

    if (args.IsArgSet("-minrelaytxfee")) {
        if (std::optional<CAmount> min_relay_fee = ParseMoney(args.GetArg("-minrelaytxfee", ""))) {
            // High fee check is done afterward in CWallet::Create()
            ::minRelayTxFee = CFeeRate{min_relay_fee.value()};
        } else {
            return InitError(AmountErrMsg("minrelaytxfee", args.GetArg("-minrelaytxfee", "")));
        }
    } else if (incrementalRelayFee > ::minRelayTxFee) {
        // Allow only setting incrementalRelayFee to control both
        ::minRelayTxFee = incrementalRelayFee;
        LogPrintf("Increasing minrelaytxfee to %s to match incrementalrelayfee\n",::minRelayTxFee.ToString());
    }

    // Sanity check argument for min fee for including tx in block
    // TODO: Harmonize which arguments need sanity checking and where that happens
    if (args.IsArgSet("-blockmintxfee")) {
        if (!ParseMoney(args.GetArg("-blockmintxfee", ""))) {
            return InitError(AmountErrMsg("blockmintxfee", args.GetArg("-blockmintxfee", "")));
        }
    }

    // Feerate used to define dust.  Shouldn't be changed lightly as old
    // implementations may inadvertently create non-standard transactions
    if (args.IsArgSet("-dustrelayfee")) {
        if (std::optional<CAmount> parsed = ParseMoney(args.GetArg("-dustrelayfee", ""))) {
            dustRelayFee = CFeeRate{parsed.value()};
        } else {
            return InitError(AmountErrMsg("dustrelayfee", args.GetArg("-dustrelayfee", "")));
        }
    }

    fRequireStandard = !args.GetBoolArg("-acceptnonstdtxn", !chainparams.RequireStandard());
    if (!chainparams.IsTestChain() && !fRequireStandard) {
        return InitError(strprintf(Untranslated("acceptnonstdtxn is not currently supported for %s chain"), chainparams.NetworkIDString()));
    }
    nBytesPerSigOp = args.GetIntArg("-bytespersigop", nBytesPerSigOp);

    if (!g_wallet_init_interface.ParameterInteraction()) return false;

    fIsBareMultisigStd = args.GetBoolArg("-permitbaremultisig", DEFAULT_PERMIT_BAREMULTISIG);
    fAcceptDatacarrier = args.GetBoolArg("-datacarrier", DEFAULT_ACCEPT_DATACARRIER);
    nMaxDatacarrierBytes = args.GetIntArg("-datacarriersize", nMaxDatacarrierBytes);

    // Option to startup with mocktime set (used for regression testing):
    SetMockTime(args.GetIntArg("-mocktime", 0)); // SetMockTime(0) is a no-op

    if (args.GetBoolArg("-peerbloomfilters", DEFAULT_PEERBLOOMFILTERS))
        nLocalServices = ServiceFlags(nLocalServices | NODE_BLOOM);

    if (args.GetIntArg("-rpcserialversion", DEFAULT_RPC_SERIALIZE_VERSION) < 0)
        return InitError(Untranslated("rpcserialversion must be non-negative."));

    if (args.GetIntArg("-rpcserialversion", DEFAULT_RPC_SERIALIZE_VERSION) > 1)
        return InitError(Untranslated("Unknown rpcserialversion requested."));

    nMaxTipAge = args.GetIntArg("-maxtipage", DEFAULT_MAX_TIP_AGE);

    if (args.IsArgSet("-proxy") && args.GetArg("-proxy", "").empty()) {
        return InitError(_("No proxy server specified. Use -proxy=<ip> or -proxy=<ip:port>."));
    }

    if (chainparams.IsTestChain() || chainparams.IsMockableChain()) { // TODO: Remove
        gArgs.SoftSetBoolArg("-acceptanontxn", true);
        gArgs.SoftSetBoolArg("-acceptblindtxn", true);
    }

    smsgModule.ParseArgs(args);

#if defined(USE_SYSCALL_SANDBOX)
    if (args.IsArgSet("-sandbox") && !args.IsArgNegated("-sandbox")) {
        const std::string sandbox_arg{args.GetArg("-sandbox", "")};
        bool log_syscall_violation_before_terminating{false};
        if (sandbox_arg == "log-and-abort") {
            log_syscall_violation_before_terminating = true;
        } else if (sandbox_arg == "abort") {
            // log_syscall_violation_before_terminating is false by default.
        } else {
            return InitError(Untranslated("Unknown syscall sandbox mode (-sandbox=<mode>). Available modes are \"log-and-abort\" and \"abort\"."));
        }
        // execve(...) is not allowed by the syscall sandbox.
        const std::vector<std::string> features_using_execve{
            "-alertnotify",
            "-blocknotify",
            "-signer",
            "-startupnotify",
            "-walletnotify",
        };
        for (const std::string& feature_using_execve : features_using_execve) {
            if (!args.GetArg(feature_using_execve, "").empty()) {
                return InitError(Untranslated(strprintf("The experimental syscall sandbox feature (-sandbox=<mode>) is incompatible with %s (which uses execve).", feature_using_execve)));
            }
        }
        if (!SetupSyscallSandbox(log_syscall_violation_before_terminating)) {
            return InitError(Untranslated("Installation of the syscall sandbox failed."));
        }
        LogPrintf("Experimental syscall sandbox enabled (-sandbox=%s): bitcoind will terminate if an unexpected (not allowlisted) syscall is invoked.\n", sandbox_arg);
    }
#endif // USE_SYSCALL_SANDBOX

    return true;
}

static bool LockDataDirectory(bool probeOnly)
{
    // Make sure only a single Bitcoin process is using the data directory.
    fs::path datadir = gArgs.GetDataDirNet();
    if (!DirIsWritable(datadir)) {
        return InitError(strprintf(_("Cannot write to data directory '%s'; check permissions."), fs::PathToString(datadir)));
    }
    if (!LockDirectory(datadir, ".lock", probeOnly)) {
        return InitError(strprintf(_("Cannot obtain a lock on data directory %s. %s is probably already running."), fs::PathToString(datadir), PACKAGE_NAME));
    }
    return true;
}

bool AppInitSanityChecks()
{
    // ********************************************************* Step 4: sanity checks

    if (!Params().IsTestChain()) {
        LoadBlindedOutputFilters();
    }
    init::SetGlobals();

    if (!init::SanityChecks()) {
        return InitError(strprintf(_("Initialization sanity check failed. %s is shutting down."), PACKAGE_NAME));
    }

    // Probe the data directory lock to give an early error message, if possible
    // We cannot hold the data directory lock here, as the forking for daemon() hasn't yet happened,
    // and a fork will cause weird behavior to it.
    return LockDataDirectory(true);
}

bool AppInitLockDataDirectory()
{
    // After daemonization get the data directory lock again and hold on to it until exit
    // This creates a slight window for a race condition to happen, however this condition is harmless: it
    // will at most make us exit without printing a message to console.
    if (!LockDataDirectory(false)) {
        // Detailed error printed inside LockDataDirectory
        return false;
    }
    return true;
}

bool AppInitInterfaces(NodeContext& node)
{
    node.chain = node.init->makeChain();
    return true;
}

bool AppInitMain(NodeContext& node, interfaces::BlockAndHeaderTipInfo* tip_info)
{
    const ArgsManager& args = *Assert(node.args);
    const CChainParams& chainparams = Params();

    auto opt_max_upload = ParseByteUnits(args.GetArg("-maxuploadtarget", DEFAULT_MAX_UPLOAD_TARGET), ByteUnit::M);
    if (!opt_max_upload) {
        return InitError(strprintf(_("Unable to parse -maxuploadtarget: '%s'"), args.GetArg("-maxuploadtarget", "")));
    }

    // ********************************************************* Step 4a: application initialization
    if (!CreatePidFile(args)) {
        // Detailed error printed inside CreatePidFile().
        return false;
    }
    if (!init::StartLogging(args)) {
        // Detailed error printed inside StartLogging().
        return false;
    }

    LogPrintf("Using at most %i automatic connections (%i file descriptors available)\n", nMaxConnections, nFD);

    // Warn about relative -datadir path.
    if (args.IsArgSet("-datadir") && !args.GetPathArg("-datadir").is_absolute()) {
        LogPrintf("Warning: relative datadir option '%s' specified, which will be interpreted relative to the " /* Continued */
                  "current working directory '%s'. This is fragile, because if bitcoin is started in the future "
                  "from a different location, it will be unable to locate the current data files. There could "
                  "also be data loss if bitcoin is started while in a temporary directory.\n",
                  args.GetArg("-datadir", ""), fs::PathToString(fs::current_path()));
    }

    InitSignatureCache();
    InitScriptExecutionCache();

    int script_threads = args.GetIntArg("-par", DEFAULT_SCRIPTCHECK_THREADS);
    if (script_threads <= 0) {
        // -par=0 means autodetect (number of cores - 1 script threads)
        // -par=-n means "leave n cores free" (number of cores - n - 1 script threads)
        script_threads += GetNumCores();
    }

    // Subtract 1 because the main thread counts towards the par threads
    script_threads = std::max(script_threads - 1, 0);

    // Number of script-checking threads <= MAX_SCRIPTCHECK_THREADS
    script_threads = std::min(script_threads, MAX_SCRIPTCHECK_THREADS);

    LogPrintf("Script verification uses %d additional threads\n", script_threads);
    if (script_threads >= 1) {
        g_parallel_script_checks = true;
        StartScriptCheckWorkerThreads(script_threads);
    }

    assert(!node.scheduler);
    node.scheduler = std::make_unique<CScheduler>();

    // Start the lightweight task scheduler thread
    node.scheduler->m_service_thread = std::thread(util::TraceThread, "scheduler", [&] { node.scheduler->serviceQueue(); });

    // Gather some entropy once per minute.
    node.scheduler->scheduleEvery([]{
        RandAddPeriodic();
    }, std::chrono::minutes{1});

    GetMainSignals().RegisterBackgroundSignalScheduler(*node.scheduler);

    // Create client interfaces for wallets that are supposed to be loaded
    // according to -wallet and -disablewallet options. This only constructs
    // the interfaces, it doesn't load wallet data. Wallets actually get loaded
    // when load() and start() interface methods are called below.
    g_wallet_init_interface.Construct(node);
    uiInterface.InitWallet();

    /* Register RPC commands regardless of -server setting so they will be
     * available in the GUI RPC console even if external calls are disabled.
     */
    RegisterAllCoreRPCCommands(tableRPC);
    RegisterSmsgRPCCommands(tableRPC);
    RegisterInsightRPCCommands(tableRPC);
#if ENABLE_USBDEVICE
    RegisterUSBDeviceRPC(tableRPC);
#endif
    for (const auto& client : node.chain_clients) {
        client->registerRpcs();
    }
#if ENABLE_ZMQ
    RegisterZMQRPCCommands(tableRPC);
#endif
#if ENABLE_WALLET
    RegisterNonWalletRPCCommands(tableRPC);
#endif

    /* Start the RPC server already.  It will be started in "warmup" mode
     * and not really process calls already (but it will signify connections
     * that the server is there and will be ready later).  Warmup mode will
     * be disabled when initialisation is finished.
     */
    if (args.GetBoolArg("-server", false)) {
        uiInterface.InitMessage_connect(SetRPCWarmupStatus);
        if (!AppInitServers(node))
            return InitError(_("Unable to start HTTP server. See debug log for details."));
    }

    // ********************************************************* Step 5: verify wallet database integrity
    for (const auto& client : node.chain_clients) {
        if (!client->verify()) {
            return false;
        }
    }

    // ********************************************************* Step 6: network initialization
    // Note that we absolutely cannot open any actual connections
    // until the very end ("start node") as the UTXO/block state
    // is not yet setup and may end up being set up twice if we
    // need to reindex later.

    fListen = args.GetBoolArg("-listen", DEFAULT_LISTEN);
    fDiscover = args.GetBoolArg("-discover", true);
    const bool ignores_incoming_txs{args.GetBoolArg("-blocksonly", DEFAULT_BLOCKSONLY)};

    {
        // Initialize addrman
        assert(!node.addrman);

        // Read asmap file if configured
        std::vector<bool> asmap;
        if (args.IsArgSet("-asmap")) {
            fs::path asmap_path = fs::PathFromString(args.GetArg("-asmap", ""));
            if (asmap_path.empty()) {
                asmap_path = fs::PathFromString(DEFAULT_ASMAP_FILENAME);
            }
            if (!asmap_path.is_absolute()) {
                asmap_path = gArgs.GetDataDirNet() / asmap_path;
            }
            if (!fs::exists(asmap_path)) {
                InitError(strprintf(_("Could not find asmap file %s"), fs::quoted(fs::PathToString(asmap_path))));
                return false;
            }
            asmap = DecodeAsmap(asmap_path);
            if (asmap.size() == 0) {
                InitError(strprintf(_("Could not parse asmap file %s"), fs::quoted(fs::PathToString(asmap_path))));
                return false;
            }
            const uint256 asmap_version = SerializeHash(asmap);
            LogPrintf("Using asmap version %s for IP bucketing\n", asmap_version.ToString());
        } else {
            LogPrintf("Using /16 prefix for IP bucketing\n");
        }

        uiInterface.InitMessage(_("Loading P2P addresses…").translated);
        if (const auto error{LoadAddrman(asmap, args, node.addrman)}) {
            return InitError(*error);
        }
    }

    assert(!node.banman);
    node.banman = std::make_unique<BanMan>(gArgs.GetDataDirNet() / "banlist", &uiInterface, args.GetIntArg("-bantime", DEFAULT_MISBEHAVING_BANTIME));
    assert(!node.connman);
    node.connman = std::make_unique<CConnman>(GetRand(std::numeric_limits<uint64_t>::max()), GetRand(std::numeric_limits<uint64_t>::max()), *node.addrman, args.GetBoolArg("-networkactive", true));

    assert(!node.fee_estimator);
    // Don't initialize fee estimation with old data if we don't relay transactions,
    // as they would never get updated.
    if (!ignores_incoming_txs) node.fee_estimator = std::make_unique<CBlockPolicyEstimator>();

    assert(!node.mempool);
    int check_ratio = std::min<int>(std::max<int>(args.GetIntArg("-checkmempool", chainparams.DefaultConsistencyChecks() ? 1 : 0), 0), 1000000);
    node.mempool = std::make_unique<CTxMemPool>(node.fee_estimator.get(), check_ratio);

    assert(!node.chainman);
    node.chainman = std::make_unique<ChainstateManager>();
    ChainstateManager& chainman = *node.chainman;

    assert(!node.peerman);
    node.peerman = PeerManager::make(chainparams, *node.connman, *node.addrman, node.banman.get(),
                                     chainman, *node.mempool, ignores_incoming_txs);
    RegisterValidationInterface(node.peerman.get());
    chainman.m_peerman = node.peerman.get();


    // sanitize comments per BIP-0014, format user agent and check total size
    std::vector<std::string> uacomments;
    for (const std::string& cmt : args.GetArgs("-uacomment")) {
        if (cmt != SanitizeString(cmt, SAFE_CHARS_UA_COMMENT))
            return InitError(strprintf(_("User Agent comment (%s) contains unsafe characters."), cmt));
        uacomments.push_back(cmt);
    }
    strSubVersion = FormatSubVersion(CLIENT_NAME, CLIENT_VERSION, uacomments);
    if (strSubVersion.size() > MAX_SUBVERSION_LENGTH) {
        return InitError(strprintf(_("Total length of network version string (%i) exceeds maximum length (%i). Reduce the number or size of uacomments."),
            strSubVersion.size(), MAX_SUBVERSION_LENGTH));
    }

    if (args.IsArgSet("-onlynet")) {
        std::set<enum Network> nets;
        for (const std::string& snet : args.GetArgs("-onlynet")) {
            enum Network net = ParseNetwork(snet);
            if (net == NET_UNROUTABLE)
                return InitError(strprintf(_("Unknown network specified in -onlynet: '%s'"), snet));
            nets.insert(net);
        }
        for (int n = 0; n < NET_MAX; n++) {
            enum Network net = (enum Network)n;
            if (!nets.count(net))
                SetReachable(net, false);
        }
    }

    if (!args.IsArgSet("-cjdnsreachable")) {
        SetReachable(NET_CJDNS, false);
    }
    // Now IsReachable(NET_CJDNS) is true if:
    // 1. -cjdnsreachable is given and
    // 2.1. -onlynet is not given or
    // 2.2. -onlynet=cjdns is given

    // Check for host lookup allowed before parsing any network related parameters
    fNameLookup = args.GetBoolArg("-dns", DEFAULT_NAME_LOOKUP);

    bool proxyRandomize = args.GetBoolArg("-proxyrandomize", DEFAULT_PROXYRANDOMIZE);
    // -proxy sets a proxy for all outgoing network traffic
    // -noproxy (or -proxy=0) as well as the empty string can be used to not set a proxy, this is the default
    std::string proxyArg = args.GetArg("-proxy", "");
    SetReachable(NET_ONION, false);
    if (proxyArg != "" && proxyArg != "0") {
        CService proxyAddr;
        if (!Lookup(proxyArg, proxyAddr, 9050, fNameLookup)) {
            return InitError(strprintf(_("Invalid -proxy address or hostname: '%s'"), proxyArg));
        }

        proxyType addrProxy = proxyType(proxyAddr, proxyRandomize);
        if (!addrProxy.IsValid())
            return InitError(strprintf(_("Invalid -proxy address or hostname: '%s'"), proxyArg));

        SetProxy(NET_IPV4, addrProxy);
        SetProxy(NET_IPV6, addrProxy);
        SetProxy(NET_ONION, addrProxy);
        SetProxy(NET_CJDNS, addrProxy);
        SetNameProxy(addrProxy);
        SetReachable(NET_ONION, true); // by default, -proxy sets onion as reachable, unless -noonion later
    }

    // -onion can be used to set only a proxy for .onion, or override normal proxy for .onion addresses
    // -noonion (or -onion=0) disables connecting to .onion entirely
    // An empty string is used to not override the onion proxy (in which case it defaults to -proxy set above, or none)
    std::string onionArg = args.GetArg("-onion", "");
    if (onionArg != "") {
        if (onionArg == "0") { // Handle -noonion/-onion=0
            SetReachable(NET_ONION, false);
        } else {
            CService onionProxy;
            if (!Lookup(onionArg, onionProxy, 9050, fNameLookup)) {
                return InitError(strprintf(_("Invalid -onion address or hostname: '%s'"), onionArg));
            }
            proxyType addrOnion = proxyType(onionProxy, proxyRandomize);
            if (!addrOnion.IsValid())
                return InitError(strprintf(_("Invalid -onion address or hostname: '%s'"), onionArg));
            SetProxy(NET_ONION, addrOnion);
            SetReachable(NET_ONION, true);
        }
    }

    for (const std::string& strAddr : args.GetArgs("-externalip")) {
        CService addrLocal;
        if (Lookup(strAddr, addrLocal, GetListenPort(), fNameLookup) && addrLocal.IsValid())
            AddLocal(addrLocal, LOCAL_MANUAL);
        else
            return InitError(ResolveErrMsg("externalip", strAddr));
    }

#if ENABLE_ZMQ
    g_zmq_notification_interface = CZMQNotificationInterface::Create();

    if (g_zmq_notification_interface) {
        RegisterValidationInterface(g_zmq_notification_interface);
    }
#endif

    // ********************************************************* Step 7: load block chain

    fReindex = args.GetBoolArg("-reindex", false);
    fSkipRangeproof = args.GetBoolArg("-skiprangeproofverify", false);
    bool fReindexChainState = args.GetBoolArg("-reindex-chainstate", false);

    fs::path blocksDir = gArgs.GetDataDirNet() / "blocks";
    if (!fs::exists(blocksDir))
        fs::create_directories(blocksDir);

    // block tree db settings
    int dbMaxOpenFiles = gArgs.GetIntArg("-dbmaxopenfiles", particl::DEFAULT_DB_MAX_OPEN_FILES);
    bool dbCompression = gArgs.GetBoolArg("-dbcompression", particl::DEFAULT_DB_COMPRESSION);

    LogPrintf("Block index database configuration:\n");
    LogPrintf("* Using %d max open files\n", dbMaxOpenFiles);
    LogPrintf("* Compression is %s\n", dbCompression ? "enabled" : "disabled");

    // cache size calculations
    CacheSizes cache_sizes = CalculateCacheSizes(args, g_enabled_filter_types.size());

    int64_t nMempoolSizeMax = args.GetIntArg("-maxmempool", DEFAULT_MAX_MEMPOOL_SIZE) * 1000000;
    LogPrintf("Cache configuration:\n");
    LogPrintf("* Using %.1f MiB for block index database\n", cache_sizes.block_tree_db * (1.0 / 1024 / 1024));
    if (args.GetBoolArg("-txindex", DEFAULT_TXINDEX)) {
        LogPrintf("* Using %.1f MiB for transaction index database\n", cache_sizes.tx_index * (1.0 / 1024 / 1024));
    }
    for (BlockFilterType filter_type : g_enabled_filter_types) {
        LogPrintf("* Using %.1f MiB for %s block filter index database\n",
                  cache_sizes.filter_index * (1.0 / 1024 / 1024), BlockFilterTypeName(filter_type));
    }
    LogPrintf("* Using %.1f MiB for chain state database\n", cache_sizes.coins_db * (1.0 / 1024 / 1024));
    LogPrintf("* Using %.1f MiB for in-memory UTXO set (plus up to %.1f MiB of unused mempool space)\n", cache_sizes.coins * (1.0 / 1024 / 1024), nMempoolSizeMax * (1.0 / 1024 / 1024));


    bool fLoaded = false;
    while (!fLoaded && !ShutdownRequestedMainThread()) {
        const bool fReset = fReindex;
        bilingual_str strLoadError;

        uiInterface.InitMessage(_("Loading block index…").translated);
        const int64_t load_block_index_start_time = GetTimeMillis();
        std::optional<ChainstateLoadingError> maybe_load_error;
        try {
            maybe_load_error = LoadChainstate(fReset,
                                              chainman,
                                              Assert(node.mempool.get()),
                                              fPruneMode,
                                              chainparams.GetConsensus(),
                                              fReindexChainState,
                                              cache_sizes.block_tree_db,
                                              cache_sizes.coins_db,
                                              cache_sizes.coins,
                                              /*block_tree_db_in_memory=*/false,
                                              /*coins_db_in_memory=*/false,
                                              /*shutdown_requested=*/ShutdownRequested,
                                              /*coins_error_cb=*/[]() {
                                                  uiInterface.ThreadSafeMessageBox(
                                                                                   _("Error reading from database, shutting down."),
                                                                                   "", CClientUIInterface::MSG_ERROR);
                                              });
        } catch (const std::exception& e) {
            LogPrintf("%s\n", e.what());
            maybe_load_error = ChainstateLoadingError::ERROR_GENERIC_BLOCKDB_OPEN_FAILED;
        }
        if (maybe_load_error.has_value()) {
            switch (maybe_load_error.value()) {
            case ChainstateLoadingError::ERROR_LOADING_BLOCK_DB:
                strLoadError = _("Error loading block database");
                break;
            case ChainstateLoadingError::ERROR_BAD_GENESIS_BLOCK:
                // If the loaded chain has a wrong genesis, bail out immediately
                // (we're likely using a testnet datadir, or the other way around).
                return InitError(_("Incorrect or no genesis block found. Wrong datadir for network?"));
            case ChainstateLoadingError::ERROR_PRUNED_NEEDS_REINDEX:
                strLoadError = _("You need to rebuild the database using -reindex to go back to unpruned mode.  This will redownload the entire blockchain");
                break;
            case ChainstateLoadingError::ERROR_ADDRESSINDEX_NEEDS_REINDEX:
                strLoadError = _("You need to rebuild the database using -reindex to change -addressindex.  This will redownload the entire blockchain");
                break;
            case ChainstateLoadingError::ERROR_SPENTINDEX_NEEDS_REINDEX:
                strLoadError = _("You need to rebuild the database using -reindex to change -spentindex.  This will redownload the entire blockchain");
                break;
            case ChainstateLoadingError::ERROR_TIMESTAMPINDEX_NEEDS_REINDEX:
                strLoadError = _("You need to rebuild the database using -reindex to change -timestampindex.  This will redownload the entire blockchain");
                break;
            case ChainstateLoadingError::ERROR_BALANCESINDEX_NEEDS_REINDEX:
                strLoadError = _("You need to rebuild the database using -reindex to change -balancesindex.  This will redownload the entire blockchain");
                break;
            case ChainstateLoadingError::ERROR_REBUILD_ROLLING_FAILED:
                strLoadError = _("Error rebuilding rolling indices by rewinding the chain, a reindex is required.");
                break;
            case ChainstateLoadingError::ERROR_LOAD_GENESIS_BLOCK_FAILED:
                strLoadError = _("Error initializing block database");
                break;
            case ChainstateLoadingError::ERROR_CHAINSTATE_UPGRADE_FAILED:
                strLoadError = _("Error upgrading chainstate database");
                break;
            case ChainstateLoadingError::ERROR_REPLAYBLOCKS_FAILED:
                strLoadError = _("Unable to replay blocks. You will need to rebuild the database using -reindex-chainstate.");
                break;
            case ChainstateLoadingError::ERROR_LOADCHAINTIP_FAILED:
                strLoadError = _("Error initializing block database");
                break;
            case ChainstateLoadingError::ERROR_GENERIC_BLOCKDB_OPEN_FAILED:
                strLoadError = _("Error opening block database");
                break;
            case ChainstateLoadingError::ERROR_BLOCKS_WITNESS_INSUFFICIENTLY_VALIDATED:
                strLoadError = strprintf(_("Witness data for blocks after height %d requires validation. Please restart with -reindex."),
                                         chainparams.GetConsensus().SegwitHeight);
                break;
            case ChainstateLoadingError::SHUTDOWN_PROBED:
                break;
            }
        } else {
            std::optional<ChainstateLoadVerifyError> maybe_verify_error;
            try {
                uiInterface.InitMessage(_("Verifying blocks…").translated);
                auto check_blocks = args.GetIntArg("-checkblocks", DEFAULT_CHECKBLOCKS);
                if (fHavePruned && check_blocks > MIN_BLOCKS_TO_KEEP) {
                    LogPrintf("Prune: pruned datadir may not have more than %d blocks; only checking available blocks\n",
                              MIN_BLOCKS_TO_KEEP);
                }
                maybe_verify_error = VerifyLoadedChainstate(chainman,
                                                            fReset,
                                                            fReindexChainState,
                                                            chainparams.GetConsensus(),
                                                            check_blocks,
                                                            args.GetIntArg("-checklevel", DEFAULT_CHECKLEVEL),
                                                            /*get_unix_time_seconds=*/static_cast<int64_t(*)()>(GetTime));
            } catch (const std::exception& e) {
                LogPrintf("%s\n", e.what());
                maybe_verify_error = ChainstateLoadVerifyError::ERROR_GENERIC_FAILURE;
            }
            if (maybe_verify_error.has_value()) {
                switch (maybe_verify_error.value()) {
                case ChainstateLoadVerifyError::ERROR_BLOCK_FROM_FUTURE:
                    strLoadError = _("The block database contains a block which appears to be from the future. "
                                     "This may be due to your computer's date and time being set incorrectly. "
                                     "Only rebuild the block database if you are sure that your computer's date and time are correct");
                    break;
                case ChainstateLoadVerifyError::ERROR_CORRUPTED_BLOCK_DB:
                    strLoadError = _("Corrupted block database detected");
                    break;
                case ChainstateLoadVerifyError::ERROR_GENERIC_FAILURE:
                    strLoadError = _("Error opening block database");
                    break;
                }
            } else {
                fLoaded = true;
                LogPrintf(" block index %15dms\n", GetTimeMillis() - load_block_index_start_time);
            }
        }

        if (!fLoaded && !ShutdownRequestedMainThread()) {
            // first suggest a reindex
            if (!fReset) {
                bool fRet = uiInterface.ThreadSafeQuestion(
                    strLoadError + Untranslated(".\n\n") + _("Do you want to rebuild the block database now?"),
                    strLoadError.original + ".\nPlease restart with -reindex or -reindex-chainstate to recover.",
                    "", CClientUIInterface::MSG_ERROR | CClientUIInterface::BTN_ABORT);
                if (fRet) {
                    fReindex = true;
                    AbortShutdown();
                } else {
                    LogPrintf("Aborted block database rebuild. Exiting.\n");
                    return false;
                }
            } else {
                return InitError(strLoadError);
            }
        }
    }

    // As LoadBlockIndex can take several minutes, it's possible the user
    // requested to kill the GUI during the last operation. If so, exit.
    // As the program has not fully started yet, Shutdown() is possibly overkill.
    if (ShutdownRequestedMainThread()) {
        LogPrintf("Shutdown requested. Exiting.\n");
        return false;
    }

    // ********************************************************* Step 8: start indexers
    if (args.GetBoolArg("-txindex", DEFAULT_TXINDEX)) {
        if (const auto error{CheckLegacyTxindex(*Assert(chainman.m_blockman.m_block_tree_db))}) {
            return InitError(*error);
        }

        g_txindex = std::make_unique<TxIndex>(cache_sizes.tx_index, false, fReindex);

        if (gArgs.GetBoolArg("-csindex", particl::DEFAULT_CSINDEX)) {
            g_txindex->m_cs_index = true;
            for (const auto &addr : gArgs.GetArgs("-cswhitelist")) {
                g_txindex->AppendCSAddress(addr);
            }
        }
        if (!g_txindex->Start(chainman.ActiveChainstate())) {
            return false;
        }
    }

    for (const auto& filter_type : g_enabled_filter_types) {
        InitBlockFilterIndex(filter_type, cache_sizes.filter_index, false, fReindex);
        if (!GetBlockFilterIndex(filter_type)->Start(chainman.ActiveChainstate())) {
            return false;
        }
    }

    if (args.GetBoolArg("-coinstatsindex", DEFAULT_COINSTATSINDEX)) {
        g_coin_stats_index = std::make_unique<CoinStatsIndex>(/* cache size */ 0, false, fReindex);
        if (!g_coin_stats_index->Start(chainman.ActiveChainstate())) {
            return false;
        }
    }

    // ********************************************************* Step 9: load wallet
    for (const auto& client : node.chain_clients) {
        if (!client->load()) {
            return false;
        }
    }

    // ********************************************************* Step 10: data directory maintenance

    // if pruning, unset the service bit and perform the initial blockstore prune
    // after any wallet rescanning has taken place.
    if (fPruneMode) {
        LogPrintf("Unsetting NODE_NETWORK on prune mode\n");
        nLocalServices = ServiceFlags(nLocalServices & ~NODE_NETWORK);
        if (!fReindex) {
            LOCK(cs_main);
            for (CChainState* chainstate : chainman.GetAll()) {
                uiInterface.InitMessage(_("Pruning blockstore…").translated);
                chainstate->PruneAndFlush();
            }
        }
    }

    // ********************************************************* Step 11: import blocks

    if (!CheckDiskSpace(gArgs.GetDataDirNet())) {
        InitError(strprintf(_("Error: Disk space is low for %s"), fs::quoted(fs::PathToString(gArgs.GetDataDirNet()))));
        return false;
    }
    if (!CheckDiskSpace(gArgs.GetBlocksDirPath())) {
        InitError(strprintf(_("Error: Disk space is low for %s"), fs::quoted(fs::PathToString(gArgs.GetBlocksDirPath()))));
        return false;
    }

    // Either install a handler to notify us when genesis activates, or set fHaveGenesis directly.
    // No locking, as this happens before any background thread is started.
    boost::signals2::connection block_notify_genesis_wait_connection;
    if (chainman.ActiveChain().Tip() == nullptr) {
        block_notify_genesis_wait_connection = uiInterface.NotifyBlockTip_connect(std::bind(BlockNotifyGenesisWait, std::placeholders::_2));
    } else {
        fHaveGenesis = true;
    }

#if HAVE_SYSTEM
    const std::string block_notify = args.GetArg("-blocknotify", "");
    if (!block_notify.empty()) {
        uiInterface.NotifyBlockTip_connect([block_notify](SynchronizationState sync_state, const CBlockIndex* pBlockIndex) {
            if (sync_state != SynchronizationState::POST_INIT || !pBlockIndex) return;
            std::string command = block_notify;
            boost::replace_all(command, "%s", pBlockIndex->GetBlockHash().GetHex());
            std::thread t(runCommand, command);
            t.detach(); // thread runs free
        });
    }
#endif

    std::vector<fs::path> vImportFiles;
    for (const std::string& strFile : args.GetArgs("-loadblock")) {
        vImportFiles.push_back(fs::PathFromString(strFile));
    }

    chainman.m_load_block = std::thread(&util::TraceThread, "loadblk", [=, &chainman, &args] {
        ThreadImport(chainman, vImportFiles, args);
    });

    // Wait for genesis block to be processed
    {
        WAIT_LOCK(g_genesis_wait_mutex, lock);
        // We previously could hang here if StartShutdown() is called prior to
        // ThreadImport getting started, so instead we just wait on a timer to
        // check ShutdownRequested() regularly.
        while (!fHaveGenesis && !ShutdownRequestedMainThread()) {
            g_genesis_wait_cv.wait_for(lock, std::chrono::milliseconds(500));
        }
        block_notify_genesis_wait_connection.disconnect();
    }

    // ********************************************************* Step 11.1: start secure messaging

    smsgModule.m_node = &node;
    bool start_smsg_without_wallet = true;
    if (fParticlMode && gArgs.GetBoolArg("-smsg", true)) { // SMSG breaks functional tests with services flag, see version msg
#ifdef ENABLE_WALLET
        if (node.wallet_loader && node.wallet_loader->context()) {
            auto vpwallets = GetWallets(*node.wallet_loader->context());
            smsgModule.Start(vpwallets.size() > 0 ? vpwallets[0] : nullptr, vpwallets, gArgs.GetBoolArg("-smsgscanchain", false));
            start_smsg_without_wallet = false;
        }
#endif
        if (start_smsg_without_wallet) {
            std::vector<std::shared_ptr<wallet::CWallet>> empty;
            smsgModule.Start(nullptr, empty, gArgs.GetBoolArg("-smsgscanchain", false));
        }
    }

    if (ShutdownRequestedMainThread()) {
        return false;
    }

    // ********************************************************* Step 12: start node

    int chain_active_height;

    //// debug print
    {
        LOCK(cs_main);
        LogPrintf("block tree size = %u\n", chainman.BlockIndex().size());
        chain_active_height = chainman.ActiveChain().Height();
        if (tip_info) {
            tip_info->block_height = chain_active_height;
            tip_info->block_time = chainman.ActiveChain().Tip() ? chainman.ActiveChain().Tip()->GetBlockTime() : Params().GenesisBlock().GetBlockTime();
            tip_info->verification_progress = GuessVerificationProgress(Params().TxData(), chainman.ActiveChain().Tip());
        }
        if (tip_info && ::pindexBestHeader) {
            tip_info->header_height = ::pindexBestHeader->nHeight;
            tip_info->header_time = ::pindexBestHeader->GetBlockTime();
        }
    }
    LogPrintf("nBestHeight = %d\n", chain_active_height);
    if (node.peerman) node.peerman->SetBestHeight(chain_active_height);

    Discover();

    // Map ports with UPnP or NAT-PMP.
    StartMapPort(args.GetBoolArg("-upnp", DEFAULT_UPNP), gArgs.GetBoolArg("-natpmp", DEFAULT_NATPMP));

    CConnman::Options connOptions;
    connOptions.nLocalServices = smsg::fSecMsgEnabled ? ServiceFlags(nLocalServices | NODE_SMSG) : nLocalServices;
    connOptions.nMaxConnections = nMaxConnections;
    connOptions.m_max_outbound_full_relay = std::min(MAX_OUTBOUND_FULL_RELAY_CONNECTIONS, connOptions.nMaxConnections);
    connOptions.m_max_outbound_block_relay = std::min(MAX_BLOCK_RELAY_ONLY_CONNECTIONS, connOptions.nMaxConnections-connOptions.m_max_outbound_full_relay);
    connOptions.nMaxAddnode = MAX_ADDNODE_CONNECTIONS;
    connOptions.nMaxFeeler = MAX_FEELER_CONNECTIONS;
    connOptions.uiInterface = &uiInterface;
    connOptions.m_banman = node.banman.get();
    connOptions.m_msgproc = node.peerman.get();
    connOptions.nSendBufferMaxSize = 1000 * args.GetIntArg("-maxsendbuffer", DEFAULT_MAXSENDBUFFER);
    connOptions.nReceiveFloodSize = 1000 * args.GetIntArg("-maxreceivebuffer", DEFAULT_MAXRECEIVEBUFFER);
    connOptions.m_added_nodes = args.GetArgs("-addnode");
    connOptions.nMaxOutboundLimit = *opt_max_upload;
    connOptions.m_peer_connect_timeout = peer_connect_timeout;

    for (const std::string& bind_arg : args.GetArgs("-bind")) {
        CService bind_addr;
        const size_t index = bind_arg.rfind('=');
        if (index == std::string::npos) {
            if (Lookup(bind_arg, bind_addr, GetListenPort(), false)) {
                connOptions.vBinds.push_back(bind_addr);
                continue;
            }
        } else {
            const std::string network_type = bind_arg.substr(index + 1);
            if (network_type == "onion") {
                const std::string truncated_bind_arg = bind_arg.substr(0, index);
                if (Lookup(truncated_bind_arg, bind_addr, BaseParams().OnionServiceTargetPort(), false)) {
                    connOptions.onion_binds.push_back(bind_addr);
                    continue;
                }
            }
        }
        return InitError(ResolveErrMsg("bind", bind_arg));
    }

    for (const std::string& strBind : args.GetArgs("-whitebind")) {
        NetWhitebindPermissions whitebind;
        bilingual_str error;
        if (!NetWhitebindPermissions::TryParse(strBind, whitebind, error)) return InitError(error);
        connOptions.vWhiteBinds.push_back(whitebind);
    }

    // If the user did not specify -bind= or -whitebind= then we bind
    // on any address - 0.0.0.0 (IPv4) and :: (IPv6).
    connOptions.bind_on_any = args.GetArgs("-bind").empty() && args.GetArgs("-whitebind").empty();

    CService onion_service_target;
    if (!connOptions.onion_binds.empty()) {
        onion_service_target = connOptions.onion_binds.front();
    } else {
        onion_service_target = DefaultOnionServiceTarget();
        connOptions.onion_binds.push_back(onion_service_target);
    }

    if (args.GetBoolArg("-listenonion", DEFAULT_LISTEN_ONION)) {
        if (connOptions.onion_binds.size() > 1) {
            InitWarning(strprintf(_("More than one onion bind address is provided. Using %s "
                                    "for the automatically created Tor onion service."),
                                  onion_service_target.ToStringIPPort()));
        }
        StartTorControl(onion_service_target);
    }

    for (const auto& net : args.GetArgs("-whitelist")) {
        NetWhitelistPermissions subnet;
        bilingual_str error;
        if (!NetWhitelistPermissions::TryParse(net, subnet, error)) return InitError(error);
        connOptions.vWhitelistedRange.push_back(subnet);
    }

    connOptions.vSeedNodes = args.GetArgs("-seednode");

    // Initiate outbound connections unless connect=0
    connOptions.m_use_addrman_outgoing = !args.IsArgSet("-connect");
    if (!connOptions.m_use_addrman_outgoing) {
        const auto connect = args.GetArgs("-connect");
        if (connect.size() != 1 || connect[0] != "0") {
            connOptions.m_specified_outgoing = connect;
        }
    }

    const std::string& i2psam_arg = args.GetArg("-i2psam", "");
    if (!i2psam_arg.empty()) {
        CService addr;
        if (!Lookup(i2psam_arg, addr, 7656, fNameLookup) || !addr.IsValid()) {
            return InitError(strprintf(_("Invalid -i2psam address or hostname: '%s'"), i2psam_arg));
        }
        SetReachable(NET_I2P, true);
        SetProxy(NET_I2P, proxyType{addr});
    } else {
        SetReachable(NET_I2P, false);
    }

    connOptions.m_i2p_accept_incoming = args.GetBoolArg("-i2pacceptincoming", true);

    if (!node.connman->Start(*node.scheduler, connOptions)) {
        return false;
    }

    // ********************************************************* Step 12.5: start staking
#ifdef ENABLE_WALLET
    if (fParticlMode) {
        // Must recheck num_wallets as smsg may be disabled.
        size_t num_wallets = 0;
        if (node.wallet_loader && node.wallet_loader->context()) {
            auto vpwallets = GetWallets(*node.wallet_loader->context());
            num_wallets = vpwallets.size();
        }
        if (num_wallets > 0) {
            StartThreadStakeMiner(*node.wallet_loader->context(), chainman);
        }
    }
#endif

    // ********************************************************* Step 13: finished

    // At this point, the RPC is "started", but still in warmup, which means it
    // cannot yet be called. Before we make it callable, we need to make sure
    // that the RPC's view of the best block is valid and consistent with
    // ChainstateManager's ActiveTip.
    //
    // If we do not do this, RPC's view of the best block will be height=0 and
    // hash=0x0. This will lead to erroroneous responses for things like
    // waitforblockheight.
    RPCNotifyBlockChange(chainman.ActiveTip());
    SetRPCWarmupFinished();

    uiInterface.InitMessage(_("Done loading").translated);

    for (const auto& client : node.chain_clients) {
        client->start(*node.scheduler);
    }

    BanMan* banman = node.banman.get();
    node.scheduler->scheduleEvery([banman]{
        banman->DumpBanlist();
    }, DUMP_BANS_INTERVAL);

    if (node.peerman) node.peerman->StartScheduledTasks(*node.scheduler);

#if HAVE_SYSTEM
    StartupNotify(args);
#endif

    return true;
}<|MERGE_RESOLUTION|>--- conflicted
+++ resolved
@@ -748,28 +748,6 @@
     argsman.AddHiddenArgs(hidden_args);
 }
 
-<<<<<<< HEAD
-std::string LicenseInfo()
-{
-    const std::string URL_SOURCE_CODE = "<https://github.com/particl/particl-core>";
-
-    return CopyrightHolders(strprintf(_("Copyright (C)").translated)) + "\n" +
-           "\n" +
-           strprintf(_("Please contribute if you find %s useful. "
-                       "Visit %s for further information about the software.").translated,
-               PACKAGE_NAME, "<" PACKAGE_URL ">") +
-           "\n" +
-           strprintf(_("The source code is available from %s.").translated,
-               URL_SOURCE_CODE) +
-           "\n" +
-           "\n" +
-           _("This is experimental software.").translated + "\n" +
-           strprintf(_("Distributed under the MIT software license, see the accompanying file %s or %s").translated, "COPYING", "<https://opensource.org/licenses/MIT>") +
-           "\n";
-}
-
-=======
->>>>>>> b6a2670e
 static bool fHaveGenesis = false;
 static Mutex g_genesis_wait_mutex;
 static std::condition_variable g_genesis_wait_cv;
