--- conflicted
+++ resolved
@@ -116,23 +116,10 @@
         TEST_RUNNER_EXTRA="--exclude feature_block"
         FILE_ENV="./ci/test/00_setup_env_native_tsan.sh"
 
-    - stage: test
-<<<<<<< HEAD
-      name: 'x86_64 Linux  [GOAL: install]  [bionic]  [no depends, only system libs, sanitizers: address/leak (ASan + LSan) + undefined (UBSan) + integer]'
-      env: >-
-        FILE_ENV="./ci/test/00_setup_env_native_asan.sh"
-      after_success:
-        - echo "Skipped upload"
-
     #- stage: test
     #  name: 'x86_64 Linux  [GOAL: install]  [focal]  [no depends, only system libs, sanitizers: fuzzer,address,undefined]'
     #  env: >-
     #    FILE_ENV="./ci/test/00_setup_env_native_fuzz.sh"
-=======
-      name: 'x86_64 Linux  [GOAL: install]  [focal]  [no depends, only system libs, sanitizers: fuzzer,address,undefined]'
-      env: >-
-        FILE_ENV="./ci/test/00_setup_env_native_fuzz.sh"
->>>>>>> 8ef15e8a
 
     - stage: test
       name: 'x86_64 Linux [GOAL: install]  [focal]  [multiprocess]'
