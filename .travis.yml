--- conflicted
+++ resolved
@@ -103,33 +103,6 @@
       after_success:
         - echo "End"
 
-<<<<<<< HEAD
-    - stage: extended-lint
-      name: 'lint macOS 10.12 (compat)'
-      os: osx
-      # Use the earliest macOS that can build our lint dependencies:
-      # Xcode 8.3.3, macOS 10.12, JDK 1.8.0_112-b16
-      # https://docs.travis-ci.com/user/reference/osx/#macos-version
-      osx_image: xcode8.3
-      # TODO: if you're updating osx_image, try using "rvm:" to supply the
-      # version of ruby required by homebrew. Despite this "rvm:" declaration,
-      # brew update installs ruby 2.3.7 as its first action.
-      language: ruby
-      rvm:
-        - 2.3.7
-      env:
-      cache: false
-      install:
-        - set -o errexit; source ./ci/lint/04_install.sh
-      before_script:
-        - set -o errexit; source ./ci/lint/05_before_script.sh
-      script:
-        - set -o errexit; source ./ci/lint/06_script.sh
-      after_success:
-        - echo "End"
-
-=======
->>>>>>> a22b6248
     - stage: test
       name: 'ARM  [GOAL: install]  [unit tests, no functional tests]'
       env: >-
