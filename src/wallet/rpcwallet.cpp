--- conflicted
+++ resolved
@@ -4805,20 +4805,17 @@
 
     LOCK(pwallet->cs_wallet);
 
-<<<<<<< HEAD
+
     UniValue ret(UniValue::VOBJ);
+    std::string error_msg;
     std::string s = request.params[0].get_str();
     bool fBech32 = bech32::Decode(s).second.size() > 0;
     bool is_stake_only_version = false;
-    CTxDestination dest = DecodeDestination(s);
+    CTxDestination dest = DecodeDestination(s, error_msg);
     if (fBech32 && !IsValidDestination(dest)) {
         dest = DecodeDestination(s, true);
         is_stake_only_version = true;
     }
-=======
-    std::string error_msg;
-    CTxDestination dest = DecodeDestination(request.params[0].get_str(), error_msg);
->>>>>>> c8b83510
 
     // Make sure the destination is valid
     if (!IsValidDestination(dest)) {
@@ -4828,13 +4825,7 @@
         throw JSONRPCError(RPC_INVALID_ADDRESS_OR_KEY, error_msg);
     }
 
-<<<<<<< HEAD
     std::string currentAddress = EncodeDestination(dest, fBech32, is_stake_only_version);
-=======
-    UniValue ret(UniValue::VOBJ);
-
-    std::string currentAddress = EncodeDestination(dest);
->>>>>>> c8b83510
     ret.pushKV("address", currentAddress);
 
     CScript scriptPubKey = GetScriptForDestination(dest);
@@ -5627,71 +5618,6 @@
 {
 // clang-format off
 static const CRPCCommand commands[] =
-<<<<<<< HEAD
-{ //  category              name                                actor (function)                argNames
-    //  --------------------- ------------------------          -----------------------         ----------
-    { "hidden",             "resendwallettransactions",         &resendwallettransactions,      {} },
-    { "rawtransactions",    "fundrawtransaction",               &fundrawtransaction,            {"hexstring","options","iswitness"} },
-    { "wallet",             "abandontransaction",               &abandontransaction,            {"txid"} },
-    { "wallet",             "abortrescan",                      &abortrescan,                   {} },
-    { "wallet",             "addmultisigaddress",               &addmultisigaddress,            {"nrequired","keys","label","bech32","256bit","address_type"} },
-    { "wallet",             "backupwallet",                     &backupwallet,                  {"destination"} },
-    { "wallet",             "bumpfee",                          &bumpfee,                       {"txid", "options"} },
-    { "wallet",             "psbtbumpfee",                      &psbtbumpfee,                   {"txid", "options"} },
-    { "wallet",             "createwallet",                     &createwallet,                  {"wallet_name", "disable_private_keys", "blank", "passphrase", "avoid_reuse", "descriptors", "load_on_startup"} },
-    { "wallet",             "dumpprivkey",                      &dumpprivkey,                   {"address"}  },
-    { "wallet",             "dumpwallet",                       &dumpwallet,                    {"filename"} },
-    { "wallet",             "encryptwallet",                    &encryptwallet,                 {"passphrase"} },
-    { "wallet",             "getaddressesbylabel",              &getaddressesbylabel,           {"label"} },
-    { "wallet",             "getaddressinfo",                   &getaddressinfo,                {"address"} },
-    { "wallet",             "getbalance",                       &getbalance,                    {"dummy","minconf","include_watchonly","avoid_reuse"} },
-    { "wallet",             "getnewaddress",                    &getnewaddress,                 {"label","bech32","hardened","256bit","address_type"} },
-    { "wallet",             "getrawchangeaddress",              &getrawchangeaddress,           {"address_type"} },
-    { "wallet",             "getreceivedbyaddress",             &getreceivedbyaddress,          {"address","minconf"} },
-    { "wallet",             "getreceivedbylabel",               &getreceivedbylabel,            {"label","minconf"} },
-    { "wallet",             "gettransaction",                   &gettransaction,                {"txid","include_watchonly","verbose"} },
-    { "wallet",             "getunconfirmedbalance",            &getunconfirmedbalance,         {} },
-    { "wallet",             "getbalances",                      &getbalances,                   {} },
-    { "wallet",             "getwalletinfo",                    &getwalletinfo,                 {} },
-    { "wallet",             "importaddress",                    &importaddress,                 {"address","label","rescan","p2sh"} },
-    { "wallet",             "importdescriptors",                &importdescriptors,             {"requests"} },
-    { "wallet",             "importmulti",                      &importmulti,                   {"requests","options"} },
-    { "wallet",             "importprivkey",                    &importprivkey,                 {"privkey","label","rescan"} },
-    { "wallet",             "importprunedfunds",                &importprunedfunds,             {"rawtransaction","txoutproof"} },
-    { "wallet",             "importpubkey",                     &importpubkey,                  {"pubkey","label","rescan"} },
-    { "wallet",             "importwallet",                     &importwallet,                  {"filename"} },
-    { "wallet",             "keypoolrefill",                    &keypoolrefill,                 {"newsize"} },
-    { "wallet",             "listaddressgroupings",             &listaddressgroupings,          {} },
-    { "wallet",             "listlabels",                       &listlabels,                    {"purpose"} },
-    { "wallet",             "listlockunspent",                  &listlockunspent,               {} },
-    { "wallet",             "listreceivedbyaddress",            &listreceivedbyaddress,         {"minconf","include_empty","include_watchonly","address_filter"} },
-    { "wallet",             "listreceivedbylabel",              &listreceivedbylabel,           {"minconf","include_empty","include_watchonly"} },
-    { "wallet",             "listsinceblock",                   &listsinceblock,                {"blockhash","target_confirmations","include_watchonly","include_removed"} },
-    { "wallet",             "listtransactions",                 &listtransactions,              {"label|dummy","count","skip","include_watchonly"} },
-    { "wallet",             "listunspent",                      &listunspent,                   {"minconf","maxconf","addresses","include_unsafe","query_options"} },
-    { "wallet",             "listwalletdir",                    &listwalletdir,                 {} },
-    { "wallet",             "listwallets",                      &listwallets,                   {} },
-    { "wallet",             "loadwallet",                       &loadwallet,                    {"filename", "load_on_startup"} },
-    { "wallet",             "lockunspent",                      &lockunspent,                   {"unlock","transactions","permanent"} },
-    { "wallet",             "removeprunedfunds",                &removeprunedfunds,             {"txid"} },
-    { "wallet",             "rescanblockchain",                 &rescanblockchain,              {"start_height", "stop_height"} },
-    { "wallet",             "send",                             &send,                          {"outputs","conf_target","estimate_mode","fee_rate","options"} },
-    { "wallet",             "sendmany",                         &sendmany,                      {"dummy","amounts","minconf","comment","subtractfeefrom","replaceable","conf_target","estimate_mode","fee_rate","verbose"} },
-    { "wallet",             "sendtoaddress",                    &sendtoaddress,                 {"address","amount","comment","comment_to","subtractfeefromamount","narration","replaceable","conf_target","estimate_mode","avoid_reuse","fee_rate","verbose"} },
-    { "wallet",             "sethdseed",                        &sethdseed,                     {"newkeypool","seed"} },
-    { "wallet",             "setlabel",                         &setlabel,                      {"address","label"} },
-    { "wallet",             "settxfee",                         &settxfee,                      {"amount"} },
-    { "wallet",             "setwalletflag",                    &setwalletflag,                 {"flag","value"} },
-    { "wallet",             "signmessage",                      &signmessage,                   {"address","message"} },
-    { "wallet",             "signrawtransactionwithwallet",     &signrawtransactionwithwallet,  {"hexstring","prevtxs","sighashtype"} },
-    { "wallet",             "unloadwallet",                     &unloadwallet,                  {"wallet_name", "load_on_startup"} },
-    { "wallet",             "upgradewallet",                    &upgradewallet,                 {"version"} },
-    { "wallet",             "walletcreatefundedpsbt",           &walletcreatefundedpsbt,        {"inputs","outputs","locktime","options","bip32derivs"} },
-    { "wallet",             "walletlock",                       &walletlock,                    {} },
-    { "wallet",             "walletpassphrase",                 &walletpassphrase,              {"passphrase","timeout","stakingonly"} },
-    { "wallet",             "walletpassphrasechange",           &walletpassphrasechange,        {"oldpassphrase","newpassphrase"} },
-    { "wallet",             "walletprocesspsbt",                &walletprocesspsbt,             {"psbt","sign","sighashtype","bip32derivs"} },
-=======
 { //  category              actor (function)
   //  ------------------    ------------------------
     { "rawtransactions",    &fundrawtransaction,             },
@@ -5755,7 +5681,8 @@
     { "wallet",             &walletpassphrase,               },
     { "wallet",             &walletpassphrasechange,         },
     { "wallet",             &walletprocesspsbt,              },
->>>>>>> c8b83510
+
+    { "hidden",             &resendwallettransactions,       },
 };
 // clang-format on
     return MakeSpan(commands);
