--- conflicted
+++ resolved
@@ -165,7 +165,6 @@
 
 WalletTxStatus MakeWalletTxStatus(CHDWallet &wallet, const uint256 &hash, const CTransactionRecord &rtx) EXCLUSIVE_LOCKS_REQUIRED(wallet.cs_wallet)
 {
-<<<<<<< HEAD
     WalletTxStatus result;
     result.block_height = wallet.chain().getBlockHeight(rtx.blockHash).value_or(std::numeric_limits<int>::max());
     result.blocks_to_maturity = 0;
@@ -176,13 +175,6 @@
     result.is_abandoned = rtx.IsAbandoned();
     result.is_coinbase = false;
     result.is_in_main_chain = result.depth_in_main_chain > 0;
-=======
-    WalletTxOut result;
-    result.txout = wtx.tx->vout[n];
-    result.time = wtx.GetTxTime();
-    result.depth_in_main_chain = depth;
-    result.is_spent = wallet.IsSpent(COutPoint(wtx.GetHash(), n));
->>>>>>> 8be652e4
     return result;
 }
 
@@ -210,7 +202,7 @@
     result.txout.scriptPubKey = oR->scriptPubKey;
     result.time = rtx.GetTxTime();
     result.depth_in_main_chain = depth;
-    result.is_spent = wallet.IsSpent(hash, n);
+    result.is_spent = wallet.IsSpent(COutPoint(hash, n));
     return result;
 }
 
