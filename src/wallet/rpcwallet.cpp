// Copyright (c) 2010 Satoshi Nakamoto
// Copyright (c) 2009-2020 The Bitcoin Core developers
// Distributed under the MIT software license, see the accompanying
// file COPYING or http://www.opensource.org/licenses/mit-license.php.

#include <amount.h>
#include <core_io.h>
#include <interfaces/chain.h>
#include <key_io.h>
#include <node/context.h>
#include <outputtype.h>
#include <policy/feerate.h>
#include <policy/fees.h>
#include <policy/policy.h>
#include <policy/rbf.h>
#include <rpc/rawtransaction_util.h>
#include <rpc/server.h>
#include <rpc/util.h>
#include <script/descriptor.h>
#include <script/sign.h>
#include <util/bip32.h>
#include <util/fees.h>
#include <util/message.h> // For MessageSign()
#include <util/moneystr.h>
#include <util/ref.h>
#include <util/string.h>
#include <util/system.h>
#include <util/translation.h>
#include <util/url.h>
#include <util/vector.h>
#include <wallet/coincontrol.h>
#include <wallet/context.h>
#include <wallet/feebumper.h>
#include <wallet/load.h>
#include <wallet/rpcwallet.h>
#include <wallet/wallet.h>
#include <wallet/walletdb.h>
#include <wallet/walletutil.h>

#include <wallet/hdwallet.h>


#include <stdint.h>

#include <univalue.h>


using interfaces::FoundBlock;

static const std::string WALLET_ENDPOINT_BASE = "/wallet/";
static const std::string HELP_REQUIRING_PASSPHRASE{"\nRequires wallet passphrase to be set with walletpassphrase call if wallet is encrypted.\n"};

static const uint32_t WALLET_BTC_KB_TO_SAT_B = COIN / 1000; // 1 sat / B = 0.00001 BTC / kB

bool GetAvoidReuseFlag(const CWallet* const pwallet, const UniValue& param) {
    bool can_avoid_reuse = pwallet->IsWalletFlagSet(WALLET_FLAG_AVOID_REUSE);
    bool avoid_reuse = param.isNull() ? can_avoid_reuse : param.get_bool();

    if (avoid_reuse && !can_avoid_reuse) {
        throw JSONRPCError(RPC_WALLET_ERROR, "wallet does not have the \"avoid reuse\" feature enabled");
    }

    return avoid_reuse;
}


/** Used by RPC commands that have an include_watchonly parameter.
 *  We default to true for watchonly wallets if include_watchonly isn't
 *  explicitly set.
 */
static bool ParseIncludeWatchonly(const UniValue& include_watchonly, const CWallet& pwallet)
{
    if (include_watchonly.isNull()) {
        // if include_watchonly isn't explicitly set, then check if we have a watchonly wallet
        return pwallet.IsWalletFlagSet(WALLET_FLAG_DISABLE_PRIVATE_KEYS);
    }

    // otherwise return whatever include_watchonly was set to
    return include_watchonly.get_bool();
}


/** Checks if a CKey is in the given CWallet compressed or otherwise*/
bool HaveKey(const SigningProvider& wallet, const CKey& key)
{
    CKey key2;
    key2.Set(key.begin(), key.end(), !key.IsCompressed());
    return wallet.HaveKey(key.GetPubKey().GetID()) || wallet.HaveKey(key2.GetPubKey().GetID());
}

bool GetWalletNameFromJSONRPCRequest(const JSONRPCRequest& request, std::string& wallet_name)
{
    if (URL_DECODE && request.URI.substr(0, WALLET_ENDPOINT_BASE.size()) == WALLET_ENDPOINT_BASE) {
        // wallet endpoint was used
        wallet_name = URL_DECODE(request.URI.substr(WALLET_ENDPOINT_BASE.size()));
        return true;
    }
    return false;
}

std::shared_ptr<CWallet> GetWalletForJSONRPCRequest(const JSONRPCRequest& request)
{
    CHECK_NONFATAL(!request.fHelp);
    std::string wallet_name;
    if (GetWalletNameFromJSONRPCRequest(request, wallet_name)) {
        std::shared_ptr<CWallet> pwallet = GetWallet(wallet_name);
        if (!pwallet) throw JSONRPCError(RPC_WALLET_NOT_FOUND, "Requested wallet does not exist or is not loaded");
        return pwallet;
    }

    std::vector<std::shared_ptr<CWallet>> wallets = GetWallets();
    if (wallets.size() == 1) {
        return wallets[0];
    }

    if (wallets.empty()) {
        throw JSONRPCError(
            RPC_WALLET_NOT_FOUND, "No wallet is loaded. Load a wallet using loadwallet or create a new one with createwallet. (Note: A default wallet is no longer automatically created)");
    }
    throw JSONRPCError(RPC_WALLET_NOT_SPECIFIED,
        "Wallet file not specified (must request wallet RPC through /wallet/<filename> uri-path).");
}

void EnsureWalletIsUnlocked(const CWallet* pwallet)
{
    if (pwallet->IsLocked())
        throw JSONRPCError(RPC_WALLET_UNLOCK_NEEDED, "Error: Please enter the wallet passphrase with walletpassphrase first.");

    if (IsParticlWallet(pwallet)
        && GetParticlWallet(pwallet)->fUnlockForStakingOnly)
        throw JSONRPCError(RPC_WALLET_UNLOCK_NEEDED, "Error: Wallet is unlocked for staking only.");
}

WalletContext& EnsureWalletContext(const util::Ref& context)
{
    if (!context.Has<WalletContext>()) {
        throw JSONRPCError(RPC_INTERNAL_ERROR, "Wallet context not found");
    }
    return context.Get<WalletContext>();
}

// also_create should only be set to true only when the RPC is expected to add things to a blank wallet and make it no longer blank
LegacyScriptPubKeyMan& EnsureLegacyScriptPubKeyMan(CWallet& wallet, bool also_create)
{
    LegacyScriptPubKeyMan* spk_man = wallet.GetLegacyScriptPubKeyMan();
    if (!spk_man && also_create) {
        spk_man = wallet.GetOrCreateLegacyScriptPubKeyMan();
    }
    if (!spk_man) {
        throw JSONRPCError(RPC_WALLET_ERROR, "This type of wallet does not support this command");
    }
    return *spk_man;
}

void WalletTxToJSON(interfaces::Chain& chain, const CWalletTx& wtx, UniValue& entry, bool fFilterMode=false)
{
    int confirms = wtx.GetDepthInMainChain();
    entry.pushKV("confirmations", confirms);
    if (wtx.IsCoinBase())
        entry.pushKV("generated", true);
    if (confirms > 0)
    {
        entry.pushKV("blockhash", wtx.m_confirm.hashBlock.GetHex());
        entry.pushKV("blockheight", wtx.m_confirm.block_height);
        entry.pushKV("blockindex", wtx.m_confirm.nIndex);
        int64_t block_time;
        CHECK_NONFATAL(chain.findBlock(wtx.m_confirm.hashBlock, FoundBlock().time(block_time)));
        PushTime(entry, "blocktime", block_time);
    } else {
        entry.pushKV("trusted", wtx.IsTrusted());
    }
    uint256 hash = wtx.GetHash();
    entry.pushKV("txid", hash.GetHex());
    UniValue conflicts(UniValue::VARR);
    for (const uint256& conflict : wtx.GetConflicts())
        conflicts.push_back(conflict.GetHex());
    if (conflicts.size() > 0 || !fFilterMode)
        entry.pushKV("walletconflicts", conflicts);
    PushTime(entry, "time", wtx.GetTxTime());
    PushTime(entry, "timereceived", wtx.nTimeReceived);

    // Add opt-in RBF status
    std::string rbfStatus = "no";
    if (confirms <= 0) {
        RBFTransactionState rbfState = chain.isRBFOptIn(*wtx.tx);
        if (rbfState == RBFTransactionState::UNKNOWN)
            rbfStatus = "unknown";
        else if (rbfState == RBFTransactionState::REPLACEABLE_BIP125)
            rbfStatus = "yes";
    }
    entry.pushKV("bip125_replaceable", rbfStatus);

    if (!fFilterMode)
        for (const std::pair<const std::string, std::string>& item : wtx.mapValue) {
            entry.pushKV(item.first, item.second);
        }
}

void RecordTxToJSON(interfaces::Chain& chain, const CHDWallet *phdw, const uint256 &hash, const CTransactionRecord& rtx, UniValue &entry) EXCLUSIVE_LOCKS_REQUIRED(phdw->cs_wallet)
{
    int confirms = phdw->GetDepthInMainChain(rtx);
    entry.pushKV("confirmations", confirms);

    if (rtx.IsCoinStake()) {
        entry.pushKV("coinstake", true);
    } else
    if (rtx.IsCoinBase()) {
        entry.pushKV("generated", true);
    }

    if (confirms > 0) {
        entry.pushKV("blockhash", rtx.blockHash.GetHex());
        entry.pushKV("blockindex", rtx.nIndex);
        PushTime(entry, "blocktime", rtx.nBlockTime);
    } else {
        entry.pushKV("trusted", phdw->IsTrusted(hash, rtx));
    }

    entry.pushKV("txid", hash.GetHex());
    UniValue conflicts(UniValue::VARR);
    for (const auto &conflict : phdw->GetConflicts(hash)) {
        conflicts.push_back(conflict.GetHex());
    }
    entry.pushKV("walletconflicts", conflicts);
    PushTime(entry, "time", rtx.GetTxTime());
    PushTime(entry, "timereceived", rtx.nTimeReceived);

    for (const auto &item : rtx.mapValue) {
        if (item.first == RTXVT_COMMENT) {
            entry.pushKV("comment", std::string(item.second.begin(), item.second.end()));
        } else
        if (item.first == RTXVT_TO) {
            entry.pushKV("comment_to", std::string(item.second.begin(), item.second.end()));
        }
    }

    /*
    // Add opt-in RBF status
    std::string rbfStatus = "no";
    if (confirms <= 0) {
        LOCK(mempool.cs);
        RBFTransactionState rbfState = IsRBFOptIn(wtx, mempool);
        if (rbfState == RBF_TRANSACTIONSTATE_UNKNOWN)
            rbfStatus = "unknown";
        else if (rbfState == RBF_TRANSACTIONSTATE_REPLACEABLE_BIP125)
            rbfStatus = "yes";
    }
    entry.push_back(Pair("bip125_replaceable", rbfStatus));
    */
}

static std::string LabelFromValue(const UniValue& value)
{
    std::string label = value.get_str();
    if (label == "*")
        throw JSONRPCError(RPC_WALLET_INVALID_LABEL_NAME, "Invalid label name");
    return label;
}

/**
 * Update coin control with fee estimation based on the given parameters
 *
 * @param[in]     pwallet        Wallet pointer
 * @param[in,out] cc             Coin control which is to be updated
 * @param[in]     estimate_mode  String value (e.g. "ECONOMICAL")
 * @param[in]     estimate_param Parameter (blocks to confirm, explicit fee rate, etc)
 * @throws a JSONRPCError if estimate_mode is unknown, or if estimate_param is missing when required
 */
static void SetFeeEstimateMode(const CWallet* pwallet, CCoinControl& cc, const UniValue& estimate_mode, const UniValue& estimate_param)
{
    if (!estimate_mode.isNull()) {
        if (!FeeModeFromString(estimate_mode.get_str(), cc.m_fee_mode)) {
            throw JSONRPCError(RPC_INVALID_PARAMETER, "Invalid estimate_mode parameter");
        }
    }

    if (cc.m_fee_mode == FeeEstimateMode::BTC_KB || cc.m_fee_mode == FeeEstimateMode::SAT_B) {
        if (estimate_param.isNull()) {
            throw JSONRPCError(RPC_INVALID_PARAMETER, "Selected estimate_mode requires a fee rate");
        }

        CAmount fee_rate = AmountFromValue(estimate_param);
        if (cc.m_fee_mode == FeeEstimateMode::SAT_B) {
            fee_rate /= WALLET_BTC_KB_TO_SAT_B;
        }

        cc.m_feerate = CFeeRate(fee_rate);

        // default RBF to true for explicit fee rate modes
        if (cc.m_signal_bip125_rbf == nullopt) cc.m_signal_bip125_rbf = true;
    } else if (!estimate_param.isNull()) {
        cc.m_confirm_target = ParseConfirmTarget(estimate_param, pwallet->chain().estimateMaxBlocks());
    }
}

static RPCHelpMan getnewaddress()
{
    return RPCHelpMan{"getnewaddress",
                "\nReturns a new Particl address for receiving payments.\n"
                "If 'label' is specified, it is added to the address book \n"
                "so payments received with the address will be associated with 'label'.\n",
                {
                    {"label", RPCArg::Type::STR, /* default */ "\"\"", "The label name for the address to be linked to. If not provided, the default label \"\" is used. It can also be set to the empty string \"\" to represent the default label. The label does not need to exist, it will be created if there is no label by the given name."},
                    {"bech32", RPCArg::Type::BOOL, /* default */ "false", "Use Bech32 encoding."},
                    {"hardened", RPCArg::Type::BOOL, /* default */ "false", "Derive a hardened key."},
                    {"256bit", RPCArg::Type::BOOL, /* default */ "false", "Use 256bit hash type."},
                    {"address_type", RPCArg::Type::STR, /* default */ "set by -addresstype", "The address type to use. Options are \"legacy\", \"p2sh-segwit\", and \"bech32\"."},
                },
                RPCResult{
                    RPCResult::Type::STR, "address", "The new particl address"
                },
                RPCExamples{
                    HelpExampleCli("getnewaddress", "")
            + HelpExampleRpc("getnewaddress", "")
                },
        [&](const RPCHelpMan& self, const JSONRPCRequest& request) -> UniValue
{
    std::shared_ptr<CWallet> const wallet = GetWalletForJSONRPCRequest(request);
    if (!wallet) return NullUniValue;
    CWallet* const pwallet = wallet.get();

    //LOCK(pwallet->cs_wallet);

    if (!IsParticlWallet(pwallet)) {
        LOCK(pwallet->cs_wallet);
        if (!pwallet->CanGetAddresses()) {
            throw JSONRPCError(RPC_WALLET_ERROR, "Error: This wallet has no available keys");
        }
    }

    // Parse the label first so we don't generate a key if there's an error
    std::string label;
    if (!request.params[0].isNull())
        label = LabelFromValue(request.params[0]);

    OutputType output_type = pwallet->m_default_address_type;
    size_t type_ofs = fParticlMode ? 4 : 1;
    if (!request.params[type_ofs].isNull()) {
        if (!ParseOutputType(request.params[type_ofs].get_str(), output_type)) {
            throw JSONRPCError(RPC_INVALID_ADDRESS_OR_KEY, strprintf("Unknown address type '%s'", request.params[type_ofs].get_str()));
        }
    }


    if (IsParticlWallet(pwallet)) {
        CKeyID keyID;

        bool fBech32 = request.params.size() > 1 ? GetBool(request.params[1]) : false;
        bool fHardened = request.params.size() > 2 ? GetBool(request.params[2]) : false;
        bool f256bit = request.params.size() > 3 ? GetBool(request.params[3]) : false;

        if (output_type == OutputType::P2SH_SEGWIT) {
            //throw JSONRPCError(RPC_INVALID_PARAMETER, "Valid address_types are \"legacy\" and \"bech32\"");
        }
        if (f256bit && output_type != OutputType::LEGACY) {
            throw JSONRPCError(RPC_INVALID_PARAMETER, "256bit must be used with address_type \"legacy\"");
        }

        CPubKey newKey;
        CHDWallet *phdw = GetParticlWallet(pwallet);
        {
            LOCK(phdw->cs_wallet);
            if (pwallet->IsWalletFlagSet(WALLET_FLAG_DISABLE_PRIVATE_KEYS)) {
                throw JSONRPCError(RPC_WALLET_ERROR, "Error: Private keys are disabled for this wallet");
            }
            if (phdw->idDefaultAccount.IsNull()) {
                if (!phdw->pEKMaster) {
                    throw JSONRPCError(RPC_WALLET_ERROR, "Wallet has no active master key.");
                }
                throw JSONRPCError(RPC_WALLET_ERROR, "No default account set.");
            }
        }
        if (0 != phdw->NewKeyFromAccount(newKey, false, fHardened, f256bit, fBech32, label.c_str())) {
            throw JSONRPCError(RPC_WALLET_ERROR, "NewKeyFromAccount failed.");
        }


        if (output_type != OutputType::LEGACY) {
            CTxDestination dest;
            LegacyScriptPubKeyMan* spk_man = pwallet->GetLegacyScriptPubKeyMan();
            if (spk_man) {
                spk_man->LearnRelatedScripts(newKey, output_type);
            }
            dest = GetDestinationForKey(newKey, output_type);
            return EncodeDestination(dest);
        }
        if (f256bit) {
            CKeyID256 idKey256 = newKey.GetID256();
            return CBitcoinAddress(idKey256, fBech32).ToString();
        }
        return CBitcoinAddress(PKHash(newKey), fBech32).ToString();
    }

    LOCK(pwallet->cs_wallet);

    CTxDestination dest;
    std::string error;
    if (!pwallet->GetNewDestination(output_type, label, dest, error)) {
        throw JSONRPCError(RPC_WALLET_KEYPOOL_RAN_OUT, error);
    }

    return EncodeDestination(dest);
},
    };
}

static RPCHelpMan getrawchangeaddress()
{
    return RPCHelpMan{"getrawchangeaddress",
                "\nReturns a new Particl address, for receiving change.\n"
                "This is for use with raw transactions, NOT normal use.\n",
                {
                    {"address_type", RPCArg::Type::STR, /* default */ "set by -changetype", "The address type to use. Options are \"legacy\", \"p2sh-segwit\", and \"bech32\"."},
                },
                RPCResult{
                    RPCResult::Type::STR, "address", "The address"
                },
                RPCExamples{
                    HelpExampleCli("getrawchangeaddress", "")
            + HelpExampleRpc("getrawchangeaddress", "")
                },
        [&](const RPCHelpMan& self, const JSONRPCRequest& request) -> UniValue
{
    std::shared_ptr<CWallet> const wallet = GetWalletForJSONRPCRequest(request);
    if (!wallet) return NullUniValue;
    CWallet* const pwallet = wallet.get();

    LOCK(pwallet->cs_wallet);

    if (IsParticlWallet(pwallet)) {
        CHDWallet *phdw = GetParticlWallet(pwallet);
        CPubKey pkOut;

        if (0 != phdw->NewKeyFromAccount(pkOut, true)) {
            throw JSONRPCError(RPC_WALLET_ERROR, "NewKeyFromAccount failed.");
        }
        return EncodeDestination(PKHash(pkOut.GetID()));
    }

    if (!pwallet->CanGetAddresses(true)) {
        throw JSONRPCError(RPC_WALLET_ERROR, "Error: This wallet has no available keys");
    }

    OutputType output_type = pwallet->m_default_change_type.get_value_or(pwallet->m_default_address_type);
    if (!request.params[0].isNull()) {
        if (!ParseOutputType(request.params[0].get_str(), output_type)) {
            throw JSONRPCError(RPC_INVALID_ADDRESS_OR_KEY, strprintf("Unknown address type '%s'", request.params[0].get_str()));
        }
    }

    CTxDestination dest;
    std::string error;
    if (!pwallet->GetNewChangeDestination(output_type, dest, error)) {
        throw JSONRPCError(RPC_WALLET_KEYPOOL_RAN_OUT, error);
    }
    return EncodeDestination(dest);
},
    };
}


static RPCHelpMan setlabel()
{
    return RPCHelpMan{"setlabel",
                "\nSets the label associated with the given address.\n",
                {
                    {"address", RPCArg::Type::STR, RPCArg::Optional::OMITTED_NAMED_ARG, "The particl address to be associated with a label."},
                    {"label", RPCArg::Type::STR, RPCArg::Optional::OMITTED_NAMED_ARG, "The label to assign to the address."},
                },
                RPCResult{RPCResult::Type::NONE, "", ""},
                RPCExamples{
                    HelpExampleCli("setlabel", "\"" + EXAMPLE_ADDRESS[0] + "\" \"tabby\"")
            + HelpExampleRpc("setlabel", "\"" + EXAMPLE_ADDRESS[0] + "\", \"tabby\"")
                },
        [&](const RPCHelpMan& self, const JSONRPCRequest& request) -> UniValue
{
    std::shared_ptr<CWallet> const wallet = GetWalletForJSONRPCRequest(request);
    if (!wallet) return NullUniValue;
    CWallet* const pwallet = wallet.get();

    LOCK(pwallet->cs_wallet);

    CTxDestination dest = DecodeDestination(request.params[0].get_str());
    if (!IsValidDestination(dest)) {
        throw JSONRPCError(RPC_INVALID_ADDRESS_OR_KEY, "Invalid Particl address");
    }

    std::string label = LabelFromValue(request.params[1]);

    if (pwallet->IsMine(dest)) {
        pwallet->SetAddressBook(dest, label, "receive");
    } else {
        pwallet->SetAddressBook(dest, label, "send");
    }

    return NullUniValue;
},
    };
}

void ParseRecipients(const UniValue& address_amounts, const UniValue& subtract_fee_outputs, std::vector<CRecipient> &recipients) {
    std::set<CTxDestination> destinations;
    int i = 0;
    for (const std::string& address: address_amounts.getKeys()) {
        CTxDestination dest = DecodeDestination(address);
        if (!IsValidDestination(dest)) {
            throw JSONRPCError(RPC_INVALID_ADDRESS_OR_KEY, std::string("Invalid Particl address: ") + address);
        }

        if (destinations.count(dest)) {
            throw JSONRPCError(RPC_INVALID_PARAMETER, std::string("Invalid parameter, duplicated address: ") + address);
        }
        destinations.insert(dest);

        CScript script_pub_key = GetScriptForDestination(dest);
        CAmount amount = AmountFromValue(address_amounts[i++]);

        bool subtract_fee = false;
        for (unsigned int idx = 0; idx < subtract_fee_outputs.size(); idx++) {
            const UniValue& addr = subtract_fee_outputs[idx];
            if (addr.get_str() == address) {
                subtract_fee = true;
            }
        }

        CRecipient recipient = {script_pub_key, amount, subtract_fee};
        recipients.push_back(recipient);
    }
}

UniValue SendMoney(CWallet* const pwallet, const CCoinControl &coin_control, std::vector<CRecipient> &recipients, mapValue_t map_value, bool verbose)
{
    EnsureWalletIsUnlocked(pwallet);

    // Shuffle recipient list
    std::shuffle(recipients.begin(), recipients.end(), FastRandomContext());

    // Send
    CAmount nFeeRequired = 0;
    int nChangePosRet = -1;
    bilingual_str error;
    CTransactionRef tx;
    FeeCalculation fee_calc_out;
    bool fCreated = pwallet->CreateTransaction(recipients, tx, nFeeRequired, nChangePosRet, error, coin_control, fee_calc_out, !pwallet->IsWalletFlagSet(WALLET_FLAG_DISABLE_PRIVATE_KEYS));
    if (!fCreated) {
        throw JSONRPCError(RPC_WALLET_INSUFFICIENT_FUNDS, error.original);
    }
    pwallet->CommitTransaction(tx, std::move(map_value), {} /* orderForm */);
    if (verbose) {
        UniValue entry(UniValue::VOBJ);
        entry.pushKV("txid", tx->GetHash().GetHex());
        entry.pushKV("fee_reason", StringForFeeReason(fee_calc_out.reason));
        return entry;
    }
    return tx->GetHash().GetHex();
}

extern UniValue sendtypeto(const JSONRPCRequest &request);
static RPCHelpMan sendtoaddress()
{
    return RPCHelpMan{"sendtoaddress",
                "\nSend an amount to a given address." +
        HELP_REQUIRING_PASSPHRASE,
                {
                    {"address", RPCArg::Type::STR, RPCArg::Optional::NO, "The particl address to send to."},
                    {"amount", RPCArg::Type::AMOUNT, RPCArg::Optional::NO, "The amount in " + CURRENCY_UNIT + " to send. eg 0.1"},
                    {"comment", RPCArg::Type::STR, RPCArg::Optional::OMITTED_NAMED_ARG, "A comment used to store what the transaction is for.\n"
                                         "This is not part of the transaction, just kept in your wallet."},
                    {"comment_to", RPCArg::Type::STR, RPCArg::Optional::OMITTED_NAMED_ARG, "A comment to store the name of the person or organization\n"
                                         "to which you're sending the transaction. This is not part of the \n"
                                         "transaction, just kept in your wallet."},
                    {"subtractfeefromamount", RPCArg::Type::BOOL, /* default */ "false", "The fee will be deducted from the amount being sent.\n"
                                         "The recipient will receive less particl than you enter in the amount field."},
                    {"narration", RPCArg::Type::STR, /* default */ "", "Up to 24 characters sent with the transaction.\n"
                                         "Plaintext if sending to standard address type, encrypted when sending to stealthaddresses."},
                    {"replaceable", RPCArg::Type::BOOL, /* default */ "wallet default", "Allow this transaction to be replaced by a transaction with higher fees via BIP 125"},
                    {"conf_target", RPCArg::Type::NUM, /* default */ "wallet default", "Confirmation target (in blocks), or fee rate (for " + CURRENCY_UNIT + "/kB or " + CURRENCY_ATOM + "/B estimate modes)"},
                    {"estimate_mode", RPCArg::Type::STR, /* default */ "unset", std::string() + "The fee estimate mode, must be one of (case insensitive):\n"
            "       \"" + FeeModes("\"\n\"") + "\""},
                    {"avoid_reuse", RPCArg::Type::BOOL, /* default */ "true", "(only available if avoid_reuse wallet flag is set) Avoid spending from dirty addresses; addresses are considered\n"
                                         "dirty if they have previously been used in a transaction."},
                    {"verbose", RPCArg::Type::BOOL, /* default */ "false", "If true, return extra information about the transaction."},
                },
                {
                    RPCResult{"if verbose is not set or set to false",
                        RPCResult::Type::STR_HEX, "txid", "The transaction id."
                    },
                    RPCResult{"if verbose is set to true",
                        RPCResult::Type::OBJ, "", "",
                        {
                            {RPCResult::Type::STR_HEX, "txid", "The transaction id."},
                            {RPCResult::Type::STR, "fee reason", "The transaction fee reason."}
                        },
                    },
                },
                RPCExamples{
                    HelpExampleCli("sendtoaddress", "\"" + EXAMPLE_ADDRESS[0] + "\" 0.1")
            + HelpExampleCli("sendtoaddress", "\"" + EXAMPLE_ADDRESS[0] + "\" 0.1 \"donation\" \"seans outpost\"")
            + HelpExampleCli("sendtoaddress", "\"" + EXAMPLE_ADDRESS[0] + "\" 0.1 \"\" \"\" true")
            + HelpExampleCli("sendtoaddress", "\"" + EXAMPLE_ADDRESS[0] + "\" 0.1 \"\" \"\" false true 0.00002 " + (CURRENCY_UNIT + "/kB"))
            + HelpExampleCli("sendtoaddress", "\"" + EXAMPLE_ADDRESS[0] + "\" 0.1 \"\" \"\" false true 2 " + (CURRENCY_ATOM + "/B"))
            + HelpExampleRpc("sendtoaddress", "\"" + EXAMPLE_ADDRESS[0] + "\", 0.1, \"donation\", \"seans outpost\"")
                },
        [&](const RPCHelpMan& self, const JSONRPCRequest& request) -> UniValue
{
    std::shared_ptr<CWallet> const wallet = GetWalletForJSONRPCRequest(request);
    if (!wallet) return NullUniValue;
    CWallet* const pwallet = wallet.get();

    // Make sure the results are valid at least up to the most recent block
    // the user could have gotten from another RPC command prior to now
    pwallet->BlockUntilSyncedToCurrentChain();

    LOCK(pwallet->cs_wallet);

    // Wallet comments
    mapValue_t mapValue;
    if (!request.params[2].isNull() && !request.params[2].get_str().empty())
        mapValue["comment"] = request.params[2].get_str();
    if (!request.params[3].isNull() && !request.params[3].get_str().empty())
        mapValue["to"] = request.params[3].get_str();

    bool fSubtractFeeFromAmount = false;
    if (!request.params[4].isNull()) {
        fSubtractFeeFromAmount = request.params[4].get_bool();
    }

    CCoinControl coin_control;

    if (!request.params[6].isNull()) {
        coin_control.m_signal_bip125_rbf = request.params[6].get_bool();
    }

    coin_control.m_avoid_address_reuse = GetAvoidReuseFlag(pwallet, request.params[9]);
    // We also enable partial spend avoidance if reuse avoidance is set.
    coin_control.m_avoid_partial_spends |= coin_control.m_avoid_address_reuse;

    SetFeeEstimateMode(pwallet, coin_control, request.params[8], request.params[7]);

    if (IsParticlWallet(pwallet)) {
        JSONRPCRequest newRequest(request.context);
        newRequest.fHelp = false;
        newRequest.fSkipBlock = true; // already blocked in this function
        newRequest.URI = request.URI;
        UniValue params(UniValue::VARR);
        params.push_back("part");
        params.push_back("part");
        UniValue arr(UniValue::VARR);
        UniValue out(UniValue::VOBJ);

        out.pushKV("address", request.params[0].get_str());
        out.pushKV("amount", request.params[1]);

        if (request.params.size() > 5) {
            out.pushKV("narr", request.params[5].get_str());
        }
        if (fSubtractFeeFromAmount) {
            UniValue uvBool(fSubtractFeeFromAmount);
            out.pushKV("subfee", uvBool);
        }
        arr.push_back(out);
        params.push_back(arr);

        std::string sComment, sCommentTo;
        if (!request.params[2].isNull() && !request.params[2].get_str().empty()) {
            sComment = request.params[2].get_str();
        }
        if (!request.params[3].isNull() && !request.params[3].get_str().empty()) {
            sCommentTo = request.params[3].get_str();
        }

        params.push_back(sComment);
        params.push_back(sCommentTo);

        // Add coinstake params
        if (request.params.size() > 6) {
            UniValue uvRingsize(4);
            params.push_back(uvRingsize);
            UniValue uvNumInputs(32);
            params.push_back(uvNumInputs);
            UniValue uvBool(false);
            params.push_back(uvBool); // test_fee

            UniValue uvCoinControl(UniValue::VOBJ);
            uvCoinControl.pushKV("replaceable", coin_control.m_signal_bip125_rbf.get_value_or(pwallet->m_signal_rbf));
            unsigned int target = coin_control.m_confirm_target ? *coin_control.m_confirm_target : pwallet->m_confirm_target;
            uvCoinControl.pushKV("conf_target", (int)target);
            std::string sEstimateMode = "UNSET";
            if (coin_control.m_fee_mode == FeeEstimateMode::ECONOMICAL) {
                sEstimateMode = "ECONOMICAL";
            } else
            if (coin_control.m_fee_mode == FeeEstimateMode::CONSERVATIVE) {
                sEstimateMode = "CONSERVATIVE";
            }
            uvCoinControl.pushKV("estimate_mode", sEstimateMode);

            params.push_back(uvCoinControl);
        }

        newRequest.params = params;
        return sendtypeto(newRequest);
    }

    EnsureWalletIsUnlocked(pwallet);

    UniValue address_amounts(UniValue::VOBJ);
    const std::string address = request.params[0].get_str();
    address_amounts.pushKV(address, request.params[1]);
    UniValue subtractFeeFromAmount(UniValue::VARR);
    if (fSubtractFeeFromAmount) {
        subtractFeeFromAmount.push_back(address);
    }

    std::vector<CRecipient> recipients;
    ParseRecipients(address_amounts, subtractFeeFromAmount, recipients);
    bool verbose = request.params[10].isNull() ? false: request.params[10].get_bool();

    return SendMoney(pwallet, coin_control, recipients, mapValue, verbose);
},
    };
}

static RPCHelpMan listaddressgroupings()
{
    return RPCHelpMan{"listaddressgroupings",
                "\nLists groups of addresses which have had their common ownership\n"
                "made public by common use as inputs or as the resulting change\n"
                "in past transactions\n",
                {},
                RPCResult{
                    RPCResult::Type::ARR, "", "",
                    {
                        {RPCResult::Type::ARR, "", "",
                        {
                            {RPCResult::Type::ARR, "", "",
                            {
                                {RPCResult::Type::STR, "address", "The particl address"},
                                {RPCResult::Type::STR_AMOUNT, "amount", "The amount in " + CURRENCY_UNIT},
                                {RPCResult::Type::STR, "label", /* optional */ true, "The label"},
                            }},
                        }},
                    }
                },
                RPCExamples{
                    HelpExampleCli("listaddressgroupings", "")
            + HelpExampleRpc("listaddressgroupings", "")
                },
        [&](const RPCHelpMan& self, const JSONRPCRequest& request) -> UniValue
{
    std::shared_ptr<CWallet> const wallet = GetWalletForJSONRPCRequest(request);
    if (!wallet) return NullUniValue;
    const CWallet* const pwallet = wallet.get();

    // Make sure the results are valid at least up to the most recent block
    // the user could have gotten from another RPC command prior to now
    pwallet->BlockUntilSyncedToCurrentChain();

    LOCK(pwallet->cs_wallet);

    UniValue jsonGroupings(UniValue::VARR);
    std::map<CTxDestination, CAmount> balances = pwallet->GetAddressBalances();
    for (const std::set<CTxDestination>& grouping : pwallet->GetAddressGroupings()) {
        UniValue jsonGrouping(UniValue::VARR);
        for (const CTxDestination& address : grouping)
        {
            UniValue addressInfo(UniValue::VARR);
            addressInfo.push_back(EncodeDestination(address));
            addressInfo.push_back(ValueFromAmount(balances[address]));
            {
                const auto* address_book_entry = pwallet->FindAddressBookEntry(address);
                if (address_book_entry) {
                    addressInfo.push_back(address_book_entry->GetLabel());
                }
            }
            jsonGrouping.push_back(addressInfo);
        }
        jsonGroupings.push_back(jsonGrouping);
    }
    return jsonGroupings;
},
    };
}

static RPCHelpMan signmessage()
{
    return RPCHelpMan{"signmessage",
                "\nSign a message with the private key of an address" +
        HELP_REQUIRING_PASSPHRASE,
                {
                    {"address", RPCArg::Type::STR, RPCArg::Optional::NO, "The particl address to use for the private key."},
                    {"message", RPCArg::Type::STR, RPCArg::Optional::NO, "The message to create a signature of."},
                },
                RPCResult{
                    RPCResult::Type::STR, "signature", "The signature of the message encoded in base 64"
                },
                RPCExamples{
            "\nUnlock the wallet for 30 seconds\n"
            + HelpExampleCli("walletpassphrase", "\"mypassphrase\" 30") +
            "\nCreate the signature\n"
            + HelpExampleCli("signmessage", "\"PswXnorAgjpAtaySWkPSmWQe3Fc8LmviVc\" \"my message\"") +
            "\nVerify the signature\n"
            + HelpExampleCli("verifymessage", "\"PswXnorAgjpAtaySWkPSmWQe3Fc8LmviVc\" \"signature\" \"my message\"") +
            "\nAs a JSON-RPC call\n"
            + HelpExampleRpc("signmessage", "\"PswXnorAgjpAtaySWkPSmWQe3Fc8LmviVc\", \"my message\"")
                },
        [&](const RPCHelpMan& self, const JSONRPCRequest& request) -> UniValue
{
    std::shared_ptr<CWallet> const wallet = GetWalletForJSONRPCRequest(request);
    if (!wallet) return NullUniValue;
    const CWallet* const pwallet = wallet.get();

    LOCK(pwallet->cs_wallet);

    EnsureWalletIsUnlocked(pwallet);

    std::string strAddress = request.params[0].get_str();
    std::string strMessage = request.params[1].get_str();

    CTxDestination dest = DecodeDestination(strAddress);
    if (!IsValidDestination(dest)) {
        throw JSONRPCError(RPC_TYPE_ERROR, "Invalid address");
    }

    const PKHash *pkhash = boost::get<PKHash>(&dest);
    const CKeyID256 *keyID256 = boost::get<CKeyID256>(&dest);

    if (!pkhash && !keyID256) {
        throw JSONRPCError(RPC_TYPE_ERROR, "Address does not refer to key");
    }

    std::string signature;
    SigningResult err = keyID256 ? pwallet->SignMessage(strMessage, *keyID256, signature)
                                 : pwallet->SignMessage(strMessage, *pkhash, signature);
    if (err == SigningResult::SIGNING_FAILED) {
        throw JSONRPCError(RPC_INVALID_ADDRESS_OR_KEY, SigningResultString(err));
    } else if (err != SigningResult::OK){
        throw JSONRPCError(RPC_WALLET_ERROR, SigningResultString(err));
    }

    return signature;
},
    };
}

static CAmount GetReceived(const CWallet& wallet, const UniValue& params, bool by_label) EXCLUSIVE_LOCKS_REQUIRED(wallet.cs_wallet)
{
    std::set<CTxDestination> address_set;

    if (by_label) {
        // Get the set of addresses assigned to label
        std::string label = LabelFromValue(params[0]);
        address_set = wallet.GetLabelAddresses(label);
    } else {
        // Get the address
        CTxDestination dest = DecodeDestination(params[0].get_str());
        if (!IsValidDestination(dest)) {
            throw JSONRPCError(RPC_INVALID_ADDRESS_OR_KEY, "Invalid Particl address");
        }
        CScript script_pub_key = GetScriptForDestination(dest);
        if (!wallet.IsMine(script_pub_key)) {
            throw JSONRPCError(RPC_WALLET_ERROR, "Address not found in wallet");
        }
        address_set.insert(dest);
    }

    // Minimum confirmations
    int min_depth = 1;
    if (!params[1].isNull())
        min_depth = params[1].get_int();

    // Tally
    CAmount amount = 0;
    for (const std::pair<const uint256, CWalletTx>& wtx_pair : wallet.mapWallet) {
        const CWalletTx& wtx = wtx_pair.second;
        if ((!wallet.IsParticlWallet() && wtx.IsCoinBase()) || !wallet.chain().checkFinalTx(*wtx.tx) || wtx.GetDepthInMainChain() < min_depth) {
            continue;
        }
        if (wallet.IsParticlWallet()) {
            for (auto &txout : wtx.tx->vpout) {
                if (txout->IsStandardOutput()) {
                    CTxDestination address;
                    if (ExtractDestination(*txout->GetPScriptPubKey(), address) && wallet.IsMine(address) && address_set.count(address)) {
                        amount += txout->GetValue();
                    }
                }
            }
        } else
        for (const CTxOut& txout : wtx.tx->vout) {
            CTxDestination address;
            if (ExtractDestination(txout.scriptPubKey, address) && wallet.IsMine(address) && address_set.count(address)) {
                amount += txout.nValue;
            }
        }
    }

    return amount;
}


static RPCHelpMan getreceivedbyaddress()
{
    return RPCHelpMan{"getreceivedbyaddress",
                "\nReturns the total amount received by the given address in transactions with at least minconf confirmations.\n",
                {
                    {"address", RPCArg::Type::STR, RPCArg::Optional::NO, "The particl address for transactions."},
                    {"minconf", RPCArg::Type::NUM, /* default */ "1", "Only include transactions confirmed at least this many times."},
                },
                RPCResult{
                    RPCResult::Type::STR_AMOUNT, "amount", "The total amount in " + CURRENCY_UNIT + " received at this address."
                },
                RPCExamples{
            "\nThe amount from transactions with at least 1 confirmation\n"
            + HelpExampleCli("getreceivedbyaddress", "\"" + EXAMPLE_ADDRESS[0] + "\"") +
            "\nThe amount including unconfirmed transactions, zero confirmations\n"
            + HelpExampleCli("getreceivedbyaddress", "\"" + EXAMPLE_ADDRESS[0] + "\" 0") +
            "\nThe amount with at least 6 confirmations\n"
            + HelpExampleCli("getreceivedbyaddress", "\"" + EXAMPLE_ADDRESS[0] + "\" 6") +
            "\nAs a JSON-RPC call\n"
            + HelpExampleRpc("getreceivedbyaddress", "\"" + EXAMPLE_ADDRESS[0] + "\", 6")
                },
        [&](const RPCHelpMan& self, const JSONRPCRequest& request) -> UniValue
{
    std::shared_ptr<CWallet> const wallet = GetWalletForJSONRPCRequest(request);
    if (!wallet) return NullUniValue;
    const CWallet* const pwallet = wallet.get();

    // Make sure the results are valid at least up to the most recent block
    // the user could have gotten from another RPC command prior to now
    pwallet->BlockUntilSyncedToCurrentChain();

    LOCK(pwallet->cs_wallet);

    return ValueFromAmount(GetReceived(*pwallet, request.params, /* by_label */ false));
},
    };
}


static RPCHelpMan getreceivedbylabel()
{
    return RPCHelpMan{"getreceivedbylabel",
                "\nReturns the total amount received by addresses with <label> in transactions with at least [minconf] confirmations.\n",
                {
                    {"label", RPCArg::Type::STR, RPCArg::Optional::NO, "The selected label, may be the default label using \"\"."},
                    {"minconf", RPCArg::Type::NUM, /* default */ "1", "Only include transactions confirmed at least this many times."},
                },
                RPCResult{
                    RPCResult::Type::STR_AMOUNT, "amount", "The total amount in " + CURRENCY_UNIT + " received for this label."
                },
                RPCExamples{
            "\nAmount received by the default label with at least 1 confirmation\n"
            + HelpExampleCli("getreceivedbylabel", "\"\"") +
            "\nAmount received at the tabby label including unconfirmed amounts with zero confirmations\n"
            + HelpExampleCli("getreceivedbylabel", "\"tabby\" 0") +
            "\nThe amount with at least 6 confirmations\n"
            + HelpExampleCli("getreceivedbylabel", "\"tabby\" 6") +
            "\nAs a JSON-RPC call\n"
            + HelpExampleRpc("getreceivedbylabel", "\"tabby\", 6")
                },
        [&](const RPCHelpMan& self, const JSONRPCRequest& request) -> UniValue
{
    std::shared_ptr<CWallet> const wallet = GetWalletForJSONRPCRequest(request);
    if (!wallet) return NullUniValue;
    const CWallet* const pwallet = wallet.get();

    // Make sure the results are valid at least up to the most recent block
    // the user could have gotten from another RPC command prior to now
    pwallet->BlockUntilSyncedToCurrentChain();

    LOCK(pwallet->cs_wallet);

    return ValueFromAmount(GetReceived(*pwallet, request.params, /* by_label */ true));
},
    };
}


static RPCHelpMan getbalance()
{
    return RPCHelpMan{"getbalance",
                "\nReturns the total available balance.\n"
                "The available balance is what the wallet considers currently spendable, and is\n"
                "thus affected by options which limit spendability such as -spendzeroconfchange.\n",
                {
                    {"dummy", RPCArg::Type::STR, RPCArg::Optional::OMITTED_NAMED_ARG, "Remains for backward compatibility. Must be excluded or set to \"*\"."},
                    {"minconf", RPCArg::Type::NUM, /* default */ "0", "Only include transactions confirmed at least this many times."},
                    {"include_watchonly", RPCArg::Type::BOOL, /* default */ "true for watch-only wallets, otherwise false", "Also include balance in watch-only addresses (see 'importaddress')"},
                    {"avoid_reuse", RPCArg::Type::BOOL, /* default */ "true", "(only available if avoid_reuse wallet flag is set) Do not include balance in dirty outputs; addresses are considered dirty if they have previously been used in a transaction."},
                },
                RPCResult{
                    RPCResult::Type::STR_AMOUNT, "amount", "The total amount in " + CURRENCY_UNIT + " received for this wallet."
                },
                RPCExamples{
            "\nThe total amount in the wallet with 0 or more confirmations\n"
            + HelpExampleCli("getbalance", "") +
            "\nThe total amount in the wallet with at least 6 confirmations\n"
            + HelpExampleCli("getbalance", "\"*\" 6") +
            "\nAs a JSON-RPC call\n"
            + HelpExampleRpc("getbalance", "\"*\", 6")
                },
        [&](const RPCHelpMan& self, const JSONRPCRequest& request) -> UniValue
{
    std::shared_ptr<CWallet> const wallet = GetWalletForJSONRPCRequest(request);
    if (!wallet) return NullUniValue;
    const CWallet* const pwallet = wallet.get();

    // Make sure the results are valid at least up to the most recent block
    // the user could have gotten from another RPC command prior to now
    pwallet->BlockUntilSyncedToCurrentChain();

    LOCK(pwallet->cs_wallet);

    const UniValue& dummy_value = request.params[0];
    if (!dummy_value.isNull() && dummy_value.get_str() != "*") {
        throw JSONRPCError(RPC_METHOD_DEPRECATED, "dummy first argument must be excluded or set to \"*\".");
    }

    int min_depth = 0;
    if (!request.params[1].isNull()) {
        min_depth = request.params[1].get_int();
    }

    bool include_watchonly = ParseIncludeWatchonly(request.params[2], *pwallet);

    bool avoid_reuse = GetAvoidReuseFlag(pwallet, request.params[3]);

    const auto bal = pwallet->GetBalance(min_depth, avoid_reuse);

    return ValueFromAmount(bal.m_mine_trusted + (include_watchonly ? bal.m_watchonly_trusted : 0));
},
    };
}

static RPCHelpMan getunconfirmedbalance()
{
    return RPCHelpMan{"getunconfirmedbalance",
                "DEPRECATED\nIdentical to getbalances().mine.untrusted_pending\n",
                {},
                RPCResult{RPCResult::Type::NUM, "", "The balance"},
                RPCExamples{""},
        [&](const RPCHelpMan& self, const JSONRPCRequest& request) -> UniValue
{
    std::shared_ptr<CWallet> const wallet = GetWalletForJSONRPCRequest(request);
    if (!wallet) return NullUniValue;
    const CWallet* const pwallet = wallet.get();

    // Make sure the results are valid at least up to the most recent block
    // the user could have gotten from another RPC command prior to now
    pwallet->BlockUntilSyncedToCurrentChain();

    LOCK(pwallet->cs_wallet);

    return ValueFromAmount(pwallet->GetBalance().m_mine_untrusted_pending);
},
    };
}


static RPCHelpMan sendmany()
{
    return RPCHelpMan{"sendmany",
                "\nSend multiple times. Amounts are double-precision floating point numbers." +
        HELP_REQUIRING_PASSPHRASE,
                {
                    {"dummy", RPCArg::Type::STR, RPCArg::Optional::NO, "Must be set to \"\" for backwards compatibility.", "\"\""},
                    {"amounts", RPCArg::Type::OBJ, RPCArg::Optional::NO, "The addresses and amounts",
                        {
                            {"address", RPCArg::Type::AMOUNT, RPCArg::Optional::NO, "The particl address is the key, the numeric amount (can be string) in " + CURRENCY_UNIT + " is the value"},
                        },
                    },
                    {"minconf", RPCArg::Type::NUM, RPCArg::Optional::OMITTED_NAMED_ARG, "Ignored dummy value"},
                    {"comment", RPCArg::Type::STR, RPCArg::Optional::OMITTED_NAMED_ARG, "A comment"},
                    {"subtractfeefrom", RPCArg::Type::ARR, RPCArg::Optional::OMITTED_NAMED_ARG, "The addresses.\n"
                                       "The fee will be equally deducted from the amount of each selected address.\n"
                                       "Those recipients will receive less particl than you enter in their corresponding amount field.\n"
                                       "If no addresses are specified here, the sender pays the fee.",
                        {
                            {"address", RPCArg::Type::STR, RPCArg::Optional::OMITTED, "Subtract fee from this address"},
                        },
                    },
                    {"replaceable", RPCArg::Type::BOOL, /* default */ "wallet default", "Allow this transaction to be replaced by a transaction with higher fees via BIP 125"},
                    {"conf_target", RPCArg::Type::NUM, /* default */ "wallet default", "Confirmation target (in blocks), or fee rate (for " + CURRENCY_UNIT + "/kB or " + CURRENCY_ATOM + "/B estimate modes)"},
                    {"estimate_mode", RPCArg::Type::STR, /* default */ "unset", std::string() + "The fee estimate mode, must be one of (case insensitive):\n"
            "       \"" + FeeModes("\"\n\"") + "\""},
                    {"verbose", RPCArg::Type::BOOL, /* default */ "false", "If true, return extra infomration about the transaction."},
                },
                {
                    RPCResult{"if verbose is not set or set to false",
                        RPCResult::Type::STR_HEX, "txid", "The transaction id for the send. Only 1 transaction is created regardless of\n"
                "the number of addresses."
                    },
                    RPCResult{"if verbose is set to true",
                        RPCResult::Type::OBJ, "", "",
                        {
                            {RPCResult::Type::STR_HEX, "txid", "The transaction id for the send. Only 1 transaction is created regardless of\n"
                "the number of addresses."},
                            {RPCResult::Type::STR, "fee reason", "The transaction fee reason."}
                        },
                    },
                },
                RPCExamples{
            "\nSend two amounts to two different addresses:\n"
            + HelpExampleCli("sendmany", "\"\" \"{\\\"" + EXAMPLE_ADDRESS[0] + "\\\":0.01,\\\"" + EXAMPLE_ADDRESS[1] + "\\\":0.02}\"") +
            "\nSend two amounts to two different addresses setting the confirmation and comment:\n"
            + HelpExampleCli("sendmany", "\"\" \"{\\\"" + EXAMPLE_ADDRESS[0] + "\\\":0.01,\\\"" + EXAMPLE_ADDRESS[1] + "\\\":0.02}\" 6 \"testing\"") +
            "\nSend two amounts to two different addresses, subtract fee from amount:\n"
            + HelpExampleCli("sendmany", "\"\" \"{\\\"" + EXAMPLE_ADDRESS[0] + "\\\":0.01,\\\"" + EXAMPLE_ADDRESS[1] + "\\\":0.02}\" 1 \"\" \"[\\\"" + EXAMPLE_ADDRESS[0] + "\\\",\\\"" + EXAMPLE_ADDRESS[1] + "\\\"]\"") +
            "\nAs a JSON-RPC call\n"
            + HelpExampleRpc("sendmany", "\"\", {\"" + EXAMPLE_ADDRESS[0] + "\":0.01,\"" + EXAMPLE_ADDRESS[1] + "\":0.02}, 6, \"testing\"")
                },
        [&](const RPCHelpMan& self, const JSONRPCRequest& request) -> UniValue
{
    std::shared_ptr<CWallet> const wallet = GetWalletForJSONRPCRequest(request);
    if (!wallet) return NullUniValue;
    CWallet* const pwallet = wallet.get();

    // Make sure the results are valid at least up to the most recent block
    // the user could have gotten from another RPC command prior to now
    pwallet->BlockUntilSyncedToCurrentChain();

    LOCK(pwallet->cs_wallet);

    if (!request.params[0].isNull() && !request.params[0].get_str().empty()) {
        throw JSONRPCError(RPC_INVALID_PARAMETER, "Dummy value must be set to \"\"");
    }
    UniValue sendTo = request.params[1].get_obj();

    mapValue_t mapValue;
    if (!request.params[3].isNull() && !request.params[3].get_str().empty())
        mapValue["comment"] = request.params[3].get_str();

    UniValue subtractFeeFromAmount(UniValue::VARR);
    if (!request.params[4].isNull())
        subtractFeeFromAmount = request.params[4].get_array();

    CCoinControl coin_control;
    if (!request.params[5].isNull()) {
        coin_control.m_signal_bip125_rbf = request.params[5].get_bool();
    }

    SetFeeEstimateMode(pwallet, coin_control, request.params[7], request.params[6]);

    if (IsParticlWallet(pwallet)) {
        JSONRPCRequest newRequest(request.context);
        newRequest.fHelp = false;
        newRequest.fSkipBlock = true; // already blocked in this function
        newRequest.URI = request.URI;
        UniValue params(UniValue::VARR);
        params.push_back("part");
        params.push_back("part");
        UniValue arr(UniValue::VARR);

        std::vector<std::string> keys = sendTo.getKeys();
        for (const std::string& name_ : keys) {
            UniValue out(UniValue::VOBJ);

            out.pushKV("address", name_);
            out.pushKV("amount", sendTo[name_]);

            bool fSubtractFeeFromAmount = false;
            for (unsigned int idx = 0; idx < subtractFeeFromAmount.size(); idx++) {
                const UniValue& addr = subtractFeeFromAmount[idx];
                if (addr.get_str() == name_)
                    fSubtractFeeFromAmount = true;
            }
            if (fSubtractFeeFromAmount) {
                UniValue uvBool(fSubtractFeeFromAmount);
                out.pushKV("subfee", uvBool);
            }
            arr.push_back(out);
        }
        params.push_back(arr);

        std::string sComment, sCommentTo;
        if (!request.params[3].isNull() && !request.params[3].get_str().empty())
            sComment = request.params[3].get_str();

        params.push_back(sComment);
        params.push_back(sCommentTo);

        // Add coincontrol params
        if (request.params.size() > 5) {
            UniValue uvRingsize(4);
            params.push_back(uvRingsize);
            UniValue uvNumInputs(32);
            params.push_back(uvNumInputs);
            UniValue uvBool(false);
            params.push_back(uvBool); // test_fee

            UniValue uvCoinControl(UniValue::VOBJ);
            uvCoinControl.pushKV("replaceable", coin_control.m_signal_bip125_rbf.get_value_or(pwallet->m_signal_rbf));
            unsigned int target = coin_control.m_confirm_target ? *coin_control.m_confirm_target : pwallet->m_confirm_target;
            uvCoinControl.pushKV("conf_target", (int)target);
            std::string sEstimateMode = "UNSET";
            if (coin_control.m_fee_mode == FeeEstimateMode::ECONOMICAL) {
                sEstimateMode = "ECONOMICAL";
            } else
            if (coin_control.m_fee_mode == FeeEstimateMode::CONSERVATIVE) {
                sEstimateMode = "CONSERVATIVE";
            }
            uvCoinControl.pushKV("estimate_mode", sEstimateMode);

            params.push_back(uvCoinControl);
        }

        newRequest.params = params;
        return sendtypeto(newRequest);
    }

    std::set<CTxDestination> destinations;
    std::vector<CRecipient> vecSend;

    std::vector<std::string> keys = sendTo.getKeys();
    for (const std::string& name_ : keys) {
        CTxDestination dest = DecodeDestination(name_);
        if (!IsValidDestination(dest)) {
            throw JSONRPCError(RPC_INVALID_ADDRESS_OR_KEY, std::string("Invalid Particl address: ") + name_);
        }

        if (destinations.count(dest)) {
            throw JSONRPCError(RPC_INVALID_PARAMETER, std::string("Invalid parameter, duplicated address: ") + name_);
        }
        destinations.insert(dest);

        CScript scriptPubKey = GetScriptForDestination(dest);
        CAmount nAmount = AmountFromValue(sendTo[name_]);
        if (nAmount <= 0)
            throw JSONRPCError(RPC_TYPE_ERROR, "Invalid amount for send");

        bool fSubtractFeeFromAmount = false;
        for (unsigned int idx = 0; idx < subtractFeeFromAmount.size(); idx++) {
            const UniValue& addr = subtractFeeFromAmount[idx];
            if (addr.get_str() == name_)
                fSubtractFeeFromAmount = true;
        }

        CRecipient recipient = {scriptPubKey, nAmount, fSubtractFeeFromAmount};
        vecSend.push_back(recipient);
    }

    EnsureWalletIsUnlocked(pwallet);

    std::vector<CRecipient> recipients;
    ParseRecipients(sendTo, subtractFeeFromAmount, recipients);
    bool verbose = request.params[8].isNull() ? false : request.params[8].get_bool();

    return SendMoney(pwallet, coin_control, recipients, std::move(mapValue), verbose);
},
    };
}


static RPCHelpMan addmultisigaddress()
{
    return RPCHelpMan{"addmultisigaddress",
                "\nAdd an nrequired-to-sign multisignature address to the wallet. Requires a new wallet backup.\n"
                "Each key is a Particl address or hex-encoded public key.\n"
                "This functionality is only intended for use with non-watchonly addresses.\n"
                "See `importaddress` for watchonly p2sh address support.\n"
                "If 'label' is specified, assign address to that label.\n",
                {
                    {"nrequired", RPCArg::Type::NUM, RPCArg::Optional::NO, "The number of required signatures out of the n keys or addresses."},
                    {"keys", RPCArg::Type::ARR, RPCArg::Optional::NO, "The particl addresses or hex-encoded public keys",
                        {
                            {"key", RPCArg::Type::STR, RPCArg::Optional::OMITTED, "particl address or hex-encoded public key"},
                        },
                        },
                    {"label", RPCArg::Type::STR, RPCArg::Optional::OMITTED_NAMED_ARG, "A label to assign the addresses to."},
                    {"bech32", RPCArg::Type::BOOL, /* default */ "false", "Use Bech32 encoding."},
                    {"256bit", RPCArg::Type::BOOL, /* default */ "false", "Use 256bit hash type."},
                    {"address_type", RPCArg::Type::STR, /* default_val */ "set by -addresstype", "The address type to use. Options are \"legacy\", \"p2sh-segwit\", and \"bech32\". Default is set by -addresstype."},
                },
                RPCResult{
                    RPCResult::Type::OBJ, "", "",
                    {
                        {RPCResult::Type::STR, "address", "The value of the new multisig address"},
                        {RPCResult::Type::STR_HEX, "redeemScript", "The string value of the hex-encoded redemption script"},
                        {RPCResult::Type::STR, "descriptor", "The descriptor for this multisig"},
                    }
                },
                RPCExamples{
            "\nAdd a multisig address from 2 addresses\n"
            + HelpExampleCli("addmultisigaddress", "2 \"[\\\"" + EXAMPLE_ADDRESS[0] + "\\\",\\\"" + EXAMPLE_ADDRESS[1] + "\\\"]\"") +
            "\nAs a JSON-RPC call\n"
            + HelpExampleRpc("addmultisigaddress", "2, \"[\\\"" + EXAMPLE_ADDRESS[0] + "\\\",\\\"" + EXAMPLE_ADDRESS[1] + "\\\"]\"")
                },
        [&](const RPCHelpMan& self, const JSONRPCRequest& request) -> UniValue
{
    std::shared_ptr<CWallet> const wallet = GetWalletForJSONRPCRequest(request);
    if (!wallet) return NullUniValue;
    CWallet* const pwallet = wallet.get();

    LegacyScriptPubKeyMan& spk_man = EnsureLegacyScriptPubKeyMan(*pwallet);

    LOCK2(pwallet->cs_wallet, spk_man.cs_KeyStore);

    std::string label;
    if (!request.params[2].isNull())
        label = LabelFromValue(request.params[2]);

    int required = request.params[0].get_int();

    // Get the public keys
    const UniValue& keys_or_addrs = request.params[1].get_array();
    std::vector<CPubKey> pubkeys;
    for (unsigned int i = 0; i < keys_or_addrs.size(); ++i) {
        if (IsHex(keys_or_addrs[i].get_str()) && (keys_or_addrs[i].get_str().length() == 66 || keys_or_addrs[i].get_str().length() == 130)) {
            pubkeys.push_back(HexToPubKey(keys_or_addrs[i].get_str()));
        } else {
            pubkeys.push_back(AddrToPubKey(spk_man, keys_or_addrs[i].get_str()));
        }
    }

    OutputType output_type = pwallet->m_default_address_type;
    size_t type_ofs = fParticlMode ? 5 : 3;
    if (!request.params[type_ofs].isNull()) {
        if (!ParseOutputType(request.params[type_ofs].get_str(), output_type)) {
            throw JSONRPCError(RPC_INVALID_ADDRESS_OR_KEY, strprintf("Unknown address type '%s'", request.params[type_ofs].get_str()));
        }
    }

    // Construct using pay-to-script-hash:
    CScript inner;
    CTxDestination dest = AddAndGetMultisigDestination(required, pubkeys, output_type, spk_man, inner);

    // Make the descriptor
    std::unique_ptr<Descriptor> descriptor = InferDescriptor(GetScriptForDestination(dest), spk_man);

    UniValue result(UniValue::VOBJ);
    bool fbech32 = fParticlMode && request.params.size() > 3 ? request.params[3].get_bool() : false;
    bool f256Hash = fParticlMode && request.params.size() > 4 ? request.params[4].get_bool() : false;

    if (f256Hash) {
        CScriptID256 innerID;
        innerID.Set(inner);
        pwallet->SetAddressBook(innerID, label, "send", fbech32);
        result.pushKV("address", CBitcoinAddress(innerID, fbech32).ToString());
    } else {
        pwallet->SetAddressBook(dest, label, "send", fbech32);
        result.pushKV("address", EncodeDestination(dest, fbech32));
    }

    result.pushKV("redeemScript", HexStr(inner));
    result.pushKV("descriptor", descriptor->ToString());
    return result;
},
    };
}

struct tallyitem
{
    CAmount nAmount{0};
    int nConf{std::numeric_limits<int>::max()};
    std::vector<uint256> txids;
    bool fIsWatchonly{false};
    tallyitem()
    {
    }
};

static UniValue ListReceived(const CWallet* const pwallet, const UniValue& params, bool by_label) EXCLUSIVE_LOCKS_REQUIRED(pwallet->cs_wallet)
{
    // Minimum confirmations
    int nMinDepth = 1;
    if (!params[0].isNull())
        nMinDepth = params[0].get_int();

    // Whether to include empty labels
    bool fIncludeEmpty = false;
    if (!params[1].isNull())
        fIncludeEmpty = params[1].get_bool();

    isminefilter filter = ISMINE_SPENDABLE;

    if (ParseIncludeWatchonly(params[2], *pwallet)) {
        filter |= ISMINE_WATCH_ONLY;
    }

    bool has_filtered_address = false;
    CTxDestination filtered_address = CNoDestination();
    if (!by_label && params.size() > 3) {
        if (!IsValidDestinationString(params[3].get_str())) {
            throw JSONRPCError(RPC_WALLET_ERROR, "address_filter parameter was invalid");
        }
        filtered_address = DecodeDestination(params[3].get_str());
        has_filtered_address = true;
    }

    // Tally
    std::map<CTxDestination, tallyitem> mapTally;
    for (const std::pair<const uint256, CWalletTx>& pairWtx : pwallet->mapWallet) {
        const CWalletTx& wtx = pairWtx.second;

        if (wtx.IsCoinBase() || !pwallet->chain().checkFinalTx(*wtx.tx)) {
            continue;
        }

        int nDepth = wtx.GetDepthInMainChain();
        if (nDepth < nMinDepth)
            continue;

        for (auto &txout : wtx.tx->vpout)
        {
            if (!txout->IsType(OUTPUT_STANDARD))
                continue;
            CTxOutStandard *pOut = (CTxOutStandard*)txout.get();

            CTxDestination address;
            if (!ExtractDestination(pOut->scriptPubKey, address))
                continue;

            isminefilter mine = pwallet->IsMine(address);
            if (!(mine & filter))
                continue;

            tallyitem& item = mapTally[address];
            item.nAmount += pOut->nValue;
            item.nConf = std::min(item.nConf, nDepth);
            item.txids.push_back(wtx.GetHash());
            if (mine & ISMINE_WATCH_ONLY)
                item.fIsWatchonly = true;
        };

        for (const CTxOut& txout : wtx.tx->vout)
        {
            CTxDestination address;
            if (!ExtractDestination(txout.scriptPubKey, address))
                continue;

            if (has_filtered_address && !(filtered_address == address)) {
                continue;
            }

            isminefilter mine = pwallet->IsMine(address);
            if(!(mine & filter))
                continue;

            tallyitem& item = mapTally[address];
            item.nAmount += txout.nValue;
            item.nConf = std::min(item.nConf, nDepth);
            item.txids.push_back(wtx.GetHash());
            if (mine & ISMINE_WATCH_ONLY)
                item.fIsWatchonly = true;
        }
    }

    // Reply
    UniValue ret(UniValue::VARR);
    std::map<std::string, tallyitem> label_tally;

    // Create m_address_book iterator
    // If we aren't filtering, go from begin() to end()
    auto start = pwallet->m_address_book.begin();
    auto end = pwallet->m_address_book.end();
    // If we are filtering, find() the applicable entry
    if (has_filtered_address) {
        start = pwallet->m_address_book.find(filtered_address);
        if (start != end) {
            end = std::next(start);
        }
    }

    for (auto item_it = start; item_it != end; ++item_it)
    {
        if (item_it->second.IsChange()) continue;
        const CTxDestination& address = item_it->first;
        const std::string& label = item_it->second.GetLabel();
        auto it = mapTally.find(address);
        if (it == mapTally.end() && !fIncludeEmpty)
            continue;

        CAmount nAmount = 0;
        int nConf = std::numeric_limits<int>::max();
        bool fIsWatchonly = false;
        if (it != mapTally.end())
        {
            nAmount = (*it).second.nAmount;
            nConf = (*it).second.nConf;
            fIsWatchonly = (*it).second.fIsWatchonly;
        }

        if (by_label)
        {
            tallyitem& _item = label_tally[label];
            _item.nAmount += nAmount;
            _item.nConf = std::min(_item.nConf, nConf);
            _item.fIsWatchonly = fIsWatchonly;
        }
        else
        {
            UniValue obj(UniValue::VOBJ);
            if(fIsWatchonly)
                obj.pushKV("involvesWatchonly", true);
            obj.pushKV("address",       EncodeDestination(address));
            obj.pushKV("amount",        ValueFromAmount(nAmount));
            obj.pushKV("confirmations", (nConf == std::numeric_limits<int>::max() ? 0 : nConf));
            obj.pushKV("label", label);
            UniValue transactions(UniValue::VARR);
            if (it != mapTally.end())
            {
                for (const uint256& _item : (*it).second.txids)
                {
                    transactions.push_back(_item.GetHex());
                }
            }
            obj.pushKV("txids", transactions);
            ret.push_back(obj);
        }
    }

    if (by_label)
    {
        for (const auto& entry : label_tally)
        {
            CAmount nAmount = entry.second.nAmount;
            int nConf = entry.second.nConf;
            UniValue obj(UniValue::VOBJ);
            if (entry.second.fIsWatchonly)
                obj.pushKV("involvesWatchonly", true);
            obj.pushKV("amount",        ValueFromAmount(nAmount));
            obj.pushKV("confirmations", (nConf == std::numeric_limits<int>::max() ? 0 : nConf));
            obj.pushKV("label",         entry.first);
            ret.push_back(obj);
        }
    }

    return ret;
}

static RPCHelpMan listreceivedbyaddress()
{
    return RPCHelpMan{"listreceivedbyaddress",
                "\nList balances by receiving address.\n",
                {
                    {"minconf", RPCArg::Type::NUM, /* default */ "1", "The minimum number of confirmations before payments are included."},
                    {"include_empty", RPCArg::Type::BOOL, /* default */ "false", "Whether to include addresses that haven't received any payments."},
                    {"include_watchonly", RPCArg::Type::BOOL, /* default */ "true for watch-only wallets, otherwise false", "Whether to include watch-only addresses (see 'importaddress')"},
                    {"address_filter", RPCArg::Type::STR, RPCArg::Optional::OMITTED_NAMED_ARG, "If present, only return information on this address."},
                },
                RPCResult{
                    RPCResult::Type::ARR, "", "",
                    {
                        {RPCResult::Type::OBJ, "", "",
                        {
                            {RPCResult::Type::BOOL, "involvesWatchonly", "Only returns true if imported addresses were involved in transaction"},
                            {RPCResult::Type::STR, "address", "The receiving address"},
                            {RPCResult::Type::STR_AMOUNT, "amount", "The total amount in " + CURRENCY_UNIT + " received by the address"},
                            {RPCResult::Type::NUM, "confirmations", "The number of confirmations of the most recent transaction included"},
                            {RPCResult::Type::STR, "label", "The label of the receiving address. The default label is \"\""},
                            {RPCResult::Type::ARR, "txids", "",
                            {
                                {RPCResult::Type::STR_HEX, "txid", "The ids of transactions received with the address"},
                            }},
                        }},
                    }
                },
                RPCExamples{
                    HelpExampleCli("listreceivedbyaddress", "")
            + HelpExampleCli("listreceivedbyaddress", "6 true")
            + HelpExampleRpc("listreceivedbyaddress", "6, true, true")
            + HelpExampleRpc("listreceivedbyaddress", "6, true, true, \"" + EXAMPLE_ADDRESS[0] + "\"")
                },
        [&](const RPCHelpMan& self, const JSONRPCRequest& request) -> UniValue
{
    std::shared_ptr<CWallet> const wallet = GetWalletForJSONRPCRequest(request);
    if (!wallet) return NullUniValue;
    const CWallet* const pwallet = wallet.get();

    // Make sure the results are valid at least up to the most recent block
    // the user could have gotten from another RPC command prior to now
    pwallet->BlockUntilSyncedToCurrentChain();

    LOCK(pwallet->cs_wallet);

    return ListReceived(pwallet, request.params, false);
},
    };
}

static RPCHelpMan listreceivedbylabel()
{
    return RPCHelpMan{"listreceivedbylabel",
                "\nList received transactions by label.\n",
                {
                    {"minconf", RPCArg::Type::NUM, /* default */ "1", "The minimum number of confirmations before payments are included."},
                    {"include_empty", RPCArg::Type::BOOL, /* default */ "false", "Whether to include labels that haven't received any payments."},
                    {"include_watchonly", RPCArg::Type::BOOL, /* default */ "true for watch-only wallets, otherwise false", "Whether to include watch-only addresses (see 'importaddress')"},
                },
                RPCResult{
                    RPCResult::Type::ARR, "", "",
                    {
                        {RPCResult::Type::OBJ, "", "",
                        {
                            {RPCResult::Type::BOOL, "involvesWatchonly", "Only returns true if imported addresses were involved in transaction"},
                            {RPCResult::Type::STR_AMOUNT, "amount", "The total amount received by addresses with this label"},
                            {RPCResult::Type::NUM, "confirmations", "The number of confirmations of the most recent transaction included"},
                            {RPCResult::Type::STR, "label", "The label of the receiving address. The default label is \"\""},
                        }},
                    }
                },
                RPCExamples{
                    HelpExampleCli("listreceivedbylabel", "")
            + HelpExampleCli("listreceivedbylabel", "6 true")
            + HelpExampleRpc("listreceivedbylabel", "6, true, true")
                },
        [&](const RPCHelpMan& self, const JSONRPCRequest& request) -> UniValue
{
    std::shared_ptr<CWallet> const wallet = GetWalletForJSONRPCRequest(request);
    if (!wallet) return NullUniValue;
    const CWallet* const pwallet = wallet.get();

    // Make sure the results are valid at least up to the most recent block
    // the user could have gotten from another RPC command prior to now
    pwallet->BlockUntilSyncedToCurrentChain();

    LOCK(pwallet->cs_wallet);

    return ListReceived(pwallet, request.params, true);
},
    };
}

static void MaybePushAddress(UniValue & entry, const CTxDestination &dest)
{
    if (IsValidDestination(dest)) {
        entry.pushKV("address", EncodeDestination(dest));
    }
}

/**
 * List transactions based on the given criteria.
 *
 * @param  pwallet        The wallet.
 * @param  wtx            The wallet transaction.
 * @param  nMinDepth      The minimum confirmation depth.
 * @param  fLong          Whether to include the JSON version of the transaction.
 * @param  ret            The UniValue into which the result is stored.
 * @param  filter_ismine  The "is mine" filter flags.
 * @param  filter_label   Optional label string to filter incoming transactions.
 */
static void ListTransactions(const CWallet* const pwallet, const CWalletTx& wtx, int nMinDepth, bool fLong, UniValue& ret, const isminefilter& filter_ismine, const std::string* filter_label) EXCLUSIVE_LOCKS_REQUIRED(pwallet->cs_wallet)
{
    CAmount nFee;
    std::list<COutputEntry> listReceived;
    std::list<COutputEntry> listSent;
    std::list<COutputEntry> listStaked;

    wtx.GetAmounts(listReceived, listSent, listStaked, nFee, filter_ismine);

    bool involvesWatchonly = wtx.IsFromMe(ISMINE_WATCH_ONLY);

    // Sent
    if (!filter_label)
    {
        for (const COutputEntry& s : listSent)
        {
            UniValue entry(UniValue::VOBJ);
            if (involvesWatchonly || (s.ismine & ISMINE_WATCH_ONLY)) {
                entry.pushKV("involvesWatchonly", true);
            }
            MaybePushAddress(entry, s.destination);
            if (s.destStake.type() != typeid(CNoDestination)) {
                entry.pushKV("coldstake_address", EncodeDestination(s.destStake));
            }
            entry.pushKV("category", "send");
            entry.pushKV("amount", ValueFromAmount(-s.amount));
            const auto* address_book_entry = pwallet->FindAddressBookEntry(s.destination);
            if (address_book_entry) {
                entry.pushKV("label", address_book_entry->GetLabel());
            }
            entry.pushKV("vout", s.vout);
            entry.pushKV("fee", ValueFromAmount(-nFee));
            if (fLong) {
                WalletTxToJSON(pwallet->chain(), wtx, entry);
            } else {
                std::string sNarrKey = strprintf("n%d", s.vout);
                mapValue_t::const_iterator mi = wtx.mapValue.find(sNarrKey);
                if (mi != wtx.mapValue.end() && !mi->second.empty())
                    entry.pushKV("narration", mi->second);
            }
            entry.pushKV("abandoned", wtx.isAbandoned());

            ret.push_back(entry);
        }
    }

    // Received
    if (listReceived.size() > 0 && wtx.GetDepthInMainChain() >= nMinDepth) {
        for (const COutputEntry& r : listReceived)
        {
            std::string label;
            const auto* address_book_entry = pwallet->FindAddressBookEntry(r.destination);
            if (address_book_entry) {
                label = address_book_entry->GetLabel();
            }
            if (filter_label && label != *filter_label) {
                continue;
            }
            UniValue entry(UniValue::VOBJ);
            if (involvesWatchonly || (r.ismine & ISMINE_WATCH_ONLY)) {
                entry.pushKV("involvesWatchonly", true);
            }

            if (pwallet->IsParticlWallet()
                && r.destination.type() == typeid(PKHash)) {
                CStealthAddress sx;
                CKeyID idK = ToKeyID(boost::get<PKHash>(r.destination));
                if (GetParticlWallet(pwallet)->GetStealthLinked(idK, sx)) {
                    entry.pushKV("stealth_address", sx.Encoded());
                }
            }

            MaybePushAddress(entry, r.destination);
            if (r.destStake.type() != typeid(CNoDestination)) {
                entry.pushKV("coldstake_address", EncodeDestination(r.destStake));
            }
            if (wtx.IsCoinBase()) {
                if (wtx.GetDepthInMainChain() < 1) {
                    entry.pushKV("category", "orphan");
                } else
                if (wtx.IsImmatureCoinBase()) {
                    entry.pushKV("category", "immature");
                } else {
                    entry.pushKV("category", (fParticlMode ? "coinbase" : "generate"));
                }
            } else {
                entry.pushKV("category", "receive");
            }
            entry.pushKV("amount", ValueFromAmount(r.amount));
            if (address_book_entry) {
                entry.pushKV("label", label);
                entry.pushKV("account", label); // For exchanges
            }
            entry.pushKV("vout", r.vout);
            if (fLong) {
                WalletTxToJSON(pwallet->chain(), wtx, entry);
            } else {
                std::string sNarrKey = strprintf("n%d", r.vout);
                mapValue_t::const_iterator mi = wtx.mapValue.find(sNarrKey);
                if (mi != wtx.mapValue.end() && !mi->second.empty()) {
                    entry.pushKV("narration", mi->second);
                }
            }
            ret.push_back(entry);
        }
    }

    // Staked
    if (listStaked.size() > 0 && wtx.GetDepthInMainChain() >= nMinDepth) {
        for (const auto &s : listStaked) {
            UniValue entry(UniValue::VOBJ);
            if (involvesWatchonly || (s.ismine & ISMINE_WATCH_ONLY)) {
                entry.pushKV("involvesWatchonly", true);
            }
            MaybePushAddress(entry, s.destination);
            if (s.destStake.type() != typeid(CNoDestination)) {
                entry.pushKV("coldstake_address", EncodeDestination(s.destStake));
            }
            entry.pushKV("category", wtx.GetDepthInMainChain() < 1 ? "orphaned_stake" : "stake");

            entry.pushKV("amount", ValueFromAmount(s.amount));
            const auto* address_book_entry = pwallet->FindAddressBookEntry(s.destination);
            if (address_book_entry) {
                entry.pushKV("label", address_book_entry->GetLabel());
            }
            entry.pushKV("vout", s.vout);
            entry.pushKV("reward", ValueFromAmount(-nFee));
            if (fLong) {
                WalletTxToJSON(pwallet->chain(), wtx, entry);
            }
            entry.pushKV("abandoned", wtx.isAbandoned());
            ret.push_back(entry);
        }
    }
}

static void ListRecord(const CHDWallet *phdw, const uint256 &hash, const CTransactionRecord &rtx,
    const std::string &strAccount, int nMinDepth, bool fLong, UniValue &ret, const isminefilter &filter) EXCLUSIVE_LOCKS_REQUIRED(phdw->cs_wallet)
{
    bool fAllAccounts = (strAccount == std::string("*"));

    for (const auto &r : rtx.vout) {
        if (r.nFlags & ORF_CHANGE) {
            continue;
        }

        if (!(r.nFlags & ORF_FROM) && !(r.nFlags & ORF_OWNED) && !(filter & ISMINE_WATCH_ONLY)) {
            continue;
        }

        std::string account;
        CBitcoinAddress addr;
        CTxDestination dest;
        if (ExtractDestination(r.scriptPubKey, dest) && !r.scriptPubKey.IsUnspendable()) {
            addr.Set(dest);

            std::map<CTxDestination, CAddressBookData>::const_iterator mai = phdw->m_address_book.find(dest);
            if (mai != phdw->m_address_book.end() && !mai->second.GetLabel().empty()) {
                account = mai->second.GetLabel();
            }
        }

        if (!fAllAccounts && (account != strAccount)) {
            continue;
        }

        UniValue entry(UniValue::VOBJ);
        if (r.nFlags & ORF_OWN_WATCH) {
            entry.pushKV("involvesWatchonly", true);
        }
        entry.pushKV("account", account);

        if (r.vPath.size() > 0) {
            if (r.vPath[0] == ORA_STEALTH) {
                if (r.vPath.size() < 5) {
                    LogPrintf("%s: Warning, malformed vPath.\n", __func__);
                } else {
                    uint32_t sidx;
                    memcpy(&sidx, &r.vPath[1], 4);
                    CStealthAddress sx;
                    if (phdw->GetStealthByIndex(sidx, sx)) {
                        entry.pushKV("stealth_address", sx.Encoded());
                    }
                }
            }
        } else {
            if (dest.type() == typeid(PKHash)) {
                CStealthAddress sx;
                CKeyID idK = ToKeyID(boost::get<PKHash>(dest));
                if (phdw->GetStealthLinked(idK, sx)) {
                    entry.pushKV("stealth_address", sx.Encoded());
                }
            }
        }

        if (r.nFlags & ORF_LOCKED) {
            entry.pushKV("requires_unlock", true);
        }

        if (dest.type() == typeid(CNoDestination)) {
            entry.pushKV("address", "none");
        } else {
            entry.pushKV("address", addr.ToString());
        }

        std::string sCategory;
        if (r.nFlags & ORF_OWNED && r.nFlags & ORF_FROM) {
            // sent to self
            //continue;
            sCategory = "receive";
        } else
        if (r.nFlags & ORF_OWN_ANY) {
            sCategory = "receive";
        } else
        if (r.nFlags & ORF_FROM) {
            sCategory = "send";
        }

        entry.pushKV("category", sCategory);
        entry.pushKV("type", r.nType == OUTPUT_STANDARD ? "standard"
                : r.nType == OUTPUT_CT ? "blind" : r.nType == OUTPUT_RINGCT ? "anon" : "unknown");

        if (r.nFlags & ORF_OWNED && r.nFlags & ORF_FROM) {
            entry.pushKV("fromself", "true");
        }

        entry.pushKV("amount", ValueFromAmount(r.nValue * ((r.nFlags & ORF_OWN_ANY) ? 1 : -1)));

        if (r.nFlags & ORF_FROM) {
            entry.pushKV("fee", ValueFromAmount(-rtx.nFee));
        }

        entry.pushKV("vout", r.n);

        int confirms = phdw->GetDepthInMainChain(rtx);
        entry.pushKV("confirmations", confirms);
        if (confirms > 0) {
            entry.pushKV("blockhash", rtx.blockHash.GetHex());
            entry.pushKV("blockindex", rtx.nIndex);
            PushTime(entry, "blocktime", rtx.nBlockTime);
        } else {
            entry.pushKV("trusted", phdw->IsTrusted(hash, rtx));
        }

        entry.pushKV("txid", hash.ToString());

        UniValue conflicts(UniValue::VARR);
        std::set<uint256> setconflicts = phdw->GetConflicts(hash);
        setconflicts.erase(hash);
        for (const auto &conflict : setconflicts) {
            conflicts.push_back(conflict.GetHex());
        }
        entry.pushKV("walletconflicts", conflicts);

        PushTime(entry, "time", rtx.nTimeReceived);

        if (!r.sNarration.empty()) {
            entry.pushKV("narration", r.sNarration);
        }

        if (r.nFlags & ORF_FROM) {
            entry.pushKV("abandoned", rtx.IsAbandoned());
        }

        ret.push_back(entry);
    }
};

static const std::vector<RPCResult> TransactionDescriptionString()
{
    return{{RPCResult::Type::NUM, "confirmations", "The number of confirmations for the transaction. Negative confirmations means the\n"
               "transaction conflicted that many blocks ago."},
           {RPCResult::Type::BOOL, "generated", "Only present if transaction only input is a coinbase one."},
           {RPCResult::Type::BOOL, "trusted", "Only present if we consider transaction to be trusted and so safe to spend from."},
           {RPCResult::Type::STR_HEX, "blockhash", "The block hash containing the transaction."},
           {RPCResult::Type::NUM, "blockheight", "The block height containing the transaction."},
           {RPCResult::Type::NUM, "blockindex", "The index of the transaction in the block that includes it."},
           {RPCResult::Type::NUM_TIME, "blocktime", "The block time expressed in " + UNIX_EPOCH_TIME + "."},
           {RPCResult::Type::STR_HEX, "txid", "The transaction id."},
           {RPCResult::Type::ARR, "walletconflicts", "Conflicting transaction ids.",
           {
               {RPCResult::Type::STR_HEX, "txid", "The transaction id."},
           }},
           {RPCResult::Type::NUM_TIME, "time", "The transaction time expressed in " + UNIX_EPOCH_TIME + "."},
           {RPCResult::Type::NUM_TIME, "timereceived", "The time received expressed in " + UNIX_EPOCH_TIME + "."},
           {RPCResult::Type::STR, "comment", "If a comment is associated with the transaction, only present if not empty."},
           {RPCResult::Type::STR, "bip125-replaceable", "(\"yes|no|unknown\") Whether this transaction could be replaced due to BIP125 (replace-by-fee);\n"
               "may be unknown for unconfirmed transactions not in the mempool"}};
}

static RPCHelpMan listtransactions()
{
    return RPCHelpMan{"listtransactions",
                "\nIf a label name is provided, this will return only incoming transactions paying to addresses with the specified label.\n"
                "\nReturns up to 'count' most recent transactions skipping the first 'from' transactions.\n",
                {
                    {"label|dummy", RPCArg::Type::STR, RPCArg::Optional::OMITTED_NAMED_ARG, "If set, should be a valid label name to return only incoming transactions\n"
                          "with the specified label, or \"*\" to disable filtering and return all transactions."},
                    {"count", RPCArg::Type::NUM, /* default */ "10", "The number of transactions to return"},
                    {"skip", RPCArg::Type::NUM, /* default */ "0", "The number of transactions to skip"},
                    {"include_watchonly", RPCArg::Type::BOOL, /* default */ "true for watch-only wallets, otherwise false", "Include transactions to watch-only addresses (see 'importaddress')"},
                },
                RPCResult{
                    RPCResult::Type::ARR, "", "",
                    {
                        {RPCResult::Type::OBJ, "", "", Cat(Cat<std::vector<RPCResult>>(
                        {
                            {RPCResult::Type::BOOL, "involvesWatchonly", "Only returns true if imported addresses were involved in transaction."},
                            {RPCResult::Type::STR, "address", "The particl address of the transaction."},
                            {RPCResult::Type::STR, "category", "The transaction category.\n"
                                "\"send\"                  Transactions sent.\n"
                                "\"receive\"               Non-coinbase transactions received.\n"
                                "\"generate\"              Coinbase transactions received with more than 100 confirmations.\n"
                                "\"immature\"              Coinbase transactions received with 100 or fewer confirmations.\n"
                                "\"orphan\"                Orphaned coinbase transactions received."},
                            {RPCResult::Type::STR_AMOUNT, "amount", "The amount in " + CURRENCY_UNIT + ". This is negative for the 'send' category, and is positive\n"
                                "for all other categories"},
                            {RPCResult::Type::STR, "label", "A comment for the address/transaction, if any"},
                            {RPCResult::Type::NUM, "vout", "the vout value"},
                            {RPCResult::Type::STR_AMOUNT, "fee", "The amount of the fee in " + CURRENCY_UNIT + ". This is negative and only available for the\n"
                                 "'send' category of transactions."},
                        },
                        TransactionDescriptionString()),
                        {
                            {RPCResult::Type::BOOL, "abandoned", "'true' if the transaction has been abandoned (inputs are respendable). Only available for the \n"
                                 "'send' category of transactions."},
                        })},
                    }
                },
                RPCExamples{
            "\nList the most recent 10 transactions in the systems\n"
            + HelpExampleCli("listtransactions", "") +
            "\nList transactions 100 to 120\n"
            + HelpExampleCli("listtransactions", "\"*\" 20 100") +
            "\nAs a JSON-RPC call\n"
            + HelpExampleRpc("listtransactions", "\"*\", 20, 100")
                },
        [&](const RPCHelpMan& self, const JSONRPCRequest& request) -> UniValue
{
    std::shared_ptr<CWallet> const wallet = GetWalletForJSONRPCRequest(request);
    if (!wallet) return NullUniValue;
    const CWallet* const pwallet = wallet.get();

    // Make sure the results are valid at least up to the most recent block
    // the user could have gotten from another RPC command prior to now
    pwallet->BlockUntilSyncedToCurrentChain();

    const std::string* filter_label = nullptr;
    if (!request.params[0].isNull() && request.params[0].get_str() != "*") {
        filter_label = &request.params[0].get_str();
        if (filter_label->empty()) {
            throw JSONRPCError(RPC_INVALID_PARAMETER, "Label argument must be a valid label name or \"*\".");
        }
    }
    int nCount = 10;
    if (!request.params[1].isNull())
        nCount = request.params[1].get_int();
    int nFrom = 0;
    if (!request.params[2].isNull())
        nFrom = request.params[2].get_int();
    isminefilter filter = ISMINE_SPENDABLE;

    if (ParseIncludeWatchonly(request.params[3], *pwallet)) {
        filter |= ISMINE_WATCH_ONLY;
    }

    if (nCount < 0)
        throw JSONRPCError(RPC_INVALID_PARAMETER, "Negative count");
    if (nFrom < 0)
        throw JSONRPCError(RPC_INVALID_PARAMETER, "Negative from");


    // NOTE: nFrom and nCount seem to apply to the individual json entries, not the txn
    //  a txn producing 2 entries will output only 1 entry if nCount is 1
    // TODO: Change to count on unique txids?

    UniValue ret(UniValue::VARR);
    {
        LOCK(pwallet->cs_wallet);
        const CWallet::TxItems &txOrdered = pwallet->wtxOrdered;

        // iterate backwards until we have nCount items to return:
        for (CWallet::TxItems::const_reverse_iterator it = txOrdered.rbegin(); it != txOrdered.rend(); ++it) {
            CWalletTx *const pwtx = (*it).second;
            ListTransactions(pwallet, *pwtx, 0, true, ret, filter, filter_label);
            if ((int)ret.size() >= (nCount+nFrom)) break;
        }
    }
    // ret must be newest to oldest
    ret.reverse();

    if (IsParticlWallet(pwallet)) {
        const CHDWallet *phdw = GetParticlWallet(pwallet);
        LOCK(phdw->cs_wallet);
        const RtxOrdered_t &txOrdered = phdw->rtxOrdered;

        // TODO: Combine finding and inserting into ret loops

        UniValue retRecords(UniValue::VARR);
        for (RtxOrdered_t::const_reverse_iterator it = txOrdered.rbegin(); it != txOrdered.rend(); ++it) {
            std::string strAccount = "*";
            ListRecord(phdw, it->second->first, it->second->second, strAccount, 0, true, retRecords, filter);
            if ((int)retRecords.size() >= nCount + nFrom) {
                break;
            }
        }

        size_t nSearchStart = 0;
        for(int i = (int)retRecords.size() - 1; i >= 0; --i) {
            int64_t nInsertTime = find_value(retRecords[i], "time").get_int64();
            bool fFound = false;
            for (size_t k = nSearchStart; k < ret.size(); k++) {
                nSearchStart = k;
                int64_t nTime = find_value(ret[k], "time").get_int64();
                if (nTime > nInsertTime) {
                    ret.insert(k, retRecords[i]);
                    fFound = true;
                    break;
                }
            }

            if (!fFound) {
                ret.push_back(retRecords[i]);
            }
        }

        if (nFrom > 0 && ret.size() > 0) {
            ret.erase(std::max((size_t)0, ret.size() - nFrom), ret.size());
        }

        if (ret.size() > (size_t)nCount) {
            ret.erase(0, ret.size() - nCount);
        }
    }

    return ret;
},
    };
}

static RPCHelpMan listsinceblock()
{
    return RPCHelpMan{"listsinceblock",
                "\nGet all transactions in blocks since block [blockhash], or all transactions if omitted.\n"
                "If \"blockhash\" is no longer a part of the main chain, transactions from the fork point onward are included.\n"
                "Additionally, if include_removed is set, transactions affecting the wallet which were removed are returned in the \"removed\" array.\n",
                {
                    {"blockhash", RPCArg::Type::STR, RPCArg::Optional::OMITTED_NAMED_ARG, "If set, the block hash to list transactions since, otherwise list all transactions."},
                    {"target_confirmations", RPCArg::Type::NUM, /* default */ "1", "Return the nth block hash from the main chain. e.g. 1 would mean the best block hash. Note: this is not used as a filter, but only affects [lastblock] in the return value"},
                    {"include_watchonly", RPCArg::Type::BOOL, /* default */ "true for watch-only wallets, otherwise false", "Include transactions to watch-only addresses (see 'importaddress')"},
                    {"include_removed", RPCArg::Type::BOOL, /* default */ "true", "Show transactions that were removed due to a reorg in the \"removed\" array\n"
                                                                       "(not guaranteed to work on pruned nodes)"},
                },
                RPCResult{
                    RPCResult::Type::OBJ, "", "",
                    {
                        {RPCResult::Type::ARR, "transactions", "",
                        {
                            {RPCResult::Type::OBJ, "", "", Cat(Cat<std::vector<RPCResult>>(
                            {
                                {RPCResult::Type::BOOL, "involvesWatchonly", "Only returns true if imported addresses were involved in transaction."},
                                {RPCResult::Type::STR, "address", "The particl address of the transaction."},
                                {RPCResult::Type::STR, "category", "The transaction category.\n"
                                    "\"send\"                  Transactions sent.\n"
                                    "\"receive\"               Non-coinbase transactions received.\n"
                                    "\"generate\"              Coinbase transactions received with more than 100 confirmations.\n"
                                    "\"immature\"              Coinbase transactions received with 100 or fewer confirmations.\n"
                                    "\"orphan\"                Orphaned coinbase transactions received."},
                                {RPCResult::Type::STR_AMOUNT, "amount", "The amount in " + CURRENCY_UNIT + ". This is negative for the 'send' category, and is positive\n"
                                    "for all other categories"},
                                {RPCResult::Type::NUM, "vout", "the vout value"},
                                {RPCResult::Type::STR_AMOUNT, "fee", "The amount of the fee in " + CURRENCY_UNIT + ". This is negative and only available for the\n"
                                     "'send' category of transactions."},
                            },
                            TransactionDescriptionString()),
                            {
                                {RPCResult::Type::BOOL, "abandoned", "'true' if the transaction has been abandoned (inputs are respendable). Only available for the \n"
                                     "'send' category of transactions."},
                                {RPCResult::Type::STR, "label", "A comment for the address/transaction, if any"},
                                {RPCResult::Type::STR, "to", "If a comment to is associated with the transaction."},
                            })},
                        }},
                        {RPCResult::Type::ARR, "removed", "<structure is the same as \"transactions\" above, only present if include_removed=true>\n"
                            "Note: transactions that were re-added in the active chain will appear as-is in this array, and may thus have a positive confirmation count."
                        , {{RPCResult::Type::ELISION, "", ""},}},
                        {RPCResult::Type::STR_HEX, "lastblock", "The hash of the block (target_confirmations-1) from the best block on the main chain, or the genesis hash if the referenced block does not exist yet. This is typically used to feed back into listsinceblock the next time you call it. So you would generally use a target_confirmations of say 6, so you will be continually re-notified of transactions until they've reached 6 confirmations plus any new ones"},
                    }
                },
                RPCExamples{
                    HelpExampleCli("listsinceblock", "")
            + HelpExampleCli("listsinceblock", "\"000000000000000bacf66f7497b7dc45ef753ee9a7d38571037cdb1a57f663ad\" 6")
            + HelpExampleRpc("listsinceblock", "\"000000000000000bacf66f7497b7dc45ef753ee9a7d38571037cdb1a57f663ad\", 6")
                },
        [&](const RPCHelpMan& self, const JSONRPCRequest& request) -> UniValue
{
    std::shared_ptr<CWallet> const pwallet = GetWalletForJSONRPCRequest(request);
    if (!pwallet) return NullUniValue;

    const CWallet& wallet = *pwallet;
    // Make sure the results are valid at least up to the most recent block
    // the user could have gotten from another RPC command prior to now
    wallet.BlockUntilSyncedToCurrentChain();

    LOCK(wallet.cs_wallet);

    // The way the 'height' is initialized is just a workaround for the gcc bug #47679 since version 4.6.0.
    Optional<int> height = MakeOptional(false, int()); // Height of the specified block or the common ancestor, if the block provided was in a deactivated chain.
    Optional<int> altheight; // Height of the specified block, even if it's in a deactivated chain.
    int target_confirms = 1;
    isminefilter filter = ISMINE_SPENDABLE;

    uint256 blockId;
    if (!request.params[0].isNull() && !request.params[0].get_str().empty()) {
        blockId = ParseHashV(request.params[0], "blockhash");
        height = int{};
        altheight = int{};
        if (!wallet.chain().findCommonAncestor(blockId, wallet.GetLastBlockHash(), /* ancestor out */ FoundBlock().height(*height), /* blockId out */ FoundBlock().height(*altheight))) {
            throw JSONRPCError(RPC_INVALID_ADDRESS_OR_KEY, "Block not found");
        }
    }

    if (!request.params[1].isNull()) {
        target_confirms = request.params[1].get_int();

        if (target_confirms < 1) {
            throw JSONRPCError(RPC_INVALID_PARAMETER, "Invalid parameter");
        }
    }

    if (ParseIncludeWatchonly(request.params[2], wallet)) {
        filter |= ISMINE_WATCH_ONLY;
    }

    bool include_removed = (request.params[3].isNull() || request.params[3].get_bool());

    int depth = height ? wallet.GetLastBlockHeight() + 1 - *height : -1;

    UniValue transactions(UniValue::VARR);

    for (const std::pair<const uint256, CWalletTx>& pairWtx : wallet.mapWallet) {
        const CWalletTx& tx = pairWtx.second;

        if (depth == -1 || abs(tx.GetDepthInMainChain()) < depth) {
            ListTransactions(&wallet, tx, 0, true, transactions, filter, nullptr /* filter_label */);
        }
    }

    if (IsParticlWallet(&wallet)) {
        const CHDWallet *phdw = GetParticlWallet(&wallet);
        LOCK_ASSERTION(phdw->cs_wallet);

        for (const auto &ri : phdw->mapRecords) {
            const uint256 &txhash = ri.first;
            const CTransactionRecord &rtx = ri.second;
            if (depth == -1 || phdw->GetDepthInMainChain(rtx) < depth) {
                ListRecord(phdw, txhash, rtx, "*", 0, true, transactions, filter);
            }
        }
    }


    // when a reorg'd block is requested, we also list any relevant transactions
    // in the blocks of the chain that was detached
    UniValue removed(UniValue::VARR);
    while (include_removed && altheight && *altheight > *height) {
        CBlock block;
        if (!wallet.chain().findBlock(blockId, FoundBlock().data(block)) || block.IsNull()) {
            throw JSONRPCError(RPC_INTERNAL_ERROR, "Can't read block from disk");
        }
        for (const CTransactionRef& tx : block.vtx) {
            auto it = wallet.mapWallet.find(tx->GetHash());
            if (it != wallet.mapWallet.end()) {
                // We want all transactions regardless of confirmation count to appear here,
                // even negative confirmation ones, hence the big negative.
                ListTransactions(&wallet, it->second, -100000000, true, removed, filter, nullptr /* filter_label */);
            } else
            if (IsParticlWallet(&wallet)) {
                const CHDWallet *phdw = GetParticlWallet(&wallet);
                LOCK_ASSERTION(phdw->cs_wallet);
                const uint256 &txhash = tx->GetHash();
                MapRecords_t::const_iterator mri = phdw->mapRecords.find(txhash);
                if (mri != phdw->mapRecords.end()) {
                    const CTransactionRecord &rtx = mri->second;
                    ListRecord(phdw, txhash, rtx, "*", -100000000, true, removed, filter);
                }
            }
        }
        blockId = block.hashPrevBlock;
        --*altheight;
    }

    uint256 lastblock;
    target_confirms = std::min(target_confirms, wallet.GetLastBlockHeight() + 1);
    CHECK_NONFATAL(wallet.chain().findAncestorByHeight(wallet.GetLastBlockHash(), wallet.GetLastBlockHeight() + 1 - target_confirms, FoundBlock().hash(lastblock)));

    UniValue ret(UniValue::VOBJ);
    ret.pushKV("transactions", transactions);
    if (include_removed) ret.pushKV("removed", removed);
    ret.pushKV("lastblock", lastblock.GetHex());

    return ret;
},
    };
}

UniValue gettransaction_inner(JSONRPCRequest const &request)
{
    std::shared_ptr<CWallet> const wallet = GetWalletForJSONRPCRequest(request);
    if (!wallet) return NullUniValue;
    CWallet* pwallet = wallet.get();

    // Make sure the results are valid at least up to the most recent block
    // the user could have gotten from another RPC command prior to now
    if (!request.fSkipBlock)
        pwallet->BlockUntilSyncedToCurrentChain();

    LOCK(pwallet->cs_wallet);

    uint256 hash(ParseHashV(request.params[0], "txid"));

    isminefilter filter = ISMINE_SPENDABLE;

    if (ParseIncludeWatchonly(request.params[1], *pwallet)) {
        filter |= ISMINE_WATCH_ONLY;
    }

    bool verbose = request.params[2].isNull() ? false : request.params[2].get_bool();

    UniValue entry(UniValue::VOBJ);
    auto it = pwallet->mapWallet.find(hash);
    if (it == pwallet->mapWallet.end()) {
        if (IsParticlWallet(pwallet)) {
            CHDWallet *phdw = GetParticlWallet(pwallet);
            LOCK_ASSERTION(phdw->cs_wallet);
            MapRecords_t::const_iterator mri = phdw->mapRecords.find(hash);

            if (mri != phdw->mapRecords.end()) {
                const CTransactionRecord &rtx = mri->second;
                RecordTxToJSON(pwallet->chain(), phdw, mri->first, rtx, entry);

                UniValue details(UniValue::VARR);
                ListRecord(phdw, hash, rtx, "*", 0, false, details, filter);
                entry.pushKV("details", details);

                CStoredTransaction stx;
                if (CHDWalletDB(phdw->GetDBHandle()).ReadStoredTx(hash, stx)) { // TODO: cache / use mapTempWallet
                    std::string strHex = EncodeHexTx(*(stx.tx.get()), RPCSerializationFlags());
                    entry.pushKV("hex", strHex);
                }

                return entry;
            }
        }

        throw JSONRPCError(RPC_INVALID_ADDRESS_OR_KEY, "Invalid or non-wallet transaction id");
    }
    const CWalletTx& wtx = it->second;

    CAmount nCredit = wtx.GetCredit(filter);
    CAmount nDebit = wtx.GetDebit(filter);
    CAmount nNet = nCredit - nDebit;
    CAmount nFee = (wtx.IsFromMe(filter) ? wtx.tx->GetValueOut() - nDebit : 0);

    entry.pushKV("amount", ValueFromAmount(nNet - nFee));
    if (wtx.IsFromMe(filter))
        entry.pushKV("fee", ValueFromAmount(nFee));

    WalletTxToJSON(pwallet->chain(), wtx, entry);

    UniValue details(UniValue::VARR);
    ListTransactions(pwallet, wtx, 0, false, details, filter, nullptr /* filter_label */);
    entry.pushKV("details", details);

    std::string strHex = EncodeHexTx(*wtx.tx, pwallet->chain().rpcSerializationFlags());
    entry.pushKV("hex", strHex);

    if (verbose) {
        UniValue decoded(UniValue::VOBJ);
        TxToUniv(*wtx.tx, uint256(), decoded, false);
        entry.pushKV("decoded", decoded);
    }

    return entry;
}

static RPCHelpMan gettransaction()
{
    return RPCHelpMan{"gettransaction",
                "\nGet detailed information about in-wallet transaction <txid>\n",
                {
                    {"txid", RPCArg::Type::STR, RPCArg::Optional::NO, "The transaction id"},
                    {"include_watchonly", RPCArg::Type::BOOL, /* default */ "true for watch-only wallets, otherwise false",
                            "Whether to include watch-only addresses in balance calculation and details[]"},
                    {"verbose", RPCArg::Type::BOOL, /* default */ "false",
                            "Whether to include a `decoded` field containing the decoded transaction (equivalent to RPC decoderawtransaction)"},
                },
                RPCResult{
                    RPCResult::Type::OBJ, "", "", Cat(Cat<std::vector<RPCResult>>(
                    {
                        {RPCResult::Type::STR_AMOUNT, "amount", "The amount in " + CURRENCY_UNIT},
                        {RPCResult::Type::STR_AMOUNT, "fee", "The amount of the fee in " + CURRENCY_UNIT + ". This is negative and only available for the\n"
                                     "'send' category of transactions."},
                    },
                    TransactionDescriptionString()),
                    {
                        {RPCResult::Type::ARR, "details", "",
                        {
                            {RPCResult::Type::OBJ, "", "",
                            {
                                {RPCResult::Type::BOOL, "involvesWatchonly", "Only returns true if imported addresses were involved in transaction."},
                                {RPCResult::Type::STR, "address", "The particl address involved in the transaction."},
                                {RPCResult::Type::STR, "category", "The transaction category.\n"
                                    "\"send\"                  Transactions sent.\n"
                                    "\"receive\"               Non-coinbase transactions received.\n"
                                    "\"generate\"              Coinbase transactions received with more than 100 confirmations.\n"
                                    "\"immature\"              Coinbase transactions received with 100 or fewer confirmations.\n"
                                    "\"orphan\"                Orphaned coinbase transactions received."},
                                {RPCResult::Type::STR_AMOUNT, "amount", "The amount in " + CURRENCY_UNIT},
                                {RPCResult::Type::STR, "label", "A comment for the address/transaction, if any"},
                                {RPCResult::Type::NUM, "vout", "the vout value"},
                                {RPCResult::Type::STR_AMOUNT, "fee", "The amount of the fee in " + CURRENCY_UNIT + ". This is negative and only available for the \n"
                                    "'send' category of transactions."},
                                {RPCResult::Type::BOOL, "abandoned", "'true' if the transaction has been abandoned (inputs are respendable). Only available for the \n"
                                     "'send' category of transactions."},
                            }},
                        }},
                        {RPCResult::Type::STR_HEX, "hex", "Raw data for transaction"},
                        {RPCResult::Type::OBJ, "decoded", "Optional, the decoded transaction (only present when `verbose` is passed)",
                        {
                            {RPCResult::Type::ELISION, "", "Equivalent to the RPC decoderawtransaction method, or the RPC getrawtransaction method when `verbose` is passed."},
                        }},
                    })
                },
                RPCExamples{
                    HelpExampleCli("gettransaction", "\"1075db55d416d3ca199f55b6084e2115b9345e16c5cf302fc80e9d5fbf5d48d\"")
            + HelpExampleCli("gettransaction", "\"1075db55d416d3ca199f55b6084e2115b9345e16c5cf302fc80e9d5fbf5d48d\" true")
            + HelpExampleCli("gettransaction", "\"1075db55d416d3ca199f55b6084e2115b9345e16c5cf302fc80e9d5fbf5d48d\" false true")
            + HelpExampleRpc("gettransaction", "\"1075db55d416d3ca199f55b6084e2115b9345e16c5cf302fc80e9d5fbf5d48d\"")
                },
        [&](const RPCHelpMan& self, const JSONRPCRequest& request) -> UniValue
{
    return gettransaction_inner(request);
},
    };
}

static RPCHelpMan abandontransaction()
{
    return RPCHelpMan{"abandontransaction",
                "\nMark in-wallet transaction <txid> as abandoned\n"
                "This will mark this transaction and all its in-wallet descendants as abandoned which will allow\n"
                "for their inputs to be respent.  It can be used to replace \"stuck\" or evicted transactions.\n"
                "It only works on transactions which are not included in a block and are not currently in the mempool.\n"
                "It has no effect on transactions which are already abandoned.\n",
                {
                    {"txid", RPCArg::Type::STR_HEX, RPCArg::Optional::NO, "The transaction id"},
                },
                RPCResult{RPCResult::Type::NONE, "", ""},
                RPCExamples{
                    HelpExampleCli("abandontransaction", "\"1075db55d416d3ca199f55b6084e2115b9345e16c5cf302fc80e9d5fbf5d48d\"")
            + HelpExampleRpc("abandontransaction", "\"1075db55d416d3ca199f55b6084e2115b9345e16c5cf302fc80e9d5fbf5d48d\"")
                },
        [&](const RPCHelpMan& self, const JSONRPCRequest& request) -> UniValue
{
    std::shared_ptr<CWallet> const wallet = GetWalletForJSONRPCRequest(request);
    if (!wallet) return NullUniValue;
    CWallet* const pwallet = wallet.get();

    // Make sure the results are valid at least up to the most recent block
    // the user could have gotten from another RPC command prior to now
    pwallet->BlockUntilSyncedToCurrentChain();

    LOCK(pwallet->cs_wallet);

    uint256 hash(ParseHashV(request.params[0], "txid"));

    if (!pwallet->mapWallet.count(hash)) {
        if (!IsParticlWallet(pwallet)) {
            throw JSONRPCError(RPC_INVALID_ADDRESS_OR_KEY, "Invalid or non-wallet transaction id");
        }
        CHDWallet *phdw = GetParticlWallet(pwallet);
        if (!phdw) {
            throw JSONRPCError(RPC_INVALID_ADDRESS_OR_KEY, "Invalid or non-wallet transaction id");
        }
        LOCK_ASSERTION(phdw->cs_wallet);
        if (!phdw->HaveTransaction(hash)) {
            throw JSONRPCError(RPC_INVALID_ADDRESS_OR_KEY, "Invalid or non-wallet transaction id");
        }
    }
    if (!pwallet->AbandonTransaction(hash)) {
        throw JSONRPCError(RPC_INVALID_ADDRESS_OR_KEY, "Transaction not eligible for abandonment");
    }

    return NullUniValue;
},
    };
}


static RPCHelpMan backupwallet()
{
    return RPCHelpMan{"backupwallet",
                "\nSafely copies current wallet file to destination, which can be a directory or a path with filename.\n",
                {
                    {"destination", RPCArg::Type::STR, RPCArg::Optional::NO, "The destination directory or file"},
                },
                RPCResult{RPCResult::Type::NONE, "", ""},
                RPCExamples{
                    HelpExampleCli("backupwallet", "\"backup.dat\"")
            + HelpExampleRpc("backupwallet", "\"backup.dat\"")
                },
        [&](const RPCHelpMan& self, const JSONRPCRequest& request) -> UniValue
{
    std::shared_ptr<CWallet> const wallet = GetWalletForJSONRPCRequest(request);
    if (!wallet) return NullUniValue;
    const CWallet* const pwallet = wallet.get();

    // Make sure the results are valid at least up to the most recent block
    // the user could have gotten from another RPC command prior to now
    pwallet->BlockUntilSyncedToCurrentChain();

    LOCK(pwallet->cs_wallet);

    std::string strDest = request.params[0].get_str();
    if (!pwallet->BackupWallet(strDest)) {
        throw JSONRPCError(RPC_WALLET_ERROR, "Error: Wallet backup failed!");
    }

    return NullUniValue;
},
    };
}


static RPCHelpMan keypoolrefill()
{
    return RPCHelpMan{"keypoolrefill",
                "\nFills the keypool."+
        HELP_REQUIRING_PASSPHRASE,
                {
                    {"newsize", RPCArg::Type::NUM, /* default */ "100", "The new keypool size"},
                },
                RPCResult{RPCResult::Type::NONE, "", ""},
                RPCExamples{
                    HelpExampleCli("keypoolrefill", "")
            + HelpExampleRpc("keypoolrefill", "")
                },
        [&](const RPCHelpMan& self, const JSONRPCRequest& request) -> UniValue
{
    std::shared_ptr<CWallet> const wallet = GetWalletForJSONRPCRequest(request);
    if (!wallet) return NullUniValue;
    CWallet* const pwallet = wallet.get();

    if (pwallet->IsLegacy() && pwallet->IsWalletFlagSet(WALLET_FLAG_DISABLE_PRIVATE_KEYS)) {
        throw JSONRPCError(RPC_WALLET_ERROR, "Error: Private keys are disabled for this wallet");
    }

    LOCK(pwallet->cs_wallet);

    // 0 is interpreted by TopUpKeyPool() as the default keypool size given by -keypool
    unsigned int kpSize = 0;
    if (!request.params[0].isNull()) {
        if (request.params[0].get_int() < 0)
            throw JSONRPCError(RPC_INVALID_PARAMETER, "Invalid parameter, expected valid size.");
        kpSize = (unsigned int)request.params[0].get_int();
    }

    EnsureWalletIsUnlocked(pwallet);
    pwallet->TopUpKeyPool(kpSize);

    if (pwallet->GetKeyPoolSize() < kpSize) {
        throw JSONRPCError(RPC_WALLET_ERROR, "Error refreshing keypool.");
    }

    return NullUniValue;
},
    };
}

static RPCHelpMan walletpassphrase()
{
    return RPCHelpMan{"walletpassphrase",
                "\nStores the wallet decryption key in memory for 'timeout' seconds.\n"
                "This is needed prior to performing transactions related to private keys such as sending particl\n"
            "\nNote:\n"
            "Issuing the walletpassphrase command while the wallet is already unlocked will set a new unlock\n"
            "time that overrides the old one.\n"
            "If [stakingonly] is true and <timeout> is 0, the wallet will remain unlocked for staking until manually locked again.\n",
                {
                    {"passphrase", RPCArg::Type::STR, RPCArg::Optional::NO, "The wallet passphrase"},
                    {"timeout", RPCArg::Type::NUM, RPCArg::Optional::NO, "The time to keep the decryption key in seconds; capped at 100000000 (~3 years)."},
                    {"stakingonly", RPCArg::Type::NUM, /* default */ "false", "If true, sending functions are disabled."},
                },
                RPCResult{RPCResult::Type::NONE, "", ""},
                RPCExamples{
            "\nUnlock the wallet for 60 seconds\n"
            + HelpExampleCli("walletpassphrase", "\"my pass phrase\" 60") +
            "\nLock the wallet again (before 60 seconds)\n"
            + HelpExampleCli("walletlock", "") +
            "\nAs a JSON-RPC call\n"
            + HelpExampleRpc("walletpassphrase", "\"my pass phrase\", 60")
                },
        [&](const RPCHelpMan& self, const JSONRPCRequest& request) -> UniValue
{
    std::shared_ptr<CWallet> const wallet = GetWalletForJSONRPCRequest(request);
    if (!wallet) return NullUniValue;
    CWallet* const pwallet = wallet.get();

    int64_t nSleepTime;
    int64_t relock_time;

    bool fWalletUnlockStakingOnly = false;
    if (request.params.size() > 2) {
        fWalletUnlockStakingOnly = request.params[2].get_bool();
    }

    // Prevent concurrent calls to walletpassphrase with the same wallet.
    LOCK(pwallet->m_unlock_mutex);
    {
        SecureString strWalletPass;
        {
        LOCK(pwallet->cs_wallet);

        if (!pwallet->IsCrypted()) {
            throw JSONRPCError(RPC_WALLET_WRONG_ENC_STATE, "Error: running with an unencrypted wallet, but walletpassphrase was called.");
        }

        // Note that the walletpassphrase is stored in request.params[0] which is not mlock()ed
        //SecureString strWalletPass;
        strWalletPass.reserve(100);
        // TODO: get rid of this .c_str() by implementing SecureString::operator=(std::string)
        // Alternately, find a way to make request.params[0] mlock()'d to begin with.
        strWalletPass = request.params[0].get_str().c_str();

        // Get the timeout
        nSleepTime = request.params[1].get_int64();
        // Timeout cannot be negative, otherwise it will relock immediately
        if (nSleepTime < 0) {
            throw JSONRPCError(RPC_INVALID_PARAMETER, "Timeout cannot be negative.");
        }
        // Clamp timeout
        constexpr int64_t MAX_SLEEP_TIME = 100000000; // larger values trigger a macos/libevent bug?
        if (nSleepTime > MAX_SLEEP_TIME) {
            nSleepTime = MAX_SLEEP_TIME;
        }

        if (strWalletPass.empty()) {
            throw JSONRPCError(RPC_INVALID_PARAMETER, "passphrase can not be empty");
        }
        }
        if (!pwallet->Unlock(strWalletPass)) {
            throw JSONRPCError(RPC_WALLET_PASSPHRASE_INCORRECT, "Error: The wallet passphrase entered was incorrect.");
        }

        {
        LOCK(pwallet->cs_wallet);
        pwallet->TopUpKeyPool();

        if (IsParticlWallet(pwallet)) {
            CHDWallet *phdw = GetParticlWallet(pwallet);
            phdw->fUnlockForStakingOnly = fWalletUnlockStakingOnly;
        }
        pwallet->nRelockTime = GetTime() + nSleepTime;
        relock_time = pwallet->nRelockTime;
        }
    }

    // rpcRunLater must be called without cs_wallet held otherwise a deadlock
    // can occur. The deadlock would happen when RPCRunLater removes the
    // previous timer (and waits for the callback to finish if already running)
    // and the callback locks cs_wallet.
    AssertLockNotHeld(wallet->cs_wallet);

    // Only allow unlimited timeout (nSleepTime=0) on staking.
    if (nSleepTime > 0 || !fWalletUnlockStakingOnly) {
        // Keep a weak pointer to the wallet so that it is possible to unload the
        // wallet before the following callback is called. If a valid shared pointer
        // is acquired in the callback then the wallet is still loaded.
        std::weak_ptr<CWallet> weak_wallet = wallet;
        pwallet->chain().rpcRunLater(strprintf("lockwallet(%s)", pwallet->GetName()), [weak_wallet, relock_time] {
            if (auto shared_wallet = weak_wallet.lock()) {
                LOCK(shared_wallet->cs_wallet);
                // Skip if this is not the most recent rpcRunLater callback.
                if (shared_wallet->nRelockTime != relock_time) return;
                shared_wallet->Lock();
                shared_wallet->nRelockTime = 0;
            }
        }, nSleepTime);
    } else {
        RPCRunLaterErase(strprintf("lockwallet(%s)", pwallet->GetName()));
        {
        LOCK(pwallet->cs_wallet);
        pwallet->nRelockTime = 0;
        }
    }
    return NullUniValue;
},
    };
}


static RPCHelpMan walletpassphrasechange()
{
    return RPCHelpMan{"walletpassphrasechange",
                "\nChanges the wallet passphrase from 'oldpassphrase' to 'newpassphrase'.\n",
                {
                    {"oldpassphrase", RPCArg::Type::STR, RPCArg::Optional::NO, "The current passphrase"},
                    {"newpassphrase", RPCArg::Type::STR, RPCArg::Optional::NO, "The new passphrase"},
                },
                RPCResult{RPCResult::Type::NONE, "", ""},
                RPCExamples{
                    HelpExampleCli("walletpassphrasechange", "\"old one\" \"new one\"")
            + HelpExampleRpc("walletpassphrasechange", "\"old one\", \"new one\"")
                },
        [&](const RPCHelpMan& self, const JSONRPCRequest& request) -> UniValue
{
    std::shared_ptr<CWallet> const wallet = GetWalletForJSONRPCRequest(request);
    if (!wallet) return NullUniValue;
    CWallet* const pwallet = wallet.get();

    LOCK(pwallet->cs_wallet);

    if (!pwallet->IsCrypted()) {
        throw JSONRPCError(RPC_WALLET_WRONG_ENC_STATE, "Error: running with an unencrypted wallet, but walletpassphrasechange was called.");
    }

    // TODO: get rid of these .c_str() calls by implementing SecureString::operator=(std::string)
    // Alternately, find a way to make request.params[0] mlock()'d to begin with.
    SecureString strOldWalletPass;
    strOldWalletPass.reserve(100);
    strOldWalletPass = request.params[0].get_str().c_str();

    SecureString strNewWalletPass;
    strNewWalletPass.reserve(100);
    strNewWalletPass = request.params[1].get_str().c_str();

    if (strOldWalletPass.empty() || strNewWalletPass.empty()) {
        throw JSONRPCError(RPC_INVALID_PARAMETER, "passphrase can not be empty");
    }

    if (!pwallet->ChangeWalletPassphrase(strOldWalletPass, strNewWalletPass)) {
        throw JSONRPCError(RPC_WALLET_PASSPHRASE_INCORRECT, "Error: The wallet passphrase entered was incorrect.");
    }

    return NullUniValue;
},
    };
}


static RPCHelpMan walletlock()
{
    return RPCHelpMan{"walletlock",
                "\nRemoves the wallet encryption key from memory, locking the wallet.\n"
                "After calling this method, you will need to call walletpassphrase again\n"
                "before being able to call any methods which require the wallet to be unlocked.\n",
                {},
                RPCResult{RPCResult::Type::NONE, "", ""},
                RPCExamples{
            "\nSet the passphrase for 2 minutes to perform a transaction\n"
            + HelpExampleCli("walletpassphrase", "\"my pass phrase\" 120") +
            "\nPerform a send (requires passphrase set)\n"
            + HelpExampleCli("sendtoaddress", "\"" + EXAMPLE_ADDRESS[0] + "\" 1.0") +
            "\nClear the passphrase since we are done before 2 minutes is up\n"
            + HelpExampleCli("walletlock", "") +
            "\nAs a JSON-RPC call\n"
            + HelpExampleRpc("walletlock", "")
                },
        [&](const RPCHelpMan& self, const JSONRPCRequest& request) -> UniValue
{
    std::shared_ptr<CWallet> const wallet = GetWalletForJSONRPCRequest(request);
    if (!wallet) return NullUniValue;
    CWallet* const pwallet = wallet.get();

    LOCK(pwallet->cs_wallet);

    if (!pwallet->IsCrypted()) {
        throw JSONRPCError(RPC_WALLET_WRONG_ENC_STATE, "Error: running with an unencrypted wallet, but walletlock was called.");
    }

    pwallet->Lock();
    pwallet->nRelockTime = 0;

    return NullUniValue;
},
    };
}


static RPCHelpMan encryptwallet()
{
    return RPCHelpMan{"encryptwallet",
                "\nEncrypts the wallet with 'passphrase'. This is for first time encryption.\n"
                "After this, any calls that interact with private keys such as sending or signing \n"
                "will require the passphrase to be set prior the making these calls.\n"
                "Use the walletpassphrase call for this, and then walletlock call.\n"
                "If the wallet is already encrypted, use the walletpassphrasechange call.\n",
                {
                    {"passphrase", RPCArg::Type::STR, RPCArg::Optional::NO, "The pass phrase to encrypt the wallet with. It must be at least 1 character, but should be long."},
                },
                RPCResult{RPCResult::Type::STR, "", "A string with further instructions"},
                RPCExamples{
            "\nEncrypt your wallet\n"
            + HelpExampleCli("encryptwallet", "\"my pass phrase\"") +
            "\nNow set the passphrase to use the wallet, such as for signing or sending particl\n"
            + HelpExampleCli("walletpassphrase", "\"my pass phrase\"") +
            "\nNow we can do something like sign\n"
            + HelpExampleCli("signmessage", "\"address\" \"test message\"") +
            "\nNow lock the wallet again by removing the passphrase\n"
            + HelpExampleCli("walletlock", "") +
            "\nAs a JSON-RPC call\n"
            + HelpExampleRpc("encryptwallet", "\"my pass phrase\"")
                },
        [&](const RPCHelpMan& self, const JSONRPCRequest& request) -> UniValue
{
    std::shared_ptr<CWallet> const wallet = GetWalletForJSONRPCRequest(request);
    if (!wallet) return NullUniValue;
    CWallet* const pwallet = wallet.get();

    LOCK(pwallet->cs_wallet);

    if (pwallet->IsWalletFlagSet(WALLET_FLAG_DISABLE_PRIVATE_KEYS)) {
        throw JSONRPCError(RPC_WALLET_ENCRYPTION_FAILED, "Error: wallet does not contain private keys, nothing to encrypt.");
    }

    if (pwallet->IsCrypted()) {
        throw JSONRPCError(RPC_WALLET_WRONG_ENC_STATE, "Error: running with an encrypted wallet, but encryptwallet was called.");
    }

    // TODO: get rid of this .c_str() by implementing SecureString::operator=(std::string)
    // Alternately, find a way to make request.params[0] mlock()'d to begin with.
    SecureString strWalletPass;
    strWalletPass.reserve(100);
    strWalletPass = request.params[0].get_str().c_str();

    if (strWalletPass.empty()) {
        throw JSONRPCError(RPC_INVALID_PARAMETER, "passphrase can not be empty");
    }

    if (!pwallet->EncryptWallet(strWalletPass)) {
        throw JSONRPCError(RPC_WALLET_ENCRYPTION_FAILED, "Error: Failed to encrypt the wallet.");
    }

    return "wallet encrypted; You need to make a new backup.";
},
    };
}

static RPCHelpMan lockunspent()
{
    return RPCHelpMan{"lockunspent",
                "\nUpdates list of temporarily unspendable outputs.\n"
                "Temporarily lock (unlock=false) or unlock (unlock=true) specified transaction outputs.\n"
                "If no transaction outputs are specified when unlocking then all current locked transaction outputs are unlocked.\n"
                "A locked transaction output will not be chosen by automatic coin selection, when spending bitcoins.\n"
                "Manually selected coins are automatically unlocked.\n"
                "Locks are stored in memory only. Nodes start with zero locked outputs, and the locked output list\n"
                "is always cleared (by virtue of process exit) when a node stops or fails.\n"
                "When (permanent=true) locks are recorded in the wallet database and restored at startup"
                "Also see the listunspent call\n",
                {
                    {"unlock", RPCArg::Type::BOOL, RPCArg::Optional::NO, "Whether to unlock (true) or lock (false) the specified transactions"},
                    {"transactions", RPCArg::Type::ARR, /* default */ "empty array", "The transaction outputs and within each, the txid (string) vout (numeric).",
                        {
                            {"", RPCArg::Type::OBJ, RPCArg::Optional::OMITTED, "",
                                {
                                    {"txid", RPCArg::Type::STR_HEX, RPCArg::Optional::NO, "The transaction id"},
                                    {"vout", RPCArg::Type::NUM, RPCArg::Optional::NO, "The output number"},
                                },
                            },
                        },
                    },
                    {"permanent", RPCArg::Type::BOOL, /* default */ "false", "If true the lock/s are recorded in the wallet database and restored at startup"},
                },
                RPCResult{
                    RPCResult::Type::BOOL, "", "Whether the command was successful or not"
                },
                RPCExamples{
            "\nList the unspent transactions\n"
            + HelpExampleCli("listunspent", "") +
            "\nLock an unspent transaction\n"
            + HelpExampleCli("lockunspent", "false \"[{\\\"txid\\\":\\\"a08e6907dbbd3d809776dbfc5d82e371b764ed838b5655e72f463568df1aadf0\\\",\\\"vout\\\":1}]\"") +
            "\nList the locked transactions\n"
            + HelpExampleCli("listlockunspent", "") +
            "\nUnlock the transaction again\n"
            + HelpExampleCli("lockunspent", "true \"[{\\\"txid\\\":\\\"a08e6907dbbd3d809776dbfc5d82e371b764ed838b5655e72f463568df1aadf0\\\",\\\"vout\\\":1}]\"") +
            "\nAs a JSON-RPC call\n"
            + HelpExampleRpc("lockunspent", "false, \"[{\\\"txid\\\":\\\"a08e6907dbbd3d809776dbfc5d82e371b764ed838b5655e72f463568df1aadf0\\\",\\\"vout\\\":1}]\"")
                },
        [&](const RPCHelpMan& self, const JSONRPCRequest& request) -> UniValue
{
    std::shared_ptr<CWallet> const wallet = GetWalletForJSONRPCRequest(request);
    if (!wallet) return NullUniValue;
    CWallet* const pwallet = wallet.get();

    // Make sure the results are valid at least up to the most recent block
    // the user could have gotten from another RPC command prior to now
    pwallet->BlockUntilSyncedToCurrentChain();

    LOCK(pwallet->cs_wallet);

    RPCTypeCheckArgument(request.params[0], UniValue::VBOOL);

    bool fUnlock = request.params[0].get_bool();

    if (request.params[1].isNull()) {
        if (fUnlock)
            pwallet->UnlockAllCoins();
        return true;
    }

    RPCTypeCheckArgument(request.params[1], UniValue::VARR);

    const UniValue& output_params = request.params[1];

    // Create and validate the COutPoints first.

    std::vector<COutPoint> outputs;
    outputs.reserve(output_params.size());

    for (unsigned int idx = 0; idx < output_params.size(); idx++) {
        const UniValue& o = output_params[idx].get_obj();

        RPCTypeCheckObj(o,
            {
                {"txid", UniValueType(UniValue::VSTR)},
                {"vout", UniValueType(UniValue::VNUM)},
            });

        const uint256 txid(ParseHashO(o, "txid"));
        const int nOutput = find_value(o, "vout").get_int();
        if (nOutput < 0) {
            throw JSONRPCError(RPC_INVALID_PARAMETER, "Invalid parameter, vout cannot be negative");
        }

        const COutPoint outpt(txid, nOutput);

        if (IsParticlWallet(pwallet))  {
            const auto it = pwallet->mapWallet.find(outpt.hash);
            if (it == pwallet->mapWallet.end()) {
                CHDWallet *phdw = GetParticlWallet(pwallet);
                const auto it = phdw->mapRecords.find(outpt.hash);
                if (it == phdw->mapRecords.end()) {
                    throw JSONRPCError(RPC_INVALID_PARAMETER, "Invalid parameter, unknown transaction");
                }
                const CTransactionRecord &rtx = it->second;
                if (!rtx.GetOutput(outpt.n)) {
                    throw JSONRPCError(RPC_INVALID_PARAMETER, "Invalid parameter, vout index out of bounds");
                }
            } else {
                const CWalletTx& trans = it->second;
                if (outpt.n >= trans.tx->GetNumVOuts()) {
                    throw JSONRPCError(RPC_INVALID_PARAMETER, "Invalid parameter, vout index out of bounds");
                }
            }
        } else {
        const auto it = pwallet->mapWallet.find(outpt.hash);
        if (it == pwallet->mapWallet.end()) {
            throw JSONRPCError(RPC_INVALID_PARAMETER, "Invalid parameter, unknown transaction");
        }

        const CWalletTx& trans = it->second;

        if (outpt.n >= trans.tx->vout.size()) {
            throw JSONRPCError(RPC_INVALID_PARAMETER, "Invalid parameter, vout index out of bounds");
        }
        }

        if (pwallet->IsSpent(outpt.hash, outpt.n)) {
            throw JSONRPCError(RPC_INVALID_PARAMETER, "Invalid parameter, expected unspent output");
        }

        const bool is_locked = pwallet->IsLockedCoin(outpt.hash, outpt.n);

        if (fUnlock && !is_locked) {
            throw JSONRPCError(RPC_INVALID_PARAMETER, "Invalid parameter, expected locked output");
        }

        if (!fUnlock && is_locked) {
            throw JSONRPCError(RPC_INVALID_PARAMETER, "Invalid parameter, output already locked");
        }

        outputs.push_back(outpt);
    }

    bool fPermanent = false;
    if (!request.params[2].isNull()) {
        RPCTypeCheckArgument(request.params[2], UniValue::VBOOL);
        fPermanent = request.params[2].get_bool();
    }

    // Atomically set (un)locked status for the outputs.
    for (const COutPoint& outpt : outputs) {
        if (fUnlock) pwallet->UnlockCoin(outpt);
        else pwallet->LockCoin(outpt, fPermanent);
    }

    return true;
},
    };
}

static RPCHelpMan listlockunspent()
{
    return RPCHelpMan{"listlockunspent",
                "\nReturns list of temporarily unspendable outputs.\n"
                "See the lockunspent call to lock and unlock transactions for spending.\n",
                {},
                RPCResult{
                    RPCResult::Type::ARR, "", "",
                    {
                        {RPCResult::Type::OBJ, "", "",
                        {
                            {RPCResult::Type::STR_HEX, "txid", "The transaction id locked"},
                            {RPCResult::Type::NUM, "vout", "The vout value"},
                        }},
                    }
                },
                RPCExamples{
            "\nList the unspent transactions\n"
            + HelpExampleCli("listunspent", "") +
            "\nLock an unspent transaction\n"
            + HelpExampleCli("lockunspent", "false \"[{\\\"txid\\\":\\\"a08e6907dbbd3d809776dbfc5d82e371b764ed838b5655e72f463568df1aadf0\\\",\\\"vout\\\":1}]\"") +
            "\nList the locked transactions\n"
            + HelpExampleCli("listlockunspent", "") +
            "\nUnlock the transaction again\n"
            + HelpExampleCli("lockunspent", "true \"[{\\\"txid\\\":\\\"a08e6907dbbd3d809776dbfc5d82e371b764ed838b5655e72f463568df1aadf0\\\",\\\"vout\\\":1}]\"") +
            "\nAs a JSON-RPC call\n"
            + HelpExampleRpc("listlockunspent", "")
                },
        [&](const RPCHelpMan& self, const JSONRPCRequest& request) -> UniValue
{
    std::shared_ptr<CWallet> const wallet = GetWalletForJSONRPCRequest(request);
    if (!wallet) return NullUniValue;
    const CWallet* const pwallet = wallet.get();

    LOCK(pwallet->cs_wallet);

    std::vector<COutPoint> vOutpts;
    pwallet->ListLockedCoins(vOutpts);

    UniValue ret(UniValue::VARR);

    for (const COutPoint& outpt : vOutpts) {
        UniValue o(UniValue::VOBJ);

        o.pushKV("txid", outpt.hash.GetHex());
        o.pushKV("vout", (int)outpt.n);
        ret.push_back(o);
    }

    return ret;
},
    };
}

static RPCHelpMan settxfee()
{
    return RPCHelpMan{"settxfee",
                "\nSet the transaction fee per kB for this wallet. Overrides the global -paytxfee command line parameter.\n"
                "Can be deactivated by passing 0 as the fee. In that case automatic fee selection will be used by default.\n",
                {
                    {"amount", RPCArg::Type::AMOUNT, RPCArg::Optional::NO, "The transaction fee in " + CURRENCY_UNIT + "/kB"},
                },
                RPCResult{
                    RPCResult::Type::BOOL, "", "Returns true if successful"
                },
                RPCExamples{
                    HelpExampleCli("settxfee", "0.00001")
            + HelpExampleRpc("settxfee", "0.00001")
                },
        [&](const RPCHelpMan& self, const JSONRPCRequest& request) -> UniValue
{
    std::shared_ptr<CWallet> const wallet = GetWalletForJSONRPCRequest(request);
    if (!wallet) return NullUniValue;
    CWallet* const pwallet = wallet.get();

    LOCK(pwallet->cs_wallet);

    CAmount nAmount = AmountFromValue(request.params[0]);
    CFeeRate tx_fee_rate(nAmount, 1000);
    CFeeRate max_tx_fee_rate(pwallet->m_default_max_tx_fee, 1000);
    if (tx_fee_rate == CFeeRate(0)) {
        // automatic selection
    } else if (tx_fee_rate < pwallet->chain().relayMinFee()) {
        throw JSONRPCError(RPC_INVALID_PARAMETER, strprintf("txfee cannot be less than min relay tx fee (%s)", pwallet->chain().relayMinFee().ToString()));
    } else if (tx_fee_rate < pwallet->m_min_fee) {
        throw JSONRPCError(RPC_INVALID_PARAMETER, strprintf("txfee cannot be less than wallet min fee (%s)", pwallet->m_min_fee.ToString()));
    } else if (tx_fee_rate > max_tx_fee_rate) {
        throw JSONRPCError(RPC_INVALID_PARAMETER, strprintf("txfee cannot be more than wallet max tx fee (%s)", max_tx_fee_rate.ToString()));
    }

    pwallet->m_pay_tx_fee = tx_fee_rate;
    return true;
},
    };
}

static RPCHelpMan getbalances()
{
    return RPCHelpMan{
        "getbalances",
        "Returns an object with all balances in " + CURRENCY_UNIT + ".\n",
        {},
        RPCResult{
            RPCResult::Type::OBJ, "", "",
            {
                {RPCResult::Type::OBJ, "mine", "balances from outputs that the wallet can sign",
                {
                    {RPCResult::Type::STR_AMOUNT, "trusted", "trusted balance (outputs created by the wallet or confirmed outputs)"},
                    {RPCResult::Type::STR_AMOUNT, "untrusted_pending", "untrusted pending balance (outputs created by others that are in the mempool)"},
                    {RPCResult::Type::STR_AMOUNT, "immature", "balance from immature coinbase outputs"},
                    {RPCResult::Type::STR_AMOUNT, "used", "(only present if avoid_reuse is set) balance from coins sent to addresses that were previously spent from (potentially privacy violating)"},
                    {RPCResult::Type::STR_AMOUNT, "staked", "balance from staked outputs (non-spendable until maturity)"},
                    {RPCResult::Type::STR_AMOUNT, "blind_trusted", "trusted blinded balance (outputs created by the wallet or confirmed outputs)"},
                    {RPCResult::Type::STR_AMOUNT, "blind_untrusted_pending", "untrusted pending blinded balance (outputs created by others that are in the mempool)"},
                    {RPCResult::Type::STR_AMOUNT, "blind_used", "(only present if avoid_reuse is set) balance from coins sent to addresses that were previously spent from (potentially privacy violating)"},
                    {RPCResult::Type::STR_AMOUNT, "anon_trusted", "trusted anon balance (outputs created by the wallet or confirmed outputs)"},
                    {RPCResult::Type::STR_AMOUNT, "anon_immature", "immature anon balance (outputs created by the wallet or confirmed outputs below spendable depth)"},
                    {RPCResult::Type::STR_AMOUNT, "anon_untrusted_pending", "untrusted pending anon balance (outputs created by others that are in the mempool)"},
                }},
                {RPCResult::Type::OBJ, "watchonly", "watchonly balances (not present if wallet does not watch anything)",
                {
                    {RPCResult::Type::STR_AMOUNT, "trusted", "trusted balance (outputs created by the wallet or confirmed outputs)"},
                    {RPCResult::Type::STR_AMOUNT, "untrusted_pending", "untrusted pending balance (outputs created by others that are in the mempool)"},
                    {RPCResult::Type::STR_AMOUNT, "immature", "balance from immature coinbase outputs"},
                    {RPCResult::Type::STR_AMOUNT, "staked", "balance from staked outputs"},
                }},
            }
            },
        RPCExamples{
            HelpExampleCli("getbalances", "") +
            HelpExampleRpc("getbalances", "")},
        [&](const RPCHelpMan& self, const JSONRPCRequest& request) -> UniValue
{
    std::shared_ptr<CWallet> const rpc_wallet = GetWalletForJSONRPCRequest(request);
    if (!rpc_wallet) return NullUniValue;
    CWallet& wallet = *rpc_wallet;

    // Make sure the results are valid at least up to the most recent block
    // the user could have gotten from another RPC command prior to now
    wallet.BlockUntilSyncedToCurrentChain();

    LOCK(wallet.cs_wallet);

    if (IsParticlWallet(&wallet)) {
        const CHDWallet *pwhd = GetParticlWallet(&wallet);
        CHDWalletBalances bal;
        pwhd->GetBalances(bal);

        UniValue balances{UniValue::VOBJ};
        {
            UniValue balances_mine{UniValue::VOBJ};
            balances_mine.pushKV("trusted", ValueFromAmount(bal.nPart));
            balances_mine.pushKV("untrusted_pending", ValueFromAmount(bal.nPartUnconf));
            balances_mine.pushKV("immature", ValueFromAmount(bal.nPartImmature));
            balances_mine.pushKV("staked", ValueFromAmount(bal.nPartStaked));

            if (wallet.IsWalletFlagSet(WALLET_FLAG_AVOID_REUSE)) {

                // If the AVOID_REUSE flag is set, bal has been set to just the un-reused address balance. Get
                // the total balance, and then subtract bal to get the reused address balance.
                CHDWalletBalances full_bal;
                pwhd->GetBalances(full_bal, false);
                balances_mine.pushKV("used", ValueFromAmount(full_bal.nPart + full_bal.nPartUnconf - bal.nPart - bal.nPartUnconf));
                balances_mine.pushKV("blind_used", ValueFromAmount(full_bal.nBlind + full_bal.nBlindUnconf - bal.nBlind - bal.nBlindUnconf));
            }

            balances_mine.pushKV("blind_trusted", ValueFromAmount(bal.nBlind));
            balances_mine.pushKV("blind_untrusted_pending", ValueFromAmount(bal.nBlindUnconf));

            balances_mine.pushKV("anon_trusted", ValueFromAmount(bal.nAnon));
            balances_mine.pushKV("anon_immature", ValueFromAmount(bal.nAnonImmature));
            balances_mine.pushKV("anon_untrusted_pending", ValueFromAmount(bal.nAnonUnconf));

            balances.pushKV("mine", balances_mine);
        }
        if (bal.nPartWatchOnly > 0 || bal.nPartWatchOnlyUnconf > 0 || bal.nPartWatchOnlyStaked > 0 ||
            bal.nBlindWatchOnly > 0 || bal.nBlindWatchOnlyUnconf > 0) {
            UniValue balances_watchonly{UniValue::VOBJ};
            balances_watchonly.pushKV("trusted", ValueFromAmount(bal.nPartWatchOnly));
            balances_watchonly.pushKV("untrusted_pending", ValueFromAmount(bal.nPartWatchOnlyUnconf));
            balances_watchonly.pushKV("immature", ValueFromAmount(bal.nPartWatchOnlyImmature)); // Always 0, would only be non zero during chain bootstrapping
            balances_watchonly.pushKV("staked", ValueFromAmount(bal.nPartWatchOnlyStaked));
            balances_watchonly.pushKV("blind_trusted", ValueFromAmount(bal.nBlindWatchOnly));
            balances_watchonly.pushKV("blind_untrusted_pending", ValueFromAmount(bal.nBlindWatchOnlyUnconf));
            balances.pushKV("watchonly", balances_watchonly);
        }
        return balances;
    }

    const auto bal = wallet.GetBalance();
    UniValue balances{UniValue::VOBJ};
    {
        UniValue balances_mine{UniValue::VOBJ};
        balances_mine.pushKV("trusted", ValueFromAmount(bal.m_mine_trusted));
        balances_mine.pushKV("untrusted_pending", ValueFromAmount(bal.m_mine_untrusted_pending));
        balances_mine.pushKV("immature", ValueFromAmount(bal.m_mine_immature));
        if (wallet.IsWalletFlagSet(WALLET_FLAG_AVOID_REUSE)) {
            // If the AVOID_REUSE flag is set, bal has been set to just the un-reused address balance. Get
            // the total balance, and then subtract bal to get the reused address balance.
            const auto full_bal = wallet.GetBalance(0, false);
            balances_mine.pushKV("used", ValueFromAmount(full_bal.m_mine_trusted + full_bal.m_mine_untrusted_pending - bal.m_mine_trusted - bal.m_mine_untrusted_pending));
        }
        balances.pushKV("mine", balances_mine);
    }
    auto spk_man = wallet.GetLegacyScriptPubKeyMan();
    if (spk_man && spk_man->HaveWatchOnly()) {
        UniValue balances_watchonly{UniValue::VOBJ};
        balances_watchonly.pushKV("trusted", ValueFromAmount(bal.m_watchonly_trusted));
        balances_watchonly.pushKV("untrusted_pending", ValueFromAmount(bal.m_watchonly_untrusted_pending));
        balances_watchonly.pushKV("immature", ValueFromAmount(bal.m_watchonly_immature));
        balances.pushKV("watchonly", balances_watchonly);
    }
    return balances;
},
    };
}

static RPCHelpMan getwalletinfo()
{
    return RPCHelpMan{"getwalletinfo",
                "Returns an object containing various wallet state info.\n",
                {},
                RPCResult{
                    RPCResult::Type::OBJ, "", "",
                    {
                        {
                        {RPCResult::Type::STR, "walletname", "the wallet name"},
                        {RPCResult::Type::NUM, "walletversion", "the wallet version"},
<<<<<<< HEAD
                        {RPCResult::Type::STR_AMOUNT, "total_balance", "the total balance of the wallet in " + CURRENCY_UNIT},
=======
                        {RPCResult::Type::STR, "format", "the database format (bdb or sqlite)"},
>>>>>>> 49984b44
                        {RPCResult::Type::STR_AMOUNT, "balance", "DEPRECATED. Identical to getbalances().mine.trusted"},
                        {RPCResult::Type::STR_AMOUNT, "blind_balance", "DEPRECATED. Identical to getbalances().mine.blind_trusted"},
                        {RPCResult::Type::STR_AMOUNT, "anon_balance", "DEPRECATED. Identical to getbalances().mine.anon_trusted"},
                        {RPCResult::Type::STR_AMOUNT, "staked_balance", "DEPRECATED. Identical to getbalances().mine.staked"},
                        {RPCResult::Type::STR_AMOUNT, "unconfirmed_balance", "DEPRECATED. Identical to getbalances().mine.untrusted_pending"},
                        {RPCResult::Type::STR_AMOUNT, "immature_balance", "DEPRECATED. Identical to getbalances().mine.immature"},
                        {RPCResult::Type::STR_AMOUNT, "immature_anon_balance", "DEPRECATED. Identical to getbalances().mine.anon_immature"},
                        {RPCResult::Type::STR_AMOUNT, "reserve", "the reserve balance of the wallet in " + CURRENCY_UNIT},
                        {RPCResult::Type::NUM, "txcount", "the total number of transactions in the wallet"},
                        {RPCResult::Type::NUM_TIME, "keypoololdest", "the " + UNIX_EPOCH_TIME + " of the oldest pre-generated key in the key pool. Legacy wallets only."},
                        {RPCResult::Type::NUM, "keypoolsize", "how many new keys are pre-generated (only counts external keys)"},
                        {RPCResult::Type::NUM, "keypoolsize_hd_internal", "how many new keys are pre-generated for internal use (used for change outputs, only appears if the wallet is using this feature, otherwise external keys are used)"},
                        {RPCResult::Type::STR, "encryptionstatus", "the encryption status of this wallet: unencrypted/locked/unlocked"},
                        {RPCResult::Type::NUM_TIME, "unlocked_until", /* optional */ true, "the " + UNIX_EPOCH_TIME + " until which the wallet is unlocked for transfers, or 0 if the wallet is locked (only present for passphrase-encrypted wallets)"},
                        {RPCResult::Type::STR_AMOUNT, "paytxfee", "the transaction fee configuration, set in " + CURRENCY_UNIT + "/kB"},
                        {RPCResult::Type::STR_HEX, "hdseedid", /* optional */ true, "the Hash160 of the HD seed (only present when HD is enabled)"},
                        {RPCResult::Type::BOOL, "private_keys_enabled", "false if privatekeys are disabled for this wallet (enforced watch-only wallet)"},
                        {RPCResult::Type::BOOL, "avoid_reuse", "whether this wallet tracks clean/dirty coins in terms of reuse"},
                        {RPCResult::Type::OBJ, "scanning", "current scanning details, or false if no scan is in progress",
                        {
                            {RPCResult::Type::NUM, "duration", "elapsed seconds since scan start"},
                            {RPCResult::Type::NUM, "progress", "scanning progress percentage [0.0, 1.0]"},
                        }},
                        {RPCResult::Type::BOOL, "descriptors", "whether this wallet uses descriptors for scriptPubKey management"},
                    }},
                },
                RPCExamples{
                    HelpExampleCli("getwalletinfo", "")
            + HelpExampleRpc("getwalletinfo", "")
                },
        [&](const RPCHelpMan& self, const JSONRPCRequest& request) -> UniValue
{
    std::shared_ptr<CWallet> const wallet = GetWalletForJSONRPCRequest(request);
    if (!wallet) return NullUniValue;
    const CWallet* const pwallet = wallet.get();

    // Make sure the results are valid at least up to the most recent block
    // the user could have gotten from another RPC command prior to now
    pwallet->BlockUntilSyncedToCurrentChain();

    LOCK(pwallet->cs_wallet);

    UniValue obj(UniValue::VOBJ);
    obj.pushKV("walletname", pwallet->GetName());
    obj.pushKV("walletversion", pwallet->GetVersion());
<<<<<<< HEAD
=======
    obj.pushKV("format", pwallet->GetDatabase().Format());
    obj.pushKV("balance", ValueFromAmount(bal.m_mine_trusted));
    obj.pushKV("unconfirmed_balance", ValueFromAmount(bal.m_mine_untrusted_pending));
    obj.pushKV("immature_balance", ValueFromAmount(bal.m_mine_immature));
    obj.pushKV("txcount",       (int)pwallet->mapWallet.size());
    if (kp_oldest > 0) {
        obj.pushKV("keypoololdest", kp_oldest);
    }
    obj.pushKV("keypoolsize", (int64_t)kpExternalSize);
>>>>>>> 49984b44

    if (pwallet->IsParticlWallet()) {
        CHDWalletBalances bal;
        ((CHDWallet*)pwallet)->GetBalances(bal);

        obj.pushKV("total_balance",         ValueFromAmount(
            bal.nPart + bal.nPartUnconf + bal.nPartStaked + bal.nPartImmature
            + bal.nBlind + bal.nBlindUnconf
            + bal.nAnon + bal.nAnonUnconf + bal.nAnonImmature));

        obj.pushKV("balance",               ValueFromAmount(bal.nPart));

        obj.pushKV("blind_balance",         ValueFromAmount(bal.nBlind));
        obj.pushKV("anon_balance",          ValueFromAmount(bal.nAnon));
        obj.pushKV("staked_balance",        ValueFromAmount(bal.nPartStaked));

        obj.pushKV("unconfirmed_balance",   ValueFromAmount(bal.nPartUnconf));
        obj.pushKV("unconfirmed_blind",     ValueFromAmount(bal.nBlindUnconf));
        obj.pushKV("unconfirmed_anon",      ValueFromAmount(bal.nAnonUnconf));
        obj.pushKV("immature_balance",      ValueFromAmount(bal.nPartImmature));
        obj.pushKV("immature_anon_balance", ValueFromAmount(bal.nAnonImmature));

        if (bal.nPartWatchOnly > 0 || bal.nPartWatchOnlyUnconf > 0 || bal.nPartWatchOnlyStaked > 0) {
            obj.pushKV("watchonly_balance",                 ValueFromAmount(bal.nPartWatchOnly));
            obj.pushKV("watchonly_staked_balance",          ValueFromAmount(bal.nPartWatchOnlyStaked));
            obj.pushKV("watchonly_unconfirmed_balance",     ValueFromAmount(bal.nPartWatchOnlyUnconf));
            obj.pushKV("watchonly_total_balance",
                ValueFromAmount(bal.nPartWatchOnly + bal.nPartWatchOnlyStaked + bal.nPartWatchOnlyUnconf));
        }
    } else {
        const auto bal = pwallet->GetBalance();
        obj.pushKV("balance", ValueFromAmount(bal.m_mine_trusted));
        obj.pushKV("unconfirmed_balance", ValueFromAmount(bal.m_mine_untrusted_pending));
        obj.pushKV("immature_balance", ValueFromAmount(bal.m_mine_immature));
    }

    int nTxCount = (int)pwallet->mapWallet.size() + (pwallet->IsParticlWallet() ? (int)((CHDWallet*)pwallet)->mapRecords.size() : 0);
    obj.pushKV("txcount",       (int)nTxCount);

    CKeyID seed_id;
    if (IsParticlWallet(pwallet)) {
        const CHDWallet *pwhd = GetParticlWallet(pwallet);

        obj.pushKV("keypoololdest", pwhd->GetOldestActiveAccountTime());
        obj.pushKV("keypoolsize",   pwhd->CountActiveAccountKeys());

        obj.pushKV("reserve",   ValueFromAmount(pwhd->nReserveBalance));

        obj.pushKV("encryptionstatus", !pwhd->IsCrypted()
            ? "Unencrypted" : pwhd->IsLocked() ? "Locked" : pwhd->fUnlockForStakingOnly ? "Unlocked, staking only" : "Unlocked");

        seed_id = pwhd->idDefaultAccount;
    } else {
        size_t kpExternalSize = pwallet->KeypoolCountExternalKeys();

        int64_t kp_oldest = pwallet->GetOldestKeyPoolTime();
        if (kp_oldest > 0) {
            obj.pushKV("keypoololdest", pwallet->GetOldestKeyPoolTime());
        }
        obj.pushKV("keypoolsize", (int64_t)kpExternalSize);
        LegacyScriptPubKeyMan* spk_man = pwallet->GetLegacyScriptPubKeyMan();
        if (spk_man) {
            seed_id = spk_man->GetHDChain().seed_id;
        }
        if (pwallet->CanSupportFeature(FEATURE_HD_SPLIT)) {
            obj.pushKV("keypoolsize_hd_internal",   (int64_t)(pwallet->GetKeyPoolSize() - kpExternalSize));
        }
        obj.pushKV("encryptionstatus", !pwallet->IsCrypted()
            ? "Unencrypted" : pwallet->IsLocked() ? "Locked" : "Unlocked");
    }

    if (pwallet->IsCrypted())
        obj.pushKV("unlocked_until", pwallet->nRelockTime);

    obj.pushKV("paytxfee", ValueFromAmount(pwallet->m_pay_tx_fee.GetFeePerK()));

    if (!seed_id.IsNull()) {
        obj.pushKV("hdseedid", seed_id.GetHex());
    }
    obj.pushKV("private_keys_enabled", !pwallet->IsWalletFlagSet(WALLET_FLAG_DISABLE_PRIVATE_KEYS));
    obj.pushKV("avoid_reuse", pwallet->IsWalletFlagSet(WALLET_FLAG_AVOID_REUSE));
    if (pwallet->IsScanning()) {
        UniValue scanning(UniValue::VOBJ);
        scanning.pushKV("duration", pwallet->ScanningDuration() / 1000);
        scanning.pushKV("progress", pwallet->ScanningProgress());
        obj.pushKV("scanning", scanning);
    } else {
        obj.pushKV("scanning", false);
    }
    obj.pushKV("descriptors", pwallet->IsWalletFlagSet(WALLET_FLAG_DESCRIPTORS));
    return obj;
},
    };
}

static RPCHelpMan listwalletdir()
{
    return RPCHelpMan{"listwalletdir",
                "Returns a list of wallets in the wallet directory.\n",
                {},
                RPCResult{
                    RPCResult::Type::OBJ, "", "",
                    {
                        {RPCResult::Type::ARR, "wallets", "",
                        {
                            {RPCResult::Type::OBJ, "", "",
                            {
                                {RPCResult::Type::STR, "name", "The wallet name"},
                            }},
                        }},
                    }
                },
                RPCExamples{
                    HelpExampleCli("listwalletdir", "")
            + HelpExampleRpc("listwalletdir", "")
                },
        [&](const RPCHelpMan& self, const JSONRPCRequest& request) -> UniValue
{
    UniValue wallets(UniValue::VARR);
    for (const auto& path : ListWalletDir()) {
        UniValue wallet(UniValue::VOBJ);
        wallet.pushKV("name", path.string());
        wallets.push_back(wallet);
    }

    UniValue result(UniValue::VOBJ);
    result.pushKV("wallets", wallets);
    return result;
},
    };
}

static RPCHelpMan listwallets()
{
    return RPCHelpMan{"listwallets",
                "Returns a list of currently loaded wallets.\n"
                "For full information on the wallet, use \"getwalletinfo\"\n",
                {},
                RPCResult{
                    RPCResult::Type::ARR, "", "",
                    {
                        {RPCResult::Type::STR, "walletname", "the wallet name"},
                    }
                },
                RPCExamples{
                    HelpExampleCli("listwallets", "")
            + HelpExampleRpc("listwallets", "")
                },
        [&](const RPCHelpMan& self, const JSONRPCRequest& request) -> UniValue
{
    UniValue obj(UniValue::VARR);

    for (const std::shared_ptr<CWallet>& wallet : GetWallets()) {
        LOCK(wallet->cs_wallet);
        obj.push_back(wallet->GetName());
    }

    return obj;
},
    };
}

static RPCHelpMan loadwallet()
{
    return RPCHelpMan{"loadwallet",
                "\nLoads a wallet from a wallet file or directory."
                "\nNote that all wallet command-line options used when starting particld will be"
                "\napplied to the new wallet (eg -rescan, etc).\n",
                {
                    {"filename", RPCArg::Type::STR, RPCArg::Optional::NO, "The wallet directory or .dat file."},
                    {"load_on_startup", RPCArg::Type::BOOL, /* default */ "null", "Save wallet name to persistent settings and load on startup. True to add wallet to startup list, false to remove, null to leave unchanged."},
                },
                RPCResult{
                    RPCResult::Type::OBJ, "", "",
                    {
                        {RPCResult::Type::STR, "name", "The wallet name if loaded successfully."},
                        {RPCResult::Type::STR, "warning", "Warning message if wallet was not loaded cleanly."},
                    }
                },
                RPCExamples{
                    HelpExampleCli("loadwallet", "\"test.dat\"")
            + HelpExampleRpc("loadwallet", "\"test.dat\"")
                },
        [&](const RPCHelpMan& self, const JSONRPCRequest& request) -> UniValue
{
    WalletContext& context = EnsureWalletContext(request.context);
    const std::string name(request.params[0].get_str());

    DatabaseOptions options;
    DatabaseStatus status;
    options.require_existing = true;
    bilingual_str error;
    std::vector<bilingual_str> warnings;
    Optional<bool> load_on_start = request.params[1].isNull() ? nullopt : Optional<bool>(request.params[1].get_bool());
    std::shared_ptr<CWallet> const wallet = LoadWallet(*context.chain, name, load_on_start, options, status, error, warnings);
    if (!wallet) {
        // Map bad format to not found, since bad format is returned when the
        // wallet directory exists, but doesn't contain a data file.
        RPCErrorCode code = status == DatabaseStatus::FAILED_NOT_FOUND || status == DatabaseStatus::FAILED_BAD_FORMAT ? RPC_WALLET_NOT_FOUND : RPC_WALLET_ERROR;
        throw JSONRPCError(code, error.original);
    }

    UniValue obj(UniValue::VOBJ);
    obj.pushKV("name", wallet->GetName());
    obj.pushKV("warning", Join(warnings, Untranslated("\n")).original);

    return obj;
},
    };
}

static RPCHelpMan setwalletflag()
{
            std::string flags = "";
            for (auto& it : WALLET_FLAG_MAP)
                if (it.second & MUTABLE_WALLET_FLAGS)
                    flags += (flags == "" ? "" : ", ") + it.first;

    return RPCHelpMan{"setwalletflag",
                "\nChange the state of the given wallet flag for a wallet.\n",
                {
                    {"flag", RPCArg::Type::STR, RPCArg::Optional::NO, "The name of the flag to change. Current available flags: " + flags},
                    {"value", RPCArg::Type::BOOL, /* default */ "true", "The new state."},
                },
                RPCResult{
                    RPCResult::Type::OBJ, "", "",
                    {
                        {RPCResult::Type::STR, "flag_name", "The name of the flag that was modified"},
                        {RPCResult::Type::BOOL, "flag_state", "The new state of the flag"},
                        {RPCResult::Type::STR, "warnings", "Any warnings associated with the change"},
                    }
                },
                RPCExamples{
                    HelpExampleCli("setwalletflag", "avoid_reuse")
                  + HelpExampleRpc("setwalletflag", "\"avoid_reuse\"")
                },
        [&](const RPCHelpMan& self, const JSONRPCRequest& request) -> UniValue
{
    std::shared_ptr<CWallet> const wallet = GetWalletForJSONRPCRequest(request);
    if (!wallet) return NullUniValue;
    CWallet* const pwallet = wallet.get();

    std::string flag_str = request.params[0].get_str();
    bool value = request.params[1].isNull() || request.params[1].get_bool();

    if (!WALLET_FLAG_MAP.count(flag_str)) {
        throw JSONRPCError(RPC_INVALID_PARAMETER, strprintf("Unknown wallet flag: %s", flag_str));
    }

    auto flag = WALLET_FLAG_MAP.at(flag_str);

    if (!(flag & MUTABLE_WALLET_FLAGS)) {
        throw JSONRPCError(RPC_INVALID_PARAMETER, strprintf("Wallet flag is immutable: %s", flag_str));
    }

    UniValue res(UniValue::VOBJ);

    if (pwallet->IsWalletFlagSet(flag) == value) {
        throw JSONRPCError(RPC_INVALID_PARAMETER, strprintf("Wallet flag is already set to %s: %s", value ? "true" : "false", flag_str));
    }

    res.pushKV("flag_name", flag_str);
    res.pushKV("flag_state", value);

    if (value) {
        pwallet->SetWalletFlag(flag);
    } else {
        pwallet->UnsetWalletFlag(flag);
    }

    if (flag && value && WALLET_FLAG_CAVEATS.count(flag)) {
        res.pushKV("warnings", WALLET_FLAG_CAVEATS.at(flag));
    }

    return res;
},
    };
}

static RPCHelpMan createwallet()
{
    return RPCHelpMan{
        "createwallet",
        "\nCreates and loads a new wallet.\n",
        {
            {"wallet_name", RPCArg::Type::STR, RPCArg::Optional::NO, "The name for the new wallet. If this is a path, the wallet will be created at the path location."},
            {"disable_private_keys", RPCArg::Type::BOOL, /* default */ "false", "Disable the possibility of private keys (only watchonlys are possible in this mode)."},
            {"blank", RPCArg::Type::BOOL, /* default */ "false", "Create a blank wallet. A blank wallet has no keys or HD seed. One can be set using sethdseed."},
            {"passphrase", RPCArg::Type::STR, RPCArg::Optional::OMITTED, "Encrypt the wallet with this passphrase."},
            {"avoid_reuse", RPCArg::Type::BOOL, /* default */ "false", "Keep track of coin reuse, and treat dirty and clean coins differently with privacy considerations in mind."},
            {"descriptors", RPCArg::Type::BOOL, /* default */ "false", "Create a native descriptor wallet. The wallet will use descriptors internally to handle address creation"},
            {"load_on_startup", RPCArg::Type::BOOL, /* default */ "null", "Save wallet name to persistent settings and load on startup. True to add wallet to startup list, false to remove, null to leave unchanged."},
        },
        RPCResult{
            RPCResult::Type::OBJ, "", "",
            {
                {RPCResult::Type::STR, "name", "The wallet name if created successfully. If the wallet was created using a full path, the wallet_name will be the full path."},
                {RPCResult::Type::STR, "warning", "Warning message if wallet was not loaded cleanly."},
            }
        },
        RPCExamples{
            HelpExampleCli("createwallet", "\"testwallet\"")
            + HelpExampleRpc("createwallet", "\"testwallet\"")
        },
        [&](const RPCHelpMan& self, const JSONRPCRequest& request) -> UniValue
{
    WalletContext& context = EnsureWalletContext(request.context);
    uint64_t flags = 0;
    if (!request.params[1].isNull() && request.params[1].get_bool()) {
        flags |= WALLET_FLAG_DISABLE_PRIVATE_KEYS;
    }

    if (!request.params[2].isNull() && request.params[2].get_bool()) {
        flags |= WALLET_FLAG_BLANK_WALLET;
    }
    SecureString passphrase;
    passphrase.reserve(100);
    std::vector<bilingual_str> warnings;
    if (!request.params[3].isNull()) {
        passphrase = request.params[3].get_str().c_str();
        if (passphrase.empty()) {
            // Empty string means unencrypted
            warnings.emplace_back(Untranslated("Empty string given as passphrase, wallet will not be encrypted."));
        }
    }

    if (!request.params[4].isNull() && request.params[4].get_bool()) {
        flags |= WALLET_FLAG_AVOID_REUSE;
    }
    if (!request.params[5].isNull() && request.params[5].get_bool()) {
        flags |= WALLET_FLAG_DESCRIPTORS;
        warnings.emplace_back(Untranslated("Wallet is an experimental descriptor wallet"));
    }

    DatabaseOptions options;
    DatabaseStatus status;
    options.require_create = true;
    options.create_flags = flags;
    options.create_passphrase = passphrase;
    bilingual_str error;
    Optional<bool> load_on_start = request.params[6].isNull() ? nullopt : Optional<bool>(request.params[6].get_bool());
    std::shared_ptr<CWallet> wallet = CreateWallet(*context.chain, request.params[0].get_str(), load_on_start, options, status, error, warnings);
    if (!wallet) {
        RPCErrorCode code = status == DatabaseStatus::FAILED_ENCRYPT ? RPC_WALLET_ENCRYPTION_FAILED : RPC_WALLET_ERROR;
        throw JSONRPCError(code, error.original);
    }

    UniValue obj(UniValue::VOBJ);
    obj.pushKV("name", wallet->GetName());
    obj.pushKV("warning", Join(warnings, Untranslated("\n")).original);

    return obj;
},
    };
}

static RPCHelpMan unloadwallet()
{
    return RPCHelpMan{"unloadwallet",
                "Unloads the wallet referenced by the request endpoint otherwise unloads the wallet specified in the argument.\n"
                "Specifying the wallet name on a wallet endpoint is invalid.",
                {
                    {"wallet_name", RPCArg::Type::STR, /* default */ "the wallet name from the RPC request", "The name of the wallet to unload."},
                    {"load_on_startup", RPCArg::Type::BOOL, /* default */ "null", "Save wallet name to persistent settings and load on startup. True to add wallet to startup list, false to remove, null to leave unchanged."},
                },
                RPCResult{RPCResult::Type::OBJ, "", "", {
                    {RPCResult::Type::STR, "warning", "Warning message if wallet was not unloaded cleanly."},
                }},
                RPCExamples{
                    HelpExampleCli("unloadwallet", "wallet_name")
            + HelpExampleRpc("unloadwallet", "wallet_name")
                },
        [&](const RPCHelpMan& self, const JSONRPCRequest& request) -> UniValue
{
    std::string wallet_name;
    if (GetWalletNameFromJSONRPCRequest(request, wallet_name)) {
        if (!request.params[0].isNull()) {
            throw JSONRPCError(RPC_INVALID_PARAMETER, "Cannot unload the requested wallet");
        }
    } else {
        wallet_name = request.params[0].get_str();
    }

    std::shared_ptr<CWallet> wallet = GetWallet(wallet_name);
    if (!wallet) {
        throw JSONRPCError(RPC_WALLET_NOT_FOUND, "Requested wallet does not exist or is not loaded");
    }

    // Release the "main" shared pointer and prevent further notifications.
    // Note that any attempt to load the same wallet would fail until the wallet
    // is destroyed (see CheckUniqueFileid).
    std::vector<bilingual_str> warnings;
    Optional<bool> load_on_start = request.params[1].isNull() ? nullopt : Optional<bool>(request.params[1].get_bool());
    if (!RemoveWallet(wallet, load_on_start, warnings)) {
        throw JSONRPCError(RPC_MISC_ERROR, "Requested wallet already unloaded");
    }

    if (fParticlMode) {
        RestartStakingThreads();
    }

    UnloadWallet(std::move(wallet));

    UniValue result(UniValue::VOBJ);
    result.pushKV("warning", Join(warnings, Untranslated("\n")).original);
    return result;
},
    };
}

static UniValue resendwallettransactions(const JSONRPCRequest& request)
{
            RPCHelpMan{"resendwallettransactions",
                "Immediately re-broadcast unconfirmed wallet transactions to all peers.\n"
                "Intended only for testing; the wallet code periodically re-broadcasts\n"
                "automatically.\n",
                {},
                RPCResult{
                    RPCResult::Type::ARR, "rebroadcast_transactions", "", {
                        {RPCResult::Type::STR_HEX, "txid", "id of rebroadcast transaction"},
                    }
                },
                 RPCExamples{""},
             }.Check(request);

    std::shared_ptr<CWallet> wallet = GetWalletForJSONRPCRequest(request);
    if (!wallet) return NullUniValue;
    CWallet* pwallet = wallet.get();

    LOCK(pwallet->cs_wallet);

    if (!pwallet->GetBroadcastTransactions()) {
        throw JSONRPCError(RPC_WALLET_ERROR, "Error: Wallet transaction broadcasting is disabled with -walletbroadcast");
    }

    std::vector<uint256> txids = pwallet->ResendWalletTransactionsBefore(GetTime());
    UniValue result(UniValue::VARR);
    if (IsParticlWallet(pwallet)) {
        CHDWallet *phdw = GetParticlWallet(pwallet);
        std::vector<uint256> txidsRec;
        txidsRec = phdw->ResendRecordTransactionsBefore(GetTime());

        for (auto &txid : txidsRec) {
            result.push_back(txid.ToString());
        }
    }

    for (const uint256& txid : txids) {
        result.push_back(txid.ToString());
    }
    return result;
}

static RPCHelpMan listunspent()
{
    return RPCHelpMan{
                "listunspent",
                "\nReturns array of unspent transaction outputs\n"
                "with between minconf and maxconf (inclusive) confirmations.\n"
                "Optionally filter to only include txouts paid to specified addresses.\n",
                {
                    {"minconf", RPCArg::Type::NUM, /* default */ "1", "The minimum confirmations to filter"},
                    {"maxconf", RPCArg::Type::NUM, /* default */ "9999999", "The maximum confirmations to filter"},
                    {"addresses", RPCArg::Type::ARR, /* default */ "empty array", "The particl addresses to filter",
                        {
                            {"address", RPCArg::Type::STR, RPCArg::Optional::OMITTED, "particl address"},
                        },
                    },
                    {"include_unsafe", RPCArg::Type::BOOL, /* default */ "true", "Include outputs that are not safe to spend\n"
                              "See description of \"safe\" attribute below."},
                    {"query_options", RPCArg::Type::OBJ, RPCArg::Optional::OMITTED_NAMED_ARG, "JSON with query options",
                        {
                            {"minimumAmount", RPCArg::Type::AMOUNT, /* default */ "0", "Minimum value of each UTXO in " + CURRENCY_UNIT + ""},
                            {"maximumAmount", RPCArg::Type::AMOUNT, /* default */ "unlimited", "Maximum value of each UTXO in " + CURRENCY_UNIT + ""},
                            {"maximumCount", RPCArg::Type::NUM, /* default */ "unlimited", "Maximum number of UTXOs"},
                            {"minimumSumAmount", RPCArg::Type::AMOUNT, /* default */ "unlimited", "Minimum sum value of all UTXOs in " + CURRENCY_UNIT + ""},
                            {"cc_format", RPCArg::Type::BOOL, /* default */ "false", "Format output for coincontrol"},
                            {"include_immature", RPCArg::Type::BOOL, /* default */ "false", "Include immature staked outputs"},
                        },
                        "query_options"},
                },
                RPCResult{
                    RPCResult::Type::ARR, "", "",
                    {
                        {RPCResult::Type::OBJ, "", "",
                        {
                            {RPCResult::Type::STR_HEX, "txid", "the transaction id"},
                            {RPCResult::Type::NUM, "vout", "the vout value"},
                            {RPCResult::Type::STR, "address", "the particl address"},
                            {RPCResult::Type::STR, "coldstaking_address", "the particl address this output must stake on"},
                            {RPCResult::Type::STR, "label", "The associated label, or \"\" for the default label"},
                            {RPCResult::Type::STR, "scriptPubKey", "the script key"},
                            {RPCResult::Type::STR_AMOUNT, "amount", "the transaction output amount in " + CURRENCY_UNIT},
                            {RPCResult::Type::NUM, "confirmations", "The number of confirmations"},
                            {RPCResult::Type::STR_HEX, "redeemScript", "The redeemScript if scriptPubKey is P2SH"},
                            {RPCResult::Type::STR, "witnessScript", "witnessScript if the scriptPubKey is P2WSH or P2SH-P2WSH"},
                            {RPCResult::Type::BOOL, "spendable", "Whether we have the private keys to spend this output"},
                            {RPCResult::Type::BOOL, "solvable", "Whether we know how to spend this output, ignoring the lack of keys"},
                            {RPCResult::Type::BOOL, "stakeable", "Whether we have the private keys to stake this output"},
                            {RPCResult::Type::BOOL, "reused", "(only present if avoid_reuse is set) Whether this output is reused/dirty (sent to an address that was previously spent from)"},
                            {RPCResult::Type::STR, "desc", "(only when solvable) A descriptor for spending this output"},
                            {RPCResult::Type::BOOL, "safe", "Whether this output is considered safe to spend. Unconfirmed transactions\n"
                                                            "from outside keys and unconfirmed replacement transactions are considered unsafe\n"
                                                            "and are not eligible for spending by fundrawtransaction and sendtoaddress."},
                        }},
                    }
                },
                RPCExamples{
                    HelpExampleCli("listunspent", "")
            + HelpExampleCli("listunspent", "6 9999999 \"[\\\"" + EXAMPLE_ADDRESS[0] + "\\\",\\\"" + EXAMPLE_ADDRESS[1] + "\\\"]\"")
            + HelpExampleRpc("listunspent", "6, 9999999 \"[\\\"" + EXAMPLE_ADDRESS[0] + "\\\",\\\"" + EXAMPLE_ADDRESS[1] + "\\\"]\"")
            + HelpExampleCli("listunspent", "6 9999999 '[]' true '{ \"minimumAmount\": 0.005 }'")
            + HelpExampleRpc("listunspent", "6, 9999999, [] , true, { \"minimumAmount\": 0.005 } ")
            + HelpExampleCli("listunspent", "1 9999999 '[]' false '{\"include_immature\":true}'")
            + HelpExampleRpc("listunspent", "1, 9999999, [] , false, {\"include_immature\":true} ")
                },
        [&](const RPCHelpMan& self, const JSONRPCRequest& request) -> UniValue
{
    std::shared_ptr<CWallet> const wallet = GetWalletForJSONRPCRequest(request);
    if (!wallet) return NullUniValue;
    const CWallet* const pwallet = wallet.get();

    int nMinDepth = 1;
    if (!request.params[0].isNull()) {
        RPCTypeCheckArgument(request.params[0], UniValue::VNUM);
        nMinDepth = request.params[0].get_int();
    }

    int nMaxDepth = 9999999;
    if (!request.params[1].isNull()) {
        RPCTypeCheckArgument(request.params[1], UniValue::VNUM);
        nMaxDepth = request.params[1].get_int();
    }

    std::set<CTxDestination> destinations;
    if (!request.params[2].isNull()) {
        RPCTypeCheckArgument(request.params[2], UniValue::VARR);
        UniValue inputs = request.params[2].get_array();
        for (unsigned int idx = 0; idx < inputs.size(); idx++) {
            const UniValue& input = inputs[idx];
            CTxDestination dest = DecodeDestination(input.get_str());
            if (!IsValidDestination(dest)) {
                throw JSONRPCError(RPC_INVALID_ADDRESS_OR_KEY, std::string("Invalid Particl address: ") + input.get_str());
            }
            if (!destinations.insert(dest).second) {
                throw JSONRPCError(RPC_INVALID_PARAMETER, std::string("Invalid parameter, duplicated address: ") + input.get_str());
            }
        }
    }

    bool include_unsafe = true;
    if (!request.params[3].isNull()) {
        RPCTypeCheckArgument(request.params[3], UniValue::VBOOL);
        include_unsafe = request.params[3].get_bool();
    }

    bool fCCFormat = false;
    bool fIncludeImmature = false;
    CAmount nMinimumAmount = 0;
    CAmount nMaximumAmount = MAX_MONEY;
    CAmount nMinimumSumAmount = MAX_MONEY;
    uint64_t nMaximumCount = 0;

    if (!request.params[4].isNull()) {
        const UniValue& options = request.params[4].get_obj();

        RPCTypeCheckObj(options,
            {
                {"minimumAmount", UniValueType()},
                {"maximumAmount", UniValueType()},
                {"minimumSumAmount", UniValueType()},
                {"maximumCount", UniValueType(UniValue::VNUM)},
                {"cc_format",               UniValueType(UniValue::VBOOL)},
                {"include_immature",        UniValueType(UniValue::VBOOL)},
            },
            true, true);

        if (options.exists("minimumAmount"))
            nMinimumAmount = AmountFromValue(options["minimumAmount"]);

        if (options.exists("maximumAmount"))
            nMaximumAmount = AmountFromValue(options["maximumAmount"]);

        if (options.exists("minimumSumAmount"))
            nMinimumSumAmount = AmountFromValue(options["minimumSumAmount"]);

        if (options.exists("maximumCount"))
            nMaximumCount = options["maximumCount"].get_int64();

        if (options.exists("cc_format"))
            fCCFormat = options["cc_format"].get_bool();

        if (options.exists("include_immature"))
            fIncludeImmature = options["include_immature"].get_bool();
    }

    // Make sure the results are valid at least up to the most recent block
    // the user could have gotten from another RPC command prior to now
    pwallet->BlockUntilSyncedToCurrentChain();

    UniValue results(UniValue::VARR);
    std::vector<COutput> vecOutputs;
    {
        CCoinControl cctl;
        cctl.m_avoid_address_reuse = false;
        cctl.m_min_depth = nMinDepth;
        cctl.m_max_depth = nMaxDepth;
        cctl.m_include_immature = fIncludeImmature;
        LOCK(pwallet->cs_wallet);
        pwallet->AvailableCoins(vecOutputs, !include_unsafe, &cctl, nMinimumAmount, nMaximumAmount, nMinimumSumAmount, nMaximumCount);
    }

    LOCK(pwallet->cs_wallet);

    const bool avoid_reuse = pwallet->IsWalletFlagSet(WALLET_FLAG_AVOID_REUSE);

    for (const COutput& out : vecOutputs) {

        CAmount nValue;
        CTxDestination address;
        const CScript *scriptPubKey;
        if (pwallet->IsParticlWallet()) {
            scriptPubKey = out.tx->tx->vpout[out.i]->GetPScriptPubKey();
            nValue = out.tx->tx->vpout[out.i]->GetValue();
        } else {
            scriptPubKey = &out.tx->tx->vout[out.i].scriptPubKey;
            nValue = out.tx->tx->vout[out.i].nValue;
        }

        bool fValidAddress = ExtractDestination(*scriptPubKey, address);
        bool reused = avoid_reuse && pwallet->IsSpentKey(out.tx->GetHash(), out.i);
        if (destinations.size() && (!fValidAddress || !destinations.count(address)))
            continue;

        UniValue entry(UniValue::VOBJ);
        entry.pushKV("txid", out.tx->GetHash().GetHex());
        entry.pushKV("vout", out.i);

        if (fValidAddress) {
            entry.pushKV("address", EncodeDestination(address));

            const auto* address_book_entry = pwallet->FindAddressBookEntry(address);
            if (address_book_entry) {
                entry.pushKV("label", address_book_entry->GetLabel());
            }

            std::unique_ptr<SigningProvider> provider = pwallet->GetSolvingProvider(*scriptPubKey);
            if (provider) {
                if (scriptPubKey->IsPayToScriptHash()) {
                    const CScriptID& hash = CScriptID(boost::get<ScriptHash>(address));
                    CScript redeemScript;
                    if (provider->GetCScript(hash, redeemScript)) {
                        entry.pushKV("redeemScript", HexStr(redeemScript));
                        // Now check if the redeemScript is actually a P2WSH script
                        CTxDestination witness_destination;
                        if (redeemScript.IsPayToWitnessScriptHash()) {
                            bool extracted = ExtractDestination(redeemScript, witness_destination);
                            CHECK_NONFATAL(extracted);
                            // Also return the witness script
                            const WitnessV0ScriptHash& whash = boost::get<WitnessV0ScriptHash>(witness_destination);
                            CScriptID id;
                            CRIPEMD160().Write(whash.begin(), whash.size()).Finalize(id.begin());
                            CScript witnessScript;
                            if (provider->GetCScript(id, witnessScript)) {
                                entry.pushKV("witnessScript", HexStr(witnessScript));
                            }
                        }
                    }
                } else if (scriptPubKey->IsPayToWitnessScriptHash()) {
                    const WitnessV0ScriptHash& whash = boost::get<WitnessV0ScriptHash>(address);
                    CScriptID id;
                    CRIPEMD160().Write(whash.begin(), whash.size()).Finalize(id.begin());
                    CScript witnessScript;
                    if (provider->GetCScript(id, witnessScript)) {
                        entry.pushKV("witnessScript", HexStr(witnessScript));
                    }
                } else if (scriptPubKey->IsPayToScriptHash256()) {
                    const CScriptID256& hash = boost::get<CScriptID256>(address);
                    CScriptID scriptID;
                    scriptID.Set(hash);
                    CScript redeemScript;
                    if (provider->GetCScript(scriptID, redeemScript)) {
                        entry.pushKV("redeemScript", HexStr(redeemScript));
                    }
                }
            }
        }

        if (HasIsCoinstakeOp(*scriptPubKey)) {
            CScript scriptStake;
            if (GetCoinstakeScriptPath(*scriptPubKey, scriptStake)) {
                if (ExtractDestination(scriptStake, address)) {
                    entry.pushKV("coldstaking_address", EncodeDestination(address));
                }
            }
        }

        entry.pushKV("scriptPubKey", HexStr(*scriptPubKey));

        if (fCCFormat) {
            entry.pushKV("time", out.tx->GetTxTime());
            entry.pushKV("amount", nValue);
        } else {
            entry.pushKV("amount", ValueFromAmount(nValue));
        }
        entry.pushKV("confirmations", out.nDepth);
        entry.pushKV("spendable", out.fSpendable);
        entry.pushKV("solvable", out.fSolvable);
        if (out.fSolvable) {
            std::unique_ptr<SigningProvider> provider = pwallet->GetSolvingProvider(*scriptPubKey);
            if (provider) {
                auto descriptor = InferDescriptor(*scriptPubKey, *provider);
                entry.pushKV("desc", descriptor->ToString());
            }
        }
        if (avoid_reuse) entry.pushKV("reused", reused);
        entry.pushKV("safe", out.fSafe);

        if (IsParticlWallet(pwallet)) {
            const CHDWallet *phdw = GetParticlWallet(pwallet);
            LOCK_ASSERTION(phdw->cs_wallet);
            CKeyID stakingKeyID;
            bool fStakeable = ExtractStakingKeyID(*scriptPubKey, stakingKeyID);
            if (fStakeable) {
                isminetype mine = phdw->IsMine(stakingKeyID);
                if (!(mine & ISMINE_SPENDABLE)
                    || (mine & ISMINE_HARDWARE_DEVICE)) {
                    fStakeable = false;
                }
            }
            entry.pushKV("stakeable", fStakeable);
        }

        if (fIncludeImmature)
            entry.pushKV("mature", out.fMature);

        if (out.fNeedHardwareKey)
            entry.pushKV("ondevice", out.fNeedHardwareKey);

        results.push_back(entry);
    }

    return results;
},
    };
}

void FundTransaction(CWallet* const pwallet, CMutableTransaction& tx, CAmount& fee_out, int& change_position, UniValue options, CCoinControl& coinControl)
{
    // Make sure the results are valid at least up to the most recent block
    // the user could have gotten from another RPC command prior to now
    pwallet->BlockUntilSyncedToCurrentChain();

    change_position = -1;
    bool lockUnspents = false;
    UniValue subtractFeeFromOutputs;
    std::set<int> setSubtractFeeFromOutputs;

    if (!options.isNull()) {
      if (options.type() == UniValue::VBOOL) {
        // backward compatibility bool only fallback
        coinControl.fAllowWatchOnly = options.get_bool();
      }
      else {
        RPCTypeCheckArgument(options, UniValue::VOBJ);
        RPCTypeCheckObj(options,
            {
                {"add_inputs", UniValueType(UniValue::VBOOL)},
                {"add_to_wallet", UniValueType(UniValue::VBOOL)},
                {"changeAddress", UniValueType(UniValue::VSTR)},
                {"change_address", UniValueType(UniValue::VSTR)},
                {"changePosition", UniValueType(UniValue::VNUM)},
                {"change_position", UniValueType(UniValue::VNUM)},
                {"change_type", UniValueType(UniValue::VSTR)},
                {"includeWatching", UniValueType(UniValue::VBOOL)},
                {"include_watching", UniValueType(UniValue::VBOOL)},
                {"inputs", UniValueType(UniValue::VARR)},
                {"lockUnspents", UniValueType(UniValue::VBOOL)},
                {"lock_unspents", UniValueType(UniValue::VBOOL)},
                {"locktime", UniValueType(UniValue::VNUM)},
                {"feeRate", UniValueType()}, // will be checked below
                {"psbt", UniValueType(UniValue::VBOOL)},
                {"subtractFeeFromOutputs", UniValueType(UniValue::VARR)},
                {"subtract_fee_from_outputs", UniValueType(UniValue::VARR)},
                {"replaceable", UniValueType(UniValue::VBOOL)},
                {"conf_target", UniValueType(UniValue::VNUM)},
                {"estimate_mode", UniValueType(UniValue::VSTR)},
            },
            true, true);

        if (options.exists("add_inputs") ) {
            coinControl.m_add_inputs = options["add_inputs"].get_bool();
        }

        if (options.exists("changeAddress") || options.exists("change_address")) {
            const std::string change_address_str = (options.exists("change_address") ? options["change_address"] : options["changeAddress"]).get_str();
            CTxDestination dest = DecodeDestination(change_address_str);

            if (!IsValidDestination(dest)) {
                throw JSONRPCError(RPC_INVALID_ADDRESS_OR_KEY, "Change address must be a valid particl address");
            }

            coinControl.destChange = dest;
        }

        if (options.exists("changePosition") || options.exists("change_position")) {
            change_position = (options.exists("change_position") ? options["change_position"] : options["changePosition"]).get_int();
        }

        if (options.exists("change_type")) {
            if (options.exists("changeAddress") || options.exists("change_address")) {
                throw JSONRPCError(RPC_INVALID_PARAMETER, "Cannot specify both change address and address type options");
            }
            OutputType out_type;
            if (!ParseOutputType(options["change_type"].get_str(), out_type)) {
                throw JSONRPCError(RPC_INVALID_ADDRESS_OR_KEY, strprintf("Unknown change type '%s'", options["change_type"].get_str()));
            }
            coinControl.m_change_type.emplace(out_type);
        }

        const UniValue include_watching_option = options.exists("include_watching") ? options["include_watching"] : options["includeWatching"];
        coinControl.fAllowWatchOnly = ParseIncludeWatchonly(include_watching_option, *pwallet);

        if (options.exists("lockUnspents") || options.exists("lock_unspents")) {
            lockUnspents = (options.exists("lock_unspents") ? options["lock_unspents"] : options["lockUnspents"]).get_bool();
        }

        if (options.exists("feeRate"))
        {
            if (options.exists("conf_target")) {
                throw JSONRPCError(RPC_INVALID_PARAMETER, "Cannot specify both conf_target and feeRate");
            }
            if (options.exists("estimate_mode")) {
                throw JSONRPCError(RPC_INVALID_PARAMETER, "Cannot specify both estimate_mode and feeRate");
            }
            coinControl.m_feerate = CFeeRate(AmountFromValue(options["feeRate"]));
            coinControl.fOverrideFeeRate = true;
        }

        if (options.exists("subtractFeeFromOutputs") || options.exists("subtract_fee_from_outputs") )
            subtractFeeFromOutputs = (options.exists("subtract_fee_from_outputs") ? options["subtract_fee_from_outputs"] : options["subtractFeeFromOutputs"]).get_array();

        if (options.exists("replaceable")) {
            coinControl.m_signal_bip125_rbf = options["replaceable"].get_bool();
        }
        SetFeeEstimateMode(pwallet, coinControl, options["estimate_mode"], options["conf_target"]);
      }
    } else {
        // if options is null and not a bool
        coinControl.fAllowWatchOnly = ParseIncludeWatchonly(NullUniValue, *pwallet);
    }

    size_t nOutputs = IsParticlWallet(pwallet) ? tx.vpout.size() : tx.vout.size();
    if (nOutputs == 0)
        throw JSONRPCError(RPC_INVALID_PARAMETER, "TX must have at least one output");

    if (change_position != -1 && (change_position < 0 || (unsigned int)change_position > nOutputs))
        throw JSONRPCError(RPC_INVALID_PARAMETER, "changePosition out of bounds");

    for (unsigned int idx = 0; idx < subtractFeeFromOutputs.size(); idx++) {
        int pos = subtractFeeFromOutputs[idx].get_int();
        if (setSubtractFeeFromOutputs.count(pos))
            throw JSONRPCError(RPC_INVALID_PARAMETER, strprintf("Invalid parameter, duplicated position: %d", pos));
        if (pos < 0)
            throw JSONRPCError(RPC_INVALID_PARAMETER, strprintf("Invalid parameter, negative position: %d", pos));
        if (pos >= int(nOutputs))
            throw JSONRPCError(RPC_INVALID_PARAMETER, strprintf("Invalid parameter, position too large: %d", pos));
        setSubtractFeeFromOutputs.insert(pos);
    }

    bilingual_str error;

    if (!pwallet->FundTransaction(tx, fee_out, change_position, error, lockUnspents, setSubtractFeeFromOutputs, coinControl)) {
        throw JSONRPCError(RPC_WALLET_ERROR, error.original);
    }
}

static RPCHelpMan fundrawtransaction()
{
    return RPCHelpMan{"fundrawtransaction",
                "\nIf the transaction has no inputs, they will be automatically selected to meet its out value.\n"
                "It will add at most one change output to the outputs.\n"
                "No existing outputs will be modified unless \"subtractFeeFromOutputs\" is specified.\n"
                "Note that inputs which were signed may need to be resigned after completion since in/outputs have been added.\n"
                "The inputs added will not be signed, use signrawtransactionwithkey\n"
                " or signrawtransactionwithwallet for that.\n"
                "Note that all existing inputs must have their previous output transaction be in the wallet.\n"
                "Note that all inputs selected must be of standard form and P2SH scripts must be\n"
                "in the wallet using importaddress or addmultisigaddress (to calculate fees).\n"
                "You can see whether this is the case by checking the \"solvable\" field in the listunspent output.\n"
                "Only pay-to-pubkey, multisig, and P2SH versions thereof are currently supported for watch-only\n",
                {
                    {"hexstring", RPCArg::Type::STR_HEX, RPCArg::Optional::NO, "The hex string of the raw transaction"},
                    {"options", RPCArg::Type::OBJ, RPCArg::Optional::OMITTED_NAMED_ARG, "for backward compatibility: passing in a true instead of an object will result in {\"includeWatching\":true}",
                        {
                            {"add_inputs", RPCArg::Type::BOOL, /* default */ "true", "For a transaction with existing inputs, automatically include more if they are not enough."},
                            {"changeAddress", RPCArg::Type::STR, /* default */ "pool address", "The particl address to receive the change"},
                            {"changePosition", RPCArg::Type::NUM, /* default */ "random", "The index of the change output"},
                            {"change_type", RPCArg::Type::STR, /* default */ "set by -changetype", "The output type to use. Only valid if changeAddress is not specified. Options are \"legacy\", \"p2sh-segwit\", and \"bech32\"."},
                            {"includeWatching", RPCArg::Type::BOOL, /* default */ "true for watch-only wallets, otherwise false", "Also select inputs which are watch only.\n"
                                                          "Only solvable inputs can be used. Watch-only destinations are solvable if the public key and/or output script was imported,\n"
                                                          "e.g. with 'importpubkey' or 'importmulti' with the 'pubkeys' or 'desc' field."},
                            {"lockUnspents", RPCArg::Type::BOOL, /* default */ "false", "Lock selected unspent outputs"},
                            {"feeRate", RPCArg::Type::AMOUNT, /* default */ "not set: makes wallet determine the fee", "Set a specific fee rate in " + CURRENCY_UNIT + "/kB"},
                            {"subtractFeeFromOutputs", RPCArg::Type::ARR, /* default */ "empty array", "The integers.\n"
                                                          "The fee will be equally deducted from the amount of each specified output.\n"
                                                          "Those recipients will receive less particl than you enter in their corresponding amount field.\n"
                                                          "If no outputs are specified here, the sender pays the fee.",
                                {
                                    {"vout_index", RPCArg::Type::NUM, RPCArg::Optional::OMITTED, "The zero-based output index, before a change output is added."},
                                },
                            },
                            {"replaceable", RPCArg::Type::BOOL, /* default */ "wallet default", "Marks this transaction as BIP125 replaceable.\n"
                                                          "Allows this transaction to be replaced by a transaction with higher fees"},
                            {"conf_target", RPCArg::Type::NUM, /* default */ "wallet default", "Confirmation target (in blocks), or fee rate (for " + CURRENCY_UNIT + "/kB or " + CURRENCY_ATOM + "/B estimate modes)"},
                            {"estimate_mode", RPCArg::Type::STR, /* default */ "unset", std::string() + "The fee estimate mode, must be one of (case insensitive):\n"
                            "       \"" + FeeModes("\"\n\"") + "\""},
                        },
                        "options"},
                    {"iswitness", RPCArg::Type::BOOL, /* default */ "depends on heuristic tests", "Whether the transaction hex is a serialized witness transaction.\n"
                        "If iswitness is not present, heuristic tests will be used in decoding.\n"
                        "If true, only witness deserialization will be tried.\n"
                        "If false, only non-witness deserialization will be tried.\n"
                        "This boolean should reflect whether the transaction has inputs\n"
                        "(e.g. fully valid, or on-chain transactions), if known by the caller."
                    },
                },
                RPCResult{
                    RPCResult::Type::OBJ, "", "",
                    {
                        {RPCResult::Type::STR_HEX, "hex", "The resulting raw transaction (hex-encoded string)"},
                        {RPCResult::Type::STR_AMOUNT, "fee", "Fee in " + CURRENCY_UNIT + " the resulting transaction pays"},
                        {RPCResult::Type::NUM, "changepos", "The position of the added change output, or -1"},
                    }
                                },
                                RPCExamples{
                            "\nCreate a transaction with no inputs\n"
                            + HelpExampleCli("createrawtransaction", "\"[]\" \"{\\\"myaddress\\\":0.01}\"") +
                            "\nAdd sufficient unsigned inputs to meet the output value\n"
                            + HelpExampleCli("fundrawtransaction", "\"rawtransactionhex\"") +
                            "\nSign the transaction\n"
                            + HelpExampleCli("signrawtransactionwithwallet", "\"fundedtransactionhex\"") +
                            "\nSend the transaction\n"
                            + HelpExampleCli("sendrawtransaction", "\"signedtransactionhex\"")
                                },
        [&](const RPCHelpMan& self, const JSONRPCRequest& request) -> UniValue
{
    std::shared_ptr<CWallet> const wallet = GetWalletForJSONRPCRequest(request);
    if (!wallet) return NullUniValue;
    CWallet* const pwallet = wallet.get();

    RPCTypeCheck(request.params, {UniValue::VSTR, UniValueType(), UniValue::VBOOL});

    // parse hex string from parameter
    CMutableTransaction tx;
    bool try_witness = request.params[2].isNull() ? true : request.params[2].get_bool();
    bool try_no_witness = request.params[2].isNull() ? true : !request.params[2].get_bool();
    if (!DecodeHexTx(tx, request.params[0].get_str(), try_no_witness, try_witness)) {
        throw JSONRPCError(RPC_DESERIALIZATION_ERROR, "TX decode failed");
    }

    CAmount fee;
    int change_position;
    CCoinControl coin_control;
    // Automatically select (additional) coins. Can be overridden by options.add_inputs.
    coin_control.m_add_inputs = true;
    FundTransaction(pwallet, tx, fee, change_position, request.params[1], coin_control);

    UniValue result(UniValue::VOBJ);
    result.pushKV("hex", EncodeHexTx(CTransaction(tx)));
    result.pushKV("fee", ValueFromAmount(fee));
    result.pushKV("changepos", change_position);

    return result;
},
    };
}

RPCHelpMan signrawtransactionwithwallet()
{
    return RPCHelpMan{"signrawtransactionwithwallet",
                "\nSign inputs for raw transaction (serialized, hex-encoded).\n"
                "The second optional argument (may be null) is an array of previous transaction outputs that\n"
                "this transaction depends on but may not yet be in the block chain." +
        HELP_REQUIRING_PASSPHRASE,
                {
                    {"hexstring", RPCArg::Type::STR, RPCArg::Optional::NO, "The transaction hex string"},
                    {"prevtxs", RPCArg::Type::ARR, RPCArg::Optional::OMITTED_NAMED_ARG, "The previous dependent transaction outputs",
                        {
                            {"", RPCArg::Type::OBJ, RPCArg::Optional::OMITTED, "",
                                {
                                    {"txid", RPCArg::Type::STR_HEX, RPCArg::Optional::NO, "The transaction id"},
                                    {"vout", RPCArg::Type::NUM, RPCArg::Optional::NO, "The output number"},
                                    {"scriptPubKey", RPCArg::Type::STR_HEX, RPCArg::Optional::NO, "script key"},
                                    {"redeemScript", RPCArg::Type::STR_HEX, RPCArg::Optional::OMITTED, "(required for P2SH) redeem script"},
                                    {"witnessScript", RPCArg::Type::STR_HEX, RPCArg::Optional::OMITTED, "(required for P2WSH or P2SH-P2WSH) witness script"},
                                    {"amount", RPCArg::Type::AMOUNT, RPCArg::Optional::OMITTED, "(required for Segwit inputs) the amount spent"},
                                },
                            },
                        },
                    },
                    {"sighashtype", RPCArg::Type::STR, /* default */ "ALL", "The signature hash type. Must be one of\n"
            "       \"ALL\"\n"
            "       \"NONE\"\n"
            "       \"SINGLE\"\n"
            "       \"ALL|ANYONECANPAY\"\n"
            "       \"NONE|ANYONECANPAY\"\n"
            "       \"SINGLE|ANYONECANPAY\""},
                },
                RPCResult{
                    RPCResult::Type::OBJ, "", "",
                    {
                        {RPCResult::Type::STR_HEX, "hex", "The hex-encoded raw transaction with signature(s)"},
                        {RPCResult::Type::BOOL, "complete", "If the transaction has a complete set of signatures"},
                        {RPCResult::Type::ARR, "errors", /* optional */ true, "Script verification errors (if there are any)",
                        {
                            {RPCResult::Type::OBJ, "", "",
                            {
                                {RPCResult::Type::STR_HEX, "txid", "The hash of the referenced, previous transaction"},
                                {RPCResult::Type::NUM, "vout", "The index of the output to spent and used as input"},
                                {RPCResult::Type::STR_HEX, "scriptSig", "The hex-encoded signature script"},
                                {RPCResult::Type::NUM, "sequence", "Script sequence number"},
                                {RPCResult::Type::STR, "error", "Verification or signing error related to the input"},
                            }},
                        }},
                    }
                },
                RPCExamples{
                    HelpExampleCli("signrawtransactionwithwallet", "\"myhex\"")
            + HelpExampleRpc("signrawtransactionwithwallet", "\"myhex\"")
                },
        [&](const RPCHelpMan& self, const JSONRPCRequest& request) -> UniValue
{
    std::shared_ptr<CWallet> const wallet = GetWalletForJSONRPCRequest(request);
    if (!wallet) return NullUniValue;
    const CWallet* const pwallet = wallet.get();

    RPCTypeCheck(request.params, {UniValue::VSTR, UniValue::VARR, UniValue::VSTR}, true);

    CMutableTransaction mtx;
    if (!DecodeHexTx(mtx, request.params[0].get_str())) {
        throw JSONRPCError(RPC_DESERIALIZATION_ERROR, "TX decode failed. Make sure the tx has at least one input.");
    }

    // Sign the transaction
    LOCK(pwallet->cs_wallet);
    EnsureWalletIsUnlocked(pwallet);

    // Fetch previous transactions (inputs):
    std::map<COutPoint, Coin> coins;
    for (const CTxIn& txin : mtx.vin) {
        coins[txin.prevout]; // Create empty map entry keyed by prevout.
    }
    pwallet->chain().findCoins(coins);

    // Parse the prevtxs array
    ParsePrevouts(request.params[1], nullptr, coins, mtx.IsCoinStake());

    int nHashType = ParseSighashString(request.params[2]);

    // Script verification errors
    std::map<int, std::string> input_errors;

    bool complete = pwallet->SignTransaction(mtx, coins, nHashType, input_errors);
    UniValue result(UniValue::VOBJ);
    SignTransactionResultToJSON(mtx, complete, coins, input_errors, result);
    return result;
},
    };
}

static RPCHelpMan bumpfee_helper(std::string method_name)
{
    bool want_psbt = method_name == "psbtbumpfee";

    return RPCHelpMan{method_name,
        "\nBumps the fee of an opt-in-RBF transaction T, replacing it with a new transaction B.\n"
        + std::string(want_psbt ? "Returns a PSBT instead of creating and signing a new transaction.\n" : "") +
        "An opt-in RBF transaction with the given txid must be in the wallet.\n"
        "The command will pay the additional fee by reducing change outputs or adding inputs when necessary. It may add a new change output if one does not already exist.\n"
        "All inputs in the original transaction will be included in the replacement transaction.\n"
        "The command will fail if the wallet or mempool contains a transaction that spends one of T's outputs.\n"
        "By default, the new fee will be calculated automatically using estimatesmartfee.\n"
        "The user can specify a confirmation target for estimatesmartfee.\n"
        "Alternatively, the user can specify a fee_rate (" + CURRENCY_UNIT + " per kB) for the new transaction.\n"
        "At a minimum, the new fee rate must be high enough to pay an additional new relay fee (incrementalfee\n"
        "returned by getnetworkinfo) to enter the node's mempool.\n",
        {
            {"txid", RPCArg::Type::STR_HEX, RPCArg::Optional::NO, "The txid to be bumped"},
            {"options", RPCArg::Type::OBJ, RPCArg::Optional::OMITTED_NAMED_ARG, "",
                {
                    {"conf_target", RPCArg::Type::NUM, /* default */ "wallet default", "Confirmation target (in blocks)"},
                    {"fee_rate", RPCArg::Type::NUM, /* default */ "fall back to 'conf_target'", "fee rate (NOT total fee) to pay, in " + CURRENCY_UNIT + " per kB\n"
                             "Specify a fee rate instead of relying on the built-in fee estimator.\n"
                             "Must be at least 0.0001 " + CURRENCY_UNIT + " per kB higher than the current transaction fee rate.\n"},
                    {"replaceable", RPCArg::Type::BOOL, /* default */ "true", "Whether the new transaction should still be\n"
                             "marked bip-125 replaceable. If true, the sequence numbers in the transaction will\n"
                             "be left unchanged from the original. If false, any input sequence numbers in the\n"
                             "original transaction that were less than 0xfffffffe will be increased to 0xfffffffe\n"
                             "so the new transaction will not be explicitly bip-125 replaceable (though it may\n"
                             "still be replaceable in practice, for example if it has unconfirmed ancestors which\n"
                             "are replaceable)."},
                    {"estimate_mode", RPCArg::Type::STR, /* default */ "unset", std::string() + "The fee estimate mode, must be one of (case insensitive):\n"
    "         \"" + FeeModes("\"\n\"") + "\""},
                },
                "options"},
        },
        RPCResult{
            RPCResult::Type::OBJ, "", "", Cat(Cat<std::vector<RPCResult>>(
            {
                {RPCResult::Type::STR, "psbt", "The base64-encoded unsigned PSBT of the new transaction." + std::string(want_psbt ? "" : " Only returned when wallet private keys are disabled. (DEPRECATED)")},
            },
            want_psbt ? std::vector<RPCResult>{} : std::vector<RPCResult>{{RPCResult::Type::STR_HEX, "txid", "The id of the new transaction. Only returned when wallet private keys are enabled."}}
            ),
            {
                {RPCResult::Type::STR_AMOUNT, "origfee", "The fee of the replaced transaction."},
                {RPCResult::Type::STR_AMOUNT, "fee", "The fee of the new transaction."},
                {RPCResult::Type::ARR, "errors", "Errors encountered during processing (may be empty).",
                {
                    {RPCResult::Type::STR, "", ""},
                }},
            })
        },
        RPCExamples{
    "\nBump the fee, get the new transaction\'s" + std::string(want_psbt ? "psbt" : "txid") + "\n" +
            HelpExampleCli(method_name, "<txid>")
        },
        [want_psbt](const RPCHelpMan& self, const JSONRPCRequest& request) mutable -> UniValue
{
    std::shared_ptr<CWallet> const wallet = GetWalletForJSONRPCRequest(request);
    if (!wallet) return NullUniValue;
    CWallet* const pwallet = wallet.get();

    if (pwallet->IsWalletFlagSet(WALLET_FLAG_DISABLE_PRIVATE_KEYS) && !want_psbt) {
        if (!pwallet->chain().rpcEnableDeprecated("bumpfee")) {
            throw JSONRPCError(RPC_METHOD_DEPRECATED, "Using bumpfee with wallets that have private keys disabled is deprecated. Use psbtbumpfee instead or restart bitcoind with -deprecatedrpc=bumpfee. This functionality will be removed in 0.22");
        }
        want_psbt = true;
    }

    RPCTypeCheck(request.params, {UniValue::VSTR, UniValue::VOBJ});
    uint256 hash(ParseHashV(request.params[0], "txid"));

    CCoinControl coin_control;
    coin_control.fAllowWatchOnly = pwallet->IsWalletFlagSet(WALLET_FLAG_DISABLE_PRIVATE_KEYS);
    // optional parameters
    coin_control.m_signal_bip125_rbf = true;

    if (!request.params[1].isNull()) {
        UniValue options = request.params[1];
        RPCTypeCheckObj(options,
            {
                {"confTarget", UniValueType(UniValue::VNUM)},
                {"conf_target", UniValueType(UniValue::VNUM)},
                {"fee_rate", UniValueType(UniValue::VNUM)},
                {"replaceable", UniValueType(UniValue::VBOOL)},
                {"estimate_mode", UniValueType(UniValue::VSTR)},
            },
            true, true);

        if (options.exists("confTarget") && options.exists("conf_target")) {
            throw JSONRPCError(RPC_INVALID_PARAMETER, "confTarget and conf_target options should not both be set. Use conf_target (confTarget is deprecated).");
        }

        auto conf_target = options.exists("confTarget") ? options["confTarget"] : options["conf_target"];

        if (!conf_target.isNull()) {
            if (options.exists("fee_rate")) {
                throw JSONRPCError(RPC_INVALID_PARAMETER, "conf_target can't be set with fee_rate. Please provide either a confirmation target in blocks for automatic fee estimation, or an explicit fee rate.");
            }
            coin_control.m_confirm_target = ParseConfirmTarget(conf_target, pwallet->chain().estimateMaxBlocks());
        } else if (options.exists("fee_rate")) {
            CFeeRate fee_rate(AmountFromValue(options["fee_rate"]));
            if (fee_rate <= CFeeRate(0)) {
                throw JSONRPCError(RPC_INVALID_PARAMETER, strprintf("Invalid fee_rate %s (must be greater than 0)", fee_rate.ToString()));
            }
            coin_control.m_feerate = fee_rate;
        }

        if (options.exists("replaceable")) {
            coin_control.m_signal_bip125_rbf = options["replaceable"].get_bool();
        }
        SetFeeEstimateMode(pwallet, coin_control, options["estimate_mode"], conf_target);
    }

    // Make sure the results are valid at least up to the most recent block
    // the user could have gotten from another RPC command prior to now
    pwallet->BlockUntilSyncedToCurrentChain();

    LOCK(pwallet->cs_wallet);
    EnsureWalletIsUnlocked(pwallet);


    std::vector<bilingual_str> errors;
    CAmount old_fee;
    CAmount new_fee;
    CMutableTransaction mtx;
    feebumper::Result res;
    if (IsParticlWallet(pwallet)) {
        // Targeting total fee bump. Requires a change output of sufficient size.
        res = feebumper::CreateTotalBumpTransaction(pwallet, hash, coin_control, errors, old_fee, new_fee, mtx);
    } else {
        // Targeting feerate bump.
        res = feebumper::CreateRateBumpTransaction(*pwallet, hash, coin_control, errors, old_fee, new_fee, mtx);
    }
    if (res != feebumper::Result::OK) {
        switch(res) {
            case feebumper::Result::INVALID_ADDRESS_OR_KEY:
                throw JSONRPCError(RPC_INVALID_ADDRESS_OR_KEY, errors[0].original);
                break;
            case feebumper::Result::INVALID_REQUEST:
                throw JSONRPCError(RPC_INVALID_REQUEST, errors[0].original);
                break;
            case feebumper::Result::INVALID_PARAMETER:
                throw JSONRPCError(RPC_INVALID_PARAMETER, errors[0].original);
                break;
            case feebumper::Result::WALLET_ERROR:
                throw JSONRPCError(RPC_WALLET_ERROR, errors[0].original);
                break;
            default:
                throw JSONRPCError(RPC_MISC_ERROR, errors[0].original);
                break;
        }
    }

    UniValue result(UniValue::VOBJ);

    // If wallet private keys are enabled, return the new transaction id,
    // otherwise return the base64-encoded unsigned PSBT of the new transaction.
    if (!want_psbt) {
        if (!feebumper::SignTransaction(*pwallet, mtx)) {
            throw JSONRPCError(RPC_WALLET_ERROR, "Can't sign transaction.");
        }

        uint256 txid;
        if (feebumper::CommitTransaction(*pwallet, hash, std::move(mtx), errors, txid) != feebumper::Result::OK) {
            throw JSONRPCError(RPC_WALLET_ERROR, errors[0].original);
        }

        result.pushKV("txid", txid.GetHex());
    } else {
        PartiallySignedTransaction psbtx(mtx);
        bool complete = false;
        const TransactionError err = pwallet->FillPSBT(psbtx, complete, SIGHASH_ALL, false /* sign */, true /* bip32derivs */);
        CHECK_NONFATAL(err == TransactionError::OK);
        CHECK_NONFATAL(!complete);
        CDataStream ssTx(SER_NETWORK, PROTOCOL_VERSION);
        ssTx << psbtx;
        result.pushKV("psbt", EncodeBase64(ssTx.str()));
    }

    result.pushKV("origfee", ValueFromAmount(old_fee));
    result.pushKV("fee", ValueFromAmount(new_fee));
    UniValue result_errors(UniValue::VARR);
    for (const bilingual_str& error : errors) {
        result_errors.push_back(error.original);
    }
    result.pushKV("errors", result_errors);

    return result;
},
    };
}

static RPCHelpMan bumpfee() { return bumpfee_helper("bumpfee"); }
static RPCHelpMan psbtbumpfee() { return bumpfee_helper("psbtbumpfee"); }

static RPCHelpMan rescanblockchain()
{
    return RPCHelpMan{"rescanblockchain",
                "\nRescan the local blockchain for wallet related transactions.\n"
                "Note: Use \"getwalletinfo\" to query the scanning progress.\n",
                {
                    {"start_height", RPCArg::Type::NUM, /* default */ "0", "block height where the rescan should start"},
                    {"stop_height", RPCArg::Type::NUM, RPCArg::Optional::OMITTED_NAMED_ARG, "the last block height that should be scanned. If none is provided it will rescan up to the tip at return time of this call."},
                },
                RPCResult{
                    RPCResult::Type::OBJ, "", "",
                    {
                        {RPCResult::Type::NUM, "start_height", "The block height where the rescan started (the requested height or 0)"},
                        {RPCResult::Type::NUM, "stop_height", "The height of the last rescanned block. May be null in rare cases if there was a reorg and the call didn't scan any blocks because they were already scanned in the background."},
                    }
                },
                RPCExamples{
                    HelpExampleCli("rescanblockchain", "100000 120000")
            + HelpExampleRpc("rescanblockchain", "100000, 120000")
                },
        [&](const RPCHelpMan& self, const JSONRPCRequest& request) -> UniValue
{
    std::shared_ptr<CWallet> const wallet = GetWalletForJSONRPCRequest(request);
    if (!wallet) return NullUniValue;
    CWallet* const pwallet = wallet.get();

    WalletRescanReserver reserver(*pwallet);
    if (!reserver.reserve()) {
        throw JSONRPCError(RPC_WALLET_ERROR, "Wallet is currently rescanning. Abort existing rescan or wait.");
    }

    int start_height = 0;
    Optional<int> stop_height;
    uint256 start_block;
    {
        LOCK(pwallet->cs_wallet);
        int tip_height = pwallet->GetLastBlockHeight();

        if (!request.params[0].isNull()) {
            start_height = request.params[0].get_int();
            if (start_height < 0 || start_height > tip_height) {
                throw JSONRPCError(RPC_INVALID_PARAMETER, "Invalid start_height");
            }
        }

        if (!request.params[1].isNull()) {
            stop_height = request.params[1].get_int();
            if (*stop_height < 0 || *stop_height > tip_height) {
                throw JSONRPCError(RPC_INVALID_PARAMETER, "Invalid stop_height");
            } else if (*stop_height < start_height) {
                throw JSONRPCError(RPC_INVALID_PARAMETER, "stop_height must be greater than start_height");
            }
        }

        // We can't rescan beyond non-pruned blocks, stop and throw an error
        if (!pwallet->chain().hasBlocks(pwallet->GetLastBlockHash(), start_height, stop_height)) {
            throw JSONRPCError(RPC_MISC_ERROR, "Can't rescan beyond pruned data. Use RPC call getblockchaininfo to determine your pruned height.");
        }

        CHECK_NONFATAL(pwallet->chain().findAncestorByHeight(pwallet->GetLastBlockHash(), start_height, FoundBlock().hash(start_block)));
    }

    CWallet::ScanResult result =
        pwallet->ScanForWalletTransactions(start_block, start_height, stop_height, reserver, true /* fUpdate */);
    switch (result.status) {
    case CWallet::ScanResult::SUCCESS:
        break;
    case CWallet::ScanResult::FAILURE:
        throw JSONRPCError(RPC_MISC_ERROR, "Rescan failed. Potentially corrupted data files.");
    case CWallet::ScanResult::USER_ABORT:
        throw JSONRPCError(RPC_MISC_ERROR, "Rescan aborted.");
        // no default case, so the compiler can warn about missing cases
    }
    UniValue response(UniValue::VOBJ);
    response.pushKV("start_height", start_height);
    response.pushKV("stop_height", result.last_scanned_height ? *result.last_scanned_height : UniValue());
    return response;
},
    };
}

class DescribeWalletAddressVisitor : public boost::static_visitor<UniValue>
{
public:
    const SigningProvider * const provider;

    void ProcessSubScript(const CScript& subscript, UniValue& obj) const
    {
        // Always present: script type and redeemscript
        std::vector<std::vector<unsigned char>> solutions_data;
        TxoutType which_type = Solver(subscript, solutions_data);
        obj.pushKV("script", GetTxnOutputType(which_type));
        obj.pushKV("hex", HexStr(subscript));

        CTxDestination embedded;
        if (ExtractDestination(subscript, embedded)) {
            // Only when the script corresponds to an address.
            UniValue subobj(UniValue::VOBJ);
            UniValue detail = DescribeAddress(embedded);
            subobj.pushKVs(detail);
            UniValue wallet_detail = boost::apply_visitor(*this, embedded);
            subobj.pushKVs(wallet_detail);
            subobj.pushKV("address", EncodeDestination(embedded));
            subobj.pushKV("scriptPubKey", HexStr(subscript));
            // Always report the pubkey at the top level, so that `getnewaddress()['pubkey']` always works.
            if (subobj.exists("pubkey")) obj.pushKV("pubkey", subobj["pubkey"]);
            obj.pushKV("embedded", std::move(subobj));
        } else if (which_type == TxoutType::MULTISIG) {
            // Also report some information on multisig scripts (which do not have a corresponding address).
            // TODO: abstract out the common functionality between this logic and ExtractDestinations.
            obj.pushKV("sigsrequired", solutions_data[0][0]);
            UniValue pubkeys(UniValue::VARR);
            for (size_t i = 1; i < solutions_data.size() - 1; ++i) {
                CPubKey key(solutions_data[i].begin(), solutions_data[i].end());
                pubkeys.push_back(HexStr(key));
            }
            obj.pushKV("pubkeys", std::move(pubkeys));
        }
    }

    explicit DescribeWalletAddressVisitor(const SigningProvider* _provider) : provider(_provider) {}

    UniValue operator()(const CNoDestination& dest) const { return UniValue(UniValue::VOBJ); }

    UniValue operator()(const PKHash& pkhash) const
    {
        CKeyID keyID{ToKeyID(pkhash)};
        UniValue obj(UniValue::VOBJ);
        CPubKey vchPubKey;
        if (provider && provider->GetPubKey(keyID, vchPubKey)) {
            obj.pushKV("pubkey", HexStr(vchPubKey));
            obj.pushKV("iscompressed", vchPubKey.IsCompressed());
        }
        return obj;
    }

    UniValue operator()(const ScriptHash& scripthash) const
    {
        CScriptID scriptID(scripthash);
        UniValue obj(UniValue::VOBJ);
        CScript subscript;
        if (provider && provider->GetCScript(scriptID, subscript)) {
            ProcessSubScript(subscript, obj);
        }
        return obj;
    }

    UniValue operator()(const WitnessV0KeyHash& id) const
    {
        UniValue obj(UniValue::VOBJ);
        CPubKey pubkey;
        if (provider && provider->GetPubKey(ToKeyID(id), pubkey)) {
            obj.pushKV("pubkey", HexStr(pubkey));
        }
        return obj;
    }

    UniValue operator()(const WitnessV0ScriptHash& id) const
    {
        UniValue obj(UniValue::VOBJ);
        CScript subscript;
        CRIPEMD160 hasher;
        uint160 hash;
        hasher.Write(id.begin(), 32).Finalize(hash.begin());
        if (provider && provider->GetCScript(CScriptID(hash), subscript)) {
            ProcessSubScript(subscript, obj);
        }
        return obj;
    }

    UniValue operator()(const CExtPubKey &ekp) const {
        UniValue obj(UniValue::VOBJ);
        obj.pushKV("isextkey", true);
        return obj;
    }

    UniValue operator()(const CStealthAddress &sxAddr) const {
        UniValue obj(UniValue::VOBJ);
        obj.pushKV("isstealthaddress", true);
        obj.pushKV("prefix_num_bits", sxAddr.prefix.number_bits);
        obj.pushKV("prefix_bitfield", strprintf("0x%04x", sxAddr.prefix.bitfield));
        return obj;
    }

    UniValue operator()(const CKeyID256 &idk256) const {
        UniValue obj(UniValue::VOBJ);
        CPubKey vchPubKey;
        obj.pushKV("is256bit", true);
        CKeyID id160(idk256);
        if (provider && provider->GetPubKey(id160, vchPubKey)) {
            obj.pushKV("pubkey", HexStr(vchPubKey));
            obj.pushKV("iscompressed", vchPubKey.IsCompressed());
        }
        return obj;
    }

    UniValue operator()(const CScriptID256 &scriptID256) const {
        UniValue obj(UniValue::VOBJ);
        CScript subscript;
        obj.pushKV("is256bit", true);
        CScriptID scriptID;
        scriptID.Set(scriptID256);
        if (provider && provider->GetCScript(scriptID, subscript)) {
            ProcessSubScript(subscript, obj);
        }
        return obj;
    }

    UniValue operator()(const WitnessUnknown& id) const { return UniValue(UniValue::VOBJ); }
};

static UniValue DescribeWalletAddress(const CWallet* const pwallet, const CTxDestination& dest)
{
    UniValue ret(UniValue::VOBJ);
    UniValue detail = DescribeAddress(dest);
    CScript script = GetScriptForDestination(dest);
    std::unique_ptr<SigningProvider> provider = nullptr;
    if (pwallet) {
        provider = pwallet->GetSolvingProvider(script);
    }
    ret.pushKVs(detail);
    ret.pushKVs(boost::apply_visitor(DescribeWalletAddressVisitor(provider.get()), dest));
    return ret;
}

/** Convert CAddressBookData to JSON record.  */
static UniValue AddressBookDataToJSON(const CAddressBookData& data, const bool verbose)
{
    UniValue ret(UniValue::VOBJ);
    if (verbose) {
        ret.pushKV("name", data.GetLabel());
    }
    ret.pushKV("purpose", data.purpose);
    return ret;
}

RPCHelpMan getaddressinfo()
{
    return RPCHelpMan{"getaddressinfo",
                "\nReturn information about the given bitcoin address.\n"
                "Some of the information will only be present if the address is in the active wallet.\n",                {
                    {"address", RPCArg::Type::STR, RPCArg::Optional::NO, "The particl address to get the information of."},
                },
                RPCResult{
                    RPCResult::Type::OBJ, "", "",
                    {
                        {RPCResult::Type::STR, "address", "The particl address validated."},
                        {RPCResult::Type::STR_HEX, "scriptPubKey", "The hex-encoded scriptPubKey generated by the address."},
                        {RPCResult::Type::BOOL, "ismine", "If the address is yours."},
                        {RPCResult::Type::BOOL, "iswatchonly", "If the address is watchonly."},
                        {RPCResult::Type::BOOL, "solvable", "If we know how to spend coins sent to this address, ignoring the possible lack of private keys."},
                        {RPCResult::Type::STR, "desc", /* optional */ true, "A descriptor for spending coins sent to this address (only when solvable)."},
                        {RPCResult::Type::BOOL, "isscript", "If the key is a script."},
                        {RPCResult::Type::BOOL, "ischange", "If the address was used for change output."},
                        {RPCResult::Type::BOOL, "iswitness", "If the address is a witness address."},
                        {RPCResult::Type::NUM, "witness_version", /* optional */ true, "The version number of the witness program."},
                        {RPCResult::Type::STR_HEX, "witness_program", /* optional */ true, "The hex value of the witness program."},
                        {RPCResult::Type::STR, "script", /* optional */ true, "The output script type. Only if isscript is true and the redeemscript is known. Possible\n"
                                                                     "types: nonstandard, pubkey, pubkeyhash, scripthash, multisig, nulldata, witness_v0_keyhash,\n"
                            "witness_v0_scripthash, witness_unknown."},
                        {RPCResult::Type::STR_HEX, "hex", /* optional */ true, "The redeemscript for the p2sh address."},
                        {RPCResult::Type::ARR, "pubkeys", /* optional */ true, "Array of pubkeys associated with the known redeemscript (only if script is multisig).",
                        {
                            {RPCResult::Type::STR, "pubkey", ""},
                        }},
                        {RPCResult::Type::NUM, "sigsrequired", /* optional */ true, "The number of signatures required to spend multisig output (only if script is multisig)."},
                        {RPCResult::Type::STR_HEX, "pubkey", /* optional */ true, "The hex value of the raw public key for single-key addresses (possibly embedded in P2SH or P2WSH)."},
                        {RPCResult::Type::OBJ, "embedded", /* optional */ true, "Information about the address embedded in P2SH or P2WSH, if relevant and known.",
                        {
                            {RPCResult::Type::ELISION, "", "Includes all getaddressinfo output fields for the embedded address, excluding metadata (timestamp, hdkeypath, hdseedid)\n"
                            "and relation to the wallet (ismine, iswatchonly)."},
                        }},
                        {RPCResult::Type::BOOL, "iscompressed", /* optional */ true, "If the pubkey is compressed."},
                        {RPCResult::Type::NUM_TIME, "timestamp", /* optional */ true, "The creation time of the key, if available, expressed in " + UNIX_EPOCH_TIME + "."},
                        {RPCResult::Type::STR, "hdkeypath", /* optional */ true, "The HD keypath, if the key is HD and available."},
                        {RPCResult::Type::STR_HEX, "hdseedid", /* optional */ true, "The Hash160 of the HD seed."},
                        {RPCResult::Type::STR_HEX, "hdmasterfingerprint", /* optional */ true, "The fingerprint of the master key."},
                        {RPCResult::Type::ARR, "labels", "Array of labels associated with the address. Currently limited to one label but returned\n"
                            "as an array to keep the API stable if multiple labels are enabled in the future.",
                        {
                            {RPCResult::Type::STR, "label name", "Label name (defaults to \"\")."},
                        }},
                    }
                },
                RPCExamples{
                    HelpExampleCli("getaddressinfo", "\"" + EXAMPLE_ADDRESS[0] + "\"") +
                    HelpExampleRpc("getaddressinfo", "\"" + EXAMPLE_ADDRESS[0] + "\"")
                },
        [&](const RPCHelpMan& self, const JSONRPCRequest& request) -> UniValue
{
    std::shared_ptr<CWallet> const wallet = GetWalletForJSONRPCRequest(request);
    if (!wallet) return NullUniValue;
    const CWallet* const pwallet = wallet.get();

    LOCK(pwallet->cs_wallet);

    UniValue ret(UniValue::VOBJ);
    std::string s = request.params[0].get_str();
    bool fBech32 = bech32::Decode(s).second.size() > 0;
    bool is_stake_only_version = false;
    CTxDestination dest = DecodeDestination(s);
    if (fBech32 && !IsValidDestination(dest)) {
        dest = DecodeDestination(s, true);
        is_stake_only_version = true;
    }

    // Make sure the destination is valid
    if (!IsValidDestination(dest)) {
        throw JSONRPCError(RPC_INVALID_ADDRESS_OR_KEY, "Invalid address");
    }

    std::string currentAddress = EncodeDestination(dest, fBech32, is_stake_only_version);
    ret.pushKV("address", currentAddress);

    CScript scriptPubKey = GetScriptForDestination(dest);
    ret.pushKV("scriptPubKey", HexStr(scriptPubKey));

    std::unique_ptr<SigningProvider> provider = pwallet->GetSolvingProvider(scriptPubKey);

    isminetype mine = ISMINE_NO;
    if (IsParticlWallet(pwallet)) {
        const CHDWallet *phdw = GetParticlWallet(pwallet);
        LOCK_ASSERTION(phdw->cs_wallet);
        if (dest.type() == typeid(CExtPubKey)) {
            CExtPubKey ek = boost::get<CExtPubKey>(dest);
            CKeyID id = ek.GetID();
            mine = phdw->HaveExtKey(id);
        } else
        if (dest.type() == typeid(CStealthAddress)) {
            const CStealthAddress &sxAddr = boost::get<CStealthAddress>(dest);
            const CExtKeyAccount *pa = nullptr;
            const CEKAStealthKey *pask = nullptr;
            mine = phdw->IsMine(sxAddr, pa, pask);
            if (pa && pask) {
                ret.pushKV("account", pa->GetIDString58());
                CStoredExtKey *sek = pa->GetChain(pask->nScanParent);
                std::string sPath;
                if (sek) {
                    std::vector<uint32_t> vPath;
                    AppendChainPath(sek, vPath);
                    vPath.push_back(pask->nScanKey);
                    PathToString(vPath, sPath);
                    ret.pushKV("scan_path", sPath);
                }
                sek = pa->GetChain(pask->akSpend.nParent);
                if (sek) {
                    std::vector<uint32_t> vPath;
                    AppendChainPath(sek, vPath);
                    vPath.push_back(pask->akSpend.nKey);
                    PathToString(vPath, sPath);
                    ret.pushKV("spend_path", sPath);
                }
            }
        } else
        if (dest.type() == typeid(PKHash)
            || dest.type() == typeid(CKeyID256)) {
            CKeyID idk;
            const CEKAKey *pak = nullptr;
            const CEKASCKey *pasc = nullptr;
            CExtKeyAccount *pa = nullptr;
            bool isInvalid = false;
            mine = phdw->IsMine(scriptPubKey, idk, pak, pasc, pa, isInvalid);

            if (pa && pak) {
                CStoredExtKey *sek = pa->GetChain(pak->nParent);
                if (sek) {
                    ret.pushKV("from_ext_address_id", sek->GetIDString58());
                    std::string sPath;
                    std::vector<uint32_t> vPath;
                    AppendChainPath(sek, vPath);
                    vPath.push_back(pak->nKey);
                    PathToString(vPath, sPath);
                    ret.pushKV("path", sPath);
                } else {
                    ret.pushKV("error", "Unknown chain.");
                }
            } else
            if (dest.type() == typeid(PKHash)) {
                CStealthAddress sx;
                idk = ToKeyID(boost::get<PKHash>(dest));
                if (phdw->GetStealthLinked(idk, sx)) {
                    ret.pushKV("from_stealth_address", sx.Encoded());
                }
            }
        } else {
            mine = phdw->IsMine(dest);
        }
        if (mine & ISMINE_HARDWARE_DEVICE) {
            ret.pushKV("isondevice", true);
        }
    } else {
        mine = pwallet->IsMine(dest);
    }

    ret.pushKV("ismine", bool(mine & ISMINE_SPENDABLE));

    bool solvable = provider && IsSolvable(*provider, scriptPubKey);
    ret.pushKV("solvable", solvable);

    if (solvable) {
       ret.pushKV("desc", InferDescriptor(scriptPubKey, *provider)->ToString());
    }

    ret.pushKV("iswatchonly", bool(mine & ISMINE_WATCH_ONLY));
    if (is_stake_only_version) {
        ret.pushKV("isstakeonly", true);
    }

    UniValue detail = DescribeWalletAddress(pwallet, dest);
    ret.pushKVs(detail);

    ret.pushKV("ischange", pwallet->IsChange(scriptPubKey));

    ScriptPubKeyMan* spk_man = pwallet->GetScriptPubKeyMan(scriptPubKey);
    if (spk_man) {
        if (const std::unique_ptr<CKeyMetadata> meta = spk_man->GetMetadata(dest)) {
            ret.pushKV("timestamp", meta->nCreateTime);
            if (meta->has_key_origin) {
                ret.pushKV("hdkeypath", WriteHDKeypath(meta->key_origin.path));
                ret.pushKV("hdseedid", meta->hd_seed_id.GetHex());
                ret.pushKV("hdmasterfingerprint", HexStr(meta->key_origin.fingerprint));
            }
        }
    }

    // Return a `labels` array containing the label associated with the address,
    // equivalent to the `label` field above. Currently only one label can be
    // associated with an address, but we return an array so the API remains
    // stable if we allow multiple labels to be associated with an address in
    // the future.
    UniValue labels(UniValue::VARR);
    const auto* address_book_entry = pwallet->FindAddressBookEntry(dest);
    if (address_book_entry) {
        labels.push_back(address_book_entry->GetLabel());
    }
    ret.pushKV("labels", std::move(labels));

    return ret;
},
    };
}

static RPCHelpMan getaddressesbylabel()
{
    return RPCHelpMan{"getaddressesbylabel",
                "\nReturns the list of addresses assigned the specified label.\n",
                {
                    {"label", RPCArg::Type::STR, RPCArg::Optional::NO, "The label."},
                },
                RPCResult{
                    RPCResult::Type::OBJ_DYN, "", "json object with addresses as keys",
                    {
                        {RPCResult::Type::OBJ, "address", "json object with information about address",
                        {
                            {RPCResult::Type::STR, "purpose", "Purpose of address (\"send\" for sending address, \"receive\" for receiving address)"},
                        }},
                    }
                },
                RPCExamples{
                    HelpExampleCli("getaddressesbylabel", "\"tabby\"")
            + HelpExampleRpc("getaddressesbylabel", "\"tabby\"")
                },
        [&](const RPCHelpMan& self, const JSONRPCRequest& request) -> UniValue
{
    std::shared_ptr<CWallet> const wallet = GetWalletForJSONRPCRequest(request);
    if (!wallet) return NullUniValue;
    const CWallet* const pwallet = wallet.get();

    LOCK(pwallet->cs_wallet);

    std::string label = LabelFromValue(request.params[0]);

    // Find all addresses that have the given label
    UniValue ret(UniValue::VOBJ);
    std::set<std::string> addresses;
    for (const std::pair<const CTxDestination, CAddressBookData>& item : pwallet->m_address_book) {
        if (item.second.IsChange()) continue;
        if (item.second.GetLabel() == label) {
            std::string address = EncodeDestination(item.first);
            // CWallet::m_address_book is not expected to contain duplicate
            // address strings, but build a separate set as a precaution just in
            // case it does.
            bool unique = addresses.emplace(address).second;
            CHECK_NONFATAL(unique);
            // UniValue::pushKV checks if the key exists in O(N)
            // and since duplicate addresses are unexpected (checked with
            // std::set in O(log(N))), UniValue::__pushKV is used instead,
            // which currently is O(1).
            ret.__pushKV(address, AddressBookDataToJSON(item.second, false));
        }
    }

    if (ret.empty()) {
        throw JSONRPCError(RPC_WALLET_INVALID_LABEL_NAME, std::string("No addresses with label " + label));
    }

    return ret;
},
    };
}

static RPCHelpMan listlabels()
{
    return RPCHelpMan{"listlabels",
                "\nReturns the list of all labels, or labels that are assigned to addresses with a specific purpose.\n",
                {
                    {"purpose", RPCArg::Type::STR, RPCArg::Optional::OMITTED_NAMED_ARG, "Address purpose to list labels for ('send','receive'). An empty string is the same as not providing this argument."},
                },
                RPCResult{
                    RPCResult::Type::ARR, "", "",
                    {
                        {RPCResult::Type::STR, "label", "Label name"},
                    }
                },
                RPCExamples{
            "\nList all labels\n"
            + HelpExampleCli("listlabels", "") +
            "\nList labels that have receiving addresses\n"
            + HelpExampleCli("listlabels", "receive") +
            "\nList labels that have sending addresses\n"
            + HelpExampleCli("listlabels", "send") +
            "\nAs a JSON-RPC call\n"
            + HelpExampleRpc("listlabels", "receive")
                },
        [&](const RPCHelpMan& self, const JSONRPCRequest& request) -> UniValue
{
    std::shared_ptr<CWallet> const wallet = GetWalletForJSONRPCRequest(request);
    if (!wallet) return NullUniValue;
    const CWallet* const pwallet = wallet.get();

    LOCK(pwallet->cs_wallet);

    std::string purpose;
    if (!request.params[0].isNull()) {
        purpose = request.params[0].get_str();
    }

    // Add to a set to sort by label name, then insert into Univalue array
    std::set<std::string> label_set;
    for (const std::pair<const CTxDestination, CAddressBookData>& entry : pwallet->m_address_book) {
        if (entry.second.IsChange()) continue;
        if (purpose.empty() || entry.second.purpose == purpose) {
            label_set.insert(entry.second.GetLabel());
        }
    }

    UniValue ret(UniValue::VARR);
    for (const std::string& name : label_set) {
        ret.push_back(name);
    }

    return ret;
},
    };
}

static RPCHelpMan send()
{
    return RPCHelpMan{"send",
        "\nEXPERIMENTAL warning: this call may be changed in future releases.\n"
        "\nSend a transaction.\n",
        {
            {"outputs", RPCArg::Type::ARR, RPCArg::Optional::NO, "The outputs (key-value pairs), where none of the keys are duplicated.\n"
                    "That is, each address can only appear once and there can only be one 'data' object.\n"
                    "For convenience, a dictionary, which holds the key-value pairs directly, is also accepted.",
                {
                    {"", RPCArg::Type::OBJ, RPCArg::Optional::OMITTED, "",
                        {
                            {"address", RPCArg::Type::AMOUNT, RPCArg::Optional::NO, "A key-value pair. The key (string) is the bitcoin address, the value (float or string) is the amount in " + CURRENCY_UNIT + ""},
                        },
                        },
                    {"", RPCArg::Type::OBJ, RPCArg::Optional::OMITTED, "",
                        {
                            {"data", RPCArg::Type::STR_HEX, RPCArg::Optional::NO, "A key-value pair. The key must be \"data\", the value is hex-encoded data"},
                        },
                    },
                },
            },
            {"conf_target", RPCArg::Type::NUM, /* default */ "wallet default", "Confirmation target (in blocks), or fee rate (for " + CURRENCY_UNIT + "/kB or " + CURRENCY_ATOM + "/B estimate modes)"},
            {"estimate_mode", RPCArg::Type::STR, /* default */ "unset", std::string() + "The fee estimate mode, must be one of (case insensitive):\n"
                        "       \"" + FeeModes("\"\n\"") + "\""},
            {"options", RPCArg::Type::OBJ, RPCArg::Optional::OMITTED_NAMED_ARG, "",
                {
                    {"add_inputs", RPCArg::Type::BOOL, /* default */ "false", "If inputs are specified, automatically include more if they are not enough."},
                    {"add_to_wallet", RPCArg::Type::BOOL, /* default */ "true", "When false, returns a serialized transaction which will not be added to the wallet or broadcast"},
                    {"change_address", RPCArg::Type::STR_HEX, /* default */ "pool address", "The bitcoin address to receive the change"},
                    {"change_position", RPCArg::Type::NUM, /* default */ "random", "The index of the change output"},
                    {"change_type", RPCArg::Type::STR, /* default */ "set by -changetype", "The output type to use. Only valid if change_address is not specified. Options are \"legacy\", \"p2sh-segwit\", and \"bech32\"."},
                    {"conf_target", RPCArg::Type::NUM, /* default */ "wallet default", "Confirmation target (in blocks), or fee rate (for " + CURRENCY_UNIT + "/kB or " + CURRENCY_ATOM + "/B estimate modes)"},
                    {"estimate_mode", RPCArg::Type::STR, /* default */ "unset", std::string() + "The fee estimate mode, must be one of (case insensitive):\n"
            "       \"" + FeeModes("\"\n\"") + "\""},
                    {"include_watching", RPCArg::Type::BOOL, /* default */ "true for watch-only wallets, otherwise false", "Also select inputs which are watch only.\n"
                                          "Only solvable inputs can be used. Watch-only destinations are solvable if the public key and/or output script was imported,\n"
                                          "e.g. with 'importpubkey' or 'importmulti' with the 'pubkeys' or 'desc' field."},
                    {"inputs", RPCArg::Type::ARR, /* default */ "empty array", "Specify inputs instead of adding them automatically. A JSON array of JSON objects",
                        {
                            {"txid", RPCArg::Type::STR_HEX, RPCArg::Optional::NO, "The transaction id"},
                            {"vout", RPCArg::Type::NUM, RPCArg::Optional::NO, "The output number"},
                            {"sequence", RPCArg::Type::NUM, RPCArg::Optional::NO, "The sequence number"},
                        },
                    },
                    {"locktime", RPCArg::Type::NUM, /* default */ "0", "Raw locktime. Non-0 value also locktime-activates inputs"},
                    {"lock_unspents", RPCArg::Type::BOOL, /* default */ "false", "Lock selected unspent outputs"},
                    {"psbt", RPCArg::Type::BOOL,  /* default */ "automatic", "Always return a PSBT, implies add_to_wallet=false."},
                    {"subtract_fee_from_outputs", RPCArg::Type::ARR, /* default */ "empty array", "A JSON array of integers.\n"
                    "The fee will be equally deducted from the amount of each specified output.\n"
                    "Those recipients will receive less bitcoins than you enter in their corresponding amount field.\n"
                    "If no outputs are specified here, the sender pays the fee.",
                        {
                            {"vout_index", RPCArg::Type::NUM, RPCArg::Optional::OMITTED, "The zero-based output index, before a change output is added."},
                        },
                    },
                    {"replaceable", RPCArg::Type::BOOL, /* default */ "wallet default", "Marks this transaction as BIP125 replaceable.\n"
                                                  "Allows this transaction to be replaced by a transaction with higher fees"},
                },
                "options"},
        },
        RPCResult{
            RPCResult::Type::OBJ, "", "",
                {
                    {RPCResult::Type::BOOL, "complete", "If the transaction has a complete set of signatures"},
                    {RPCResult::Type::STR_HEX, "txid", "The transaction id for the send. Only 1 transaction is created regardless of the number of addresses."},
                    {RPCResult::Type::STR_HEX, "hex", "If add_to_wallet is false, the hex-encoded raw transaction with signature(s)"},
                    {RPCResult::Type::STR, "psbt", "If more signatures are needed, or if add_to_wallet is false, the base64-encoded (partially) signed transaction"}
                }
        },
        RPCExamples{""
        "\nSend with a fee rate of 1 satoshi per byte\n"
        + HelpExampleCli("send", "'{\"" + EXAMPLE_ADDRESS[0] + "\": 0.1}' 1 sat/b\n") +
            "\nCreate a transaction that should confirm the next block, with a specific input, and return result without adding to wallet or broadcasting to the network\n"
        + HelpExampleCli("send", "'{\"" + EXAMPLE_ADDRESS[0] + "\": 0.1}' 1 economical '{\"add_to_wallet\": false, \"inputs\": [{\"txid\":\"a08e6907dbbd3d809776dbfc5d82e371b764ed838b5655e72f463568df1aadf0\", \"vout\":1}]}'")
        },
        [&](const RPCHelpMan& self, const JSONRPCRequest& request) -> UniValue
        {
            RPCTypeCheck(request.params, {
                UniValueType(), // ARR or OBJ, checked later
                UniValue::VNUM,
                UniValue::VSTR,
                UniValue::VOBJ
                }, true
            );

            std::shared_ptr<CWallet> const wallet = GetWalletForJSONRPCRequest(request);
            if (!wallet) return NullUniValue;
            CWallet* const pwallet = wallet.get();

            UniValue options = request.params[3];
            if (options.exists("feeRate") || options.exists("fee_rate") || options.exists("estimate_mode") || options.exists("conf_target")) {
                if (!request.params[1].isNull() || !request.params[2].isNull()) {
                    throw JSONRPCError(RPC_INVALID_PARAMETER, "Use either conf_target and estimate_mode or the options dictionary to control fee rate");
                }
            } else {
                options.pushKV("conf_target", request.params[1]);
                options.pushKV("estimate_mode", request.params[2]);
            }
            if (!options["conf_target"].isNull() && (options["estimate_mode"].isNull() || (options["estimate_mode"].get_str() == "unset"))) {
                throw JSONRPCError(RPC_INVALID_PARAMETER, "Specify estimate_mode");
            }
            if (options.exists("changeAddress")) {
                throw JSONRPCError(RPC_INVALID_PARAMETER, "Use change_address");
            }
            if (options.exists("changePosition")) {
                throw JSONRPCError(RPC_INVALID_PARAMETER, "Use change_position");
            }
            if (options.exists("includeWatching")) {
                throw JSONRPCError(RPC_INVALID_PARAMETER, "Use include_watching");
            }
            if (options.exists("lockUnspents")) {
                throw JSONRPCError(RPC_INVALID_PARAMETER, "Use lock_unspents");
            }
            if (options.exists("subtractFeeFromOutputs")) {
                throw JSONRPCError(RPC_INVALID_PARAMETER, "Use subtract_fee_from_outputs");
            }

            const bool psbt_opt_in = options.exists("psbt") && options["psbt"].get_bool();

            CAmount fee;
            int change_position;
            bool rbf = pwallet->m_signal_rbf;
            if (options.exists("replaceable")) {
                rbf = options["replaceable"].get_bool();
            }
            CMutableTransaction rawTx = ConstructTransaction(options["inputs"], request.params[0], options["locktime"], rbf);
            CCoinControl coin_control;
            // Automatically select coins, unless at least one is manually selected. Can
            // be overriden by options.add_inputs.
            coin_control.m_add_inputs = rawTx.vin.size() == 0;
            FundTransaction(pwallet, rawTx, fee, change_position, options, coin_control);

            bool add_to_wallet = true;
            if (options.exists("add_to_wallet")) {
                add_to_wallet = options["add_to_wallet"].get_bool();
            }

            // Make a blank psbt
            PartiallySignedTransaction psbtx(rawTx);

            // Fill transaction with our data and sign
            bool complete = true;
            const TransactionError err = pwallet->FillPSBT(psbtx, complete, SIGHASH_ALL, true, false);
            if (err != TransactionError::OK) {
                throw JSONRPCTransactionError(err);
            }

            CMutableTransaction mtx;
            complete = FinalizeAndExtractPSBT(psbtx, mtx);

            UniValue result(UniValue::VOBJ);

            if (psbt_opt_in || !complete || !add_to_wallet) {
                // Serialize the PSBT
                CDataStream ssTx(SER_NETWORK, PROTOCOL_VERSION);
                ssTx << psbtx;
                result.pushKV("psbt", EncodeBase64(ssTx.str()));
            }

            if (complete) {
                std::string err_string;
                std::string hex = EncodeHexTx(CTransaction(mtx));
                CTransactionRef tx(MakeTransactionRef(std::move(mtx)));
                result.pushKV("txid", tx->GetHash().GetHex());
                if (add_to_wallet && !psbt_opt_in) {
                    pwallet->CommitTransaction(tx, {}, {} /* orderForm */);
                } else {
                    result.pushKV("hex", hex);
                }
            }
            result.pushKV("complete", complete);

            return result;
        }
    };
}

static RPCHelpMan sethdseed()
{
    return RPCHelpMan{"sethdseed",
                "\nSet or generate a new HD wallet seed. Non-HD wallets will not be upgraded to being a HD wallet. Wallets that are already\n"
                "HD will have a new HD seed set so that new keys added to the keypool will be derived from this new seed.\n"
                "\nNote that you will need to MAKE A NEW BACKUP of your wallet after setting the HD wallet seed." +
        HELP_REQUIRING_PASSPHRASE,
                {
                    {"newkeypool", RPCArg::Type::BOOL, /* default */ "true", "Whether to flush old unused addresses, including change addresses, from the keypool and regenerate it.\n"
                                         "If true, the next address from getnewaddress and change address from getrawchangeaddress will be from this new seed.\n"
                                         "If false, addresses (including change addresses if the wallet already had HD Chain Split enabled) from the existing\n"
                                         "keypool will be used until it has been depleted."},
                    {"seed", RPCArg::Type::STR, /* default */ "random seed", "The WIF private key to use as the new HD seed.\n"
                                         "The seed value can be retrieved using the dumpwallet command. It is the private key marked hdseed=1"},
                },
                RPCResult{RPCResult::Type::NONE, "", ""},
                RPCExamples{
                    HelpExampleCli("sethdseed", "")
            + HelpExampleCli("sethdseed", "false")
            + HelpExampleCli("sethdseed", "true \"wifkey\"")
            + HelpExampleRpc("sethdseed", "true, \"wifkey\"")
                },
        [&](const RPCHelpMan& self, const JSONRPCRequest& request) -> UniValue
{
    std::shared_ptr<CWallet> const wallet = GetWalletForJSONRPCRequest(request);
    if (!wallet) return NullUniValue;
    CWallet* const pwallet = wallet.get();

    LegacyScriptPubKeyMan& spk_man = EnsureLegacyScriptPubKeyMan(*pwallet, true);

    if (pwallet->IsWalletFlagSet(WALLET_FLAG_DISABLE_PRIVATE_KEYS)) {
        throw JSONRPCError(RPC_WALLET_ERROR, "Cannot set a HD seed to a wallet with private keys disabled");
    }

    LOCK2(pwallet->cs_wallet, spk_man.cs_KeyStore);

    // Do not do anything to non-HD wallets
    if (!pwallet->CanSupportFeature(FEATURE_HD)) {
        throw JSONRPCError(RPC_WALLET_ERROR, "Cannot set a HD seed on a non-HD wallet. Use the upgradewallet RPC in order to upgrade a non-HD wallet to HD");
    }

    if (IsParticlWallet(pwallet))
        throw JSONRPCError(RPC_WALLET_ERROR, "Not necessary in Particl mode.");

    EnsureWalletIsUnlocked(pwallet);

    bool flush_key_pool = true;
    if (!request.params[0].isNull()) {
        flush_key_pool = request.params[0].get_bool();
    }

    CPubKey master_pub_key;
    if (request.params[1].isNull()) {
        master_pub_key = spk_man.GenerateNewSeed();
    } else {
        CKey key = DecodeSecret(request.params[1].get_str());
        if (!key.IsValid()) {
            throw JSONRPCError(RPC_INVALID_ADDRESS_OR_KEY, "Invalid private key");
        }

        if (HaveKey(spk_man, key)) {
            throw JSONRPCError(RPC_INVALID_ADDRESS_OR_KEY, "Already have this key (either as an HD seed or as a loose private key)");
        }

        master_pub_key = spk_man.DeriveNewSeed(key);
    }

    spk_man.SetHDSeed(master_pub_key);
    if (flush_key_pool) spk_man.NewKeyPool();

    return NullUniValue;
},
    };
}

static RPCHelpMan walletprocesspsbt()
{
    return RPCHelpMan{"walletprocesspsbt",
                "\nUpdate a PSBT with input information from our wallet and then sign inputs\n"
                "that we can sign for." +
        HELP_REQUIRING_PASSPHRASE,
                {
                    {"psbt", RPCArg::Type::STR, RPCArg::Optional::NO, "The transaction base64 string"},
                    {"sign", RPCArg::Type::BOOL, /* default */ "true", "Also sign the transaction when updating"},
                    {"sighashtype", RPCArg::Type::STR, /* default */ "ALL", "The signature hash type to sign with if not specified by the PSBT. Must be one of\n"
            "       \"ALL\"\n"
            "       \"NONE\"\n"
            "       \"SINGLE\"\n"
            "       \"ALL|ANYONECANPAY\"\n"
            "       \"NONE|ANYONECANPAY\"\n"
            "       \"SINGLE|ANYONECANPAY\""},
                    {"bip32derivs", RPCArg::Type::BOOL, /* default */ "true", "Include BIP 32 derivation paths for public keys if we know them"},
                },
                RPCResult{
                    RPCResult::Type::OBJ, "", "",
                    {
                        {RPCResult::Type::STR, "psbt", "The base64-encoded partially signed transaction"},
                        {RPCResult::Type::BOOL, "complete", "If the transaction has a complete set of signatures"},
                    }
                },
                RPCExamples{
                    HelpExampleCli("walletprocesspsbt", "\"psbt\"")
                },
        [&](const RPCHelpMan& self, const JSONRPCRequest& request) -> UniValue
{
    std::shared_ptr<CWallet> const wallet = GetWalletForJSONRPCRequest(request);
    if (!wallet) return NullUniValue;
    const CWallet* const pwallet = wallet.get();

    RPCTypeCheck(request.params, {UniValue::VSTR, UniValue::VBOOL, UniValue::VSTR});

    // Unserialize the transaction
    PartiallySignedTransaction psbtx;
    std::string error;
    if (!DecodeBase64PSBT(psbtx, request.params[0].get_str(), error)) {
        throw JSONRPCError(RPC_DESERIALIZATION_ERROR, strprintf("TX decode failed %s", error));
    }

    // Get the sighash type
    int nHashType = ParseSighashString(request.params[2]);

    // Fill transaction with our data and also sign
    bool sign = request.params[1].isNull() ? true : request.params[1].get_bool();
    bool bip32derivs = request.params[3].isNull() ? true : request.params[3].get_bool();
    bool complete = true;
    const TransactionError err = pwallet->FillPSBT(psbtx, complete, nHashType, sign, bip32derivs);
    if (err != TransactionError::OK) {
        throw JSONRPCTransactionError(err);
    }

    UniValue result(UniValue::VOBJ);
    CDataStream ssTx(SER_NETWORK, PROTOCOL_VERSION);
    ssTx << psbtx;
    result.pushKV("psbt", EncodeBase64(ssTx.str()));
    result.pushKV("complete", complete);

    return result;
},
    };
}

static RPCHelpMan walletcreatefundedpsbt()
{
    return RPCHelpMan{"walletcreatefundedpsbt",
                "\nCreates and funds a transaction in the Partially Signed Transaction format.\n"
                "Implements the Creator and Updater roles.\n",
                {
                    {"inputs", RPCArg::Type::ARR, RPCArg::Optional::OMITTED_NAMED_ARG, "Leave empty to add inputs automatically. See add_inputs option.",
                        {
                            {"", RPCArg::Type::OBJ, RPCArg::Optional::OMITTED, "",
                                {
                                    {"txid", RPCArg::Type::STR_HEX, RPCArg::Optional::NO, "The transaction id"},
                                    {"vout", RPCArg::Type::NUM, RPCArg::Optional::NO, "The output number"},
                                    {"sequence", RPCArg::Type::NUM, /* default */ "depends on the value of the 'locktime' and 'options.replaceable' arguments", "The sequence number"},
                                },
                            },
                        },
                        },
                    {"outputs", RPCArg::Type::ARR, RPCArg::Optional::NO, "The outputs (key-value pairs), where none of the keys are duplicated.\n"
                            "That is, each address can only appear once and there can only be one 'data' object.\n"
                            "For compatibility reasons, a dictionary, which holds the key-value pairs directly, is also\n"
                            "accepted as second parameter.",
                        {
                            {"", RPCArg::Type::OBJ, RPCArg::Optional::OMITTED, "",
                                {
                                    {"address", RPCArg::Type::AMOUNT, RPCArg::Optional::NO, "A key-value pair. The key (string) is the particl address, the value (float or string) is the amount in " + CURRENCY_UNIT + ""},
                                },
                                },
                            {"", RPCArg::Type::OBJ, RPCArg::Optional::OMITTED, "",
                                {
                                    {"data", RPCArg::Type::STR_HEX, RPCArg::Optional::NO, "A key-value pair. The key must be \"data\", the value is hex-encoded data"},
                                },
                            },
                        },
                    },
                    {"locktime", RPCArg::Type::NUM, /* default */ "0", "Raw locktime. Non-0 value also locktime-activates inputs"},
                    {"options", RPCArg::Type::OBJ, RPCArg::Optional::OMITTED_NAMED_ARG, "",
                        {
                            {"add_inputs", RPCArg::Type::BOOL, /* default */ "false", "If inputs are specified, automatically include more if they are not enough."},
                            {"changeAddress", RPCArg::Type::STR_HEX, /* default */ "pool address", "The particl address to receive the change"},
                            {"changePosition", RPCArg::Type::NUM, /* default */ "random", "The index of the change output"},
                            {"change_type", RPCArg::Type::STR, /* default */ "set by -changetype", "The output type to use. Only valid if changeAddress is not specified. Options are \"legacy\", \"p2sh-segwit\", and \"bech32\"."},
                            {"includeWatching", RPCArg::Type::BOOL, /* default */ "true for watch-only wallets, otherwise false", "Also select inputs which are watch only"},
                            {"lockUnspents", RPCArg::Type::BOOL, /* default */ "false", "Lock selected unspent outputs"},
                            {"feeRate", RPCArg::Type::AMOUNT, /* default */ "not set: makes wallet determine the fee", "Set a specific fee rate in " + CURRENCY_UNIT + "/kB"},
                            {"subtractFeeFromOutputs", RPCArg::Type::ARR, /* default */ "empty array", "The outputs to subtract the fee from.\n"
                                                          "The fee will be equally deducted from the amount of each specified output.\n"
                                                          "Those recipients will receive less particl than you enter in their corresponding amount field.\n"
                                                          "If no outputs are specified here, the sender pays the fee.",
                                {
                                    {"vout_index", RPCArg::Type::NUM, RPCArg::Optional::OMITTED, "The zero-based output index, before a change output is added."},
                                },
                            },
                            {"replaceable", RPCArg::Type::BOOL, /* default */ "wallet default", "Marks this transaction as BIP125 replaceable.\n"
                                                          "Allows this transaction to be replaced by a transaction with higher fees"},
                            {"conf_target", RPCArg::Type::NUM, /* default */ "fall back to wallet's confirmation target (txconfirmtarget)", "Confirmation target (in blocks)"},
                            {"estimate_mode", RPCArg::Type::STR, /* default */ "unset", std::string() + "The fee estimate mode, must be one of (case insensitive):\n"
                            "         \"" + FeeModes("\"\n\"") + "\""},
                        },
                        "options"},
                    {"bip32derivs", RPCArg::Type::BOOL, /* default */ "true", "Include BIP 32 derivation paths for public keys if we know them"},
                },
                RPCResult{
                    RPCResult::Type::OBJ, "", "",
                    {
                        {RPCResult::Type::STR, "psbt", "The resulting raw transaction (base64-encoded string)"},
                        {RPCResult::Type::STR_AMOUNT, "fee", "Fee in " + CURRENCY_UNIT + " the resulting transaction pays"},
                        {RPCResult::Type::NUM, "changepos", "The position of the added change output, or -1"},
                    }
                                },
                                RPCExamples{
                            "\nCreate a transaction with no inputs\n"
                            + HelpExampleCli("walletcreatefundedpsbt", "\"[{\\\"txid\\\":\\\"myid\\\",\\\"vout\\\":0}]\" \"[{\\\"data\\\":\\\"00010203\\\"}]\"")
                                },
        [&](const RPCHelpMan& self, const JSONRPCRequest& request) -> UniValue
{
    std::shared_ptr<CWallet> const wallet = GetWalletForJSONRPCRequest(request);
    if (!wallet) return NullUniValue;
    CWallet* const pwallet = wallet.get();

    RPCTypeCheck(request.params, {
        UniValue::VARR,
        UniValueType(), // ARR or OBJ, checked later
        UniValue::VNUM,
        UniValue::VOBJ,
        UniValue::VBOOL
        }, true
    );

    CAmount fee;
    int change_position;
    bool rbf = pwallet->m_signal_rbf;
    const UniValue &replaceable_arg = request.params[3]["replaceable"];
    if (!replaceable_arg.isNull()) {
        RPCTypeCheckArgument(replaceable_arg, UniValue::VBOOL);
        rbf = replaceable_arg.isTrue();
    }
    CMutableTransaction rawTx = ConstructTransaction(request.params[0], request.params[1], request.params[2], rbf);
    CCoinControl coin_control;
    // Automatically select coins, unless at least one is manually selected. Can
    // be overridden by options.add_inputs.
    coin_control.m_add_inputs = rawTx.vin.size() == 0;
    FundTransaction(pwallet, rawTx, fee, change_position, request.params[3], coin_control);

    // Make a blank psbt
    PartiallySignedTransaction psbtx(rawTx);

    // Fill transaction with out data but don't sign
    bool bip32derivs = request.params[4].isNull() ? true : request.params[4].get_bool();
    bool complete = true;
    const TransactionError err = pwallet->FillPSBT(psbtx, complete, 1, false, bip32derivs);
    if (err != TransactionError::OK) {
        throw JSONRPCTransactionError(err);
    }

    // Serialize the PSBT
    CDataStream ssTx(SER_NETWORK, PROTOCOL_VERSION);
    ssTx << psbtx;

    UniValue result(UniValue::VOBJ);
    result.pushKV("psbt", EncodeBase64(ssTx.str()));
    result.pushKV("fee", ValueFromAmount(fee));
    result.pushKV("changepos", change_position);
    return result;
},
    };
}

static RPCHelpMan upgradewallet()
{
    return RPCHelpMan{"upgradewallet",
        "\nUpgrade the wallet. Upgrades to the latest version if no version number is specified\n"
        "New keys may be generated and a new wallet backup will need to be made.",
        {
            {"version", RPCArg::Type::NUM, /* default */ strprintf("%d", FEATURE_LATEST), "The version number to upgrade to. Default is the latest wallet version"}
        },
        RPCResults{},
        RPCExamples{
            HelpExampleCli("upgradewallet", "169900")
            + HelpExampleRpc("upgradewallet", "169900")
        },
        [&](const RPCHelpMan& self, const JSONRPCRequest& request) -> UniValue
{
    std::shared_ptr<CWallet> const wallet = GetWalletForJSONRPCRequest(request);
    if (!wallet) return NullUniValue;
    CWallet* const pwallet = wallet.get();

    RPCTypeCheck(request.params, {UniValue::VNUM}, true);

    EnsureWalletIsUnlocked(pwallet);

    int version = 0;
    if (!request.params[0].isNull()) {
        version = request.params[0].get_int();
    }

    bilingual_str error;
    std::vector<bilingual_str> warnings;
    if (!pwallet->UpgradeWallet(version, error, warnings)) {
        throw JSONRPCError(RPC_WALLET_ERROR, error.original);
    }
    return error.original;
},
    };
}

RPCHelpMan abortrescan();
RPCHelpMan dumpprivkey();
RPCHelpMan importprivkey();
RPCHelpMan importaddress();
RPCHelpMan importpubkey();
RPCHelpMan dumpwallet();
RPCHelpMan importwallet();
RPCHelpMan importprunedfunds();
RPCHelpMan removeprunedfunds();
RPCHelpMan importmulti();
RPCHelpMan importdescriptors();

Span<const CRPCCommand> GetWalletRPCCommands()
{
// clang-format off
static const CRPCCommand commands[] =
{ //  category              name                                actor (function)                argNames
    //  --------------------- ------------------------          -----------------------         ----------
    { "hidden",             "resendwallettransactions",         &resendwallettransactions,      {} },
    { "rawtransactions",    "fundrawtransaction",               &fundrawtransaction,            {"hexstring","options","iswitness"} },
    { "wallet",             "abandontransaction",               &abandontransaction,            {"txid"} },
    { "wallet",             "abortrescan",                      &abortrescan,                   {} },
    { "wallet",             "addmultisigaddress",               &addmultisigaddress,            {"nrequired","keys","label","bech32","256bit","address_type"} },
    { "wallet",             "backupwallet",                     &backupwallet,                  {"destination"} },
    { "wallet",             "bumpfee",                          &bumpfee,                       {"txid", "options"} },
    { "wallet",             "psbtbumpfee",                      &psbtbumpfee,                   {"txid", "options"} },
    { "wallet",             "createwallet",                     &createwallet,                  {"wallet_name", "disable_private_keys", "blank", "passphrase", "avoid_reuse", "descriptors", "load_on_startup"} },
    { "wallet",             "dumpprivkey",                      &dumpprivkey,                   {"address"}  },
    { "wallet",             "dumpwallet",                       &dumpwallet,                    {"filename"} },
    { "wallet",             "encryptwallet",                    &encryptwallet,                 {"passphrase"} },
    { "wallet",             "getaddressesbylabel",              &getaddressesbylabel,           {"label"} },
    { "wallet",             "getaddressinfo",                   &getaddressinfo,                {"address"} },
    { "wallet",             "getbalance",                       &getbalance,                    {"dummy","minconf","include_watchonly","avoid_reuse"} },
    { "wallet",             "getnewaddress",                    &getnewaddress,                 {"label","bech32","hardened","256bit","address_type"} },
    { "wallet",             "getrawchangeaddress",              &getrawchangeaddress,           {"address_type"} },
    { "wallet",             "getreceivedbyaddress",             &getreceivedbyaddress,          {"address","minconf"} },
    { "wallet",             "getreceivedbylabel",               &getreceivedbylabel,            {"label","minconf"} },
    { "wallet",             "gettransaction",                   &gettransaction,                {"txid","include_watchonly","verbose"} },
    { "wallet",             "getunconfirmedbalance",            &getunconfirmedbalance,         {} },
    { "wallet",             "getbalances",                      &getbalances,                   {} },
    { "wallet",             "getwalletinfo",                    &getwalletinfo,                 {} },
    { "wallet",             "importaddress",                    &importaddress,                 {"address","label","rescan","p2sh"} },
    { "wallet",             "importdescriptors",                &importdescriptors,             {"requests"} },
    { "wallet",             "importmulti",                      &importmulti,                   {"requests","options"} },
    { "wallet",             "importprivkey",                    &importprivkey,                 {"privkey","label","rescan"} },
    { "wallet",             "importprunedfunds",                &importprunedfunds,             {"rawtransaction","txoutproof"} },
    { "wallet",             "importpubkey",                     &importpubkey,                  {"pubkey","label","rescan"} },
    { "wallet",             "importwallet",                     &importwallet,                  {"filename"} },
    { "wallet",             "keypoolrefill",                    &keypoolrefill,                 {"newsize"} },
    { "wallet",             "listaddressgroupings",             &listaddressgroupings,          {} },
    { "wallet",             "listlabels",                       &listlabels,                    {"purpose"} },
    { "wallet",             "listlockunspent",                  &listlockunspent,               {} },
    { "wallet",             "listreceivedbyaddress",            &listreceivedbyaddress,         {"minconf","include_empty","include_watchonly","address_filter"} },
    { "wallet",             "listreceivedbylabel",              &listreceivedbylabel,           {"minconf","include_empty","include_watchonly"} },
    { "wallet",             "listsinceblock",                   &listsinceblock,                {"blockhash","target_confirmations","include_watchonly","include_removed"} },
    { "wallet",             "listtransactions",                 &listtransactions,              {"label|dummy","count","skip","include_watchonly"} },
    { "wallet",             "listunspent",                      &listunspent,                   {"minconf","maxconf","addresses","include_unsafe","query_options"} },
    { "wallet",             "listwalletdir",                    &listwalletdir,                 {} },
    { "wallet",             "listwallets",                      &listwallets,                   {} },
    { "wallet",             "loadwallet",                       &loadwallet,                    {"filename", "load_on_startup"} },
    { "wallet",             "lockunspent",                      &lockunspent,                   {"unlock","transactions","permanent"} },
    { "wallet",             "removeprunedfunds",                &removeprunedfunds,             {"txid"} },
    { "wallet",             "rescanblockchain",                 &rescanblockchain,              {"start_height", "stop_height"} },
    { "wallet",             "send",                             &send,                          {"outputs","conf_target","estimate_mode","options"} },
    { "wallet",             "sendmany",                         &sendmany,                      {"dummy","amounts","minconf","comment","subtractfeefrom","replaceable","conf_target","estimate_mode","verbose"} },
    { "wallet",             "sendtoaddress",                    &sendtoaddress,                 {"address","amount","comment","comment_to","subtractfeefromamount","narration","replaceable","conf_target","estimate_mode","avoid_reuse","verbose"} },
    { "wallet",             "sethdseed",                        &sethdseed,                     {"newkeypool","seed"} },
    { "wallet",             "setlabel",                         &setlabel,                      {"address","label"} },
    { "wallet",             "settxfee",                         &settxfee,                      {"amount"} },
    { "wallet",             "setwalletflag",                    &setwalletflag,                 {"flag","value"} },
    { "wallet",             "signmessage",                      &signmessage,                   {"address","message"} },
    { "wallet",             "signrawtransactionwithwallet",     &signrawtransactionwithwallet,  {"hexstring","prevtxs","sighashtype"} },
    { "wallet",             "unloadwallet",                     &unloadwallet,                  {"wallet_name", "load_on_startup"} },
    { "wallet",             "upgradewallet",                    &upgradewallet,                 {"version"} },
    { "wallet",             "walletcreatefundedpsbt",           &walletcreatefundedpsbt,        {"inputs","outputs","locktime","options","bip32derivs"} },
    { "wallet",             "walletlock",                       &walletlock,                    {} },
    { "wallet",             "walletpassphrase",                 &walletpassphrase,              {"passphrase","timeout","stakingonly"} },
    { "wallet",             "walletpassphrasechange",           &walletpassphrasechange,        {"oldpassphrase","newpassphrase"} },
    { "wallet",             "walletprocesspsbt",                &walletprocesspsbt,             {"psbt","sign","sighashtype","bip32derivs"} },
};
// clang-format on
    return MakeSpan(commands);
}<|MERGE_RESOLUTION|>--- conflicted
+++ resolved
@@ -3168,11 +3168,8 @@
                         {
                         {RPCResult::Type::STR, "walletname", "the wallet name"},
                         {RPCResult::Type::NUM, "walletversion", "the wallet version"},
-<<<<<<< HEAD
                         {RPCResult::Type::STR_AMOUNT, "total_balance", "the total balance of the wallet in " + CURRENCY_UNIT},
-=======
                         {RPCResult::Type::STR, "format", "the database format (bdb or sqlite)"},
->>>>>>> 49984b44
                         {RPCResult::Type::STR_AMOUNT, "balance", "DEPRECATED. Identical to getbalances().mine.trusted"},
                         {RPCResult::Type::STR_AMOUNT, "blind_balance", "DEPRECATED. Identical to getbalances().mine.blind_trusted"},
                         {RPCResult::Type::STR_AMOUNT, "anon_balance", "DEPRECATED. Identical to getbalances().mine.anon_trusted"},
@@ -3218,18 +3215,7 @@
     UniValue obj(UniValue::VOBJ);
     obj.pushKV("walletname", pwallet->GetName());
     obj.pushKV("walletversion", pwallet->GetVersion());
-<<<<<<< HEAD
-=======
     obj.pushKV("format", pwallet->GetDatabase().Format());
-    obj.pushKV("balance", ValueFromAmount(bal.m_mine_trusted));
-    obj.pushKV("unconfirmed_balance", ValueFromAmount(bal.m_mine_untrusted_pending));
-    obj.pushKV("immature_balance", ValueFromAmount(bal.m_mine_immature));
-    obj.pushKV("txcount",       (int)pwallet->mapWallet.size());
-    if (kp_oldest > 0) {
-        obj.pushKV("keypoololdest", kp_oldest);
-    }
-    obj.pushKV("keypoolsize", (int64_t)kpExternalSize);
->>>>>>> 49984b44
 
     if (pwallet->IsParticlWallet()) {
         CHDWalletBalances bal;
