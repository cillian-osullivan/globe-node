<TS language="sk" version="2.1">
<context>
    <name>AddressBookPage</name>
    <message>
        <source>Right-click to edit address or label</source>
        <translation>Kliknutím pravým tlačidlom upraviť adresu alebo popis</translation>
    </message>
    <message>
        <source>Create a new address</source>
        <translation>Vytvoriť novú adresu</translation>
    </message>
    <message>
        <source>&amp;New</source>
        <translation>&amp;Nový</translation>
    </message>
    <message>
        <source>Copy the currently selected address to the system clipboard</source>
        <translation>Zkopírovať práve zvolenú adresu</translation>
    </message>
    <message>
        <source>&amp;Copy</source>
        <translation>&amp;Kopírovať</translation>
    </message>
    <message>
        <source>C&amp;lose</source>
        <translation>Z&amp;atvoriť</translation>
    </message>
    <message>
        <source>Delete the currently selected address from the list</source>
        <translation>Vymaž vybranú adresu zo zoznamu</translation>
    </message>
    <message>
        <source>Enter address or label to search</source>
        <translation>Zadajte adresu alebo popis pre hľadanie</translation>
    </message>
    <message>
        <source>Export the data in the current tab to a file</source>
        <translation>Exportovať tento náhľad do súboru</translation>
    </message>
    <message>
        <source>&amp;Export</source>
        <translation>&amp;Exportovať...</translation>
    </message>
    <message>
        <source>&amp;Delete</source>
        <translation>&amp;Zmazať</translation>
    </message>
    <message>
        <source>Choose the address to send coins to</source>
        <translation>Zvoľte adresu kam poslať mince</translation>
    </message>
    <message>
        <source>Choose the address to receive coins with</source>
        <translation>Zvoľte adresu na ktorú chcete prijať mince</translation>
    </message>
    <message>
        <source>C&amp;hoose</source>
        <translation>Vy&amp;brať</translation>
    </message>
    <message>
        <source>Sending addresses</source>
        <translation>Odosielajúce adresy</translation>
    </message>
    <message>
        <source>Receiving addresses</source>
        <translation>Prijímajúce adresy</translation>
    </message>
    <message>
        <source>These are your Particl addresses for sending payments. Always check the amount and the receiving address before sending coins.</source>
        <translation>Toto sú Vaše Particl adresy pre posielanie platieb. Vždy skontrolujte sumu a prijímaciu adresu pred poslaním mincí.</translation>
    </message>
    <message>
        <source>These are your Particl addresses for receiving payments. Use the 'Create new receiving address' button in the receive tab to create new addresses.</source>
        <translation>Toto sú vaše Particl adresy pre prijímanie platieb. Pre vytvorenie nových adries použite tlačidlo 'Vytvoriť novú prijímajúcu adresu' na karte Prijať.</translation>
    </message>
    <message>
        <source>&amp;Copy Address</source>
        <translation>&amp;Kopírovať adresu</translation>
    </message>
    <message>
        <source>Copy &amp;Label</source>
        <translation>Kopírovať &amp;popis</translation>
    </message>
    <message>
        <source>&amp;Edit</source>
        <translation>&amp;Upraviť</translation>
    </message>
    <message>
        <source>Export Address List</source>
        <translation>Exportovať zoznam adries</translation>
    </message>
    <message>
        <source>Comma separated file (*.csv)</source>
        <translation>Čiarkou oddelovaný súbor (*.csv)</translation>
    </message>
    <message>
        <source>Exporting Failed</source>
        <translation>Export zlyhal</translation>
    </message>
    <message>
        <source>There was an error trying to save the address list to %1. Please try again.</source>
        <translation>Nastala chyba pri pokuse uložiť zoznam adries do %1. Skúste znovu.</translation>
    </message>
</context>
<context>
    <name>AddressTableModel</name>
    <message>
        <source>Label</source>
        <translation>Popis</translation>
    </message>
    <message>
        <source>Address</source>
        <translation>Adresa</translation>
    </message>
    <message>
        <source>(no label)</source>
        <translation>(bez popisu)</translation>
    </message>
</context>
<context>
    <name>AskPassphraseDialog</name>
    <message>
        <source>Passphrase Dialog</source>
        <translation>Dialóg hesla</translation>
    </message>
    <message>
        <source>Enter passphrase</source>
        <translation>Zadajte heslo</translation>
    </message>
    <message>
        <source>New passphrase</source>
        <translation>Nové heslo</translation>
    </message>
    <message>
        <source>Repeat new passphrase</source>
        <translation>Zopakujte nové heslo</translation>
    </message>
    <message>
        <source>Show passphrase</source>
        <translation>Zobraziť frázu</translation>
    </message>
    <message>
        <source>Encrypt wallet</source>
        <translation>Zašifrovať peňaženku</translation>
    </message>
    <message>
        <source>This operation needs your wallet passphrase to unlock the wallet.</source>
        <translation>Táto operácia potrebuje heslo k vašej peňaženke aby ju mohla odomknúť.</translation>
    </message>
    <message>
        <source>Unlock wallet</source>
        <translation>Odomknúť peňaženku</translation>
    </message>
    <message>
        <source>This operation needs your wallet passphrase to decrypt the wallet.</source>
        <translation>Táto operácia potrebuje heslo k vašej peňaženke na dešifrovanie peňaženky.</translation>
    </message>
    <message>
        <source>Decrypt wallet</source>
        <translation>Dešifrovať peňaženku</translation>
    </message>
    <message>
        <source>Change passphrase</source>
        <translation>Zmena hesla</translation>
    </message>
    <message>
        <source>Confirm wallet encryption</source>
        <translation>Potvrďte zašifrovanie peňaženky</translation>
    </message>
    <message>
        <source>Warning: If you encrypt your wallet and lose your passphrase, you will &lt;b&gt;LOSE ALL OF YOUR PARTICL&lt;/b&gt;!</source>
        <translation>Varovanie: Ak zašifrujete peňaženku a stratíte heslo, &lt;b&gt;STRATÍTE VŠETKY VAŠE PARTICLY&lt;/b&gt;!</translation>
    </message>
    <message>
        <source>Are you sure you wish to encrypt your wallet?</source>
        <translation>Ste si istí, že si želáte zašifrovať peňaženku?</translation>
    </message>
    <message>
        <source>Wallet encrypted</source>
        <translation>Peňaženka zašifrovaná</translation>
    </message>
    <message>
        <source>Enter the new passphrase for the wallet.&lt;br/&gt;Please use a passphrase of &lt;b&gt;ten or more random characters&lt;/b&gt;, or &lt;b&gt;eight or more words&lt;/b&gt;.</source>
        <translation>Zadajte novú prístupovú frázu pre peňaženku.&lt;br/&gt;Prosím použite frázu dlhú &lt;b&gt;desať či viac náhodných znakov&lt;/b&gt;, alebo &lt;b&gt;osem či viac slov&lt;/b&gt;.</translation>
    </message>
    <message>
        <source>Enter the old passphrase and new passphrase for the wallet.</source>
        <translation>Zadajte starú a novú frázu pre túto peňaženku.</translation>
    </message>
    <message>
        <source>Remember that encrypting your wallet cannot fully protect your particl from being stolen by malware infecting your computer.</source>
        <translation>Pamätajte, že zašifrovanie peňaženky neochráni úplne vaše particly pred ukradnutím škodlivými programami vo vašom počítači.</translation>
    </message>
    <message>
        <source>Wallet to be encrypted</source>
        <translation>Peňaženka na zašifrovanie</translation>
    </message>
    <message>
        <source>Your wallet is about to be encrypted. </source>
        <translation>Vaša peňaženka bude zašifrovaná.</translation>
    </message>
    <message>
        <source>Your wallet is now encrypted. </source>
        <translation>Vaša peňaženka je zašifrovaná.</translation>
    </message>
    <message>
        <source>IMPORTANT: Any previous backups you have made of your wallet file should be replaced with the newly generated, encrypted wallet file. For security reasons, previous backups of the unencrypted wallet file will become useless as soon as you start using the new, encrypted wallet.</source>
        <translation>DÔLEŽITÉ: Všetky predchádzajúce zálohy vašej peňaženky, ktoré ste vykonali by mali byť nahradené novo vytvorenou, zašifrovanou peňaženkou. Z bezpečnostných dôvodov bude predchádzajúca záloha nezašifrovanej peňaženky k ničomu, akonáhle začnete používať novú, zašifrovanú peňaženku.</translation>
    </message>
    <message>
        <source>Wallet encryption failed</source>
        <translation>Šifrovanie peňaženky zlyhalo</translation>
    </message>
    <message>
        <source>Wallet encryption failed due to an internal error. Your wallet was not encrypted.</source>
        <translation>Šifrovanie peňaženky zlyhalo kôli internej chybe. Vaša peňaženka nebola zašifrovaná.</translation>
    </message>
    <message>
        <source>The supplied passphrases do not match.</source>
        <translation>Zadané heslá nesúhlasia.</translation>
    </message>
    <message>
        <source>Wallet unlock failed</source>
        <translation>Odomykanie peňaženky zlyhalo</translation>
    </message>
    <message>
        <source>The passphrase entered for the wallet decryption was incorrect.</source>
        <translation>Zadané heslo pre dešifrovanie peňaženky bolo nesprávne.</translation>
    </message>
    <message>
        <source>Wallet decryption failed</source>
        <translation>Zlyhalo šifrovanie peňaženky.</translation>
    </message>
    <message>
        <source>Wallet passphrase was successfully changed.</source>
        <translation>Heslo k peňaženke bolo úspešne zmenené.</translation>
    </message>
    <message>
        <source>Warning: The Caps Lock key is on!</source>
        <translation>Upozornenie: Máte zapnutý Caps Lock!</translation>
    </message>
</context>
<context>
    <name>BanTableModel</name>
    <message>
        <source>IP/Netmask</source>
        <translation>IP/Maska stiete</translation>
    </message>
    <message>
        <source>Banned Until</source>
        <translation>Blokovaný do</translation>
    </message>
</context>
<context>
    <name>BitcoinGUI</name>
    <message>
        <source>Sign &amp;message...</source>
        <translation>Podpísať &amp;správu...</translation>
    </message>
    <message>
        <source>Synchronizing with network...</source>
        <translation>Synchronizácia so sieťou...</translation>
    </message>
    <message>
        <source>&amp;Overview</source>
        <translation>&amp;Prehľad</translation>
    </message>
    <message>
        <source>Show general overview of wallet</source>
        <translation>Zobraziť celkový prehľad o peňaženke</translation>
    </message>
    <message>
        <source>&amp;Transactions</source>
        <translation>&amp;Transakcie</translation>
    </message>
    <message>
        <source>Browse transaction history</source>
        <translation>Prechádzať históriu transakcií</translation>
    </message>
    <message>
        <source>E&amp;xit</source>
        <translation>U&amp;končiť</translation>
    </message>
    <message>
        <source>Quit application</source>
        <translation>Ukončiť program</translation>
    </message>
    <message>
        <source>&amp;About %1</source>
        <translation>&amp;O %1</translation>
    </message>
    <message>
        <source>Show information about %1</source>
        <translation>Ukázať informácie o %1</translation>
    </message>
    <message>
        <source>About &amp;Qt</source>
        <translation>O &amp;Qt</translation>
    </message>
    <message>
        <source>Show information about Qt</source>
        <translation>Zobrazit informácie o Qt</translation>
    </message>
    <message>
        <source>&amp;Options...</source>
        <translation>&amp;Možnosti...</translation>
    </message>
    <message>
        <source>Modify configuration options for %1</source>
        <translation>Upraviť nastavenia pre %1</translation>
    </message>
    <message>
        <source>&amp;Encrypt Wallet...</source>
        <translation>&amp;Zašifrovať peňaženku...</translation>
    </message>
    <message>
        <source>&amp;Backup Wallet...</source>
        <translation>&amp;Zálohovať peňaženku...</translation>
    </message>
    <message>
        <source>&amp;Change Passphrase...</source>
        <translation>&amp;Zmeniť heslo...</translation>
    </message>
    <message>
        <source>Open &amp;URI...</source>
        <translation>Otvoriť &amp;URI...</translation>
    </message>
    <message>
        <source>Create Wallet...</source>
        <translation>Vytvoriť peňaženku...</translation>
    </message>
    <message>
        <source>Create a new wallet</source>
        <translation>Vytvoriť novú peňaženku</translation>
    </message>
    <message>
        <source>Wallet:</source>
        <translation>Peňaženka:</translation>
    </message>
    <message>
        <source>Click to disable network activity.</source>
        <translation>Kliknite pre zakázanie sieťovej aktivity.</translation>
    </message>
    <message>
        <source>Network activity disabled.</source>
        <translation>Sieťová aktivita zakázaná.</translation>
    </message>
    <message>
        <source>Click to enable network activity again.</source>
        <translation>Kliknite pre povolenie sieťovej aktivity.</translation>
    </message>
    <message>
        <source>Syncing Headers (%1%)...</source>
        <translation>Synchronizujú sa hlavičky (%1%)...</translation>
    </message>
    <message>
        <source>Reindexing blocks on disk...</source>
        <translation>Preindexúvam bloky na disku...</translation>
    </message>
    <message>
        <source>Proxy is &lt;b&gt;enabled&lt;/b&gt;: %1</source>
        <translation>Proxy je &lt;b&gt;zapnuté&lt;/b&gt;: %1</translation>
    </message>
    <message>
        <source>Send coins to a Particl address</source>
        <translation>Poslať particls na adresu</translation>
    </message>
    <message>
        <source>Backup wallet to another location</source>
        <translation>Zálohovať peňaženku na iné miesto</translation>
    </message>
    <message>
        <source>Change the passphrase used for wallet encryption</source>
        <translation>Zmeniť heslo použité na šifrovanie peňaženky</translation>
    </message>
    <message>
        <source>&amp;Verify message...</source>
        <translation>O&amp;veriť správu...</translation>
    </message>
    <message>
        <source>&amp;Send</source>
        <translation>&amp;Odoslať</translation>
    </message>
    <message>
        <source>&amp;Receive</source>
        <translation>&amp;Prijať</translation>
    </message>
    <message>
        <source>&amp;Show / Hide</source>
        <translation>&amp;Zobraziť / Skryť</translation>
    </message>
    <message>
        <source>Show or hide the main Window</source>
        <translation>Zobraziť alebo skryť hlavné okno</translation>
    </message>
    <message>
        <source>Encrypt the private keys that belong to your wallet</source>
        <translation>Zašifruj súkromné kľúče ktoré patria do vašej peňaženky</translation>
    </message>
    <message>
        <source>Sign messages with your Particl addresses to prove you own them</source>
        <translation>Podpísať správu s vašou adresou Particl aby ste preukázali že ju vlastníte</translation>
    </message>
    <message>
        <source>Verify messages to ensure they were signed with specified Particl addresses</source>
        <translation>Overiť či správa bola podpísaná uvedenou Particl adresou</translation>
    </message>
    <message>
        <source>&amp;File</source>
        <translation>&amp;Súbor</translation>
    </message>
    <message>
        <source>&amp;Settings</source>
        <translation>&amp;Nastavenia</translation>
    </message>
    <message>
        <source>&amp;Help</source>
        <translation>&amp;Pomoc</translation>
    </message>
    <message>
        <source>Tabs toolbar</source>
        <translation>Lišta záložiek</translation>
    </message>
    <message>
        <source>Request payments (generates QR codes and particl: URIs)</source>
        <translation>Vyžiadať platby (vygeneruje QR kódy a particl: URI)</translation>
    </message>
    <message>
        <source>Show the list of used sending addresses and labels</source>
        <translation>Zobraziť zoznam použitých adries odosielateľa a ich popisy</translation>
    </message>
    <message>
        <source>Show the list of used receiving addresses and labels</source>
        <translation>Zobraziť zoznam použitých prijímacích adries a ich popisov</translation>
    </message>
    <message>
        <source>&amp;Command-line options</source>
        <translation>&amp;Možnosti príkazového riadku</translation>
    </message>
    <message numerus="yes">
        <source>%n active connection(s) to Particl network</source>
        <translation><numerusform>%n aktívne pripojenie do siete Particl</numerusform><numerusform>%n aktívne pripojenia do siete Particl</numerusform><numerusform>%n aktívnych pripojení do siete Particl</numerusform><numerusform>%n aktívnych pripojení do siete Particl</numerusform></translation>
    </message>
    <message>
        <source>Indexing blocks on disk...</source>
        <translation>Indexujem bloky na disku...</translation>
    </message>
    <message>
        <source>Processing blocks on disk...</source>
        <translation>Spracovávam bloky na disku...</translation>
    </message>
    <message numerus="yes">
        <source>Processed %n block(s) of transaction history.</source>
        <translation><numerusform>Spracovaných %n blok transakčnej histórie.</numerusform><numerusform>Spracovaných %n bloky transakčnej histórie.</numerusform><numerusform>Spracovaných %n blokov transakčnej histórie.</numerusform><numerusform>Spracovaných %n blokov transakčnej histórie.</numerusform></translation>
    </message>
    <message>
        <source>%1 behind</source>
        <translation>%1 pozadu</translation>
    </message>
    <message>
        <source>Last received block was generated %1 ago.</source>
        <translation>Posledný prijatý blok bol vygenerovaný pred: %1.</translation>
    </message>
    <message>
        <source>Transactions after this will not yet be visible.</source>
        <translation>Transakcie po tomto čase ešte nebudú viditeľné.</translation>
    </message>
    <message>
        <source>Error</source>
        <translation>Chyba</translation>
    </message>
    <message>
        <source>Warning</source>
        <translation>Upozornenie</translation>
    </message>
    <message>
        <source>Information</source>
        <translation>Informácie</translation>
    </message>
    <message>
        <source>Up to date</source>
        <translation>Aktualizovaný</translation>
    </message>
    <message>
        <source>Node window</source>
        <translation>Uzlové okno</translation>
    </message>
    <message>
        <source>Open node debugging and diagnostic console</source>
        <translation>Otvor konzolu pre ladenie a diagnostiku uzlu</translation>
    </message>
    <message>
        <source>&amp;Sending addresses</source>
        <translation>&amp;Odosielajúce adresy</translation>
    </message>
    <message>
        <source>&amp;Receiving addresses</source>
        <translation>&amp;Prijímajúce adresy</translation>
    </message>
    <message>
        <source>Open a bitcoin: URI</source>
        <translation>Otvoriť bitcoin: URI</translation>
    </message>
    <message>
        <source>Open Wallet</source>
        <translation>Otvoriť peňaženku</translation>
    </message>
    <message>
        <source>Open a wallet</source>
        <translation>Otvoriť peňaženku</translation>
    </message>
    <message>
        <source>Close Wallet...</source>
        <translation>Zatvoriť peňaženku...</translation>
    </message>
    <message>
        <source>Close wallet</source>
        <translation>Zatvoriť peňaženku</translation>
    </message>
    <message>
        <source>Show the %1 help message to get a list with possible Particl command-line options</source>
        <translation>Ukáž %1 zoznam možných nastavení Particlu pomocou príkazového riadku</translation>
    </message>
    <message>
        <source>default wallet</source>
        <translation>predvolená peňaženka</translation>
    </message>
    <message>
        <source>No wallets available</source>
        <translation>Nie je dostupná žiadna peňaženka</translation>
    </message>
    <message>
        <source>&amp;Window</source>
        <translation>&amp;Okno</translation>
    </message>
    <message>
        <source>Minimize</source>
        <translation>Minimalizovať</translation>
    </message>
    <message>
        <source>Zoom</source>
        <translation>Priblížiť</translation>
    </message>
    <message>
        <source>Main Window</source>
        <translation>Hlavné okno</translation>
    </message>
    <message>
        <source>%1 client</source>
        <translation>%1 klient</translation>
    </message>
    <message>
        <source>Connecting to peers...</source>
        <translation>Pripája sa k partnerom...</translation>
    </message>
    <message>
        <source>Catching up...</source>
        <translation>Sťahujem...</translation>
    </message>
    <message>
        <source>Error: %1</source>
        <translation>Chyba: %1</translation>
    </message>
    <message>
        <source>Warning: %1</source>
        <translation>Upozornenie: %1</translation>
    </message>
    <message>
        <source>Date: %1
</source>
        <translation>Dátum: %1
</translation>
    </message>
    <message>
        <source>Amount: %1
</source>
        <translation>Suma: %1
</translation>
    </message>
    <message>
        <source>Wallet: %1
</source>
        <translation>Peňaženka: %1
</translation>
    </message>
    <message>
        <source>Type: %1
</source>
        <translation>Typ: %1
</translation>
    </message>
    <message>
        <source>Label: %1
</source>
        <translation>Popis: %1
</translation>
    </message>
    <message>
        <source>Address: %1
</source>
        <translation>Adresa: %1
</translation>
    </message>
    <message>
        <source>Sent transaction</source>
        <translation>Odoslané transakcie</translation>
    </message>
    <message>
        <source>Incoming transaction</source>
        <translation>Prijatá transakcia</translation>
    </message>
    <message>
        <source>HD key generation is &lt;b&gt;enabled&lt;/b&gt;</source>
        <translation>Generovanie HD kľúčov je &lt;b&gt;zapnuté&lt;/b&gt;</translation>
    </message>
    <message>
        <source>HD key generation is &lt;b&gt;disabled&lt;/b&gt;</source>
        <translation>Generovanie HD kľúčov je &lt;b&gt;vypnuté&lt;/b&gt;</translation>
    </message>
    <message>
        <source>Private key &lt;b&gt;disabled&lt;/b&gt;</source>
        <translation>Súkromný kľúč &lt;b&gt;vypnutý&lt;/b&gt;</translation>
    </message>
    <message>
        <source>Wallet is &lt;b&gt;encrypted&lt;/b&gt; and currently &lt;b&gt;unlocked&lt;/b&gt;</source>
        <translation>Peňaženka je &lt;b&gt;zašifrovaná&lt;/b&gt; a momentálne &lt;b&gt;odomknutá&lt;/b&gt;</translation>
    </message>
    <message>
        <source>Wallet is &lt;b&gt;encrypted&lt;/b&gt; and currently &lt;b&gt;locked&lt;/b&gt;</source>
        <translation>Peňaženka je &lt;b&gt;zašifrovaná&lt;/b&gt; a momentálne &lt;b&gt;zamknutá&lt;/b&gt;</translation>
    </message>
    <message>
        <source>A fatal error occurred. Particl can no longer continue safely and will quit.</source>
        <translation>Vyskytla sa kritická chyba. Particl nemôže ďalej bezpečne pokračovať a ukončí sa.</translation>
    </message>
</context>
<context>
    <name>CoinControlDialog</name>
    <message>
        <source>Coin Selection</source>
        <translation>Výber mince</translation>
    </message>
    <message>
        <source>Quantity:</source>
        <translation>Množstvo:</translation>
    </message>
    <message>
        <source>Bytes:</source>
        <translation>Bajtov:</translation>
    </message>
    <message>
        <source>Amount:</source>
        <translation>Suma:</translation>
    </message>
    <message>
        <source>Fee:</source>
        <translation>Poplatok:</translation>
    </message>
    <message>
        <source>Dust:</source>
        <translation>Prach:</translation>
    </message>
    <message>
        <source>After Fee:</source>
        <translation>Po poplatku:</translation>
    </message>
    <message>
        <source>Change:</source>
        <translation>Zmena:</translation>
    </message>
    <message>
        <source>(un)select all</source>
        <translation>(ne)vybrať všetko</translation>
    </message>
    <message>
        <source>Tree mode</source>
        <translation>Stromový režim</translation>
    </message>
    <message>
        <source>List mode</source>
        <translation>Zoznamový režim</translation>
    </message>
    <message>
        <source>Amount</source>
        <translation>Suma</translation>
    </message>
    <message>
        <source>Received with label</source>
        <translation>Prijaté s označením</translation>
    </message>
    <message>
        <source>Received with address</source>
        <translation>Prijaté s adresou</translation>
    </message>
    <message>
        <source>Date</source>
        <translation>Dátum</translation>
    </message>
    <message>
        <source>Confirmations</source>
        <translation>Potvrdenia</translation>
    </message>
    <message>
        <source>Confirmed</source>
        <translation>Potvrdené</translation>
    </message>
    <message>
        <source>Copy address</source>
        <translation>Kopírovať adresu</translation>
    </message>
    <message>
        <source>Copy label</source>
        <translation>Kopírovať popis</translation>
    </message>
    <message>
        <source>Copy amount</source>
        <translation>Kopírovať sumu</translation>
    </message>
    <message>
        <source>Copy transaction ID</source>
        <translation>Kopírovať ID transakcie</translation>
    </message>
    <message>
        <source>Lock unspent</source>
        <translation>Uzamknúť neminuté</translation>
    </message>
    <message>
        <source>Unlock unspent</source>
        <translation>Odomknúť neminuté</translation>
    </message>
    <message>
        <source>Copy quantity</source>
        <translation>Kopírovať množstvo</translation>
    </message>
    <message>
        <source>Copy fee</source>
        <translation>Kopírovať poplatok</translation>
    </message>
    <message>
        <source>Copy after fee</source>
        <translation>Kopírovať po poplatkoch</translation>
    </message>
    <message>
        <source>Copy bytes</source>
        <translation>Kopírovať bajty</translation>
    </message>
    <message>
        <source>Copy dust</source>
        <translation>Kopírovať prach</translation>
    </message>
    <message>
        <source>Copy change</source>
        <translation>Kopírovať zmenu</translation>
    </message>
    <message>
        <source>(%1 locked)</source>
        <translation>(%1 zamknutých)</translation>
    </message>
    <message>
        <source>yes</source>
        <translation>áno</translation>
    </message>
    <message>
        <source>no</source>
        <translation>nie</translation>
    </message>
    <message>
        <source>This label turns red if any recipient receives an amount smaller than the current dust threshold.</source>
        <translation>Tento popis sčervenie ak ktorýkoľvek príjemca dostane sumu menšiu ako súčasný limit pre "prach".</translation>
    </message>
    <message>
        <source>Can vary +/- %1 satoshi(s) per input.</source>
        <translation>Môže sa líšiť o +/- %1 satoshi pre každý vstup.</translation>
    </message>
    <message>
        <source>(no label)</source>
        <translation>(bez popisu)</translation>
    </message>
    <message>
        <source>change from %1 (%2)</source>
        <translation>zmeniť z %1 (%2)</translation>
    </message>
    <message>
        <source>(change)</source>
        <translation>(zmena)</translation>
    </message>
</context>
<context>
    <name>CreateWalletActivity</name>
    <message>
        <source>Creating Wallet &lt;b&gt;%1&lt;/b&gt;...</source>
        <translation>Vytvára sa peňaženka &lt;b&gt;%1&lt;/b&gt;...</translation>
    </message>
    <message>
        <source>Create wallet failed</source>
        <translation>Vytvorenie peňaženky zlyhalo</translation>
    </message>
    <message>
        <source>Create wallet warning</source>
        <translation>Varovanie vytvárania peňaženky</translation>
    </message>
</context>
<context>
    <name>CreateWalletDialog</name>
    <message>
        <source>Create Wallet</source>
        <translation>Vytvoriť peňaženku</translation>
    </message>
    <message>
        <source>Wallet Name</source>
        <translation>Názov peňaženky</translation>
    </message>
    <message>
        <source>Encrypt the wallet. The wallet will be encrypted with a passphrase of your choice.</source>
        <translation>Zašifrovať peňaženku. Peňaženka bude zašifrovaná frázou, ktoré si zvolíte.</translation>
    </message>
    <message>
        <source>Encrypt Wallet</source>
        <translation>Zašifrovať peňaženku</translation>
    </message>
    <message>
        <source>Disable private keys for this wallet. Wallets with private keys disabled will have no private keys and cannot have an HD seed or imported private keys. This is ideal for watch-only wallets.</source>
        <translation>Vypnúť súkromné kľúče pre túto peňaženku. Peňaženky s vypnutými súkromnými kľúčmi nebudú mať súkromné kľúče a nemôžu mať HD inicializáciu ani importované súkromné kľúče. Toto je ideálne pre peňaženky iba na sledovanie.</translation>
    </message>
    <message>
        <source>Disable Private Keys</source>
        <translation>Vypnúť súkromné kľúče</translation>
    </message>
    <message>
        <source>Make a blank wallet. Blank wallets do not initially have private keys or scripts. Private keys and addresses can be imported, or an HD seed can be set, at a later time.</source>
        <translation>Vytvoriť prázdnu peňaženku. Prázdne peňaženky na začiatku nemajú žiadne súkromné kľúče ani skripty. Neskôr môžu byť importované súkromné kľúče a adresy alebo nastavená HD inicializácia.</translation>
    </message>
    <message>
        <source>Make Blank Wallet</source>
        <translation>Vytvoriť prázdnu peňaženku</translation>
    </message>
    <message>
        <source>Create</source>
        <translation>Vytvoriť</translation>
    </message>
</context>
<context>
    <name>EditAddressDialog</name>
    <message>
        <source>Edit Address</source>
        <translation>Upraviť adresu</translation>
    </message>
    <message>
        <source>&amp;Label</source>
        <translation>&amp;Popis</translation>
    </message>
    <message>
        <source>The label associated with this address list entry</source>
        <translation>Popis spojený s týmto záznamom v adresári</translation>
    </message>
    <message>
        <source>The address associated with this address list entry. This can only be modified for sending addresses.</source>
        <translation>Adresa spojená s týmto záznamom v adresári. Možno upravovať len pre odosielajúce adresy.</translation>
    </message>
    <message>
        <source>&amp;Address</source>
        <translation>&amp;Adresa</translation>
    </message>
    <message>
        <source>New sending address</source>
        <translation>Nová adresa pre odoslanie</translation>
    </message>
    <message>
        <source>Edit receiving address</source>
        <translation>Upraviť prijímajúcu adresu</translation>
    </message>
    <message>
        <source>Edit sending address</source>
        <translation>Upraviť odosielaciu adresu</translation>
    </message>
    <message>
        <source>The entered address "%1" is not a valid Particl address.</source>
        <translation>Vložená adresa "%1" nieje platnou adresou Particl.</translation>
    </message>
    <message>
        <source>Address "%1" already exists as a receiving address with label "%2" and so cannot be added as a sending address.</source>
        <translation>Adresa "%1" už existuje ako prijímacia adresa s označením "%2" .Nemôže tak byť pridaná ako odosielacia adresa.</translation>
    </message>
    <message>
        <source>The entered address "%1" is already in the address book with label "%2".</source>
        <translation>Zadaná adresa "%1" sa už nachádza v zozname adries s označením "%2".</translation>
    </message>
    <message>
        <source>Could not unlock wallet.</source>
        <translation>Nepodarilo sa odomknúť peňaženku.</translation>
    </message>
    <message>
        <source>New key generation failed.</source>
        <translation>Generovanie nového kľúča zlyhalo.</translation>
    </message>
</context>
<context>
    <name>FreespaceChecker</name>
    <message>
        <source>A new data directory will be created.</source>
        <translation>Bude vytvorený nový dátový adresár.</translation>
    </message>
    <message>
        <source>name</source>
        <translation>názov</translation>
    </message>
    <message>
        <source>Directory already exists. Add %1 if you intend to create a new directory here.</source>
        <translation>Priečinok už existuje. Pridajte "%1", ak tu chcete vytvoriť nový priečinok.</translation>
    </message>
    <message>
        <source>Path already exists, and is not a directory.</source>
        <translation>Cesta už existuje a nie je to adresár.</translation>
    </message>
    <message>
        <source>Cannot create data directory here.</source>
        <translation>Tu nemôžem vytvoriť dátový adresár.</translation>
    </message>
</context>
<context>
    <name>HelpMessageDialog</name>
    <message>
        <source>version</source>
        <translation>verzia</translation>
    </message>
    <message>
        <source>About %1</source>
        <translation>O %1</translation>
    </message>
    <message>
        <source>Command-line options</source>
        <translation>Voľby príkazového riadku</translation>
    </message>
</context>
<context>
    <name>Intro</name>
    <message>
        <source>Welcome</source>
        <translation>Vitajte</translation>
    </message>
    <message>
        <source>Welcome to %1.</source>
        <translation>Vitajte v %1</translation>
    </message>
    <message>
        <source>As this is the first time the program is launched, you can choose where %1 will store its data.</source>
        <translation>Keďže toto je prvé spustenie programu, môžete si vybrať, kam %1 bude ukladať vaše údaje.</translation>
    </message>
    <message>
        <source>When you click OK, %1 will begin to download and process the full %4 block chain (%2GB) starting with the earliest transactions in %3 when %4 initially launched.</source>
        <translation>Hneď po stlačení OK, začne %1 stťahovať a spracovávať celý %4 reťazec blokov (%2 GB), začínajúc nejstaršími transakcemi z roku %3, kdey bol %4 spustený.</translation>
    </message>
    <message>
        <source>Reverting this setting requires re-downloading the entire blockchain. It is faster to download the full chain first and prune it later. Disables some advanced features.</source>
        <translation>Zvrátenie tohto nastavenia vyžaduje opätovné stiahnutie celého reťazca blokov. Je rýchlejšie najprv stiahnuť celý reťazec blokov a potom ho redukovať neskôr. Vypne niektoré pokročilé funkcie.</translation>
    </message>
    <message>
        <source>This initial synchronisation is very demanding, and may expose hardware problems with your computer that had previously gone unnoticed. Each time you run %1, it will continue downloading where it left off.</source>
        <translation>Prvá synchronizácia je veľmi náročná a môžu sa tak vďaka nej začat na Vašom počítači prejavovať doteraz skryté hardwarové problémy. Vždy, keď spustíte %1, bude sťahovanie pokračovať tam, kde naposledy skončilo.</translation>
    </message>
    <message>
        <source>If you have chosen to limit block chain storage (pruning), the historical data must still be downloaded and processed, but will be deleted afterward to keep your disk usage low.</source>
        <translation>Ak ste ombedzili úložný priestor pre reťazec blokov (tj. povolil prepezávanie), tak sa historické dáta sice stiahnu a zpracujú, ale následne sa zasa zzažú, aby nezaberala na disku miesto.</translation>
    </message>
    <message>
        <source>Use the default data directory</source>
        <translation>Použiť predvolený dátový adresár</translation>
    </message>
    <message>
        <source>Use a custom data directory:</source>
        <translation>Použiť vlastný dátový adresár:</translation>
    </message>
    <message>
        <source>Particl</source>
        <translation>Particl</translation>
    </message>
    <message>
        <source>Discard blocks after verification, except most recent %1 GB (prune)</source>
        <translation>Zahodiť bloky po ich overení, okrem posledných %1 GB (redukovanie)</translation>
    </message>
    <message>
        <source>At least %1 GB of data will be stored in this directory, and it will grow over time.</source>
        <translation>V tejto zložke bude uložených aspoň %1 GB dát a postupom času sa bude zväčšovať.</translation>
    </message>
    <message>
        <source>Approximately %1 GB of data will be stored in this directory.</source>
        <translation>Približne %1 GB dát bude uložených v tejto zložke.</translation>
    </message>
    <message>
        <source>%1 will download and store a copy of the Particl block chain.</source>
        <translation>%1 bude sťahovať kopiu reťazca blokov.</translation>
    </message>
    <message>
        <source>The wallet will also be stored in this directory.</source>
        <translation>Tvoja peňaženka bude uložena tiež v tomto adresári.</translation>
    </message>
    <message>
        <source>Error: Specified data directory "%1" cannot be created.</source>
        <translation>Chyba: Zadaný priečinok pre dáta "%1" nemôže byť vytvorený.</translation>
    </message>
    <message>
        <source>Error</source>
        <translation>Chyba</translation>
    </message>
    <message numerus="yes">
        <source>%n GB of free space available</source>
        <translation><numerusform>%n GB voľného miesta</numerusform><numerusform>%n GB voľného miesta</numerusform><numerusform>%n GB voľného miesta</numerusform><numerusform>%n GB voľného miesta</numerusform></translation>
    </message>
    <message numerus="yes">
        <source>(of %n GB needed)</source>
        <translation><numerusform>(z %n GB potrebného)</numerusform><numerusform>(z %n GB potrebných)</numerusform><numerusform>(z %n GB potrebných)</numerusform><numerusform>(z %n GB potrebných)</numerusform></translation>
    </message>
    <message numerus="yes">
        <source>(%n GB needed for full chain)</source>
        <translation><numerusform>(%n GB potrebný pre plný reťazec)</numerusform><numerusform>(%n GB potrebné pre plný reťazec)</numerusform><numerusform>(%n GB potrebných pre plný reťazec)</numerusform><numerusform>(%n GB potrebných pre plný reťazec)</numerusform></translation>
    </message>
</context>
<context>
    <name>ModalOverlay</name>
    <message>
        <source>Form</source>
        <translation>Formulár</translation>
    </message>
    <message>
        <source>Recent transactions may not yet be visible, and therefore your wallet's balance might be incorrect. This information will be correct once your wallet has finished synchronizing with the particl network, as detailed below.</source>
        <translation>Nedávne transakcie nemusia byť ešte viditeľné preto môže byť zostatok vo vašej peňaženke nesprávny. Táto informácia bude správna keď sa dokončí synchronizovanie peňaženky so sieťou particl, ako je rozpísané nižšie.</translation>
    </message>
    <message>
        <source>Attempting to spend particl that are affected by not-yet-displayed transactions will not be accepted by the network.</source>
        <translation>Pokus o minutie particlov, ktoré sú ovplyvnené ešte nezobrazenými transakciami, nebude sieťou akceptovaný.</translation>
    </message>
    <message>
        <source>Number of blocks left</source>
        <translation>Počet zostávajúcich blokov</translation>
    </message>
    <message>
        <source>Unknown...</source>
        <translation>Neznáme...</translation>
    </message>
    <message>
        <source>Last block time</source>
        <translation>Čas posledného bloku</translation>
    </message>
    <message>
        <source>Progress</source>
        <translation>Postup synchronizácie</translation>
    </message>
    <message>
        <source>Progress increase per hour</source>
        <translation>Prírastok postupu za hodinu</translation>
    </message>
    <message>
        <source>calculating...</source>
        <translation>počíta sa...</translation>
    </message>
    <message>
        <source>Estimated time left until synced</source>
        <translation>Odhadovaný čas do ukončenia synchronizácie</translation>
    </message>
    <message>
        <source>Hide</source>
        <translation>Skryť</translation>
    </message>
    <message>
        <source>Esc</source>
        <translation>Esc - úniková klávesa</translation>
    </message>
    <message>
        <source>%1 is currently syncing.  It will download headers and blocks from peers and validate them until reaching the tip of the block chain.</source>
        <translation>%1 sa práve synchronizuje. Sťahujú sa hlavičky a bloky od partnerov. Tie sa budú sa overovať až sa kompletne overí celý reťazec blokov - blockchain.</translation>
    </message>
    <message>
        <source>Unknown. Syncing Headers (%1, %2%)...</source>
        <translation>Neznámy. Synchronizujú sa hlavičky (%1, %2%)...</translation>
    </message>
</context>
<context>
    <name>OpenURIDialog</name>
    <message>
        <source>Open bitcoin URI</source>
        <translation>Otvoriť bitcoin URI</translation>
    </message>
    <message>
        <source>URI:</source>
        <translation>URI:</translation>
    </message>
</context>
<context>
    <name>OpenWalletActivity</name>
    <message>
        <source>Open wallet failed</source>
        <translation>Otvorenie peňaženky zlyhalo</translation>
    </message>
    <message>
        <source>Open wallet warning</source>
        <translation>Varovanie otvárania peňaženky</translation>
    </message>
    <message>
        <source>default wallet</source>
        <translation>predvolená peňaženka</translation>
    </message>
    <message>
        <source>Opening Wallet &lt;b&gt;%1&lt;/b&gt;...</source>
        <translation>Otvára sa peňaženka &lt;b&gt;%1&lt;/b&gt;...</translation>
    </message>
</context>
<context>
    <name>OptionsDialog</name>
    <message>
        <source>Options</source>
        <translation>Možnosti</translation>
    </message>
    <message>
        <source>&amp;Main</source>
        <translation>&amp;Hlavné</translation>
    </message>
    <message>
        <source>Automatically start %1 after logging in to the system.</source>
        <translation>Automaticky spustiť %1 pri spustení systému.</translation>
    </message>
    <message>
        <source>&amp;Start %1 on system login</source>
        <translation>&amp;Spustiť %1 pri prihlásení</translation>
    </message>
    <message>
        <source>Size of &amp;database cache</source>
        <translation>Veľkosť vyrovnávacej pamäti &amp;databázy</translation>
    </message>
    <message>
        <source>Number of script &amp;verification threads</source>
        <translation>Počet &amp;vlákien overujúcich skript</translation>
    </message>
    <message>
        <source>IP address of the proxy (e.g. IPv4: 127.0.0.1 / IPv6: ::1)</source>
        <translation>IP adresy proxy (napr. IPv4: 127.0.0.1 / IPv6: ::1)</translation>
    </message>
    <message>
        <source>Shows if the supplied default SOCKS5 proxy is used to reach peers via this network type.</source>
        <translation>Ukazuje, či se zadaná východzia SOCKS5 proxy používá k pripojovaniu k peerom v rámci tohoto typu siete.</translation>
    </message>
    <message>
        <source>Use separate SOCKS&amp;5 proxy to reach peers via Tor hidden services:</source>
        <translation>Použiť samostatný SOCKS&amp;5 proxy server na dosiahnutie počítačov cez skryté služby Tor:</translation>
    </message>
    <message>
        <source>Hide the icon from the system tray.</source>
        <translation>Skryť ikonu zo systémovej lišty.</translation>
    </message>
    <message>
        <source>&amp;Hide tray icon</source>
        <translation>&amp;Skryť ikonu v oblasti oznámení</translation>
    </message>
    <message>
        <source>Minimize instead of exit the application when the window is closed. When this option is enabled, the application will be closed only after selecting Exit in the menu.</source>
        <translation>Minimalizovať namiesto ukončenia aplikácie keď sa okno zavrie. Keď je zvolená táto možnosť, aplikácia sa zavrie len po zvolení Ukončiť v menu.</translation>
    </message>
    <message>
        <source>Third party URLs (e.g. a block explorer) that appear in the transactions tab as context menu items. %s in the URL is replaced by transaction hash. Multiple URLs are separated by vertical bar |.</source>
        <translation>URL tretích strán (napr. prehliadač blockchain) ktoré sa zobrazujú v záložke transakcií ako položky kontextového menu. %s v URL je nahradené hash-om transakcie. Viaceré URL sú oddelené zvislou čiarou |.</translation>
    </message>
    <message>
        <source>Open the %1 configuration file from the working directory.</source>
        <translation>Otvorte konfiguračný súbor %1 s pracovného adresára.</translation>
    </message>
    <message>
        <source>Open Configuration File</source>
        <translation>Otvoriť konfiguračný súbor</translation>
    </message>
    <message>
        <source>Reset all client options to default.</source>
        <translation>Vynulovať všetky voľby klienta na predvolené.</translation>
    </message>
    <message>
        <source>&amp;Reset Options</source>
        <translation>&amp;Vynulovať voľby</translation>
    </message>
    <message>
        <source>&amp;Network</source>
        <translation>&amp;Sieť</translation>
    </message>
    <message>
        <source>Disables some advanced features but all blocks will still be fully validated. Reverting this setting requires re-downloading the entire blockchain. Actual disk usage may be somewhat higher.</source>
        <translation>Zakáže niektoré pokročilé funkcie, ale všetky bloky budú stále plne overené. Obnovenie tohto nastavenia vyžaduje opätovné prevzatie celého reťazca blokov. Skutočné využitie disku môže byť o niečo vyššie.</translation>
    </message>
    <message>
        <source>Prune &amp;block storage to</source>
        <translation>Redukovať priestor pre &amp;bloky na</translation>
    </message>
    <message>
        <source>GB</source>
        <translation>GB</translation>
    </message>
    <message>
        <source>Reverting this setting requires re-downloading the entire blockchain.</source>
        <translation>Obnovenie tohto nastavenia vyžaduje opätovné stiahnutie celého reťazca blokov.</translation>
    </message>
    <message>
        <source>MiB</source>
        <translation>MiB</translation>
    </message>
    <message>
        <source>(0 = auto, &lt;0 = leave that many cores free)</source>
        <translation>(0 = auto, &lt;0 = nechať toľko jadier voľných)</translation>
    </message>
    <message>
        <source>W&amp;allet</source>
        <translation>&amp;Peňaženka</translation>
    </message>
    <message>
        <source>Expert</source>
        <translation>Expert</translation>
    </message>
    <message>
        <source>Enable coin &amp;control features</source>
        <translation>Povoliť možnosti &amp;kontroly mincí</translation>
    </message>
    <message>
        <source>If you disable the spending of unconfirmed change, the change from a transaction cannot be used until that transaction has at least one confirmation. This also affects how your balance is computed.</source>
        <translation>Ak vypnete míňanie nepotvrdeného výdavku, tak výdavok z transakcie bude možné použiť, až keď daná transakcia bude mať aspoň jedno potvrdenie. Toto má vplyv aj na výpočet vášho zostatku.</translation>
    </message>
    <message>
        <source>&amp;Spend unconfirmed change</source>
        <translation>&amp;Minúť nepotvrdený výdavok</translation>
    </message>
    <message>
        <source>Automatically open the Particl client port on the router. This only works when your router supports UPnP and it is enabled.</source>
        <translation>Automaticky otvorit port pre Particl na routeri. Toto funguje len ak router podporuje UPnP a je táto podpora aktivovaná.</translation>
    </message>
    <message>
        <source>Map port using &amp;UPnP</source>
        <translation>Mapovať port pomocou &amp;UPnP</translation>
    </message>
    <message>
        <source>Accept connections from outside.</source>
        <translation>Prijať spojenia zvonku.</translation>
    </message>
    <message>
        <source>Allow incomin&amp;g connections</source>
        <translation>Povoliť prichá&amp;dzajúce spojenia</translation>
    </message>
    <message>
        <source>Connect to the Particl network through a SOCKS5 proxy.</source>
        <translation>Pripojiť do siete Particl cez proxy server SOCKS5.</translation>
    </message>
    <message>
        <source>&amp;Connect through SOCKS5 proxy (default proxy):</source>
        <translation>&amp;Pripojiť cez proxy server SOCKS5 (predvolený proxy).</translation>
    </message>
    <message>
        <source>Proxy &amp;IP:</source>
        <translation>Proxy &amp;IP:</translation>
    </message>
    <message>
        <source>&amp;Port:</source>
        <translation>&amp;Port:</translation>
    </message>
    <message>
        <source>Port of the proxy (e.g. 9050)</source>
        <translation>Port proxy (napr. 9050)</translation>
    </message>
    <message>
        <source>Used for reaching peers via:</source>
        <translation>Použité pre získavanie peerov cez:</translation>
    </message>
    <message>
        <source>IPv4</source>
        <translation>IPv4</translation>
    </message>
    <message>
        <source>IPv6</source>
        <translation>IPv6</translation>
    </message>
    <message>
        <source>Tor</source>
        <translation>Tor</translation>
    </message>
    <message>
        <source>Connect to the Particl network through a separate SOCKS5 proxy for Tor hidden services.</source>
        <translation>Pripojiť k Particlovej sieti cez separované SOCKS5 proxy pre skrytú službu Tor.</translation>
    </message>
    <message>
        <source>&amp;Window</source>
        <translation>&amp;Okno</translation>
    </message>
    <message>
        <source>Show only a tray icon after minimizing the window.</source>
        <translation>Zobraziť len ikonu na lište po minimalizovaní okna.</translation>
    </message>
    <message>
        <source>&amp;Minimize to the tray instead of the taskbar</source>
        <translation>&amp;Zobraziť len ikonu na lište po minimalizovaní okna.</translation>
    </message>
    <message>
        <source>M&amp;inimize on close</source>
        <translation>M&amp;inimalizovať pri zatvorení</translation>
    </message>
    <message>
        <source>&amp;Display</source>
        <translation>&amp;Zobrazenie</translation>
    </message>
    <message>
        <source>User Interface &amp;language:</source>
        <translation>&amp;Jazyk užívateľského rozhrania:</translation>
    </message>
    <message>
        <source>The user interface language can be set here. This setting will take effect after restarting %1.</source>
        <translation>Jazyk uživateľského rozhrania sa dá nastaviť tu. Toto nastavenie sa uplatní až po reštarte %1.</translation>
    </message>
    <message>
        <source>&amp;Unit to show amounts in:</source>
        <translation>&amp;Zobrazovať hodnoty v jednotkách:</translation>
    </message>
    <message>
        <source>Choose the default subdivision unit to show in the interface and when sending coins.</source>
        <translation>Zvoľte ako deliť particl pri zobrazovaní pri platbách a užívateľskom rozhraní.</translation>
    </message>
    <message>
        <source>Whether to show coin control features or not.</source>
        <translation>Či zobrazovať možnosti kontroly mincí alebo nie.</translation>
    </message>
    <message>
        <source>&amp;Third party transaction URLs</source>
        <translation>URL transakcií tretích strán</translation>
    </message>
    <message>
        <source>Options set in this dialog are overridden by the command line or in the configuration file:</source>
        <translation>Voľby nastavené v tomto dialógovom okne sú prepísané príkazovým riadkom alebo v konfiguračným súborom:</translation>
    </message>
    <message>
        <source>&amp;OK</source>
        <translation>&amp;OK</translation>
    </message>
    <message>
        <source>&amp;Cancel</source>
        <translation>&amp;Zrušiť</translation>
    </message>
    <message>
        <source>default</source>
        <translation>predvolené</translation>
    </message>
    <message>
        <source>none</source>
        <translation>žiadne</translation>
    </message>
    <message>
        <source>Confirm options reset</source>
        <translation>Potvrdiť obnovenie možností</translation>
    </message>
    <message>
        <source>Client restart required to activate changes.</source>
        <translation>Reštart klienta potrebný pre aktivovanie zmien.</translation>
    </message>
    <message>
        <source>Client will be shut down. Do you want to proceed?</source>
        <translation>Klient bude vypnutý, chcete pokračovať?</translation>
    </message>
    <message>
        <source>Configuration options</source>
        <translation>Možnosti nastavenia</translation>
    </message>
    <message>
        <source>The configuration file is used to specify advanced user options which override GUI settings. Additionally, any command-line options will override this configuration file.</source>
        <translation>Konfiguračný súbor slúží k nastavovaniu užívateľsky pokročilých možností, ktoré majú prednosť pred konfiguráciou z GUI. Parametre z príkazovej riadky však majú pred konfiguračným súborom prednosť.</translation>
    </message>
    <message>
        <source>Error</source>
        <translation>Chyba</translation>
    </message>
    <message>
        <source>The configuration file could not be opened.</source>
        <translation>Konfiguračný súbor nejde otvoriť.</translation>
    </message>
    <message>
        <source>This change would require a client restart.</source>
        <translation>Táto zmena by vyžadovala reštart klienta.</translation>
    </message>
    <message>
        <source>The supplied proxy address is invalid.</source>
        <translation>Zadaná proxy adresa je neplatná.</translation>
    </message>
</context>
<context>
    <name>OverviewPage</name>
    <message>
        <source>Form</source>
        <translation>Formulár</translation>
    </message>
    <message>
        <source>The displayed information may be out of date. Your wallet automatically synchronizes with the Particl network after a connection is established, but this process has not completed yet.</source>
        <translation>Zobrazené informácie môžu byť neaktuálne. Vaša peňaženka sa automaticky synchronizuje so sieťou Particl po nadviazaní spojenia, ale tento proces ešte nie je ukončený.</translation>
    </message>
    <message>
        <source>Watch-only:</source>
        <translation>Iba sledované:</translation>
    </message>
    <message>
        <source>Available:</source>
        <translation>Disponibilné:</translation>
    </message>
    <message>
        <source>Your current spendable balance</source>
        <translation>Váš aktuálny disponibilný zostatok</translation>
    </message>
    <message>
        <source>Pending:</source>
        <translation>Čakajúce potvrdenie:</translation>
    </message>
    <message>
        <source>Total of transactions that have yet to be confirmed, and do not yet count toward the spendable balance</source>
        <translation>Suma transakcií ktoré ešte neboli potvrdené a ešte sa nepočítajú do disponibilného zostatku</translation>
    </message>
    <message>
        <source>Immature:</source>
        <translation>Nezrelé:</translation>
    </message>
    <message>
        <source>Mined balance that has not yet matured</source>
        <translation>Vytvorený zostatok ktorý ešte nedosiahol zrelosť</translation>
    </message>
    <message>
        <source>Balances</source>
        <translation>Stav účtu</translation>
    </message>
    <message>
        <source>Total:</source>
        <translation>Celkovo:</translation>
    </message>
    <message>
        <source>Your current total balance</source>
        <translation>Váš súčasný celkový zostatok</translation>
    </message>
    <message>
        <source>Your current balance in watch-only addresses</source>
        <translation>Váš celkový zostatok pre adresy ktoré sa iba sledujú</translation>
    </message>
    <message>
        <source>Spendable:</source>
        <translation>Použiteľné:</translation>
    </message>
    <message>
        <source>Recent transactions</source>
        <translation>Nedávne transakcie</translation>
    </message>
    <message>
        <source>Unconfirmed transactions to watch-only addresses</source>
        <translation>Nepotvrdené transakcie pre adresy ktoré sa iba sledujú</translation>
    </message>
    <message>
        <source>Mined balance in watch-only addresses that has not yet matured</source>
        <translation>Vyťažená suma pre adresy ktoré sa iba sledujú ale ešte nie je dozretá</translation>
    </message>
    <message>
        <source>Current total balance in watch-only addresses</source>
        <translation>Aktuálny celkový zostatok pre adries ktoré sa iba sledujú</translation>
    </message>
</context>
<context>
    <name>PaymentServer</name>
    <message>
        <source>Payment request error</source>
        <translation>Chyba pri vyžiadaní platby</translation>
    </message>
    <message>
        <source>Cannot start particl: click-to-pay handler</source>
        <translation>Nemôžeme spustiť Particl: obsluha click-to-pay</translation>
    </message>
    <message>
        <source>URI handling</source>
        <translation>URI manipulácia</translation>
    </message>
    <message>
        <source>'particl://' is not a valid URI. Use 'particl:' instead.</source>
        <translation>'particl://' je neplatná URI. Použite 'particl:'</translation>
    </message>
    <message>
        <source>Cannot process payment request because BIP70 is not supported.</source>
        <translation>Nemožno spracovať žiadosť o platbu, pretože podpora pre BIP70 nieje podporovaná.</translation>
    </message>
    <message>
        <source>Due to widespread security flaws in BIP70 it's strongly recommended that any merchant instructions to switch wallets be ignored.</source>
        <translation>Kvôli mnohým bezpečnostným chybám v BIP70 sa dôrazne odporúča ignorovať inštrukcie na prepínanie peňaženiek od akýchkoľvek obchodníkov.</translation>
    </message>
    <message>
        <source>If you are receiving this error you should request the merchant provide a BIP21 compatible URI.</source>
        <translation>Ak dostávate túto chybu mali by ste od obchodníka vyžiadať URI adresu kompatibilnú s BIP21.</translation>
    </message>
    <message>
        <source>Invalid payment address %1</source>
        <translation>Neplatná adresa platby %1</translation>
    </message>
    <message>
        <source>URI cannot be parsed! This can be caused by an invalid Particl address or malformed URI parameters.</source>
        <translation>URI sa nedá analyzovať! To môže byť spôsobené neplatnou Particl adresou alebo zle nastavenými vlastnosťami URI.</translation>
    </message>
    <message>
        <source>Payment request file handling</source>
        <translation>Obsluha súboru s požiadavkou na platbu</translation>
    </message>
</context>
<context>
    <name>PeerTableModel</name>
    <message>
        <source>User Agent</source>
        <translation>Aplikácia</translation>
    </message>
    <message>
        <source>Node/Service</source>
        <translation>Uzol/Služba</translation>
    </message>
    <message>
        <source>NodeId</source>
        <translation>ID uzlu</translation>
    </message>
    <message>
        <source>Ping</source>
        <translation>Odozva</translation>
    </message>
    <message>
        <source>Sent</source>
        <translation>Odoslané</translation>
    </message>
    <message>
        <source>Received</source>
        <translation>Prijaté</translation>
    </message>
</context>
<context>
    <name>QObject</name>
    <message>
        <source>Amount</source>
        <translation>Suma</translation>
    </message>
    <message>
        <source>Enter a Particl address (e.g. %1)</source>
        <translation>Zadajte particl adresu (napr. %1)</translation>
    </message>
    <message>
        <source>%1 d</source>
        <translation>%1 d</translation>
    </message>
    <message>
        <source>%1 h</source>
        <translation>%1 h</translation>
    </message>
    <message>
        <source>%1 m</source>
        <translation>%1 m</translation>
    </message>
    <message>
        <source>%1 s</source>
        <translation>%1 s</translation>
    </message>
    <message>
        <source>None</source>
        <translation>Žiadne</translation>
    </message>
    <message>
        <source>N/A</source>
        <translation>nie je k dispozícii</translation>
    </message>
    <message>
        <source>%1 ms</source>
        <translation>%1 ms</translation>
    </message>
    <message numerus="yes">
        <source>%n second(s)</source>
        <translation><numerusform>%n sekunda</numerusform><numerusform>%n sekundy</numerusform><numerusform>%n sekúnd</numerusform><numerusform>%n sekúnd</numerusform></translation>
    </message>
    <message numerus="yes">
        <source>%n minute(s)</source>
        <translation><numerusform>%n minúta</numerusform><numerusform>%n minúty</numerusform><numerusform>%n minút</numerusform><numerusform>%n minút</numerusform></translation>
    </message>
    <message numerus="yes">
        <source>%n hour(s)</source>
        <translation><numerusform>%n hodina</numerusform><numerusform>%n hodiny</numerusform><numerusform>%n hodín</numerusform><numerusform>%n hodín</numerusform></translation>
    </message>
    <message numerus="yes">
        <source>%n day(s)</source>
        <translation><numerusform>%n deň</numerusform><numerusform>%n dni</numerusform><numerusform>%n dní</numerusform><numerusform>%n dní</numerusform></translation>
    </message>
    <message numerus="yes">
        <source>%n week(s)</source>
        <translation><numerusform>%n týždeň</numerusform><numerusform>%n týždne</numerusform><numerusform>%n týždňov</numerusform><numerusform>%n týždňov</numerusform></translation>
    </message>
    <message>
        <source>%1 and %2</source>
        <translation>%1 a  %2</translation>
    </message>
    <message numerus="yes">
        <source>%n year(s)</source>
        <translation><numerusform>%n rok</numerusform><numerusform>%n roky</numerusform><numerusform>%n rokov</numerusform><numerusform>%n rokov</numerusform></translation>
    </message>
    <message>
        <source>%1 B</source>
        <translation>%1 B</translation>
    </message>
    <message>
        <source>%1 KB</source>
        <translation>%1 KB</translation>
    </message>
    <message>
        <source>%1 MB</source>
        <translation>%1 MB</translation>
    </message>
    <message>
        <source>%1 GB</source>
        <translation>%1 GB</translation>
    </message>
    <message>
        <source>Error: Specified data directory "%1" does not exist.</source>
        <translation>Chyba: Zadaný adresár pre dáta „%1“ neexistuje.</translation>
    </message>
    <message>
        <source>Error: Cannot parse configuration file: %1.</source>
        <translation>Chyba: Konfiguračný súbor sa nedá spracovať: %1.</translation>
    </message>
    <message>
        <source>Error: %1</source>
        <translation>Chyba: %1</translation>
    </message>
    <message>
        <source>%1 didn't yet exit safely...</source>
        <translation>%1 ešte nebol bezpečne ukončený...</translation>
    </message>
    <message>
        <source>unknown</source>
        <translation>neznámy</translation>
    </message>
</context>
<context>
    <name>QRImageWidget</name>
    <message>
        <source>&amp;Save Image...</source>
        <translation>&amp;Uložiť obrázok...</translation>
    </message>
    <message>
        <source>&amp;Copy Image</source>
        <translation>&amp;Kopírovať obrázok</translation>
    </message>
    <message>
        <source>Resulting URI too long, try to reduce the text for label / message.</source>
        <translation>Výsledné URI je príliš dlhé, skúste skrátiť text pre popis alebo správu.</translation>
    </message>
    <message>
        <source>Error encoding URI into QR Code.</source>
        <translation>Chyba kódovania URI do QR Code.</translation>
    </message>
    <message>
        <source>QR code support not available.</source>
        <translation>Nie je dostupná podpora QR kódov.</translation>
    </message>
    <message>
        <source>Save QR Code</source>
        <translation>Uložiť QR Code</translation>
    </message>
    <message>
        <source>PNG Image (*.png)</source>
        <translation>PNG obrázok (*.png)</translation>
    </message>
</context>
<context>
    <name>RPCConsole</name>
    <message>
        <source>N/A</source>
        <translation>nie je k dispozícii</translation>
    </message>
    <message>
        <source>Client version</source>
        <translation>Verzia klienta</translation>
    </message>
    <message>
        <source>&amp;Information</source>
        <translation>&amp;Informácie</translation>
    </message>
    <message>
        <source>General</source>
        <translation>Všeobecné</translation>
    </message>
    <message>
        <source>Using BerkeleyDB version</source>
        <translation>Používa verziu BerkeleyDB</translation>
    </message>
    <message>
        <source>Datadir</source>
        <translation>Priečinok s dátami</translation>
    </message>
    <message>
        <source>To specify a non-default location of the data directory use the '%1' option.</source>
        <translation>Ak chcete zadať miesto dátového adresára, ktoré nie je predvolené, použite voľbu '%1'.</translation>
    </message>
    <message>
        <source>Blocksdir</source>
        <translation>Priečinok s blokmi</translation>
    </message>
    <message>
        <source>To specify a non-default location of the blocks directory use the '%1' option.</source>
        <translation>Ak chcete zadať miesto adresára pre bloky, ktoré nie je predvolené, použite voľbu '%1'.</translation>
    </message>
    <message>
        <source>Startup time</source>
        <translation>Čas spustenia</translation>
    </message>
    <message>
        <source>Network</source>
        <translation>Sieť</translation>
    </message>
    <message>
        <source>Name</source>
        <translation>Názov</translation>
    </message>
    <message>
        <source>Number of connections</source>
        <translation>Počet pripojení</translation>
    </message>
    <message>
        <source>Block chain</source>
        <translation>Reťazec blokov</translation>
    </message>
    <message>
        <source>Current number of blocks</source>
        <translation>Aktuálny počet blokov</translation>
    </message>
    <message>
        <source>Memory Pool</source>
        <translation>Pamäť Poolu</translation>
    </message>
    <message>
        <source>Current number of transactions</source>
        <translation>Aktuálny počet transakcií</translation>
    </message>
    <message>
        <source>Memory usage</source>
        <translation>Využitie pamäte</translation>
    </message>
    <message>
        <source>Wallet: </source>
        <translation>Peňaženka:</translation>
    </message>
    <message>
        <source>(none)</source>
        <translation>(žiadna)</translation>
    </message>
    <message>
        <source>&amp;Reset</source>
        <translation>&amp;Vynulovať</translation>
    </message>
    <message>
        <source>Received</source>
        <translation>Prijaté</translation>
    </message>
    <message>
        <source>Sent</source>
        <translation>Odoslané</translation>
    </message>
    <message>
        <source>&amp;Peers</source>
        <translation>&amp;Partneri</translation>
    </message>
    <message>
        <source>Banned peers</source>
        <translation>Zablokované spojenia</translation>
    </message>
    <message>
        <source>Select a peer to view detailed information.</source>
        <translation>Vyberte počítač pre zobrazenie podrobností.</translation>
    </message>
    <message>
        <source>Whitelisted</source>
        <translation>Povolené</translation>
    </message>
    <message>
        <source>Direction</source>
        <translation>Smer</translation>
    </message>
    <message>
        <source>Version</source>
        <translation>Verzia</translation>
    </message>
    <message>
        <source>Starting Block</source>
        <translation>Počiatočný blok</translation>
    </message>
    <message>
        <source>Synced Headers</source>
        <translation>Synchronizované hlavičky
</translation>
    </message>
    <message>
        <source>Synced Blocks</source>
        <translation>Synchronizované bloky</translation>
    </message>
    <message>
        <source>The mapped Autonomous System used for diversifying peer selection.</source>
        <translation>Mapovaný nezávislý - Autonómny Systém používaný na rozšírenie vzájomného výberu partnerov.</translation>
    </message>
    <message>
        <source>Mapped AS</source>
        <translation>Mapovaný AS</translation>
    </message>
    <message>
        <source>User Agent</source>
        <translation>Aplikácia</translation>
    </message>
    <message>
        <source>Node window</source>
        <translation>Uzlové okno</translation>
    </message>
    <message>
        <source>Open the %1 debug log file from the current data directory. This can take a few seconds for large log files.</source>
        <translation>Otvoriť %1 ladiaci výpis z aktuálnej zložky. Pre veľké súbory to môže chvíľu trvať.</translation>
    </message>
    <message>
        <source>Decrease font size</source>
        <translation>Zmenšiť písmo</translation>
    </message>
    <message>
        <source>Increase font size</source>
        <translation>Zväčšiť písmo</translation>
    </message>
    <message>
        <source>Services</source>
        <translation>Služby</translation>
    </message>
    <message>
        <source>Ban Score</source>
        <translation>Skóre zákazu</translation>
    </message>
    <message>
        <source>Connection Time</source>
        <translation>Dĺžka spojenia</translation>
    </message>
    <message>
        <source>Last Send</source>
        <translation>Posledné odoslanie</translation>
    </message>
    <message>
        <source>Last Receive</source>
        <translation>Posledné prijatie</translation>
    </message>
    <message>
        <source>Ping Time</source>
        <translation>Čas odozvy</translation>
    </message>
    <message>
        <source>The duration of a currently outstanding ping.</source>
        <translation>Trvanie aktuálnej požiadavky na odozvu.</translation>
    </message>
    <message>
        <source>Ping Wait</source>
        <translation>Čakanie na odozvu</translation>
    </message>
    <message>
        <source>Min Ping</source>
        <translation>Minimálna odozva</translation>
    </message>
    <message>
        <source>Time Offset</source>
        <translation>Časový posun</translation>
    </message>
    <message>
        <source>Last block time</source>
        <translation>Čas posledného bloku</translation>
    </message>
    <message>
        <source>&amp;Open</source>
        <translation>&amp;Otvoriť</translation>
    </message>
    <message>
        <source>&amp;Console</source>
        <translation>&amp;Konzola</translation>
    </message>
    <message>
        <source>&amp;Network Traffic</source>
        <translation>&amp;Sieťová prevádzka</translation>
    </message>
    <message>
        <source>Totals</source>
        <translation>Celkovo:</translation>
    </message>
    <message>
        <source>In:</source>
        <translation>Dnu:</translation>
    </message>
    <message>
        <source>Out:</source>
        <translation>Von:</translation>
    </message>
    <message>
        <source>Debug log file</source>
        <translation>Súbor záznamu ladenia</translation>
    </message>
    <message>
        <source>Clear console</source>
        <translation>Vymazať konzolu</translation>
    </message>
    <message>
        <source>1 &amp;hour</source>
        <translation>1 &amp;hodinu</translation>
    </message>
    <message>
        <source>1 &amp;day</source>
        <translation>1 &amp;deň</translation>
    </message>
    <message>
        <source>1 &amp;week</source>
        <translation>1 &amp;týždeň</translation>
    </message>
    <message>
        <source>1 &amp;year</source>
        <translation>1 &amp;rok</translation>
    </message>
    <message>
        <source>&amp;Disconnect</source>
        <translation>&amp;Odpojiť</translation>
    </message>
    <message>
        <source>Ban for</source>
        <translation>Zákaz pre</translation>
    </message>
    <message>
        <source>&amp;Unban</source>
        <translation>&amp;Zrušiť zákaz</translation>
    </message>
    <message>
        <source>Welcome to the %1 RPC console.</source>
        <translation>Vitajte v %1 RPC konzole</translation>
    </message>
    <message>
        <source>Use up and down arrows to navigate history, and %1 to clear screen.</source>
        <translation>V histórii sa pohybujete šípkami hore a dole a pomocou %1 čistíte obrazovku.</translation>
    </message>
    <message>
        <source>Type %1 for an overview of available commands.</source>
        <translation>Napíš %1 pre prehľad dostupných príkazov.</translation>
    </message>
    <message>
        <source>For more information on using this console type %1.</source>
        <translation>Pre viac informácií ako používať túto konzolu napíšte %1.</translation>
    </message>
    <message>
        <source>WARNING: Scammers have been active, telling users to type commands here, stealing their wallet contents. Do not use this console without fully understanding the ramifications of a command.</source>
        <translation>UPOZORNENIE: Podvodníci sú aktívni a hovoria používateľom, aby sem zadávali príkazy, ktorými im ale následne vykradnú ich peňaženky. Nepoužívajte túto konzolu, ak plne nepoznáte dôsledky jednotlivých príkazov.</translation>
    </message>
    <message>
        <source>Network activity disabled</source>
        <translation>Sieťová aktivita zakázaná</translation>
    </message>
    <message>
        <source>Executing command without any wallet</source>
        <translation>Príkaz sa vykonáva bez peňaženky</translation>
    </message>
    <message>
        <source>Executing command using "%1" wallet</source>
        <translation>Príkaz sa vykonáva s použitím peňaženky "%1"</translation>
    </message>
    <message>
        <source>(node id: %1)</source>
        <translation>(ID uzlu: %1)</translation>
    </message>
    <message>
        <source>via %1</source>
        <translation>cez %1</translation>
    </message>
    <message>
        <source>never</source>
        <translation>nikdy</translation>
    </message>
    <message>
        <source>Inbound</source>
        <translation>Prichádzajúce</translation>
    </message>
    <message>
        <source>Outbound</source>
        <translation>Odchádzajúce</translation>
    </message>
    <message>
        <source>Yes</source>
        <translation>Áno</translation>
    </message>
    <message>
        <source>No</source>
        <translation>Nie</translation>
    </message>
    <message>
        <source>Unknown</source>
        <translation>neznámy</translation>
    </message>
</context>
<context>
    <name>ReceiveCoinsDialog</name>
    <message>
        <source>&amp;Amount:</source>
        <translation>&amp;Suma:</translation>
    </message>
    <message>
        <source>&amp;Label:</source>
        <translation>&amp;Popis:</translation>
    </message>
    <message>
        <source>&amp;Message:</source>
        <translation>&amp;Správa:</translation>
    </message>
    <message>
        <source>An optional message to attach to the payment request, which will be displayed when the request is opened. Note: The message will not be sent with the payment over the Particl network.</source>
        <translation>Pridať voliteľnú správu k výzve na zaplatenie, ktorá sa zobrazí keď bude výzva otvorená. Poznámka: Správa nebude poslaná s platbou cez sieť Particl.</translation>
    </message>
    <message>
        <source>An optional label to associate with the new receiving address.</source>
        <translation>Voliteľný popis ktorý sa pridá k tejto novej prijímajúcej adrese.</translation>
    </message>
    <message>
        <source>Use this form to request payments. All fields are &lt;b&gt;optional&lt;/b&gt;.</source>
        <translation>Použite tento formulár pre vyžiadanie platby. Všetky polia sú &lt;b&gt;voliteľné&lt;/b&gt;.</translation>
    </message>
    <message>
        <source>An optional amount to request. Leave this empty or zero to not request a specific amount.</source>
        <translation>Voliteľná požadovaná suma. Nechajte prázdne alebo nulu ak nepožadujete určitú sumu.</translation>
    </message>
    <message>
        <source>An optional label to associate with the new receiving address (used by you to identify an invoice).  It is also attached to the payment request.</source>
        <translation>Voliteľný popis ktorý sa pridá k tejto novej prijímajúcej adrese (pre jednoduchšiu identifikáciu). Tento popis je taktiež pridaný do výzvy k platbe.</translation>
    </message>
    <message>
        <source>An optional message that is attached to the payment request and may be displayed to the sender.</source>
        <translation>Voliteľná správa ktorá bude pridaná k tejto platobnej výzve a môže byť zobrazená odosielateľovi.</translation>
    </message>
    <message>
        <source>&amp;Create new receiving address</source>
        <translation>&amp;Vytvoriť novú príjmaciu adresu</translation>
    </message>
    <message>
        <source>Clear all fields of the form.</source>
        <translation>Vyčistiť všetky polia formulára.</translation>
    </message>
    <message>
        <source>Clear</source>
        <translation>Vyčistiť</translation>
    </message>
    <message>
        <source>Native segwit addresses (aka Bech32 or BIP-173) reduce your transaction fees later on and offer better protection against typos, but old wallets don't support them. When unchecked, an address compatible with older wallets will be created instead.</source>
        <translation>Natívne segwit adresy (Bech32 or BIP-173) znižujú Vaše budúce transakčné poplatky and ponúkajú lepšiu ochranu pred preklepmi, avšak staré peňaženky ich nepodporujú. Ak je toto pole nezaškrtnuté, bude vytvorená adresa kompatibilná so staršími peňaženkami.</translation>
    </message>
    <message>
        <source>Generate native segwit (Bech32) address</source>
        <translation>Generovať natívnu segwit adresu (Bech32)</translation>
    </message>
    <message>
        <source>Requested payments history</source>
        <translation>História vyžiadaných platieb</translation>
    </message>
    <message>
        <source>Show the selected request (does the same as double clicking an entry)</source>
        <translation>Zobraz zvolenú požiadavku (urobí to isté ako dvoj-klik na záznam)</translation>
    </message>
    <message>
        <source>Show</source>
        <translation>Zobraziť</translation>
    </message>
    <message>
        <source>Remove the selected entries from the list</source>
        <translation>Odstrániť zvolené záznamy zo zoznamu</translation>
    </message>
    <message>
        <source>Remove</source>
        <translation>Odstrániť</translation>
    </message>
    <message>
        <source>Copy URI</source>
        <translation>Kopírovať URI</translation>
    </message>
    <message>
        <source>Copy label</source>
        <translation>Kopírovať popis</translation>
    </message>
    <message>
        <source>Copy message</source>
        <translation>Kopírovať správu</translation>
    </message>
    <message>
        <source>Copy amount</source>
        <translation>Kopírovať sumu</translation>
    </message>
</context>
<context>
    <name>ReceiveRequestDialog</name>
    <message>
        <source>QR Code</source>
        <translation>QR kód</translation>
    </message>
    <message>
        <source>Copy &amp;URI</source>
        <translation>Kopírovať &amp;URI</translation>
    </message>
    <message>
        <source>Copy &amp;Address</source>
        <translation>Kopírovať &amp;adresu</translation>
    </message>
    <message>
        <source>&amp;Save Image...</source>
        <translation>&amp;Uložiť obrázok...</translation>
    </message>
    <message>
        <source>Request payment to %1</source>
        <translation>Vyžiadať platbu pre %1</translation>
    </message>
    <message>
        <source>Payment information</source>
        <translation>Informácia o platbe</translation>
    </message>
    <message>
        <source>URI</source>
        <translation>URI</translation>
    </message>
    <message>
        <source>Address</source>
        <translation>Adresa</translation>
    </message>
    <message>
        <source>Amount</source>
        <translation>Suma</translation>
    </message>
    <message>
        <source>Label</source>
        <translation>Popis</translation>
    </message>
    <message>
        <source>Message</source>
        <translation>Správa</translation>
    </message>
    <message>
        <source>Wallet</source>
        <translation>Peňaženka</translation>
    </message>
</context>
<context>
    <name>RecentRequestsTableModel</name>
    <message>
        <source>Date</source>
        <translation>Dátum</translation>
    </message>
    <message>
        <source>Label</source>
        <translation>Popis</translation>
    </message>
    <message>
        <source>Message</source>
        <translation>Správa</translation>
    </message>
    <message>
        <source>(no label)</source>
        <translation>(bez popisu)</translation>
    </message>
    <message>
        <source>(no message)</source>
        <translation>(žiadna správa)</translation>
    </message>
    <message>
        <source>(no amount requested)</source>
        <translation>(nepožadovaná žiadna suma)</translation>
    </message>
    <message>
        <source>Requested</source>
        <translation>Požadované</translation>
    </message>
</context>
<context>
    <name>SendCoinsDialog</name>
    <message>
        <source>Send Coins</source>
        <translation>Poslať Particls</translation>
    </message>
    <message>
        <source>Coin Control Features</source>
        <translation>Možnosti kontroly mincí</translation>
    </message>
    <message>
        <source>Inputs...</source>
        <translation>Vstupy...</translation>
    </message>
    <message>
        <source>automatically selected</source>
        <translation>automaticky vybrané</translation>
    </message>
    <message>
        <source>Insufficient funds!</source>
        <translation>Nedostatok prostriedkov!</translation>
    </message>
    <message>
        <source>Quantity:</source>
        <translation>Množstvo:</translation>
    </message>
    <message>
        <source>Bytes:</source>
        <translation>Bajtov:</translation>
    </message>
    <message>
        <source>Amount:</source>
        <translation>Suma:</translation>
    </message>
    <message>
        <source>Fee:</source>
        <translation>Poplatok:</translation>
    </message>
    <message>
        <source>After Fee:</source>
        <translation>Po poplatku:</translation>
    </message>
    <message>
        <source>Change:</source>
        <translation>Zmena:</translation>
    </message>
    <message>
        <source>If this is activated, but the change address is empty or invalid, change will be sent to a newly generated address.</source>
        <translation>Ak aktivované ale adresa pre výdavok je prázdna alebo neplatná, výdavok bude poslaný na novovytvorenú adresu.</translation>
    </message>
    <message>
        <source>Custom change address</source>
        <translation>Vlastná adresa zmeny</translation>
    </message>
    <message>
        <source>Transaction Fee:</source>
        <translation>Poplatok za transakciu:</translation>
    </message>
    <message>
        <source>Choose...</source>
        <translation>Zvoliť...</translation>
    </message>
    <message>
        <source>Using the fallbackfee can result in sending a transaction that will take several hours or days (or never) to confirm. Consider choosing your fee manually or wait until you have validated the complete chain.</source>
        <translation>Použitie núdzového poplatku („fallbackfee“) môže vyústiť v transakciu, ktoré bude trvat hodiny nebo dny (prípadne večnosť), kým bude potvrdená. Zvážte preto ručné nastaveníe poplatku, prípadne počkajte, až sa Vám kompletne zvaliduje reťazec blokov.</translation>
    </message>
    <message>
        <source>Warning: Fee estimation is currently not possible.</source>
        <translation>Upozornenie: teraz nie je možné poplatok odhadnúť.</translation>
    </message>
    <message>
        <source>Specify a custom fee per kB (1,000 bytes) of the transaction's virtual size.

Note:  Since the fee is calculated on a per-byte basis, a fee of "100 satoshis per kB" for a transaction size of 500 bytes (half of 1 kB) would ultimately yield a fee of only 50 satoshis.</source>
        <translation>Špecifikujte vlastný poplatok za kB (1000 bajtov) virtuálnej veľkosti transakcie.

Poznámka: Keďže poplatok je počítaný za bajt, poplatok o hodnote "100 satoshi za kB" a veľkosti transakcie 500 bajtov (polovica z 1 kB) by stál len 50 satoshi.</translation>
    </message>
    <message>
        <source>per kilobyte</source>
        <translation>za kilobajt</translation>
    </message>
    <message>
        <source>Hide</source>
        <translation>Skryť</translation>
    </message>
    <message>
        <source>Recommended:</source>
        <translation>Odporúčaný:</translation>
    </message>
    <message>
        <source>Custom:</source>
        <translation>Vlastný:</translation>
    </message>
    <message>
        <source>(Smart fee not initialized yet. This usually takes a few blocks...)</source>
        <translation>(Automatický poplatok ešte nebol vypočítaný. Toto zvyčajne trvá niekoľko blokov...)</translation>
    </message>
    <message>
        <source>Send to multiple recipients at once</source>
        <translation>Poslať viacerým príjemcom naraz</translation>
    </message>
    <message>
        <source>Add &amp;Recipient</source>
        <translation>&amp;Pridať príjemcu</translation>
    </message>
    <message>
        <source>Clear all fields of the form.</source>
        <translation>Vyčistiť všetky polia formulára.</translation>
    </message>
    <message>
        <source>Dust:</source>
        <translation>Prach:</translation>
    </message>
    <message>
<<<<<<< HEAD
        <source>When there is less transaction volume than space in the blocks, miners as well as relaying nodes may enforce a minimum fee. Paying only this minimum fee is just fine, but be aware that this can result in a never confirming transaction once there is more demand for particl transactions than the network can process.</source>
        <translation>Ak je v blokoch menej objemu transakcií ako priestoru, ťažiari ako aj vysielacie uzly, môžu uplatniť minimálny poplatok. Platiť iba minimálny poplatok je v poriadku, ale uvedomte si, že to môže mať za následok transakciu, ktorá sa nikdy nepotvrdí, akonáhle je väčší dopyt po particlových transakciách, než dokáže sieť spracovať.</translation>
=======
        <source>Hide transaction fee settings</source>
        <translation>Skryť nastavenie poplatkov transakcie</translation>
    </message>
    <message>
        <source>When there is less transaction volume than space in the blocks, miners as well as relaying nodes may enforce a minimum fee. Paying only this minimum fee is just fine, but be aware that this can result in a never confirming transaction once there is more demand for bitcoin transactions than the network can process.</source>
        <translation>Ak je v blokoch menej objemu transakcií ako priestoru, ťažiari ako aj vysielacie uzly, môžu uplatniť minimálny poplatok. Platiť iba minimálny poplatok je v poriadku, ale uvedomte si, že to môže mať za následok transakciu, ktorá sa nikdy nepotvrdí, akonáhle je väčší dopyt po bitcoinových transakciách, než dokáže sieť spracovať.</translation>
>>>>>>> 4f807348
    </message>
    <message>
        <source>A too low fee might result in a never confirming transaction (read the tooltip)</source>
        <translation>Príliš nízky poplatok môže mať za následok nikdy nepotvrdenú transakciu (prečítajte si popis)</translation>
    </message>
    <message>
        <source>Confirmation time target:</source>
        <translation>Cieľový čas potvrdenia:</translation>
    </message>
    <message>
        <source>Enable Replace-By-Fee</source>
        <translation>Povoliť dodatočné navýšenie poplatku (tzv. „Replace-By-Fee“)</translation>
    </message>
    <message>
        <source>With Replace-By-Fee (BIP-125) you can increase a transaction's fee after it is sent. Without this, a higher fee may be recommended to compensate for increased transaction delay risk.</source>
        <translation>S dodatočným navýšením poplatku (BIP-125, tzv. „Replace-By-Fee“), môžete zvýšiť poplatok aj po odoslaní. Bez toho, by mohol byť navrhnutý väčší transakčný poplatok, aby kompenzoval zvýšené riziko omeškania transakcie.</translation>
    </message>
    <message>
        <source>Clear &amp;All</source>
        <translation>&amp;Zmazať všetko</translation>
    </message>
    <message>
        <source>Balance:</source>
        <translation>Zostatok:</translation>
    </message>
    <message>
        <source>Confirm the send action</source>
        <translation>Potvrďte odoslanie</translation>
    </message>
    <message>
        <source>S&amp;end</source>
        <translation>&amp;Odoslať</translation>
    </message>
    <message>
        <source>Copy quantity</source>
        <translation>Kopírovať množstvo</translation>
    </message>
    <message>
        <source>Copy amount</source>
        <translation>Kopírovať sumu</translation>
    </message>
    <message>
        <source>Copy fee</source>
        <translation>Kopírovať poplatok</translation>
    </message>
    <message>
        <source>Copy after fee</source>
        <translation>Kopírovať po poplatkoch</translation>
    </message>
    <message>
        <source>Copy bytes</source>
        <translation>Kopírovať bajty</translation>
    </message>
    <message>
        <source>Copy dust</source>
        <translation>Kopírovať prach</translation>
    </message>
    <message>
        <source>Copy change</source>
        <translation>Kopírovať zmenu</translation>
    </message>
    <message>
        <source>%1 (%2 blocks)</source>
        <translation>%1 (%2 blokov)</translation>
    </message>
    <message>
        <source>Cr&amp;eate Unsigned</source>
        <translation>Vytvoriť bez podpisu</translation>
    </message>
    <message>
        <source>Creates a Partially Signed Bitcoin Transaction (PSBT) for use with e.g. an offline %1 wallet, or a PSBT-compatible hardware wallet.</source>
        <translation>Vytvorí čiastočne podpísanú Bitcoin transakciu (Partially Signed Bitcoin Transaction - PSBT) na použitie napríklad s offline %1 peňaženkou alebo v hardvérovej peňaženke kompatibilnej s PSBT.</translation>
    </message>
    <message>
        <source> from wallet '%1'</source>
        <translation> z peňaženky '%1'</translation>
    </message>
    <message>
        <source>%1 to '%2'</source>
        <translation>%1 do '%2'</translation>
    </message>
    <message>
        <source>%1 to %2</source>
        <translation>%1 do %2</translation>
    </message>
    <message>
        <source>Do you want to draft this transaction?</source>
        <translation>Chcete naplánovať túto transakciu?</translation>
    </message>
    <message>
        <source>Are you sure you want to send?</source>
        <translation>Určite chcete odoslať transakciu?</translation>
    </message>
    <message>
        <source>or</source>
        <translation>alebo</translation>
    </message>
    <message>
        <source>You can increase the fee later (signals Replace-By-Fee, BIP-125).</source>
        <translation>Poplatok môžete navýšiť neskôr (vysiela sa "Replace-By-Fee" - nahradenie poplatkom, BIP-125).</translation>
    </message>
    <message>
        <source>Please, review your transaction.</source>
        <translation>Prosím, skontrolujte Vašu transakciu.</translation>
    </message>
    <message>
        <source>Transaction fee</source>
        <translation>Transakčný poplatok</translation>
    </message>
    <message>
        <source>Not signalling Replace-By-Fee, BIP-125.</source>
        <translation>Nevysiela sa "Replace-By-Fee" - nahradenie poplatkom, BIP-125.</translation>
    </message>
    <message>
        <source>Total Amount</source>
        <translation>Celková suma</translation>
    </message>
    <message>
        <source>To review recipient list click "Show Details..."</source>
        <translation>Pre prezretie zoznamu príjemcov kliknite "Zobraziť detaily..."</translation>
    </message>
    <message>
        <source>Confirm send coins</source>
        <translation>Potvrďte odoslanie mincí</translation>
    </message>
    <message>
        <source>Confirm transaction proposal</source>
        <translation>Potvrdiť návrh transakcie</translation>
    </message>
    <message>
        <source>Copy PSBT to clipboard</source>
        <translation>Skopírovať PSBT do schránky</translation>
    </message>
    <message>
        <source>Send</source>
        <translation>Odoslať</translation>
    </message>
    <message>
        <source>PSBT copied</source>
        <translation>PSBT skopírovaný</translation>
    </message>
    <message>
        <source>Watch-only balance:</source>
        <translation>Iba sledovaný zostatok:</translation>
    </message>
    <message>
        <source>The recipient address is not valid. Please recheck.</source>
        <translation>Adresa príjemcu je neplatná. Prosím, overte ju.</translation>
    </message>
    <message>
        <source>The amount to pay must be larger than 0.</source>
        <translation>Suma na úhradu musí byť väčšia ako 0.</translation>
    </message>
    <message>
        <source>The amount exceeds your balance.</source>
        <translation>Suma je vyššia ako Váš zostatok.</translation>
    </message>
    <message>
        <source>The total exceeds your balance when the %1 transaction fee is included.</source>
        <translation>Celková suma prevyšuje Váš zostatok ak sú započítané aj transakčné poplatky %1.</translation>
    </message>
    <message>
        <source>Duplicate address found: addresses should only be used once each.</source>
        <translation>Našla sa duplicitná adresa: každá adresa by sa mala použiť len raz.</translation>
    </message>
    <message>
        <source>Transaction creation failed!</source>
        <translation>Vytvorenie transakcie zlyhalo!</translation>
    </message>
    <message>
        <source>A fee higher than %1 is considered an absurdly high fee.</source>
        <translation>Poplatok vyšší ako %1 sa považuje za neprimerane vysoký.</translation>
    </message>
    <message>
        <source>Payment request expired.</source>
        <translation>Vypršala platnosť požiadavky na platbu.</translation>
    </message>
    <message numerus="yes">
        <source>Estimated to begin confirmation within %n block(s).</source>
        <translation><numerusform>Odhadovaný začiatok potvrdzovania po %n bloku.</numerusform><numerusform>Odhadovaný začiatok potvrdzovania po %n blokoch.</numerusform><numerusform>Odhadovaný začiatok potvrdzovania po %n blokoch.</numerusform><numerusform>Odhadovaný začiatok potvrdzovania po %n blokoch.</numerusform></translation>
    </message>
    <message>
        <source>Warning: Invalid Particl address</source>
        <translation>Varovanie: Neplatná Particl adresa</translation>
    </message>
    <message>
        <source>Warning: Unknown change address</source>
        <translation>UPOZORNENIE: Neznáma výdavková adresa</translation>
    </message>
    <message>
        <source>Confirm custom change address</source>
        <translation>Potvrďte vlastnú výdavkovú adresu</translation>
    </message>
    <message>
        <source>The address you selected for change is not part of this wallet. Any or all funds in your wallet may be sent to this address. Are you sure?</source>
        <translation>Zadaná adresa pre výdavok nie je súčasťou tejto peňaženky. Časť alebo všetky peniaze z peňaženky môžu byť odoslané na túto adresu. Ste si istý?</translation>
    </message>
    <message>
        <source>(no label)</source>
        <translation>(bez popisu)</translation>
    </message>
</context>
<context>
    <name>SendCoinsEntry</name>
    <message>
        <source>A&amp;mount:</source>
        <translation>Su&amp;ma:</translation>
    </message>
    <message>
        <source>Pay &amp;To:</source>
        <translation>Zapla&amp;tiť:</translation>
    </message>
    <message>
        <source>&amp;Label:</source>
        <translation>&amp;Popis:</translation>
    </message>
    <message>
        <source>Choose previously used address</source>
        <translation>Vybrať predtým použitú adresu</translation>
    </message>
    <message>
        <source>The Particl address to send the payment to</source>
        <translation>Zvoľte adresu kam poslať platbu</translation>
    </message>
    <message>
        <source>Alt+A</source>
        <translation>Alt+A</translation>
    </message>
    <message>
        <source>Paste address from clipboard</source>
        <translation>Vložiť adresu zo schránky</translation>
    </message>
    <message>
        <source>Alt+P</source>
        <translation>Alt+P</translation>
    </message>
    <message>
        <source>Remove this entry</source>
        <translation>Odstrániť túto položku</translation>
    </message>
    <message>
<<<<<<< HEAD
        <source>The fee will be deducted from the amount being sent. The recipient will receive less particl than you enter in the amount field. If multiple recipients are selected, the fee is split equally.</source>
        <translation>Poplatok sa odpočíta od čiastky, ktorú odosielate. Príjemca dostane menej particlov ako zadáte. Ak je vybraných viacero príjemcov, poplatok je rozdelený rovným dielom.</translation>
=======
        <source>The amount to send in the selected unit</source>
        <translation>Suma na odoslanie vo vybranej mene</translation>
    </message>
    <message>
        <source>The fee will be deducted from the amount being sent. The recipient will receive less bitcoins than you enter in the amount field. If multiple recipients are selected, the fee is split equally.</source>
        <translation>Poplatok sa odpočíta od čiastky, ktorú odosielate. Príjemca dostane menej bitcoinov ako zadáte. Ak je vybraných viacero príjemcov, poplatok je rozdelený rovným dielom.</translation>
>>>>>>> 4f807348
    </message>
    <message>
        <source>S&amp;ubtract fee from amount</source>
        <translation>Odpočítať poplatok od s&amp;umy</translation>
    </message>
    <message>
        <source>Use available balance</source>
        <translation>Použiť dostupné zdroje</translation>
    </message>
    <message>
        <source>Message:</source>
        <translation>Správa:</translation>
    </message>
    <message>
        <source>This is an unauthenticated payment request.</source>
        <translation>Toto je neoverená výzva k platbe.</translation>
    </message>
    <message>
        <source>This is an authenticated payment request.</source>
        <translation>Toto je overená výzva k platbe.</translation>
    </message>
    <message>
        <source>Enter a label for this address to add it to the list of used addresses</source>
        <translation>Vložte popis pre túto adresu aby sa uložila do zoznamu použitých adries</translation>
    </message>
    <message>
        <source>A message that was attached to the particl: URI which will be stored with the transaction for your reference. Note: This message will not be sent over the Particl network.</source>
        <translation>Správa ktorá bola pripojená k particl: URI a ktorá bude uložená s transakcou pre Vaše potreby. Poznámka: Táto správa nebude poslaná cez sieť Particl.</translation>
    </message>
    <message>
        <source>Pay To:</source>
        <translation>Platba pre:</translation>
    </message>
    <message>
        <source>Memo:</source>
        <translation>Poznámka:</translation>
    </message>
</context>
<context>
    <name>ShutdownWindow</name>
    <message>
        <source>%1 is shutting down...</source>
        <translation>%1 sa vypína...</translation>
    </message>
    <message>
        <source>Do not shut down the computer until this window disappears.</source>
        <translation>Nevypínajte počítač kým toto okno nezmizne.</translation>
    </message>
</context>
<context>
    <name>SignVerifyMessageDialog</name>
    <message>
        <source>Signatures - Sign / Verify a Message</source>
        <translation>Podpisy - Podpísať / Overiť správu</translation>
    </message>
    <message>
        <source>&amp;Sign Message</source>
        <translation>&amp;Podpísať Správu</translation>
    </message>
    <message>
        <source>You can sign messages/agreements with your addresses to prove you can receive particl sent to them. Be careful not to sign anything vague or random, as phishing attacks may try to trick you into signing your identity over to them. Only sign fully-detailed statements you agree to.</source>
        <translation>Môžete podpísať správy svojou adresou a dokázať, že viete prijímať mince zaslané na túto adresu. Buďte však opatrní a podpíšte len podrobné prehlásenia, s ktorými plne súhlasíte, nakoľko útoky typu "phishing" Vás môžu lákať k podpísaniu nejasných alebo príliš všeobecných tvrdení čím prevezmú vašu identitu.</translation>
    </message>
    <message>
        <source>The Particl address to sign the message with</source>
        <translation>Particl adresa pre podpísanie správy s</translation>
    </message>
    <message>
        <source>Choose previously used address</source>
        <translation>Vybrať predtým použitú adresu</translation>
    </message>
    <message>
        <source>Alt+A</source>
        <translation>Alt+A</translation>
    </message>
    <message>
        <source>Paste address from clipboard</source>
        <translation>Vložiť adresu zo schránky</translation>
    </message>
    <message>
        <source>Alt+P</source>
        <translation>Alt+P</translation>
    </message>
    <message>
        <source>Enter the message you want to sign here</source>
        <translation>Sem vložte správu ktorú chcete podpísať</translation>
    </message>
    <message>
        <source>Signature</source>
        <translation>Podpis</translation>
    </message>
    <message>
        <source>Copy the current signature to the system clipboard</source>
        <translation>Kopírovať tento podpis do systémovej schránky</translation>
    </message>
    <message>
        <source>Sign the message to prove you own this Particl address</source>
        <translation>Podpíšte správu aby ste dokázali že vlastníte túto adresu</translation>
    </message>
    <message>
        <source>Sign &amp;Message</source>
        <translation>Podpísať &amp;správu</translation>
    </message>
    <message>
        <source>Reset all sign message fields</source>
        <translation>Vynulovať všetky polia podpisu správy</translation>
    </message>
    <message>
        <source>Clear &amp;All</source>
        <translation>&amp;Zmazať všetko</translation>
    </message>
    <message>
        <source>&amp;Verify Message</source>
        <translation>O&amp;veriť správu...</translation>
    </message>
    <message>
        <source>Enter the receiver's address, message (ensure you copy line breaks, spaces, tabs, etc. exactly) and signature below to verify the message. Be careful not to read more into the signature than what is in the signed message itself, to avoid being tricked by a man-in-the-middle attack. Note that this only proves the signing party receives with the address, it cannot prove sendership of any transaction!</source>
        <translation>Vložte adresu príjemcu, správu (uistite sa, že presne kopírujete ukončenia riadkov, medzery, odrážky, atď.) a podpis pre potvrdenie správy. Buďte opatrní a nedomýšľajte si viac než je uvedené v samotnej podpísanej správe a môžete sa tak vyhnúť podvodu MITM útokom. Toto len potvrdzuje, že podpisujúca strana môže prijímať na tejto adrese, nepotvrdzuje to vlastníctvo žiadnej transakcie!</translation>
    </message>
    <message>
        <source>The Particl address the message was signed with</source>
        <translation>Adresa Particl, ktorou bola podpísaná správa</translation>
    </message>
    <message>
<<<<<<< HEAD
        <source>Verify the message to ensure it was signed with the specified Particl address</source>
        <translation>Overím správy sa uistiť že bola podpísaná označenou Particl adresou</translation>
=======
        <source>The signed message to verify</source>
        <translation>Podpísaná správa na overenie</translation>
    </message>
    <message>
        <source>The signature given when the message was signed</source>
        <translation>Poskytnutý podpis pri podpísaní správy</translation>
    </message>
    <message>
        <source>Verify the message to ensure it was signed with the specified Bitcoin address</source>
        <translation>Overím správy sa uistiť že bola podpísaná označenou Bitcoin adresou</translation>
>>>>>>> 4f807348
    </message>
    <message>
        <source>Verify &amp;Message</source>
        <translation>&amp;Overiť správu</translation>
    </message>
    <message>
        <source>Reset all verify message fields</source>
        <translation>Obnoviť všetky polia v overiť správu</translation>
    </message>
    <message>
        <source>Click "Sign Message" to generate signature</source>
        <translation>Kliknite "Podpísať správu" pre vytvorenie podpisu</translation>
    </message>
    <message>
        <source>The entered address is invalid.</source>
        <translation>Zadaná adresa je neplatná.</translation>
    </message>
    <message>
        <source>Please check the address and try again.</source>
        <translation>Prosím skontrolujte adresu a skúste znova.</translation>
    </message>
    <message>
        <source>The entered address does not refer to a key.</source>
        <translation>Vložená adresa nezodpovedá žiadnemu kľúču.</translation>
    </message>
    <message>
        <source>Wallet unlock was cancelled.</source>
        <translation>Odomknutie peňaženky bolo zrušené.</translation>
    </message>
    <message>
        <source>No error</source>
        <translation>Bez chyby</translation>
    </message>
    <message>
        <source>Private key for the entered address is not available.</source>
        <translation>Súkromný kľúč pre zadanú adresu nieje k dispozícii.</translation>
    </message>
    <message>
        <source>Message signing failed.</source>
        <translation>Podpísanie správy zlyhalo.</translation>
    </message>
    <message>
        <source>Message signed.</source>
        <translation>Správa podpísaná.</translation>
    </message>
    <message>
        <source>The signature could not be decoded.</source>
        <translation>Podpis nie je možné dekódovať.</translation>
    </message>
    <message>
        <source>Please check the signature and try again.</source>
        <translation>Prosím skontrolujte podpis a skúste znova.</translation>
    </message>
    <message>
        <source>The signature did not match the message digest.</source>
        <translation>Podpis sa nezhoduje so zhrnutím správy.</translation>
    </message>
    <message>
        <source>Message verification failed.</source>
        <translation>Overenie správy zlyhalo.</translation>
    </message>
    <message>
        <source>Message verified.</source>
        <translation>Správa overená.</translation>
    </message>
</context>
<context>
    <name>TrafficGraphWidget</name>
    <message>
        <source>KB/s</source>
        <translation>KB/s</translation>
    </message>
</context>
<context>
    <name>TransactionDesc</name>
    <message numerus="yes">
        <source>Open for %n more block(s)</source>
        <translation><numerusform>Otvoriť pre %n ďalší blok</numerusform><numerusform>Otvoriť pre %n ďalšie bloky</numerusform><numerusform>Otvoriť pre %n ďalších blokov</numerusform><numerusform>Otvoriť pre %n ďalších blokov</numerusform></translation>
    </message>
    <message>
        <source>Open until %1</source>
        <translation>Otvorené do %1</translation>
    </message>
    <message>
        <source>conflicted with a transaction with %1 confirmations</source>
        <translation>koliduje s transakciou s %1 potvrdeniami</translation>
    </message>
    <message>
        <source>0/unconfirmed, %1</source>
        <translation>0/nepotvrdené, %1</translation>
    </message>
    <message>
        <source>in memory pool</source>
        <translation>v transakčnom zásobníku</translation>
    </message>
    <message>
        <source>not in memory pool</source>
        <translation>nie je v transakčnom zásobníku</translation>
    </message>
    <message>
        <source>abandoned</source>
        <translation>zanechaná</translation>
    </message>
    <message>
        <source>%1/unconfirmed</source>
        <translation>%1/nepotvrdené</translation>
    </message>
    <message>
        <source>%1 confirmations</source>
        <translation>%1 potvrdení</translation>
    </message>
    <message>
        <source>Status</source>
        <translation>Stav</translation>
    </message>
    <message>
        <source>Date</source>
        <translation>Dátum</translation>
    </message>
    <message>
        <source>Source</source>
        <translation>Zdroj</translation>
    </message>
    <message>
        <source>Generated</source>
        <translation>Vygenerované</translation>
    </message>
    <message>
        <source>From</source>
        <translation>Od</translation>
    </message>
    <message>
        <source>unknown</source>
        <translation>neznámy</translation>
    </message>
    <message>
        <source>To</source>
        <translation>do</translation>
    </message>
    <message>
        <source>own address</source>
        <translation>vlastná adresa</translation>
    </message>
    <message>
        <source>watch-only</source>
        <translation>Iba sledovanie</translation>
    </message>
    <message>
        <source>label</source>
        <translation>popis</translation>
    </message>
    <message>
        <source>Credit</source>
        <translation>Kredit</translation>
    </message>
    <message numerus="yes">
        <source>matures in %n more block(s)</source>
        <translation><numerusform>dozreje za %n ďalší blok</numerusform><numerusform>dozreje za %n ďalšie bloky</numerusform><numerusform>dozreje za %n ďalších blokov</numerusform><numerusform>dozreje za %n ďalších blokov</numerusform></translation>
    </message>
    <message>
        <source>not accepted</source>
        <translation>neprijaté</translation>
    </message>
    <message>
        <source>Debit</source>
        <translation>Debet</translation>
    </message>
    <message>
        <source>Total debit</source>
        <translation>Celkový debet</translation>
    </message>
    <message>
        <source>Total credit</source>
        <translation>Celkový kredit</translation>
    </message>
    <message>
        <source>Transaction fee</source>
        <translation>Transakčný poplatok</translation>
    </message>
    <message>
        <source>Net amount</source>
        <translation>Suma netto</translation>
    </message>
    <message>
        <source>Message</source>
        <translation>Správa</translation>
    </message>
    <message>
        <source>Comment</source>
        <translation>Komentár</translation>
    </message>
    <message>
        <source>Transaction ID</source>
        <translation>ID transakcie</translation>
    </message>
    <message>
        <source>Transaction total size</source>
        <translation>Celková veľkosť transakcie</translation>
    </message>
    <message>
        <source>Transaction virtual size</source>
        <translation>Virtuálna veľkosť transakcie</translation>
    </message>
    <message>
        <source>Output index</source>
        <translation>Index výstupu</translation>
    </message>
    <message>
        <source> (Certificate was not verified)</source>
        <translation>(Certifikát nebol overený)</translation>
    </message>
    <message>
        <source>Merchant</source>
        <translation>Kupec</translation>
    </message>
    <message>
        <source>Generated coins must mature %1 blocks before they can be spent. When you generated this block, it was broadcast to the network to be added to the block chain. If it fails to get into the chain, its state will change to "not accepted" and it won't be spendable. This may occasionally happen if another node generates a block within a few seconds of yours.</source>
        <translation>Vytvorené coins musia dospieť %1 blokov kým môžu byť minuté. Keď vytvoríte tento blok, bude rozoslaný do siete aby bol akceptovaný do reťaze blokov. Ak sa nedostane reťaze, jeho stav sa zmení na "zamietnutý" a nebude sa dať minúť. Toto sa môže občas stať ak iná nóda vytvorí blok približne v tom istom čase.</translation>
    </message>
    <message>
        <source>Debug information</source>
        <translation>Ladiace informácie</translation>
    </message>
    <message>
        <source>Transaction</source>
        <translation>Transakcie</translation>
    </message>
    <message>
        <source>Inputs</source>
        <translation>Vstupy</translation>
    </message>
    <message>
        <source>Amount</source>
        <translation>Suma</translation>
    </message>
    <message>
        <source>true</source>
        <translation>pravda</translation>
    </message>
    <message>
        <source>false</source>
        <translation>nepravda</translation>
    </message>
</context>
<context>
    <name>TransactionDescDialog</name>
    <message>
        <source>This pane shows a detailed description of the transaction</source>
        <translation>Táto časť obrazovky zobrazuje detailný popis transakcie</translation>
    </message>
    <message>
        <source>Details for %1</source>
        <translation>Podrobnosti pre %1</translation>
    </message>
</context>
<context>
    <name>TransactionTableModel</name>
    <message>
        <source>Date</source>
        <translation>Dátum</translation>
    </message>
    <message>
        <source>Type</source>
        <translation>Typ</translation>
    </message>
    <message>
        <source>Label</source>
        <translation>Popis</translation>
    </message>
    <message numerus="yes">
        <source>Open for %n more block(s)</source>
        <translation><numerusform>Otvoriť pre %n ďalší blok</numerusform><numerusform>Otvoriť pre %n ďalšie bloky</numerusform><numerusform>Otvoriť pre %n ďalších blokov</numerusform><numerusform>Otvoriť pre %n ďalších blokov</numerusform></translation>
    </message>
    <message>
        <source>Open until %1</source>
        <translation>Otvorené do %1</translation>
    </message>
    <message>
        <source>Unconfirmed</source>
        <translation>Nepotvrdené</translation>
    </message>
    <message>
        <source>Abandoned</source>
        <translation>Zanechaná</translation>
    </message>
    <message>
        <source>Confirming (%1 of %2 recommended confirmations)</source>
        <translation>Potvrdzujem (%1 z %2 odporúčaných potvrdení)</translation>
    </message>
    <message>
        <source>Confirmed (%1 confirmations)</source>
        <translation>Potvrdené (%1 potvrdení)</translation>
    </message>
    <message>
        <source>Conflicted</source>
        <translation>V rozpore</translation>
    </message>
    <message>
        <source>Immature (%1 confirmations, will be available after %2)</source>
        <translation>Nezrelé (%1 potvrdení, bude dostupné po %2)</translation>
    </message>
    <message>
        <source>Generated but not accepted</source>
        <translation>Vypočítané ale neakceptované</translation>
    </message>
    <message>
        <source>Received with</source>
        <translation>Prijaté s</translation>
    </message>
    <message>
        <source>Received from</source>
        <translation>Prijaté od</translation>
    </message>
    <message>
        <source>Sent to</source>
        <translation>Odoslané na</translation>
    </message>
    <message>
        <source>Payment to yourself</source>
        <translation>Platba sebe samému</translation>
    </message>
    <message>
        <source>Mined</source>
        <translation>Vyťažené</translation>
    </message>
    <message>
        <source>watch-only</source>
        <translation>Iba sledovanie</translation>
    </message>
    <message>
        <source>(n/a)</source>
        <translation>(n/a)</translation>
    </message>
    <message>
        <source>(no label)</source>
        <translation>(bez popisu)</translation>
    </message>
    <message>
        <source>Transaction status. Hover over this field to show number of confirmations.</source>
        <translation>Stav transakcie. Prejdite ponad toto pole pre zobrazenie počtu potvrdení.</translation>
    </message>
    <message>
        <source>Date and time that the transaction was received.</source>
        <translation>Dátum a čas prijatia transakcie.</translation>
    </message>
    <message>
        <source>Type of transaction.</source>
        <translation>Typ transakcie.</translation>
    </message>
    <message>
        <source>Whether or not a watch-only address is involved in this transaction.</source>
        <translation>Či je v tejto transakcii adresy iba na sledovanie.</translation>
    </message>
    <message>
        <source>User-defined intent/purpose of the transaction.</source>
        <translation>Užívateľsky určený účel transakcie.</translation>
    </message>
    <message>
        <source>Amount removed from or added to balance.</source>
        <translation>Suma pridaná alebo odobraná k zostatku.</translation>
    </message>
</context>
<context>
    <name>TransactionView</name>
    <message>
        <source>All</source>
        <translation>Všetky</translation>
    </message>
    <message>
        <source>Today</source>
        <translation>Dnes</translation>
    </message>
    <message>
        <source>This week</source>
        <translation>Tento týždeň</translation>
    </message>
    <message>
        <source>This month</source>
        <translation>Tento mesiac</translation>
    </message>
    <message>
        <source>Last month</source>
        <translation>Minulý mesiac</translation>
    </message>
    <message>
        <source>This year</source>
        <translation>Tento rok</translation>
    </message>
    <message>
        <source>Range...</source>
        <translation>Rozsah...</translation>
    </message>
    <message>
        <source>Received with</source>
        <translation>Prijaté s</translation>
    </message>
    <message>
        <source>Sent to</source>
        <translation>Odoslané na</translation>
    </message>
    <message>
        <source>To yourself</source>
        <translation>Ku mne</translation>
    </message>
    <message>
        <source>Mined</source>
        <translation>Vyťažené</translation>
    </message>
    <message>
        <source>Other</source>
        <translation>Iné</translation>
    </message>
    <message>
        <source>Enter address, transaction id, or label to search</source>
        <translation>Pre vyhľadávanie vložte adresu, id transakcie, alebo popis.</translation>
    </message>
    <message>
        <source>Min amount</source>
        <translation>Minimálna suma</translation>
    </message>
    <message>
        <source>Abandon transaction</source>
        <translation>Zabudnúť transakciu</translation>
    </message>
    <message>
        <source>Increase transaction fee</source>
        <translation>Navíš transakčný poplatok</translation>
    </message>
    <message>
        <source>Copy address</source>
        <translation>Kopírovať adresu</translation>
    </message>
    <message>
        <source>Copy label</source>
        <translation>Kopírovať popis</translation>
    </message>
    <message>
        <source>Copy amount</source>
        <translation>Kopírovať sumu</translation>
    </message>
    <message>
        <source>Copy transaction ID</source>
        <translation>Kopírovať ID transakcie</translation>
    </message>
    <message>
        <source>Copy raw transaction</source>
        <translation>Skopírovať neupravenú transakciu</translation>
    </message>
    <message>
        <source>Copy full transaction details</source>
        <translation>Kopírovať všetky podrobnosti o transakcii</translation>
    </message>
    <message>
        <source>Edit label</source>
        <translation>Upraviť popis</translation>
    </message>
    <message>
        <source>Show transaction details</source>
        <translation>Zobraziť podrobnosti transakcie</translation>
    </message>
    <message>
        <source>Export Transaction History</source>
        <translation>Exportovať históriu transakcií</translation>
    </message>
    <message>
        <source>Comma separated file (*.csv)</source>
        <translation>Čiarkou oddelovaný súbor (*.csv)</translation>
    </message>
    <message>
        <source>Confirmed</source>
        <translation>Potvrdené</translation>
    </message>
    <message>
        <source>Watch-only</source>
        <translation>Iba sledovanie</translation>
    </message>
    <message>
        <source>Date</source>
        <translation>Dátum</translation>
    </message>
    <message>
        <source>Type</source>
        <translation>Typ</translation>
    </message>
    <message>
        <source>Label</source>
        <translation>Popis</translation>
    </message>
    <message>
        <source>Address</source>
        <translation>Adresa</translation>
    </message>
    <message>
        <source>ID</source>
        <translation>ID</translation>
    </message>
    <message>
        <source>Exporting Failed</source>
        <translation>Export zlyhal</translation>
    </message>
    <message>
        <source>There was an error trying to save the transaction history to %1.</source>
        <translation>Vyskytla sa chyba pri pokuse o uloženie histórie transakcií do %1.</translation>
    </message>
    <message>
        <source>Exporting Successful</source>
        <translation>Export úspešný</translation>
    </message>
    <message>
        <source>The transaction history was successfully saved to %1.</source>
        <translation>História transakciá bola úspešne uložená do %1.</translation>
    </message>
    <message>
        <source>Range:</source>
        <translation>Rozsah:</translation>
    </message>
    <message>
        <source>to</source>
        <translation>do</translation>
    </message>
</context>
<context>
    <name>UnitDisplayStatusBarControl</name>
    <message>
        <source>Unit to show amounts in. Click to select another unit.</source>
        <translation>Jednotka pre zobrazovanie súm. Kliknite pre zvolenie inej jednotky.</translation>
    </message>
</context>
<context>
    <name>WalletController</name>
    <message>
        <source>Close wallet</source>
        <translation>Zatvoriť peňaženku</translation>
    </message>
    <message>
        <source>Are you sure you wish to close the wallet &lt;i&gt;%1&lt;/i&gt;?</source>
        <translation>Naozaj chcete zavrieť peňaženku &lt;i&gt;%1&lt;/i&gt;?</translation>
    </message>
    <message>
        <source>Closing the wallet for too long can result in having to resync the entire chain if pruning is enabled.</source>
        <translation>Zatvorenie peňaženky na príliš dlhú dobu môže mať za následok potrebu znova synchronizovať celý reťazec blokov (blockchain) v prípade, že je aktivované redukovanie blokov.</translation>
    </message>
</context>
<context>
    <name>WalletFrame</name>
    <message>
        <source>No wallet has been loaded.</source>
        <translation>Nie je načítaná peňaženka.</translation>
    </message>
</context>
<context>
    <name>WalletModel</name>
    <message>
        <source>Send Coins</source>
        <translation>Poslať mince</translation>
    </message>
    <message>
        <source>Fee bump error</source>
        <translation>Chyba pri navyšovaní poplatku</translation>
    </message>
    <message>
        <source>Increasing transaction fee failed</source>
        <translation>Nepodarilo sa navýšiť poplatok</translation>
    </message>
    <message>
        <source>Do you want to increase the fee?</source>
        <translation>Chcete navýšiť poplatok?</translation>
    </message>
    <message>
        <source>Do you want to draft a transaction with fee increase?</source>
        <translation>Chcete naplánovať túto transakciu s navýšením poplatkov.</translation>
    </message>
    <message>
        <source>Current fee:</source>
        <translation>Momentálny poplatok:</translation>
    </message>
    <message>
        <source>Increase:</source>
        <translation>Navýšenie:</translation>
    </message>
    <message>
        <source>New fee:</source>
        <translation>Nový poplatok:</translation>
    </message>
    <message>
        <source>Confirm fee bump</source>
        <translation>Potvrď navýšenie poplatku</translation>
    </message>
    <message>
        <source>Can't draft transaction.</source>
        <translation>Nemožno naplánovať túto transakciu.</translation>
    </message>
    <message>
        <source>PSBT copied</source>
        <translation>PSBT skopírovaný</translation>
    </message>
    <message>
        <source>Can't sign transaction.</source>
        <translation>Nemôzeme podpíaať transakciu.</translation>
    </message>
    <message>
        <source>Could not commit transaction</source>
        <translation>Nemôzeme uložiť transakciu do peňaženky</translation>
    </message>
    <message>
        <source>default wallet</source>
        <translation>predvolená peňaženka</translation>
    </message>
</context>
<context>
    <name>WalletView</name>
    <message>
        <source>&amp;Export</source>
        <translation>&amp;Exportovať...</translation>
    </message>
    <message>
        <source>Export the data in the current tab to a file</source>
        <translation>Exportovať dáta v aktuálnej karte do súboru</translation>
    </message>
    <message>
        <source>Backup Wallet</source>
        <translation>Zálohovanie peňaženky</translation>
    </message>
    <message>
        <source>Wallet Data (*.dat)</source>
        <translation>Dáta peňaženky (*.dat)</translation>
    </message>
    <message>
        <source>Backup Failed</source>
        <translation>Zálohovanie zlyhalo</translation>
    </message>
    <message>
        <source>There was an error trying to save the wallet data to %1.</source>
        <translation>Vyskytla sa chyba pri pokuse o uloženie dát peňaženky do %1.</translation>
    </message>
    <message>
        <source>Backup Successful</source>
        <translation>Záloha úspešná</translation>
    </message>
    <message>
        <source>The wallet data was successfully saved to %1.</source>
        <translation>Dáta peňaženky boli úspešne uložené do %1.</translation>
    </message>
    <message>
        <source>Cancel</source>
        <translation>Zrušiť</translation>
    </message>
</context>
<context>
    <name>bitcoin-core</name>
    <message>
        <source>Distributed under the MIT software license, see the accompanying file %s or %s</source>
        <translation>Distribuované pod softvérovou licenciou MIT, pozri sprievodný súbor %s alebo %s</translation>
    </message>
    <message>
        <source>Prune configured below the minimum of %d MiB.  Please use a higher number.</source>
        <translation>Redukcia nastavená pod minimálnu hodnotu %d MiB. Prosím použite vyššiu hodnotu.</translation>
    </message>
    <message>
        <source>Prune: last wallet synchronisation goes beyond pruned data. You need to -reindex (download the whole blockchain again in case of pruned node)</source>
        <translation>Redukovanie: posledná synchronizácia peňaženky prebehla pred časmi blokov v redukovaných dátach. Je potrebné vykonať -reindex (v prípade redukovaného režimu stiahne znovu celý reťazec blokov)</translation>
    </message>
    <message>
        <source>Error: A fatal internal error occurred, see debug.log for details</source>
        <translation>Chyba: Vyskytla sa interná chyba, pre viac informácií zobrazte debug.log</translation>
    </message>
    <message>
        <source>Pruning blockstore...</source>
        <translation>Redukovanie blockstore...</translation>
    </message>
    <message>
        <source>Unable to start HTTP server. See debug log for details.</source>
        <translation>Nepodarilo sa spustiť HTTP server. Pre viac detailov zobrazte debug log.</translation>
    </message>
    <message>
        <source>The %s developers</source>
        <translation>Vývojári %s</translation>
    </message>
    <message>
        <source>Can't generate a change-address key. No keys in the internal keypool and can't generate any keys.</source>
        <translation>Nie je možné vygenerovať kľúč na zmenu adresy. Nie sú dostupné žiadne kľúče a nie je možné ich ani generovať.</translation>
    </message>
    <message>
        <source>Cannot obtain a lock on data directory %s. %s is probably already running.</source>
        <translation>Nemožné uzamknúť zložku %s. %s pravdepodobne už beží.</translation>
    </message>
    <message>
        <source>Cannot provide specific connections and have addrman find outgoing connections at the same.</source>
        <translation>Nemôžete zadať konkrétne spojenia a zároveň mať nastavený addrman pre hľadanie odchádzajúcich spojení.</translation>
    </message>
    <message>
        <source>Error reading %s! All keys read correctly, but transaction data or address book entries might be missing or incorrect.</source>
        <translation>Nastala chyba pri čítaní súboru %s! Všetkz kľúče sa prečítali správne, ale dáta o transakcíách alebo záznamy v adresári môžu chýbať alebo byť nesprávne.</translation>
    </message>
    <message>
        <source>Please check that your computer's date and time are correct! If your clock is wrong, %s will not work properly.</source>
        <translation>Prosím skontrolujte systémový čas a dátum. Keď je váš čas nesprávny, %s nebude fungovať správne.</translation>
    </message>
    <message>
        <source>Please contribute if you find %s useful. Visit %s for further information about the software.</source>
        <translation>Keď si myslíte, že %s je užitočný, podporte nás. Pre viac informácií o software navštívte %s.</translation>
    </message>
    <message>
        <source>The block database contains a block which appears to be from the future. This may be due to your computer's date and time being set incorrectly. Only rebuild the block database if you are sure that your computer's date and time are correct</source>
        <translation>Databáza blokov obsahuje blok, ktorý vyzerá byť z budúcnosti. Toto môže byť spôsobené nesprávnym systémovým časom vášho počítača. Obnovujte databázu blokov len keď ste si istý, že systémový čas je nastavený správne.</translation>
    </message>
    <message>
        <source>This is a pre-release test build - use at your own risk - do not use for mining or merchant applications</source>
        <translation>Toto je predbežná testovacia zostava - používate na vlastné riziko - nepoužívajte na ťaženie alebo obchodné aplikácie</translation>
    </message>
    <message>
        <source>This is the transaction fee you may discard if change is smaller than dust at this level</source>
        <translation>Toto je transakčný poplatok, ktorý môžete škrtnúť, ak je zmena na tejto úrovni menšia ako prach</translation>
    </message>
    <message>
        <source>Unable to replay blocks. You will need to rebuild the database using -reindex-chainstate.</source>
        <translation>Nedarí sa znovu aplikovať bloky. Budete musieť prestavať databázu použitím -reindex-chainstate.</translation>
    </message>
    <message>
        <source>Unable to rewind the database to a pre-fork state. You will need to redownload the blockchain</source>
        <translation>Nedará sa vrátiť databázu do stavu pred rozdelením. Budete musieť znovu stiahnuť celý reťaztec blokov</translation>
    </message>
    <message>
        <source>Warning: The network does not appear to fully agree! Some miners appear to be experiencing issues.</source>
        <translation>Varovanie: Javí sa že sieť sieť úplne nesúhlasí! Niektorí mineri zjavne majú ťažkosti.</translation>
    </message>
    <message>
        <source>Warning: We do not appear to fully agree with our peers! You may need to upgrade, or other nodes may need to upgrade.</source>
        <translation>Varovanie: Zjavne sa úplne nezhodujeme s našimi peer-mi! Možno potrebujete prejsť na novšiu verziu alebo ostatné uzly potrebujú vyššiu verziu.</translation>
    </message>
    <message>
        <source>%d of last 100 blocks have unexpected version</source>
        <translation>%d z posledných 100 blokov má neočakávanú verziu</translation>
    </message>
    <message>
        <source>%s corrupt, salvage failed</source>
        <translation>%s je poškodený, záchrana zlyhala</translation>
    </message>
    <message>
        <source>-maxmempool must be at least %d MB</source>
        <translation>-maxmempool musí byť najmenej %d MB</translation>
    </message>
    <message>
        <source>Cannot resolve -%s address: '%s'</source>
        <translation>Nedá preložiť -%s adresu: '%s'</translation>
    </message>
    <message>
        <source>Change index out of range</source>
        <translation>Menný index mimo rozsah</translation>
    </message>
    <message>
        <source>Config setting for %s only applied on %s network when in [%s] section.</source>
        <translation>Nastavenie konfigurácie pre %s platí iba v sieti %s a v sekcii [%s].</translation>
    </message>
    <message>
        <source>Copyright (C) %i-%i</source>
        <translation>Copyright (C) %i-%i</translation>
    </message>
    <message>
        <source>Corrupted block database detected</source>
        <translation>Zistená poškodená databáza blokov</translation>
    </message>
    <message>
        <source>Could not find asmap file %s</source>
        <translation>Nepodarilo sa nájsť asmap súbor %s</translation>
    </message>
    <message>
        <source>Could not parse asmap file %s</source>
        <translation>Nepodarilo sa analyzovať asmap súbor %s</translation>
    </message>
    <message>
        <source>Do you want to rebuild the block database now?</source>
        <translation>Chcete znovu zostaviť databázu blokov?</translation>
    </message>
    <message>
        <source>Error initializing block database</source>
        <translation>Chyba inicializácie databázy blokov</translation>
    </message>
    <message>
        <source>Error initializing wallet database environment %s!</source>
        <translation>Chyba spustenia databázového prostredia peňaženky %s!</translation>
    </message>
    <message>
        <source>Error loading %s</source>
        <translation>Chyba načítania %s</translation>
    </message>
    <message>
        <source>Error loading %s: Private keys can only be disabled during creation</source>
        <translation>Chyba pri načítaní %s: Súkromné kľúče môžu byť zakázané len počas vytvárania</translation>
    </message>
    <message>
        <source>Error loading %s: Wallet corrupted</source>
        <translation>Chyba načítania %s: Peňaženka je poškodená</translation>
    </message>
    <message>
        <source>Error loading %s: Wallet requires newer version of %s</source>
        <translation>Chyba načítania %s: Peňaženka vyžaduje novšiu verziu %s</translation>
    </message>
    <message>
        <source>Error loading block database</source>
        <translation>Chyba načítania databázy blokov</translation>
    </message>
    <message>
        <source>Error opening block database</source>
        <translation>Chyba otvárania databázy blokov</translation>
    </message>
    <message>
        <source>Failed to listen on any port. Use -listen=0 if you want this.</source>
        <translation>Chyba počúvania na ktoromkoľvek porte. Použi -listen=0 ak toto chcete.</translation>
    </message>
    <message>
        <source>Failed to rescan the wallet during initialization</source>
        <translation>Počas inicializácie sa nepodarila pre-skenovať peňaženka</translation>
    </message>
    <message>
        <source>Importing...</source>
        <translation>Prebieha import ...</translation>
    </message>
    <message>
        <source>Incorrect or no genesis block found. Wrong datadir for network?</source>
        <translation>Nesprávny alebo žiadny genesis blok nájdený. Nesprávny dátový priečinok alebo sieť?</translation>
    </message>
    <message>
        <source>Initialization sanity check failed. %s is shutting down.</source>
        <translation>Kontrola čistoty pri inicializácií zlyhala. %s sa vypína.</translation>
    </message>
    <message>
        <source>Invalid P2P permission: '%s'</source>
        <translation>Neplatné oprávnenie P2P: '%s'</translation>
    </message>
    <message>
        <source>Invalid amount for -%s=&lt;amount&gt;: '%s'</source>
        <translation>Neplatná suma pre -%s=&lt;amount&gt;: '%s'</translation>
    </message>
    <message>
        <source>Invalid amount for -discardfee=&lt;amount&gt;: '%s'</source>
        <translation>Neplatná čiastka pre -discardfee=&lt;čiastka&gt;: '%s'</translation>
    </message>
    <message>
        <source>Invalid amount for -fallbackfee=&lt;amount&gt;: '%s'</source>
        <translation>Neplatná suma pre -fallbackfee=&lt;amount&gt;: '%s'</translation>
    </message>
    <message>
        <source>Specified blocks directory "%s" does not exist.</source>
        <translation>Zadaný adresár blokov "%s" neexistuje.</translation>
    </message>
    <message>
        <source>Unknown address type '%s'</source>
        <translation>Neznámy typ adresy '%s'</translation>
    </message>
    <message>
        <source>Unknown change type '%s'</source>
        <translation>Neznámy typ zmeny '%s'</translation>
    </message>
    <message>
        <source>Upgrading txindex database</source>
        <translation>Inovuje sa txindex databáza</translation>
    </message>
    <message>
        <source>Loading P2P addresses...</source>
        <translation>Načítavam P2P adresy…</translation>
    </message>
    <message>
        <source>Error: Disk space is too low!</source>
        <translation>Chyba: Príliš málo miesta na disku!</translation>
    </message>
    <message>
        <source>Loading banlist...</source>
        <translation>Načítavam banlist...</translation>
    </message>
    <message>
        <source>Not enough file descriptors available.</source>
        <translation>Nedostatok kľúčových slov súboru.</translation>
    </message>
    <message>
        <source>Prune cannot be configured with a negative value.</source>
        <translation>Redukovanie nemôže byť nastavené na zápornú hodnotu.</translation>
    </message>
    <message>
        <source>Prune mode is incompatible with -txindex.</source>
        <translation>Redukovanie je nekompatibilné s -txindex.</translation>
    </message>
    <message>
        <source>Replaying blocks...</source>
        <translation>Znovu sa aplikujú bloky…</translation>
    </message>
    <message>
        <source>Rewinding blocks...</source>
        <translation>Vracajú sa bloky dozadu…</translation>
    </message>
    <message>
        <source>The source code is available from %s.</source>
        <translation>Zdrojový kód je dostupný z %s</translation>
    </message>
    <message>
        <source>Transaction fee and change calculation failed</source>
        <translation>Zlyhal výpočet transakčného poplatku a výdavku</translation>
    </message>
    <message>
        <source>Unable to bind to %s on this computer. %s is probably already running.</source>
        <translation>Nemožné pripojiť k %s na tomto počíťači. %s už pravdepodobne beží.</translation>
    </message>
    <message>
        <source>Unable to generate keys</source>
        <translation>Nepodarilo sa vygenerovať kľúče</translation>
    </message>
    <message>
        <source>Unsupported logging category %s=%s.</source>
        <translation>Nepodporovaná logovacia kategória %s=%s.</translation>
    </message>
    <message>
        <source>Upgrading UTXO database</source>
        <translation>Vylepšuje sa databáza neminutých výstupov (UTXO)</translation>
    </message>
    <message>
        <source>User Agent comment (%s) contains unsafe characters.</source>
        <translation>Komentár u typu klienta (%s) obsahuje riskantné znaky.</translation>
    </message>
    <message>
        <source>Verifying blocks...</source>
        <translation>Overujem bloky...</translation>
    </message>
    <message>
        <source>Wallet needed to be rewritten: restart %s to complete</source>
        <translation>Peňaženka musí byť prepísaná: pre dokončenie reštartujte %s</translation>
    </message>
    <message>
        <source>Error: Listening for incoming connections failed (listen returned error %s)</source>
        <translation>Chyba: Počúvanie prichádzajúcich spojení zlyhalo (vrátená chyba je %s)</translation>
    </message>
    <message>
        <source>Invalid amount for -maxtxfee=&lt;amount&gt;: '%s' (must be at least the minrelay fee of %s to prevent stuck transactions)</source>
        <translation>Neplatná suma pre -maxtxfee=&lt;amount&gt;: '%s' (aby sa transakcia nezasekla, minimálny prenosový poplatok musí byť aspoň %s)</translation>
    </message>
    <message>
        <source>The transaction amount is too small to send after the fee has been deducted</source>
        <translation>Suma je príliš malá pre odoslanie transakcie</translation>
    </message>
    <message>
        <source>You need to rebuild the database using -reindex to go back to unpruned mode.  This will redownload the entire blockchain</source>
        <translation>K návratu k neredukovanému režimu je potrebné prestavať databázu použitím -reindex. Tiež sa znova stiahne celý reťazec blokov</translation>
    </message>
    <message>
        <source>Error reading from database, shutting down.</source>
        <translation>Chyba pri načítaní z databázy, ukončuje sa.</translation>
    </message>
    <message>
        <source>Error upgrading chainstate database</source>
        <translation>Chyba pri vylepšení databáze reťzcov blokov</translation>
    </message>
    <message>
        <source>Error: Disk space is low for %s</source>
        <translation>Chyba: Málo miesta na disku pre %s</translation>
    </message>
    <message>
        <source>Invalid -onion address or hostname: '%s'</source>
        <translation>Neplatná -onion adresa alebo hostiteľ: '%s'</translation>
    </message>
    <message>
        <source>Invalid -proxy address or hostname: '%s'</source>
        <translation>Neplatná -proxy adresa alebo hostiteľ: '%s'</translation>
    </message>
    <message>
        <source>Invalid amount for -paytxfee=&lt;amount&gt;: '%s' (must be at least %s)</source>
        <translation>Neplatná suma pre -paytxfee=&lt;amount&gt;: '%s' (musí byť aspoň %s)</translation>
    </message>
    <message>
        <source>Invalid netmask specified in -whitelist: '%s'</source>
        <translation>Nadaná neplatná netmask vo -whitelist: '%s'</translation>
    </message>
    <message>
        <source>Need to specify a port with -whitebind: '%s'</source>
        <translation>Je potrebné zadať port s -whitebind: '%s'</translation>
    </message>
    <message>
        <source>Prune mode is incompatible with -blockfilterindex.</source>
        <translation>Režim redukovania je nekompatibilný s -blockfilterindex.</translation>
    </message>
    <message>
        <source>Reducing -maxconnections from %d to %d, because of system limitations.</source>
        <translation>Obmedzuje sa -maxconnections z %d na %d kvôli systémovým obmedzeniam.</translation>
    </message>
    <message>
        <source>Section [%s] is not recognized.</source>
        <translation>Sekcia [%s] nie je rozpoznaná.</translation>
    </message>
    <message>
        <source>Signing transaction failed</source>
        <translation>Podpísanie správy zlyhalo</translation>
    </message>
    <message>
        <source>Specified -walletdir "%s" does not exist</source>
        <translation>Uvedená -walletdir "%s" neexistuje</translation>
    </message>
    <message>
        <source>Specified -walletdir "%s" is a relative path</source>
        <translation>Uvedená -walletdir "%s" je relatívna cesta</translation>
    </message>
    <message>
        <source>Specified -walletdir "%s" is not a directory</source>
        <translation>Uvedený -walletdir "%s" nie je priečinok</translation>
    </message>
    <message>
        <source>The specified config file %s does not exist
</source>
        <translation>Zadaný konfiguračný súbor %s neexistuje
</translation>
    </message>
    <message>
        <source>The transaction amount is too small to pay the fee</source>
        <translation>Suma transakcie je príliš malá na zaplatenie poplatku</translation>
    </message>
    <message>
        <source>This is experimental software.</source>
        <translation>Toto je experimentálny softvér.</translation>
    </message>
    <message>
        <source>Transaction amount too small</source>
        <translation>Suma transakcie príliš malá</translation>
    </message>
    <message>
        <source>Transaction too large</source>
        <translation>Transakcia príliš veľká</translation>
    </message>
    <message>
        <source>Unable to bind to %s on this computer (bind returned error %s)</source>
        <translation>Na tomto počítači sa nedá vytvoriť väzba %s (vytvorenie väzby vrátilo chybu %s)</translation>
    </message>
    <message>
        <source>Unable to create the PID file '%s': %s</source>
        <translation>Nepodarilo sa vytvoriť súbor PID '%s': %s</translation>
    </message>
    <message>
        <source>Unable to generate initial keys</source>
        <translation>Nepodarilo sa vygenerovať úvodné kľúče</translation>
    </message>
    <message>
        <source>Unknown -blockfilterindex value %s.</source>
        <translation>Neznáma -blockfilterindex hodnota %s.</translation>
    </message>
    <message>
        <source>Verifying wallet(s)...</source>
        <translation>Kontrolujem peňaženku(y)…</translation>
    </message>
    <message>
        <source>Warning: unknown new rules activated (versionbit %i)</source>
        <translation>Upozornenie: aktivovaná neznáme nové pravidlá (verzový bit %i)</translation>
    </message>
    <message>
        <source>Zapping all transactions from wallet...</source>
        <translation>Zmazať všetky transakcie z peňaženky...</translation>
    </message>
    <message>
        <source>-maxtxfee is set very high! Fees this large could be paid on a single transaction.</source>
        <translation>-maxtxfee je nastavené veľmi vysoko! Takto vysoký poplatok môže byť zaplatebý v jednej transakcii.</translation>
    </message>
    <message>
        <source>This is the transaction fee you may pay when fee estimates are not available.</source>
        <translation>Toto je poplatok za transakciu keď odhad poplatkov ešte nie je k dispozícii.</translation>
    </message>
    <message>
        <source>Total length of network version string (%i) exceeds maximum length (%i). Reduce the number or size of uacomments.</source>
        <translation>Celková dĺžka verzie sieťového reťazca (%i) prekračuje maximálnu dĺžku (%i). Znížte počet a veľkosť komentárov.</translation>
    </message>
    <message>
        <source>Warning: Wallet file corrupt, data salvaged! Original %s saved as %s in %s; if your balance or transactions are incorrect you should restore from a backup.</source>
        <translation>Varovanie: Peňaženka poškodená, dáta boli zachránené! Originálna %s ako %s v %s; ak váš zostatok alebo transakcie sú nesprávne, mali by ste obnoviť zálohu.</translation>
    </message>
    <message>
        <source>%s is set very high!</source>
        <translation>Hodnota %s je nastavená veľmi vysoko!</translation>
    </message>
    <message>
        <source>Error loading wallet %s. Duplicate -wallet filename specified.</source>
        <translation>Chyba pri načítaní peňaženky %s. Zadaný duplicitný názov súboru -wallet.</translation>
    </message>
    <message>
        <source>Starting network threads...</source>
        <translation>Spúšťajú sa sieťové vlákna...</translation>
    </message>
    <message>
        <source>The wallet will avoid paying less than the minimum relay fee.</source>
        <translation>Peňaženka zabráni zaplateniu menšej sumy ako je minimálny poplatok.</translation>
    </message>
    <message>
        <source>This is the minimum transaction fee you pay on every transaction.</source>
        <translation>Toto je minimálny poplatok za transakciu pri každej transakcii.</translation>
    </message>
    <message>
        <source>This is the transaction fee you will pay if you send a transaction.</source>
        <translation>Toto je poplatok za transakciu pri odoslaní transakcie.</translation>
    </message>
    <message>
        <source>Transaction amounts must not be negative</source>
        <translation>Sumy transakcií nesmú byť záporné</translation>
    </message>
    <message>
        <source>Transaction has too long of a mempool chain</source>
        <translation>Transakcia má v transakčnom zásobníku príliš dlhý reťazec</translation>
    </message>
    <message>
        <source>Transaction must have at least one recipient</source>
        <translation>Transakcia musí mať aspoň jedného príjemcu</translation>
    </message>
    <message>
        <source>Unknown network specified in -onlynet: '%s'</source>
        <translation>Neznáma sieť upresnená v -onlynet: '%s'</translation>
    </message>
    <message>
        <source>Insufficient funds</source>
        <translation>Nedostatok prostriedkov</translation>
    </message>
    <message>
        <source>Cannot upgrade a non HD split wallet without upgrading to support pre split keypool. Please use -upgradewallet=169900 or -upgradewallet with no version specified.</source>
        <translation>Nie je možné vylepšiť peňaženku bez HD bez aktualizácie, ktorá podporuje delenie keypoolu. Použite prosím -upgradewallet=169900 alebo -upgradewallet bez špecifikovania verzie.</translation>
    </message>
    <message>
        <source>Fee estimation failed. Fallbackfee is disabled. Wait a few blocks or enable -fallbackfee.</source>
        <translation>Odhad poplatku sa nepodaril. Fallbackfee je zakázaný. Počkajte niekoľko blokov alebo povoľte -fallbackfee.</translation>
    </message>
    <message>
        <source>Warning: Private keys detected in wallet {%s} with disabled private keys</source>
        <translation>Upozornenie: Boli zistené súkromné kľúče v peňaženke {%s} so zakázanými súkromnými kľúčmi.</translation>
    </message>
    <message>
        <source>Cannot write to data directory '%s'; check permissions.</source>
        <translation>Nie je možné zapísať do adresára ' %s'. Skontrolujte povolenia.</translation>
    </message>
    <message>
        <source>Loading block index...</source>
        <translation>Načítavanie zoznamu blokov...</translation>
    </message>
    <message>
        <source>Loading wallet...</source>
        <translation>Načítavam peňaženku...</translation>
    </message>
    <message>
        <source>Cannot downgrade wallet</source>
        <translation>Nie je možné prejsť na nižšiu verziu peňaženky</translation>
    </message>
    <message>
        <source>Rescanning...</source>
        <translation>Nové prehľadávanie...</translation>
    </message>
    <message>
        <source>Done loading</source>
        <translation>Dokončené načítavanie</translation>
    </message>
</context>
</TS><|MERGE_RESOLUTION|>--- conflicted
+++ resolved
@@ -498,8 +498,8 @@
         <translation>&amp;Prijímajúce adresy</translation>
     </message>
     <message>
-        <source>Open a bitcoin: URI</source>
-        <translation>Otvoriť bitcoin: URI</translation>
+        <source>Open a particl: URI</source>
+        <translation>Otvoriť particl: URI</translation>
     </message>
     <message>
         <source>Open Wallet</source>
@@ -1077,8 +1077,8 @@
 <context>
     <name>OpenURIDialog</name>
     <message>
-        <source>Open bitcoin URI</source>
-        <translation>Otvoriť bitcoin URI</translation>
+        <source>Open particl URI</source>
+        <translation>Otvoriť particl URI</translation>
     </message>
     <message>
         <source>URI:</source>
@@ -2278,17 +2278,12 @@
         <translation>Prach:</translation>
     </message>
     <message>
-<<<<<<< HEAD
+        <source>Hide transaction fee settings</source>
+        <translation>Skryť nastavenie poplatkov transakcie</translation>
+    </message>
+    <message>
         <source>When there is less transaction volume than space in the blocks, miners as well as relaying nodes may enforce a minimum fee. Paying only this minimum fee is just fine, but be aware that this can result in a never confirming transaction once there is more demand for particl transactions than the network can process.</source>
         <translation>Ak je v blokoch menej objemu transakcií ako priestoru, ťažiari ako aj vysielacie uzly, môžu uplatniť minimálny poplatok. Platiť iba minimálny poplatok je v poriadku, ale uvedomte si, že to môže mať za následok transakciu, ktorá sa nikdy nepotvrdí, akonáhle je väčší dopyt po particlových transakciách, než dokáže sieť spracovať.</translation>
-=======
-        <source>Hide transaction fee settings</source>
-        <translation>Skryť nastavenie poplatkov transakcie</translation>
-    </message>
-    <message>
-        <source>When there is less transaction volume than space in the blocks, miners as well as relaying nodes may enforce a minimum fee. Paying only this minimum fee is just fine, but be aware that this can result in a never confirming transaction once there is more demand for bitcoin transactions than the network can process.</source>
-        <translation>Ak je v blokoch menej objemu transakcií ako priestoru, ťažiari ako aj vysielacie uzly, môžu uplatniť minimálny poplatok. Platiť iba minimálny poplatok je v poriadku, ale uvedomte si, že to môže mať za následok transakciu, ktorá sa nikdy nepotvrdí, akonáhle je väčší dopyt po bitcoinových transakciách, než dokáže sieť spracovať.</translation>
->>>>>>> 4f807348
     </message>
     <message>
         <source>A too low fee might result in a never confirming transaction (read the tooltip)</source>
@@ -2359,8 +2354,8 @@
         <translation>Vytvoriť bez podpisu</translation>
     </message>
     <message>
-        <source>Creates a Partially Signed Bitcoin Transaction (PSBT) for use with e.g. an offline %1 wallet, or a PSBT-compatible hardware wallet.</source>
-        <translation>Vytvorí čiastočne podpísanú Bitcoin transakciu (Partially Signed Bitcoin Transaction - PSBT) na použitie napríklad s offline %1 peňaženkou alebo v hardvérovej peňaženke kompatibilnej s PSBT.</translation>
+        <source>Creates a Partially Signed Particl Transaction (PSBT) for use with e.g. an offline %1 wallet, or a PSBT-compatible hardware wallet.</source>
+        <translation>Vytvorí čiastočne podpísanú Particl transakciu (Partially Signed Particl Transaction - PSBT) na použitie napríklad s offline %1 peňaženkou alebo v hardvérovej peňaženke kompatibilnej s PSBT.</translation>
     </message>
     <message>
         <source> from wallet '%1'</source>
@@ -2530,17 +2525,12 @@
         <translation>Odstrániť túto položku</translation>
     </message>
     <message>
-<<<<<<< HEAD
+        <source>The amount to send in the selected unit</source>
+        <translation>Suma na odoslanie vo vybranej mene</translation>
+    </message>
+    <message>
         <source>The fee will be deducted from the amount being sent. The recipient will receive less particl than you enter in the amount field. If multiple recipients are selected, the fee is split equally.</source>
         <translation>Poplatok sa odpočíta od čiastky, ktorú odosielate. Príjemca dostane menej particlov ako zadáte. Ak je vybraných viacero príjemcov, poplatok je rozdelený rovným dielom.</translation>
-=======
-        <source>The amount to send in the selected unit</source>
-        <translation>Suma na odoslanie vo vybranej mene</translation>
-    </message>
-    <message>
-        <source>The fee will be deducted from the amount being sent. The recipient will receive less bitcoins than you enter in the amount field. If multiple recipients are selected, the fee is split equally.</source>
-        <translation>Poplatok sa odpočíta od čiastky, ktorú odosielate. Príjemca dostane menej bitcoinov ako zadáte. Ak je vybraných viacero príjemcov, poplatok je rozdelený rovným dielom.</translation>
->>>>>>> 4f807348
     </message>
     <message>
         <source>S&amp;ubtract fee from amount</source>
@@ -2665,21 +2655,16 @@
         <translation>Adresa Particl, ktorou bola podpísaná správa</translation>
     </message>
     <message>
-<<<<<<< HEAD
+        <source>The signed message to verify</source>
+        <translation>Podpísaná správa na overenie</translation>
+    </message>
+    <message>
+        <source>The signature given when the message was signed</source>
+        <translation>Poskytnutý podpis pri podpísaní správy</translation>
+    </message>
+    <message>
         <source>Verify the message to ensure it was signed with the specified Particl address</source>
         <translation>Overím správy sa uistiť že bola podpísaná označenou Particl adresou</translation>
-=======
-        <source>The signed message to verify</source>
-        <translation>Podpísaná správa na overenie</translation>
-    </message>
-    <message>
-        <source>The signature given when the message was signed</source>
-        <translation>Poskytnutý podpis pri podpísaní správy</translation>
-    </message>
-    <message>
-        <source>Verify the message to ensure it was signed with the specified Bitcoin address</source>
-        <translation>Overím správy sa uistiť že bola podpísaná označenou Bitcoin adresou</translation>
->>>>>>> 4f807348
     </message>
     <message>
         <source>Verify &amp;Message</source>
