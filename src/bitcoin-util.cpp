--- conflicted
+++ resolved
@@ -52,19 +52,11 @@
 
     if (HelpRequested(args) || args.IsArgSet("-version")) {
         // First part of help message is specific to this utility
-<<<<<<< HEAD
         std::string strUsage = PACKAGE_NAME " particl-util utility version " + FormatFullVersion() + "\n";
-        if (!gArgs.IsArgSet("-version")) {
+        if (!args.IsArgSet("-version")) {
             strUsage += "\n"
                 "Usage:  particl-util [options] [commands]  Do stuff\n";
-            strUsage += "\n" + gArgs.GetHelpMessage();
-=======
-        std::string strUsage = PACKAGE_NAME " bitcoin-util utility version " + FormatFullVersion() + "\n";
-        if (!args.IsArgSet("-version")) {
-            strUsage += "\n"
-                "Usage:  bitcoin-util [options] [commands]  Do stuff\n";
             strUsage += "\n" + args.GetHelpMessage();
->>>>>>> 2b0d291d
         }
 
         tfm::format(std::cout, "%s", strUsage);
