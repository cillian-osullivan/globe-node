--- conflicted
+++ resolved
@@ -15,17 +15,9 @@
 #include <memory>
 #include <vector>
 
-<<<<<<< HEAD
 static const uint32_t CHAIN_NO_GENESIS = 444444;
 static const uint32_t CHAIN_NO_STEALTH_SPEND = 444445; // used hardened
 
-struct SeedSpec6 {
-    uint8_t addr[16];
-    uint16_t port;
-};
-
-=======
->>>>>>> fadbd998
 typedef std::map<int, uint256> MapCheckpoints;
 
 struct CCheckpointData {
