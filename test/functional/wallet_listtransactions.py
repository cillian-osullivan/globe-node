#!/usr/bin/env python3
# Copyright (c) 2014-2019 The Bitcoin Core developers
# Distributed under the MIT software license, see the accompanying
# file COPYING or http://www.opensource.org/licenses/mit-license.php.
"""Test the listtransactions API."""
from decimal import Decimal
from io import BytesIO

from test_framework.messages import COIN, CTransaction
from test_framework.test_framework import BitcoinTestFramework
from test_framework.util import (
    assert_array_result,
    assert_equal,
    hex_str_to_bytes,
    sync_mempools,
)

def tx_from_hex(hexstring):
    tx = CTransaction()
    f = BytesIO(hex_str_to_bytes(hexstring))
    tx.deserialize(f)
    return tx

class ListTransactionsTest(BitcoinTestFramework):
    def set_test_params(self):
        self.num_nodes = 2

    def skip_test_if_missing_module(self):
        self.skip_if_no_wallet()

    def run_test(self):
        self.nodes[0].generate(1)  # Get out of IBD
        self.sync_all()
        # Simple send, 0 to 1:
        txid = self.nodes[0].sendtoaddress(self.nodes[1].getnewaddress(), 0.1)
        self.sync_all()
        assert_array_result(self.nodes[0].listtransactions(),
                            {"txid": txid},
                            {"category": "send", "amount": Decimal("-0.1"), "confirmations": 0})
        assert_array_result(self.nodes[1].listtransactions(),
                            {"txid": txid},
                            {"category": "receive", "amount": Decimal("0.1"), "confirmations": 0})
        # mine a block, confirmations should change:
        self.nodes[0].generate(1)
        self.sync_all()
        assert_array_result(self.nodes[0].listtransactions(),
                            {"txid": txid},
                            {"category": "send", "amount": Decimal("-0.1"), "confirmations": 1})
        assert_array_result(self.nodes[1].listtransactions(),
                            {"txid": txid},
                            {"category": "receive", "amount": Decimal("0.1"), "confirmations": 1})

        # send-to-self:
        txid = self.nodes[0].sendtoaddress(self.nodes[0].getnewaddress(), 0.2)
        assert_array_result(self.nodes[0].listtransactions(),
                            {"txid": txid, "category": "send"},
                            {"amount": Decimal("-0.2")})
        assert_array_result(self.nodes[0].listtransactions(),
                            {"txid": txid, "category": "receive"},
                            {"amount": Decimal("0.2")})

        # sendmany from node1: twice to self, twice to node2:
        send_to = {self.nodes[0].getnewaddress(): 0.11,
                   self.nodes[1].getnewaddress(): 0.22,
                   self.nodes[0].getnewaddress(): 0.33,
                   self.nodes[1].getnewaddress(): 0.44}
        txid = self.nodes[1].sendmany("", send_to)
        self.sync_all()
        assert_array_result(self.nodes[1].listtransactions(),
                            {"category": "send", "amount": Decimal("-0.11")},
                            {"txid": txid})
        assert_array_result(self.nodes[0].listtransactions(),
                            {"category": "receive", "amount": Decimal("0.11")},
                            {"txid": txid})
        assert_array_result(self.nodes[1].listtransactions(),
                            {"category": "send", "amount": Decimal("-0.22")},
                            {"txid": txid})
        assert_array_result(self.nodes[1].listtransactions(),
                            {"category": "receive", "amount": Decimal("0.22")},
                            {"txid": txid})
        assert_array_result(self.nodes[1].listtransactions(),
                            {"category": "send", "amount": Decimal("-0.33")},
                            {"txid": txid})
        assert_array_result(self.nodes[0].listtransactions(),
                            {"category": "receive", "amount": Decimal("0.33")},
                            {"txid": txid})
        assert_array_result(self.nodes[1].listtransactions(),
                            {"category": "send", "amount": Decimal("-0.44")},
                            {"txid": txid})
        assert_array_result(self.nodes[1].listtransactions(),
                            {"category": "receive", "amount": Decimal("0.44")},
                            {"txid": txid})

        pubkey = self.nodes[1].getaddressinfo(self.nodes[1].getnewaddress())['pubkey']
        multisig = self.nodes[1].createmultisig(1, [pubkey])
        self.nodes[0].importaddress(multisig["redeemScript"], "watchonly", False, True)
        txid = self.nodes[1].sendtoaddress(multisig["address"], 0.1)
        self.nodes[1].generate(1)
        self.sync_all()
        assert len(self.nodes[0].listtransactions(label="watchonly", count=100, include_watchonly=False)) == 0
        assert_array_result(self.nodes[0].listtransactions(label="watchonly", count=100, include_watchonly=True),
                            {"category": "receive", "amount": Decimal("0.1")},
                            {"txid": txid, "label": "watchonly"})

        self.run_rbf_opt_in_test()

    # Check that the opt-in-rbf flag works properly, for sent and received
    # transactions.
    def run_rbf_opt_in_test(self):
        # Check whether a transaction signals opt-in RBF itself
        def is_opt_in(node, txid):
            rawtx = node.getrawtransaction(txid, 1)
            for x in rawtx["vin"]:
                if x["sequence"] < 0xfffffffe:
                    return True
            return False

        # Find an unconfirmed output matching a certain txid
        def get_unconfirmed_utxo_entry(node, txid_to_match):
            utxo = node.listunspent(0, 0)
            for i in utxo:
                if i["txid"] == txid_to_match:
                    return i
            return None

        # 1. Chain a few transactions that don't opt-in.
        txid_1 = self.nodes[0].sendtoaddress(self.nodes[1].getnewaddress(), 1)
<<<<<<< HEAD
        assert(not is_opt_in(self.nodes[0], txid_1))
        assert_array_result(self.nodes[0].listtransactions(), {"txid": txid_1}, {"bip125_replaceable": "no"})
=======
        assert not is_opt_in(self.nodes[0], txid_1)
        assert_array_result(self.nodes[0].listtransactions(), {"txid": txid_1}, {"bip125-replaceable": "no"})
>>>>>>> 4952a953
        sync_mempools(self.nodes)
        assert_array_result(self.nodes[1].listtransactions(), {"txid": txid_1}, {"bip125_replaceable": "no"})

        # Tx2 will build off txid_1, still not opting in to RBF.
        utxo_to_use = get_unconfirmed_utxo_entry(self.nodes[0], txid_1)
        assert_equal(utxo_to_use["safe"], True)
        utxo_to_use = get_unconfirmed_utxo_entry(self.nodes[1], txid_1)
        utxo_to_use = get_unconfirmed_utxo_entry(self.nodes[1], txid_1)
        assert_equal(utxo_to_use["safe"], False)

        # Create tx2 using createrawtransaction
        inputs = [{"txid": utxo_to_use["txid"], "vout": utxo_to_use["vout"]}]
        outputs = {self.nodes[0].getnewaddress(): 0.999}
        tx2 = self.nodes[1].createrawtransaction(inputs, outputs)
        tx2_signed = self.nodes[1].signrawtransactionwithwallet(tx2)["hex"]
        txid_2 = self.nodes[1].sendrawtransaction(tx2_signed)

        # ...and check the result
<<<<<<< HEAD
        assert(not is_opt_in(self.nodes[1], txid_2))
        assert_array_result(self.nodes[1].listtransactions(), {"txid": txid_2}, {"bip125_replaceable": "no"})
=======
        assert not is_opt_in(self.nodes[1], txid_2)
        assert_array_result(self.nodes[1].listtransactions(), {"txid": txid_2}, {"bip125-replaceable": "no"})
>>>>>>> 4952a953
        sync_mempools(self.nodes)
        assert_array_result(self.nodes[0].listtransactions(), {"txid": txid_2}, {"bip125_replaceable": "no"})

        # Tx3 will opt-in to RBF
        utxo_to_use = get_unconfirmed_utxo_entry(self.nodes[0], txid_2)
        inputs = [{"txid": txid_2, "vout": utxo_to_use["vout"]}]
        outputs = {self.nodes[1].getnewaddress(): 0.998}
        tx3 = self.nodes[0].createrawtransaction(inputs, outputs)
        tx3_modified = tx_from_hex(tx3)
        tx3_modified.vin[0].nSequence = 0
        tx3 = tx3_modified.serialize().hex()
        tx3_signed = self.nodes[0].signrawtransactionwithwallet(tx3)['hex']
        txid_3 = self.nodes[0].sendrawtransaction(tx3_signed)

<<<<<<< HEAD
        assert(is_opt_in(self.nodes[0], txid_3))
        assert_array_result(self.nodes[0].listtransactions(), {"txid": txid_3}, {"bip125_replaceable": "yes"})
=======
        assert is_opt_in(self.nodes[0], txid_3)
        assert_array_result(self.nodes[0].listtransactions(), {"txid": txid_3}, {"bip125-replaceable": "yes"})
>>>>>>> 4952a953
        sync_mempools(self.nodes)
        assert_array_result(self.nodes[1].listtransactions(), {"txid": txid_3}, {"bip125_replaceable": "yes"})

        # Tx4 will chain off tx3.  Doesn't signal itself, but depends on one
        # that does.
        utxo_to_use = get_unconfirmed_utxo_entry(self.nodes[1], txid_3)
        inputs = [{"txid": txid_3, "vout": utxo_to_use["vout"]}]
        outputs = {self.nodes[0].getnewaddress(): 0.997}
        tx4 = self.nodes[1].createrawtransaction(inputs, outputs)
        tx4_signed = self.nodes[1].signrawtransactionwithwallet(tx4)["hex"]
        txid_4 = self.nodes[1].sendrawtransaction(tx4_signed)

<<<<<<< HEAD
        assert(not is_opt_in(self.nodes[1], txid_4))
        assert_array_result(self.nodes[1].listtransactions(), {"txid": txid_4}, {"bip125_replaceable": "yes"})
=======
        assert not is_opt_in(self.nodes[1], txid_4)
        assert_array_result(self.nodes[1].listtransactions(), {"txid": txid_4}, {"bip125-replaceable": "yes"})
>>>>>>> 4952a953
        sync_mempools(self.nodes)
        assert_array_result(self.nodes[0].listtransactions(), {"txid": txid_4}, {"bip125_replaceable": "yes"})

        # Replace tx3, and check that tx4 becomes unknown
        tx3_b = tx3_modified
        tx3_b.vout[0].nValue -= int(Decimal("0.004") * COIN)  # bump the fee
        tx3_b = tx3_b.serialize().hex()
        tx3_b_signed = self.nodes[0].signrawtransactionwithwallet(tx3_b)['hex']
        txid_3b = self.nodes[0].sendrawtransaction(tx3_b_signed, True)
        assert is_opt_in(self.nodes[0], txid_3b)

        assert_array_result(self.nodes[0].listtransactions(), {"txid": txid_4}, {"bip125_replaceable": "unknown"})
        sync_mempools(self.nodes)
        assert_array_result(self.nodes[1].listtransactions(), {"txid": txid_4}, {"bip125_replaceable": "unknown"})

        # Check gettransaction as well:
        for n in self.nodes[0:2]:
            assert_equal(n.gettransaction(txid_1)["bip125_replaceable"], "no")
            assert_equal(n.gettransaction(txid_2)["bip125_replaceable"], "no")
            assert_equal(n.gettransaction(txid_3)["bip125_replaceable"], "yes")
            assert_equal(n.gettransaction(txid_3b)["bip125_replaceable"], "yes")
            assert_equal(n.gettransaction(txid_4)["bip125_replaceable"], "unknown")

        # After mining a transaction, it's no longer BIP125-replaceable
        self.nodes[0].generate(1)
<<<<<<< HEAD
        assert(txid_3b not in self.nodes[0].getrawmempool())
        assert_equal(self.nodes[0].gettransaction(txid_3b)["bip125_replaceable"], "no")
        assert_equal(self.nodes[0].gettransaction(txid_4)["bip125_replaceable"], "unknown")
=======
        assert txid_3b not in self.nodes[0].getrawmempool()
        assert_equal(self.nodes[0].gettransaction(txid_3b)["bip125-replaceable"], "no")
        assert_equal(self.nodes[0].gettransaction(txid_4)["bip125-replaceable"], "unknown")
>>>>>>> 4952a953

if __name__ == '__main__':
    ListTransactionsTest().main()<|MERGE_RESOLUTION|>--- conflicted
+++ resolved
@@ -125,13 +125,8 @@
 
         # 1. Chain a few transactions that don't opt-in.
         txid_1 = self.nodes[0].sendtoaddress(self.nodes[1].getnewaddress(), 1)
-<<<<<<< HEAD
         assert(not is_opt_in(self.nodes[0], txid_1))
         assert_array_result(self.nodes[0].listtransactions(), {"txid": txid_1}, {"bip125_replaceable": "no"})
-=======
-        assert not is_opt_in(self.nodes[0], txid_1)
-        assert_array_result(self.nodes[0].listtransactions(), {"txid": txid_1}, {"bip125-replaceable": "no"})
->>>>>>> 4952a953
         sync_mempools(self.nodes)
         assert_array_result(self.nodes[1].listtransactions(), {"txid": txid_1}, {"bip125_replaceable": "no"})
 
@@ -150,13 +145,8 @@
         txid_2 = self.nodes[1].sendrawtransaction(tx2_signed)
 
         # ...and check the result
-<<<<<<< HEAD
         assert(not is_opt_in(self.nodes[1], txid_2))
         assert_array_result(self.nodes[1].listtransactions(), {"txid": txid_2}, {"bip125_replaceable": "no"})
-=======
-        assert not is_opt_in(self.nodes[1], txid_2)
-        assert_array_result(self.nodes[1].listtransactions(), {"txid": txid_2}, {"bip125-replaceable": "no"})
->>>>>>> 4952a953
         sync_mempools(self.nodes)
         assert_array_result(self.nodes[0].listtransactions(), {"txid": txid_2}, {"bip125_replaceable": "no"})
 
@@ -171,13 +161,8 @@
         tx3_signed = self.nodes[0].signrawtransactionwithwallet(tx3)['hex']
         txid_3 = self.nodes[0].sendrawtransaction(tx3_signed)
 
-<<<<<<< HEAD
         assert(is_opt_in(self.nodes[0], txid_3))
         assert_array_result(self.nodes[0].listtransactions(), {"txid": txid_3}, {"bip125_replaceable": "yes"})
-=======
-        assert is_opt_in(self.nodes[0], txid_3)
-        assert_array_result(self.nodes[0].listtransactions(), {"txid": txid_3}, {"bip125-replaceable": "yes"})
->>>>>>> 4952a953
         sync_mempools(self.nodes)
         assert_array_result(self.nodes[1].listtransactions(), {"txid": txid_3}, {"bip125_replaceable": "yes"})
 
@@ -190,13 +175,8 @@
         tx4_signed = self.nodes[1].signrawtransactionwithwallet(tx4)["hex"]
         txid_4 = self.nodes[1].sendrawtransaction(tx4_signed)
 
-<<<<<<< HEAD
         assert(not is_opt_in(self.nodes[1], txid_4))
         assert_array_result(self.nodes[1].listtransactions(), {"txid": txid_4}, {"bip125_replaceable": "yes"})
-=======
-        assert not is_opt_in(self.nodes[1], txid_4)
-        assert_array_result(self.nodes[1].listtransactions(), {"txid": txid_4}, {"bip125-replaceable": "yes"})
->>>>>>> 4952a953
         sync_mempools(self.nodes)
         assert_array_result(self.nodes[0].listtransactions(), {"txid": txid_4}, {"bip125_replaceable": "yes"})
 
@@ -222,15 +202,9 @@
 
         # After mining a transaction, it's no longer BIP125-replaceable
         self.nodes[0].generate(1)
-<<<<<<< HEAD
         assert(txid_3b not in self.nodes[0].getrawmempool())
         assert_equal(self.nodes[0].gettransaction(txid_3b)["bip125_replaceable"], "no")
         assert_equal(self.nodes[0].gettransaction(txid_4)["bip125_replaceable"], "unknown")
-=======
-        assert txid_3b not in self.nodes[0].getrawmempool()
-        assert_equal(self.nodes[0].gettransaction(txid_3b)["bip125-replaceable"], "no")
-        assert_equal(self.nodes[0].gettransaction(txid_4)["bip125-replaceable"], "unknown")
->>>>>>> 4952a953
 
 if __name__ == '__main__':
     ListTransactionsTest().main()