#!/usr/bin/env bash
#
# Copyright (c) 2018-2020 The Bitcoin Core developers
# Distributed under the MIT software license, see the accompanying
# file COPYING or http://www.opensource.org/licenses/mit-license.php.

export LC_ALL=C

GIT_HEAD=$(git rev-parse HEAD)
if [ -n "$CIRRUS_PR" ]; then
  COMMIT_RANGE="$CIRRUS_BASE_SHA..$GIT_HEAD"
  test/lint/commit-script-check.sh $COMMIT_RANGE
fi
export COMMIT_RANGE

# This only checks that the trees are pure subtrees, it is not doing a full
# check with -r to not have to fetch all the remotes.
#test/lint/git-subtree-check.sh src/crypto/ctaes
#test/lint/git-subtree-check.sh src/secp256k1
#test/lint/git-subtree-check.sh src/univalue
test/lint/git-subtree-check.sh src/leveldb
test/lint/git-subtree-check.sh src/crc32c
test/lint/check-doc.py
test/lint/lint-all.sh

<<<<<<< HEAD
if [ "$CIRRUS_REPO_FULL_NAME" = "particl/particl-core" ] && [ -n "$CIRRUS_CRON" ]; then
    git log --merges --before="2 days ago" -1 --format='%H' > ./contrib/verify-commits/trusted-sha512-root-commit
    ${CI_RETRY_EXE}  gpg --keyserver hkps://keys.openpgp.org --recv-keys $(<contrib/verify-commits/trusted-keys) &&
    ./contrib/verify-commits/verify-commits.py --clean-merge=2;
=======
if [ "$CIRRUS_REPO_FULL_NAME" = "bitcoin/bitcoin" ] && [ "$CIRRUS_PR" = "" ] ; then
    # Sanity check only the last few commits to get notified of missing sigs,
    # missing keys, or expired keys. Usually there is only one new merge commit
    # per push on the master branch and a few commits on release branches, so
    # sanity checking only a few (10) commits seems sufficient and cheap.
    git log HEAD~10 -1 --format='%H' > ./contrib/verify-commits/trusted-sha512-root-commit
    git log HEAD~10 -1 --format='%H' > ./contrib/verify-commits/trusted-git-root
    ${CI_RETRY_EXE}  gpg --keyserver hkps://keys.openpgp.org --recv-keys $(<contrib/verify-commits/trusted-keys) &&
    ./contrib/verify-commits/verify-commits.py;
>>>>>>> 7e75400b
fi

echo
git log --no-merges --oneline $COMMIT_RANGE<|MERGE_RESOLUTION|>--- conflicted
+++ resolved
@@ -23,13 +23,7 @@
 test/lint/check-doc.py
 test/lint/lint-all.sh
 
-<<<<<<< HEAD
-if [ "$CIRRUS_REPO_FULL_NAME" = "particl/particl-core" ] && [ -n "$CIRRUS_CRON" ]; then
-    git log --merges --before="2 days ago" -1 --format='%H' > ./contrib/verify-commits/trusted-sha512-root-commit
-    ${CI_RETRY_EXE}  gpg --keyserver hkps://keys.openpgp.org --recv-keys $(<contrib/verify-commits/trusted-keys) &&
-    ./contrib/verify-commits/verify-commits.py --clean-merge=2;
-=======
-if [ "$CIRRUS_REPO_FULL_NAME" = "bitcoin/bitcoin" ] && [ "$CIRRUS_PR" = "" ] ; then
+if [ "$CIRRUS_REPO_FULL_NAME" = "particl/particl-core" ] && [ "$CIRRUS_PR" = "" ] ; then
     # Sanity check only the last few commits to get notified of missing sigs,
     # missing keys, or expired keys. Usually there is only one new merge commit
     # per push on the master branch and a few commits on release branches, so
@@ -38,7 +32,6 @@
     git log HEAD~10 -1 --format='%H' > ./contrib/verify-commits/trusted-git-root
     ${CI_RETRY_EXE}  gpg --keyserver hkps://keys.openpgp.org --recv-keys $(<contrib/verify-commits/trusted-keys) &&
     ./contrib/verify-commits/verify-commits.py;
->>>>>>> 7e75400b
 fi
 
 echo
