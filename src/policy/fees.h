--- conflicted
+++ resolved
@@ -53,12 +53,6 @@
     CONSERVATIVE, //!< Force estimateSmartFee to use conservative estimates
 };
 
-<<<<<<< HEAD
-bool FeeModeFromString(const std::string& mode_string, FeeEstimateMode& fee_estimate_mode);
-bool StringFromFeeMode(FeeEstimateMode fee_estimate_mode, std::string& mode_string);
-
-=======
->>>>>>> 6a135fbe
 /* Used to return detailed information about a feerate bucket */
 struct EstimatorBucket
 {
