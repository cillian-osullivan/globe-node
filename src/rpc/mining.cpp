--- conflicted
+++ resolved
@@ -493,11 +493,7 @@
         // TODO: Maybe recheck connections/IBD and (if something wrong) send an expires-immediately template to stop miners?
     }
 
-<<<<<<< HEAD
-    const struct BIP9DeploymentInfo& segwit_info = VersionBitsDeploymentInfo[Consensus::DEPLOYMENT_SEGWIT];
-=======
     const struct VBDeploymentInfo& segwit_info = VersionBitsDeploymentInfo[Consensus::DEPLOYMENT_SEGWIT];
->>>>>>> 0d3e8183
     // If the caller is indicating segwit support, then allow CreateNewBlock()
     // to select witness transactions, after segwit activates (otherwise
     // don't).
@@ -668,15 +664,8 @@
         nSizeLimit /= WITNESS_SCALE_FACTOR;
     }
     result.push_back(Pair("sigoplimit", nSigOpLimit));
-<<<<<<< HEAD
-    if (fPreSegWit) {
-        result.push_back(Pair("sizelimit", (int64_t)MAX_BLOCK_BASE_SIZE));
-    } else {
-        result.push_back(Pair("sizelimit", (int64_t)MAX_BLOCK_SERIALIZED_SIZE));
-=======
     result.push_back(Pair("sizelimit", nSizeLimit));
     if (!fPreSegWit) {
->>>>>>> 0d3e8183
         result.push_back(Pair("weightlimit", (int64_t)MAX_BLOCK_WEIGHT));
     }
     result.push_back(Pair("curtime", pblock->GetBlockTime()));
@@ -836,12 +825,8 @@
             "       \"CONSERVATIVE\"\n"
             "\nResult:\n"
             "{\n"
-<<<<<<< HEAD
-            "  \"feerate\" : x.x,     (numeric) estimate fee-per-kilobyte (in PART)\n"
-=======
-            "  \"feerate\" : x.x,     (numeric, optional) estimate fee-per-kilobyte (in BTC)\n"
+            "  \"feerate\" : x.x,     (numeric, optional) estimate fee-per-kilobyte (in PART)\n"
             "  \"errors\": [ str... ] (json array of strings, optional) Errors encountered during processing\n"
->>>>>>> 0d3e8183
             "  \"blocks\" : n         (numeric) block number where estimate was found\n"
             "}\n"
             "\n"
