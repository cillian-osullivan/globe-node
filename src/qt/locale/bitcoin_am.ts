--- conflicted
+++ resolved
@@ -1,271 +1,298 @@
-<TS language="am" version="2.1">
+<TS version="2.1" language="am">
 <context>
     <name>AddressBookPage</name>
     <message>
         <source>Right-click to edit address or label</source>
-        <translation>አድራሻ ወይም መለያ ስም ለመቀየር ቀኙን ጠቅ ያድርጉ</translation>
+        <translation type="unfinished">አድራሻ ወይም መለያ ስም ለመቀየር ቀኙን ጠቅ ያድርጉ</translation>
     </message>
     <message>
         <source>Create a new address</source>
-        <translation>አዲስ አድራሻ ፍጠር</translation>
+        <translation type="unfinished">አዲስ አድራሻ ፍጠር</translation>
     </message>
     <message>
         <source>&amp;New</source>
-        <translation>&amp;አዲስ</translation>
+        <translation type="unfinished">&amp;አዲስ</translation>
     </message>
     <message>
         <source>Copy the currently selected address to the system clipboard</source>
-        <translation>አሁን የተመረጠውን አድራሻ ወደ ሲስተሙ ቅንጥብ ሰሌዳ ቅዳ</translation>
+        <translation type="unfinished">አሁን የተመረጠውን አድራሻ ወደ ሲስተሙ ቅንጥብ ሰሌዳ ቅዳ</translation>
     </message>
     <message>
         <source>&amp;Copy</source>
-        <translation>&amp;ቅዳ</translation>
+        <translation type="unfinished">&amp;ቅዳ</translation>
     </message>
     <message>
         <source>C&amp;lose</source>
-        <translation>ዝጋ</translation>
+        <translation type="unfinished">ዝጋ</translation>
     </message>
     <message>
         <source>Delete the currently selected address from the list</source>
-        <translation>አሁን የተመረጠውን አድራሻ ከዝርዝሩ ውስጥ ሰርዝ</translation>
+        <translation type="unfinished">አሁን የተመረጠውን አድራሻ ከዝርዝሩ ውስጥ ሰርዝ</translation>
     </message>
     <message>
         <source>Export the data in the current tab to a file</source>
-        <translation>በአሁኑ ማውጫ ውስጥ ያለውን መረጃ ወደ አንድ ፋይል ላክ</translation>
+        <translation type="unfinished">በአሁኑ ማውጫ ውስጥ ያለውን መረጃ ወደ አንድ ፋይል ላክ</translation>
     </message>
     <message>
         <source>&amp;Export</source>
-        <translation>&amp;ላክ</translation>
+        <translation type="unfinished">&amp;ላክ</translation>
     </message>
     <message>
         <source>&amp;Delete</source>
-        <translation>&amp;ሰርዝ</translation>
+        <translation type="unfinished">&amp;ሰርዝ</translation>
     </message>
     <message>
         <source>Choose the address to send coins to</source>
-        <translation>ገንዘብ/ኮይኖች የሚልኩለትን አድራሻ ይምረጡ</translation>
+        <translation type="unfinished">ገንዘብ/ኮይኖች የሚልኩለትን አድራሻ ይምረጡ</translation>
     </message>
     <message>
         <source>Choose the address to receive coins with</source>
-        <translation>ገንዘብ/ኮይኖች የሚቀበሉበትን አድራሻ ይምረጡ</translation>
+        <translation type="unfinished">ገንዘብ/ኮይኖች የሚቀበሉበትን አድራሻ ይምረጡ</translation>
     </message>
     <message>
         <source>C&amp;hoose</source>
-        <translation>ምረጥ</translation>
+        <translation type="unfinished">ምረጥ</translation>
     </message>
     <message>
         <source>Sending addresses</source>
-        <translation>የመላኪያ አድራሻዎች</translation>
+        <translation type="unfinished">የመላኪያ አድራሻዎች</translation>
     </message>
     <message>
         <source>Receiving addresses</source>
-        <translation>የመቀበያ አድራሻዎች</translation>
+        <translation type="unfinished">የመቀበያ አድራሻዎች</translation>
     </message>
     <message>
         <source>These are your Particl addresses for sending payments. Always check the amount and the receiving address before sending coins.</source>
-        <translation>እነኚ የቢትኮይን ክፍያ የመላኪያ አድራሻዎችዎ ናቸው:: ገንዘብ/ኮይኖች ከመላክዎ በፊት መጠኑን እና የመቀበያ አድራሻውን ሁልጊዜ ያረጋግጡ::</translation>
+        <translation type="unfinished">እነኚ የቢትኮይን ክፍያ የመላኪያ አድራሻዎችዎ ናቸው:: ገንዘብ/ኮይኖች ከመላክዎ በፊት መጠኑን እና የመቀበያ አድራሻውን ሁልጊዜ ያረጋግጡ::</translation>
     </message>
     <message>
         <source>&amp;Copy Address</source>
-        <translation>&amp;አድራሻ ቅዳ</translation>
+        <translation type="unfinished">&amp;አድራሻ ቅዳ</translation>
     </message>
     <message>
         <source>Copy &amp;Label</source>
-        <translation>ቅዳ &amp;መለያ ስም</translation>
+        <translation type="unfinished">ቅዳ &amp;መለያ ስም</translation>
     </message>
     <message>
         <source>&amp;Edit</source>
-        <translation> &amp;ቀይር</translation>
+        <translation type="unfinished"> &amp;አርም</translation>
     </message>
     <message>
         <source>Export Address List</source>
-        <translation>የአድራሻ ዝርዝር ላክ</translation>
-    </message>
-    <message>
-        <source>Comma separated file (*.csv)</source>
-        <translation>ኮማ ሴፓሬትድ ፋይል (*.csv)</translation>
+        <translation type="unfinished">የአድራሻ ዝርዝር ላክ</translation>
+    </message>
+    <message>
+        <source>There was an error trying to save the address list to %1. Please try again.</source>
+        <extracomment>An error message. %1 is a stand-in argument for the name of the file we attempted to save to.</extracomment>
+        <translation type="unfinished">የአድራሻ ዝርዝሩን ወደ %1 ለማስቀመጥ ሲሞከር ስህተት አጋጥሟል:: እባክዎ መልሰው ይሞክሩ::</translation>
     </message>
     <message>
         <source>Exporting Failed</source>
-        <translation>ወደ ውጪ መላክ አልተሳካም</translation>
-    </message>
-    <message>
-        <source>There was an error trying to save the address list to %1. Please try again.</source>
-        <translation>የአድራሻ ዝርዝሩን ወደ %1 ለማስቀመጥ ሲሞከር ስህተት አጋጥሟል:: እባክዎ መልሰው ይሞክሩ::</translation>
+        <translation type="unfinished">ወደ ውጪ መላክ አልተሳካም</translation>
     </message>
 </context>
 <context>
     <name>AddressTableModel</name>
     <message>
         <source>Label</source>
-        <translation>መለያ ስም</translation>
+        <translation type="unfinished">መለያ ስም</translation>
     </message>
     <message>
         <source>Address</source>
-        <translation>አድራሻ</translation>
+        <translation type="unfinished">አድራሻ</translation>
     </message>
     <message>
         <source>(no label)</source>
-        <translation>(መለያ ስም የለም)</translation>
+        <translation type="unfinished">(መለያ ስም የለም)</translation>
     </message>
 </context>
 <context>
     <name>AskPassphraseDialog</name>
     <message>
         <source>Passphrase Dialog</source>
-        <translation>የይለፍ-ሐረግ ንግግር</translation>
+        <translation type="unfinished">የይለፍ-ሐረግ ንግግር</translation>
     </message>
     <message>
         <source>Enter passphrase</source>
-        <translation>የይለፍ-ሐረግዎን ያስገቡ</translation>
+        <translation type="unfinished">የይለፍ-ሐረግዎን ያስገቡ</translation>
     </message>
     <message>
         <source>New passphrase</source>
-        <translation>አዲስ የይለፍ-ሐረግ</translation>
+        <translation type="unfinished">አዲስ የይለፍ-ሐረግ</translation>
     </message>
     <message>
         <source>Repeat new passphrase</source>
-        <translation>አዲስ የይለፍ-ሐረጉን ይድገሙት</translation>
+        <translation type="unfinished">አዲስ የይለፍ-ሐረጉን ይድገሙት</translation>
     </message>
     <message>
         <source>Encrypt wallet</source>
-        <translation>የቢትኮይን ቦርሳውን አመስጥር</translation>
+        <translation type="unfinished">የቢትኮይን ቦርሳውን አመስጥር</translation>
     </message>
     <message>
         <source>This operation needs your wallet passphrase to unlock the wallet.</source>
-        <translation>ይህ ክንዋኔ የቢትኮይን ቦርሳዎን ለመክፈት የቦርሳዎ ይለፍ-ሐረግ ያስፈልገዋል::</translation>
+        <translation type="unfinished">ይህ ክንዋኔ የቢትኮይን ቦርሳዎን ለመክፈት የቦርሳዎ ይለፍ-ሐረግ ያስፈልገዋል::</translation>
     </message>
     <message>
         <source>Unlock wallet</source>
-        <translation>የቢትኮይን ቦርሳውን ክፈት</translation>
-    </message>
-    <message>
-        <source>This operation needs your wallet passphrase to decrypt the wallet.</source>
-        <translation>ይህ ክንዋኔ የቢትኮይን ቦርሳዎን ለመፍታት የቦርሳዎ ይለፍ-ሐረግ ያስፈልገዋል::</translation>
-    </message>
-    <message>
-        <source>Decrypt wallet</source>
-        <translation>የቢትኮይን ቦርሳውን ፍታ</translation>
+        <translation type="unfinished">የቢትኮይን ቦርሳውን ክፈት</translation>
     </message>
     <message>
         <source>Change passphrase</source>
-        <translation>ይለፍ-ሐረግ ለውጥ</translation>
+        <translation type="unfinished">ይለፍ-ሐረግ ለውጥ</translation>
     </message>
     <message>
         <source>Confirm wallet encryption</source>
-        <translation>የቢትኮይን ቦርሳዎን ማመስጠር ያረጋግጡ</translation>
+        <translation type="unfinished">የቢትኮይን ቦርሳዎን ማመስጠር ያረጋግጡ</translation>
     </message>
     <message>
         <source>Warning: If you encrypt your wallet and lose your passphrase, you will &lt;b&gt;LOSE ALL OF YOUR PARTICL&lt;/b&gt;!</source>
-        <translation>ማስጠንቀቂያ: የቢትኮይን ቦርሳዎን አመስጥረው የይለፍ-ሐረግዎን ካጡት&lt;b&gt;ቢትኮይኖቾን በሙሉ ያጣሉ&lt;/b&gt;!</translation>
+        <translation type="unfinished">ማስጠንቀቂያ: የቢትኮይን ቦርሳዎን አመስጥረው የይለፍ-ሐረግዎን ካጡት&lt;b&gt;ቢትኮይኖቾን በሙሉ ያጣሉ&lt;/b&gt;!</translation>
     </message>
     <message>
         <source>Are you sure you wish to encrypt your wallet?</source>
-        <translation>እርግጠኛ ነዎት ቦርሳዎን ማመስጠር ይፈልጋሉ?</translation>
+        <translation type="unfinished">እርግጠኛ ነዎት ቦርሳዎን ማመስጠር ይፈልጋሉ?</translation>
     </message>
     <message>
         <source>Wallet encrypted</source>
-        <translation>ቦርሳዎ ምስጢር ተደርጓል</translation>
+        <translation type="unfinished">ቦርሳዎ ምስጢር ተደርጓል</translation>
     </message>
     <message>
         <source>IMPORTANT: Any previous backups you have made of your wallet file should be replaced with the newly generated, encrypted wallet file. For security reasons, previous backups of the unencrypted wallet file will become useless as soon as you start using the new, encrypted wallet.</source>
-        <translation>አስፈላጊ: ከ ቦርሳ ፋይልዎ ያከናወኗቸው ቀደም ያሉ ምትኬዎች በአዲስ በተፈጠረ የማመስጠሪያ ፋይል ውስጥ መተካት አለባቸው. ለደህንነት ሲባል, አዲሱን የተመሰጠ የቦርሳ ፋይል መጠቀም ሲጀመሩ ወዲያውኑ ቀደም ሲል ያልተመሰጠሩ የቦርሳ ፋይል ቅጂዎች ዋጋ ቢስ ይሆናሉ::</translation>
+        <translation type="unfinished">አስፈላጊ: ከ ቦርሳ ፋይልዎ ያከናወኗቸው ቀደም ያሉ ምትኬዎች በአዲስ በተፈጠረ የማመስጠሪያ ፋይል ውስጥ መተካት አለባቸው. ለደህንነት ሲባል, አዲሱን የተመሰጠ የቦርሳ ፋይል መጠቀም ሲጀመሩ ወዲያውኑ ቀደም ሲል ያልተመሰጠሩ የቦርሳ ፋይል ቅጂዎች ዋጋ ቢስ ይሆናሉ::</translation>
     </message>
     <message>
         <source>Wallet encryption failed</source>
-        <translation>የቦርሳ ማመስጠር አልተሳካም</translation>
+        <translation type="unfinished">የቦርሳ ማመስጠር አልተሳካም</translation>
     </message>
     <message>
         <source>Wallet encryption failed due to an internal error. Your wallet was not encrypted.</source>
-        <translation>የቦርሳ ማመስጠር በውስጣዊ ስህተት ምክንያት አልተሳካም:: ቦርሳዎ አልተመሰጠረም::</translation>
+        <translation type="unfinished">የቦርሳ ማመስጠር በውስጣዊ ስህተት ምክንያት አልተሳካም:: ቦርሳዎ አልተመሰጠረም::</translation>
     </message>
     <message>
         <source>The supplied passphrases do not match.</source>
-        <translation>የተሰጡት የይለፍ-ሐረግዎች አይዛመዱም::</translation>
+        <translation type="unfinished">የተሰጡት የይለፍ-ሐረግዎች አይዛመዱም::</translation>
     </message>
     <message>
         <source>Wallet unlock failed</source>
-        <translation>ቦርሳ መክፈት አልተሳካም</translation>
+        <translation type="unfinished">ቦርሳ መክፈት አልተሳካም</translation>
     </message>
     <message>
         <source>The passphrase entered for the wallet decryption was incorrect.</source>
-        <translation>ቦርሳ ለመፍታት ያስገቡት የይለፍ-ሐረግ ትክክል አልነበረም::</translation>
-    </message>
-    <message>
-        <source>Wallet decryption failed</source>
-        <translation>ቦርሳ መፍታት አልተሳካም </translation>
+        <translation type="unfinished">ቦርሳ ለመፍታት ያስገቡት የይለፍ-ሐረግ ትክክል አልነበረም::</translation>
     </message>
     <message>
         <source>Wallet passphrase was successfully changed.</source>
-        <translation>የቦርሳ የይለፍ-ሐረግ በተሳካ ሁኔታ ተቀይሯል.</translation>
+        <translation type="unfinished">የቦርሳ የይለፍ-ሐረግ በተሳካ ሁኔታ ተቀይሯል.</translation>
     </message>
     <message>
         <source>Warning: The Caps Lock key is on!</source>
-        <translation>ማስጠንቀቂያ: የ "Caps Lock" ቁልፍ በርቷል!</translation>
+        <translation type="unfinished">ማስጠንቀቂያ: የ "Caps Lock" ቁልፍ በርቷል!</translation>
     </message>
 </context>
 <context>
     <name>BanTableModel</name>
     <message>
         <source>IP/Netmask</source>
-        <translation>አይፒ/ኔትማስክ  IP/Netmask</translation>
+        <translation type="unfinished">አይፒ/ኔትማስክ  IP/Netmask</translation>
     </message>
     <message>
         <source>Banned Until</source>
-        <translation>ታግደዋል እስከ</translation>
+        <translation type="unfinished">ታግደዋል እስከ</translation>
     </message>
 </context>
 <context>
+    <name>QObject</name>
+    <message>
+        <source>Error: %1</source>
+        <translation type="unfinished">ስህተት፥ %1</translation>
+    </message>
+    <message>
+        <source>Amount</source>
+        <translation type="unfinished">መጠን</translation>
+    </message>
+    <message numerus="yes">
+        <source>%n second(s)</source>
+        <translation type="unfinished">
+            <numerusform />
+            <numerusform />
+        </translation>
+    </message>
+    <message numerus="yes">
+        <source>%n minute(s)</source>
+        <translation type="unfinished">
+            <numerusform />
+            <numerusform />
+        </translation>
+    </message>
+    <message numerus="yes">
+        <source>%n hour(s)</source>
+        <translation type="unfinished">
+            <numerusform />
+            <numerusform />
+        </translation>
+    </message>
+    <message numerus="yes">
+        <source>%n day(s)</source>
+        <translation type="unfinished">
+            <numerusform />
+            <numerusform />
+        </translation>
+    </message>
+    <message numerus="yes">
+        <source>%n week(s)</source>
+        <translation type="unfinished">
+            <numerusform />
+            <numerusform />
+        </translation>
+    </message>
+    <message numerus="yes">
+        <source>%n year(s)</source>
+        <translation type="unfinished">
+            <numerusform />
+            <numerusform />
+        </translation>
+    </message>
+    </context>
+<context>
     <name>BitcoinGUI</name>
     <message>
-        <source>Sign &amp;message...</source>
-        <translation>ምልክትና መልእክት...</translation>
-    </message>
-    <message>
-        <source>Synchronizing with network...</source>
-        <translation>ከኔትወርክ ጋራ በማመሳሰል ላይ ነው...</translation>
-    </message>
-    <message>
         <source>&amp;Overview</source>
-        <translation>&amp;አጠቃላይ እይታ</translation>
+        <translation type="unfinished">&amp;አጠቃላይ እይታ</translation>
     </message>
     <message>
         <source>Show general overview of wallet</source>
-        <translation>የቦርሳ አጠቃላይ እይታ ኣሳይ</translation>
+        <translation type="unfinished">የቦርሳ አጠቃላይ እይታ ኣሳይ</translation>
     </message>
     <message>
         <source>&amp;Transactions</source>
-        <translation>&amp;ግብይቶች</translation>
+        <translation type="unfinished">&amp;ግብይቶች</translation>
     </message>
     <message>
         <source>Browse transaction history</source>
-        <translation>የግብይት ታሪክ ያስሱ</translation>
+        <translation type="unfinished">የግብይት ታሪክ ያስሱ</translation>
     </message>
     <message>
         <source>E&amp;xit</source>
-        <translation>ውጣ</translation>
+        <translation type="unfinished">ውጣ</translation>
     </message>
     <message>
         <source>Quit application</source>
-        <translation>አፕሊኬሽኑን አቁም</translation>
+        <translation type="unfinished">አፕሊኬሽኑን አቁም</translation>
     </message>
     <message>
         <source>&amp;About %1</source>
-        <translation>&amp;ስለ %1</translation>
+        <translation type="unfinished">&amp;ስለ %1</translation>
     </message>
     <message>
         <source>Show information about %1</source>
-        <translation>ስለ %1 መረጃ አሳይ</translation>
+        <translation type="unfinished">ስለ %1 መረጃ አሳይ</translation>
     </message>
     <message>
         <source>About &amp;Qt</source>
-        <translation>ስለ &amp;Qt</translation>
+        <translation type="unfinished">ስለ &amp;Qt</translation>
     </message>
     <message>
         <source>Show information about Qt</source>
-<<<<<<< HEAD
-        <translation>ስለ Qt መረጃ አሳይ</translation>
-=======
         <translation type="unfinished">ስለ Qt መረጃ አሳይ</translation>
     </message>
     <message>
@@ -341,7 +368,7 @@
         <translation type="unfinished">እሳድግ</translation>
     </message>
     <message numerus="yes">
-        <source>%n active connection(s) to Bitcoin network.</source>
+        <source>%n active connection(s) to Particl network.</source>
         <extracomment>A substring of the tooltip.</extracomment>
         <translation type="unfinished">
             <numerusform />
@@ -355,39 +382,110 @@
     <message>
         <source>Warning: %1</source>
         <translation type="unfinished">ማሳሰቢያ፥ %1</translation>
->>>>>>> 3f385c91
-    </message>
-    <message>
-        <source>&amp;Options...</source>
-        <translation>&amp;አማራጮች...</translation>
+    </message>
+    <message>
+        <source>Date: %1
+</source>
+        <translation type="unfinished">ቀን፥ %1
+</translation>
+    </message>
+    <message>
+        <source>Amount: %1
+</source>
+        <translation type="unfinished">መጠን፥ %1
+</translation>
+    </message>
+    <message>
+        <source>Address: %1
+</source>
+        <translation type="unfinished">አድራሻ፥ %1
+</translation>
     </message>
     </context>
 <context>
     <name>CoinControlDialog</name>
     <message>
+        <source>Quantity:</source>
+        <translation type="unfinished">ብዛት፥</translation>
+    </message>
+    <message>
+        <source>Amount:</source>
+        <translation type="unfinished">መጠን፥</translation>
+    </message>
+    <message>
+        <source>Fee:</source>
+        <translation type="unfinished">ክፍያ፥</translation>
+    </message>
+    <message>
+        <source>Amount</source>
+        <translation type="unfinished">መጠን</translation>
+    </message>
+    <message>
+        <source>Date</source>
+        <translation type="unfinished">ቀን</translation>
+    </message>
+    <message>
+        <source>Copy amount</source>
+        <translation type="unfinished">መጠኑ ገልብጥ</translation>
+    </message>
+    <message>
+        <source>Copy fee</source>
+        <translation type="unfinished">ክፍያው ቅዳ</translation>
+    </message>
+    <message>
+        <source>yes</source>
+        <translation type="unfinished">አዎ</translation>
+    </message>
+    <message>
+        <source>no</source>
+        <translation type="unfinished">አይ</translation>
+    </message>
+    <message>
         <source>(no label)</source>
-        <translation>(መለያ ስም የለም)</translation>
-    </message>
-    </context>
-<context>
-    <name>CreateWalletActivity</name>
+        <translation type="unfinished">(መለያ ስም የለም)</translation>
+    </message>
+    </context>
+<context>
+    <name>OpenWalletActivity</name>
+    <message>
+        <source>default wallet</source>
+        <translation type="unfinished">መደበኛ ዋሌት</translation>
+    </message>
+    <message>
+        <source>Open Wallet</source>
+        <extracomment>Title of window indicating the progress of opening of a wallet.</extracomment>
+        <translation type="unfinished">ዋሌት ክፈት</translation>
+    </message>
+    </context>
+<context>
+    <name>WalletController</name>
+    <message>
+        <source>Close wallet</source>
+        <translation type="unfinished">ዋሌት ዝጋ</translation>
+    </message>
     </context>
 <context>
     <name>CreateWalletDialog</name>
-    </context>
-<context>
-    <name>EditAddressDialog</name>
+    <message>
+        <source>Wallet Name</source>
+        <translation type="unfinished">ዋሌት ስም</translation>
+    </message>
+    <message>
+        <source>Create</source>
+        <translation type="unfinished">ፍጠር</translation>
+    </message>
     </context>
 <context>
     <name>FreespaceChecker</name>
-    </context>
-<context>
-<<<<<<< HEAD
-    <name>HelpMessageDialog</name>
-=======
+    <message>
+        <source>name</source>
+        <translation type="unfinished">ስም</translation>
+    </message>
+    </context>
+<context>
     <name>Intro</name>
     <message>
-        <source>Bitcoin</source>
+        <source>Particl</source>
         <translation type="unfinished">ቢትኮይን</translation>
     </message>
     <message numerus="yes">
@@ -431,140 +529,194 @@
         <source>Welcome to %1.</source>
         <translation type="unfinished">እንኳን  ወድ %1 በደህና መጣህ።</translation>
     </message>
->>>>>>> 3f385c91
-    </context>
-<context>
-    <name>Intro</name>
+    </context>
+<context>
+    <name>HelpMessageDialog</name>
+    <message>
+        <source>version</source>
+        <translation type="unfinished">ስሪት</translation>
+    </message>
+    <message>
+        <source>About %1</source>
+        <translation type="unfinished">ስለ እኛ %1</translation>
+    </message>
     </context>
 <context>
     <name>ModalOverlay</name>
-    </context>
-<context>
-    <name>OpenURIDialog</name>
-    </context>
-<context>
-    <name>OpenWalletActivity</name>
+    <message>
+        <source>Form</source>
+        <translation type="unfinished">ከ</translation>
+    </message>
+    <message>
+        <source>Hide</source>
+        <translation type="unfinished">ደብቅ</translation>
+    </message>
     </context>
 <context>
     <name>OptionsDialog</name>
+    <message>
+        <source>Error</source>
+        <translation type="unfinished">ስህተት</translation>
+    </message>
     </context>
 <context>
     <name>OverviewPage</name>
-    </context>
-<context>
-    <name>PSBTOperationsDialog</name>
-    </context>
-<context>
-    <name>PaymentServer</name>
+    <message>
+        <source>Form</source>
+        <translation type="unfinished">ከ</translation>
+    </message>
     </context>
 <context>
     <name>PeerTableModel</name>
-    </context>
-<context>
-    <name>QObject</name>
-    </context>
-<context>
-    <name>QRImageWidget</name>
-    </context>
-<context>
-    <name>RPCConsole</name>
-    </context>
-<context>
-    <name>ReceiveCoinsDialog</name>
+    <message>
+        <source>Address</source>
+        <extracomment>Title of Peers Table column which contains the IP/Onion/I2P address of the connected peer.</extracomment>
+        <translation type="unfinished">አድራሻ</translation>
+    </message>
     </context>
 <context>
     <name>ReceiveRequestDialog</name>
+    <message>
+        <source>Amount:</source>
+        <translation type="unfinished">መጠን፥</translation>
+    </message>
+    <message>
+        <source>Wallet:</source>
+        <translation type="unfinished">ዋሌት</translation>
+    </message>
     </context>
 <context>
     <name>RecentRequestsTableModel</name>
     <message>
+        <source>Date</source>
+        <translation type="unfinished">ቀን</translation>
+    </message>
+    <message>
         <source>Label</source>
-        <translation>መለያ ስም</translation>
+        <translation type="unfinished">መለያ ስም</translation>
     </message>
     <message>
         <source>(no label)</source>
-        <translation>(መለያ ስም የለም)</translation>
+        <translation type="unfinished">(መለያ ስም የለም)</translation>
     </message>
     </context>
 <context>
     <name>SendCoinsDialog</name>
     <message>
+        <source>Quantity:</source>
+        <translation type="unfinished">ብዛት፥</translation>
+    </message>
+    <message>
+        <source>Amount:</source>
+        <translation type="unfinished">መጠን፥</translation>
+    </message>
+    <message>
+        <source>Fee:</source>
+        <translation type="unfinished">ክፍያ፥</translation>
+    </message>
+    <message>
+        <source>Hide</source>
+        <translation type="unfinished">ደብቅ</translation>
+    </message>
+    <message>
+        <source>Copy amount</source>
+        <translation type="unfinished">መጠኑ ገልብጥ</translation>
+    </message>
+    <message>
+        <source>Copy fee</source>
+        <translation type="unfinished">ክፍያው ቅዳ</translation>
+    </message>
+    <message numerus="yes">
+        <source>Estimated to begin confirmation within %n block(s).</source>
+        <translation type="unfinished">
+            <numerusform />
+            <numerusform />
+        </translation>
+    </message>
+    <message>
         <source>(no label)</source>
-        <translation>(መለያ ስም የለም)</translation>
+        <translation type="unfinished">(መለያ ስም የለም)</translation>
     </message>
 </context>
 <context>
-    <name>SendCoinsEntry</name>
-    </context>
-<context>
-    <name>ShutdownWindow</name>
-    </context>
-<context>
-    <name>SignVerifyMessageDialog</name>
-    </context>
-<context>
-    <name>TrafficGraphWidget</name>
-    </context>
-<context>
     <name>TransactionDesc</name>
-    </context>
-<context>
-    <name>TransactionDescDialog</name>
+    <message>
+        <source>Date</source>
+        <translation type="unfinished">ቀን</translation>
+    </message>
+    <message numerus="yes">
+        <source>matures in %n more block(s)</source>
+        <translation type="unfinished">
+            <numerusform />
+            <numerusform />
+        </translation>
+    </message>
+    <message>
+        <source>Amount</source>
+        <translation type="unfinished">መጠን</translation>
+    </message>
     </context>
 <context>
     <name>TransactionTableModel</name>
     <message>
+        <source>Date</source>
+        <translation type="unfinished">ቀን</translation>
+    </message>
+    <message>
         <source>Label</source>
-        <translation>መለያ ስም</translation>
+        <translation type="unfinished">መለያ ስም</translation>
     </message>
     <message>
         <source>(no label)</source>
-        <translation>(መለያ ስም የለም)</translation>
+        <translation type="unfinished">(መለያ ስም የለም)</translation>
     </message>
     </context>
 <context>
     <name>TransactionView</name>
     <message>
-        <source>Comma separated file (*.csv)</source>
-        <translation>ኮማ ሴፓሬትድ ፋይል (*.csv)</translation>
+        <source>Date</source>
+        <translation type="unfinished">ቀን</translation>
     </message>
     <message>
         <source>Label</source>
-        <translation>መለያ ስም</translation>
+        <translation type="unfinished">መለያ ስም</translation>
     </message>
     <message>
         <source>Address</source>
-        <translation>አድራሻ</translation>
+        <translation type="unfinished">አድራሻ</translation>
     </message>
     <message>
         <source>Exporting Failed</source>
-        <translation>ወደ ውጪ መላክ አልተሳካም</translation>
-    </message>
-    </context>
-<context>
-    <name>UnitDisplayStatusBarControl</name>
-    </context>
-<context>
-    <name>WalletController</name>
+        <translation type="unfinished">ወደ ውጪ መላክ አልተሳካም</translation>
+    </message>
     </context>
 <context>
     <name>WalletFrame</name>
+    <message>
+        <source>Create a new wallet</source>
+        <translation type="unfinished">አዲስ ዋሌት ፍጠር</translation>
+    </message>
+    <message>
+        <source>Error</source>
+        <translation type="unfinished">ስህተት</translation>
+    </message>
     </context>
 <context>
     <name>WalletModel</name>
-    </context>
+    <message>
+        <source>default wallet</source>
+        <translation type="unfinished">መደበኛ ዋሌት</translation>
+    </message>
+</context>
 <context>
     <name>WalletView</name>
     <message>
         <source>&amp;Export</source>
-        <translation>&amp;ላክ</translation>
+        <translation type="unfinished">&amp;ላክ</translation>
     </message>
     <message>
         <source>Export the data in the current tab to a file</source>
-        <translation>በአሁኑ ማውጫ ውስጥ ያለውን መረጃ ወደ አንድ ፋይል ላክ</translation>
-    </message>
-    </context>
-<context>
-    <name>bitcoin-core</name>
+        <translation type="unfinished">በአሁኑ ማውጫ ውስጥ ያለውን መረጃ ወደ አንድ ፋይል ላክ</translation>
+    </message>
     </context>
 </TS>