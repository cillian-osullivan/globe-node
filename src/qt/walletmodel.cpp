// Copyright (c) 2011-2019 The Bitcoin Core developers
// Distributed under the MIT software license, see the accompanying
// file COPYING or http://www.opensource.org/licenses/mit-license.php.

#if defined(HAVE_CONFIG_H)
#include <config/bitcoin-config.h>
#endif

#include <qt/walletmodel.h>

#include <qt/addresstablemodel.h>
#include <qt/guiconstants.h>
#include <qt/optionsmodel.h>
#include <qt/paymentserver.h>
#include <qt/recentrequeststablemodel.h>
#include <qt/sendcoinsdialog.h>
#include <qt/transactiontablemodel.h>

#include <interfaces/handler.h>
#include <interfaces/node.h>
#include <key_io.h>
#include <ui_interface.h>
#include <util/system.h> // for GetBoolArg
#include <wallet/coincontrol.h>
#include <wallet/wallet.h>
#include <wallet/hdwallet.h>
#include <rpc/rpcutil.h>
#include <util/system.h>
#include <univalue.h>


#include <stdint.h>

#include <QDebug>
#include <QSet>
#include <QTimer>
#include <QApplication>

WalletModel::WalletModel(std::unique_ptr<interfaces::Wallet> wallet, interfaces::Node& node, const PlatformStyle *platformStyle, OptionsModel *_optionsModel, QObject *parent) :
    QObject(parent), m_wallet(std::move(wallet)), m_node(node), optionsModel(_optionsModel), addressTableModel(nullptr),
    transactionTableModel(nullptr),
    recentRequestsTableModel(nullptr),
    cachedEncryptionStatus(Unencrypted),
    cachedNumBlocks(0)
{
    fHaveWatchOnly = m_wallet->haveWatchOnly();
    addressTableModel = new AddressTableModel(this);
    transactionTableModel = new TransactionTableModel(platformStyle, this);
    recentRequestsTableModel = new RecentRequestsTableModel(this);

<<<<<<< HEAD
    // This timer will be fired repeatedly to update the balance
    pollTimer = new QTimer(this);
    connect(pollTimer, &QTimer::timeout, this, &WalletModel::pollBalanceChanged);
    pollTimer->start(MODEL_UPDATE_DELAY);

    connect(getOptionsModel(), &OptionsModel::setReserveBalance, this, &WalletModel::setReserveBalance);
    connect(this, &WalletModel::notifyReservedBalanceChanged, getOptionsModel(), &OptionsModel::updateReservedBalance);

=======
>>>>>>> be504692
    subscribeToCoreSignals();
}

WalletModel::~WalletModel()
{
    unsubscribeFromCoreSignals();
}

void WalletModel::startPollBalance()
{
    // This timer will be fired repeatedly to update the balance
    QTimer* timer = new QTimer(this);
    connect(timer, &QTimer::timeout, this, &WalletModel::pollBalanceChanged);
    timer->start(MODEL_UPDATE_DELAY);
}

void WalletModel::updateStatus()
{
    EncryptionStatus newEncryptionStatus = getEncryptionStatus();

    if(cachedEncryptionStatus != newEncryptionStatus) {
        Q_EMIT encryptionStatusChanged();
    }
}

void WalletModel::pollBalanceChanged()
{
    interfaces::WalletBalances new_balances;
    int numBlocks = -1;

    // Try to get balances and return early if locks can't be acquired. This
    // avoids the GUI from getting stuck on periodical polls if the core is
    // holding the locks for a longer time - for example, during a wallet
    // rescan.
    if (!m_wallet->tryGetBalances(new_balances, fForceCheckBalanceChanged, cachedNumBlocks, numBlocks)) {
        return;
    }
    fForceCheckBalanceChanged = false;

    checkBalanceChanged(new_balances);
    cachedNumBlocks = numBlocks;
    if (transactionTableModel) {
        transactionTableModel->updateConfirmations();
    }
}

void WalletModel::setReserveBalance(CAmount nReserveBalanceNew)
{
    m_wallet->setReserveBalance(nReserveBalanceNew);
};

void WalletModel::updateReservedBalanceChanged(CAmount nValue)
{
    Q_EMIT notifyReservedBalanceChanged(nValue);
};

void WalletModel::startRescan()
{
    std::thread t(CallRPCVoid, "rescanblockchain 0", m_wallet->getWalletName());
    t.detach();
};

void WalletModel::checkBalanceChanged(const interfaces::WalletBalances& new_balances)
{
    if(new_balances.balanceChanged(m_cached_balances)) {
        bool fHaveWatchOnlyCheck = new_balances.watch_only_balance || new_balances.unconfirmed_watch_only_balance || new_balances.balanceWatchStaked;
        if (fHaveWatchOnlyCheck != fHaveWatchOnly)
            updateWatchOnlyFlag(fHaveWatchOnlyCheck);
        m_cached_balances = new_balances;
        Q_EMIT balanceChanged(new_balances);
    }
}

void WalletModel::updateTransaction()
{
    // Balance and number of transactions might have changed
    fForceCheckBalanceChanged = true;
}

void WalletModel::updateAddressBook(const QString &address, const QString &label,
        bool isMine, const QString &purpose, int status)
{
    if(addressTableModel)
        addressTableModel->updateEntry(address, label, isMine, purpose, status);
}

void WalletModel::updateWatchOnlyFlag(bool fHaveWatchonly)
{
    fHaveWatchOnly = fHaveWatchonly;
    Q_EMIT notifyWatchonlyChanged(fHaveWatchonly);
}

bool WalletModel::validateAddress(const QString &address, bool allow_stakeonly)
{
    return IsValidDestinationString(address.toStdString(), allow_stakeonly);
}

WalletModel::SendCoinsReturn WalletModel::prepareTransaction(WalletModelTransaction &transaction, const CCoinControl& coinControl)
{
    CAmount total = 0;
    QList<SendCoinsRecipient> recipients = transaction.getRecipients();
    std::vector<CRecipient> vecSend;

    if(recipients.empty())
    {
        return OK;
    }

    QSet<QString> setAddress; // Used to detect duplicates
    int nAddresses = 0;

    // Pre-check input data for validity
    for (const SendCoinsRecipient &rcp : recipients)
    {
<<<<<<< HEAD

#ifdef ENABLE_BIP70
        if (rcp.paymentRequest.IsInitialized())
        {   // PaymentRequest...
            CAmount subtotal = 0;
            const payments::PaymentDetails& details = rcp.paymentRequest.getDetails();
            for (int i = 0; i < details.outputs_size(); i++)
            {
                const payments::Output& out = details.outputs(i);
                if (out.amount() <= 0) continue;
                subtotal += out.amount();
                const unsigned char* scriptStr = (const unsigned char*)out.script().data();
                CScript scriptPubKey(scriptStr, scriptStr+out.script().size());
                CAmount nAmount = out.amount();
                CRecipient recipient = {scriptPubKey, nAmount, rcp.fSubtractFeeFromAmount};
                vecSend.push_back(recipient);
            }
            if (subtotal <= 0)
            {
                return InvalidAmount;
            }
            total += subtotal;
        }
        else
#endif
=======
        if (rcp.fSubtractFeeFromAmount)
            fSubtractFeeFromAmount = true;
>>>>>>> be504692
        {   // User-entered bitcoin address / amount:
            if (rcp.m_coldstake) {
                if (!validateAddress(rcp.spend_address) || !validateAddress(rcp.stake_address, true)) {
                    return InvalidAddress;
                }
                if(rcp.amount <= 0) {
                    return InvalidAmount;
                }
                //setAddress.insert(rcp.address);
                //++nAddresses;

                CScript scriptPubKey = GetScriptForDestination(DecodeDestination(rcp.address.toStdString()));
                CRecipient recipient = {scriptPubKey, rcp.amount, rcp.fSubtractFeeFromAmount};
                vecSend.push_back(recipient);

                total += rcp.amount;
                continue;
            }

            if(!validateAddress(rcp.address))
            {
                return InvalidAddress;
            }
            if(rcp.amount <= 0)
            {
                return InvalidAmount;
            }
            setAddress.insert(rcp.address);
            ++nAddresses;

            CScript scriptPubKey = GetScriptForDestination(DecodeDestination(rcp.address.toStdString()));
            CRecipient recipient = {scriptPubKey, rcp.amount, rcp.fSubtractFeeFromAmount};
            vecSend.push_back(recipient);

            total += rcp.amount;
        }
    }
    if(setAddress.size() != nAddresses)
    {
        return DuplicateAddress;
    }

    /*
    CAmount nBalance = m_wallet->getAvailableBalance(coinControl);

    if(total > nBalance)
    {
        return AmountExceedsBalance;
    }


    {
        CAmount nFeeRequired = 0;
        int nChangePosRet = -1;
        std::string strFailReason;

        auto& newTx = transaction.getWtx();
        newTx = m_wallet->createTransaction(vecSend, coinControl, true / sign /, nChangePosRet, nFeeRequired, strFailReason);
        transaction.setTransactionFee(nFeeRequired);
        if (fSubtractFeeFromAmount && newTx)
            transaction.reassignAmounts(nChangePosRet);

        if(!newTx)
        {
            if(!fSubtractFeeFromAmount && (total + nFeeRequired) > nBalance)
            {
                return SendCoinsReturn(AmountWithFeeExceedsBalance);
            }
            Q_EMIT message(tr("Send Coins"), QString::fromStdString(strFailReason),
                         CClientUIInterface::MSG_ERROR);
            return TransactionCreationFailed;
        }

        // Reject absurdly high fee. (This can never happen because the
        // wallet never creates transactions with fee greater than
        // m_default_max_tx_fee. This merely a belt-and-suspenders check).
        if (nFeeRequired > m_wallet->getDefaultMaxTxFee()) {
            return AbsurdFee;
        }
    }
    */
    return SendCoinsReturn(OK);
}

WalletModel::SendCoinsReturn WalletModel::sendCoins(WalletModelTransaction &transaction)
{
    QByteArray transaction_array; /* store serialized transaction */

    {
        std::vector<std::pair<std::string, std::string>> vOrderForm;
        for (const SendCoinsRecipient &rcp : transaction.getRecipients())
        {
            if (!rcp.message.isEmpty()) // Message from normal bitcoin:URI (bitcoin:123...?message=example)
                vOrderForm.emplace_back("Message", rcp.message.toStdString());
        }

        auto& newTx = transaction.getWtx();
        wallet().commitTransaction(newTx, {} /* mapValue */, std::move(vOrderForm));

        CDataStream ssTx(SER_NETWORK, PROTOCOL_VERSION);
        ssTx << *newTx;
        transaction_array.append(&(ssTx[0]), ssTx.size());
    }

    // Add addresses / update labels that we've sent to the address book,
    // and emit coinsSent signal for each recipient
    for (const SendCoinsRecipient &rcp : transaction.getRecipients())
    {
        {
            std::string strAddress = rcp.address.toStdString();
            CTxDestination dest = DecodeDestination(strAddress);
            std::string strLabel = rcp.label.toStdString();
            {
                // Check if we have a new address or an updated label
                std::string name;
                if (!m_wallet->getAddress(
                     dest, &name, /* is_mine= */ nullptr, /* purpose= */ nullptr))
                {
                    m_wallet->setAddressBook(dest, strLabel, "send");
                }
                else if (name != strLabel)
                {
                    m_wallet->setAddressBook(dest, strLabel, ""); // "" means don't change purpose
                }
            }
        }
        Q_EMIT coinsSent(this, rcp, transaction_array);
    }

    checkBalanceChanged(m_wallet->getBalances()); // update balance immediately, otherwise there could be a short noticeable delay until pollBalanceChanged hits

    return SendCoinsReturn(OK);
}

OptionsModel *WalletModel::getOptionsModel()
{
    return optionsModel;
}

AddressTableModel *WalletModel::getAddressTableModel()
{
    return addressTableModel;
}

TransactionTableModel *WalletModel::getTransactionTableModel()
{
    return transactionTableModel;
}

RecentRequestsTableModel *WalletModel::getRecentRequestsTableModel()
{
    return recentRequestsTableModel;
}

WalletModel::EncryptionStatus WalletModel::getEncryptionStatus() const
{
    if(!m_wallet->isCrypted())
    {
        return Unencrypted;
    }
    else if(m_wallet->isLocked())
    {
        return Locked;
    }
    else
    {
        if (m_wallet->isUnlockForStakingOnlySet())
            return UnlockedForStaking;

        return Unlocked;
    }
}

bool WalletModel::setWalletEncrypted(bool encrypted, const SecureString &passphrase)
{
    if(encrypted)
    {
        // Encrypt
        return m_wallet->encryptWallet(passphrase);
    }
    else
    {
        // Decrypt -- TODO; not supported yet
        return false;
    }
}

bool WalletModel::setWalletLocked(bool locked, const SecureString &passPhrase, bool stakingOnly)
{
    if(locked)
    {
        // Lock
        return m_wallet->lock();
    }
    else
    {
        // Unlock
        return m_wallet->unlock(passPhrase, stakingOnly);
    }
}

bool WalletModel::setUnlockedForStaking()
{
    if (!m_wallet->setUnlockedForStaking())
        return false;
    updateStatus();
    return true;
}

bool WalletModel::changePassphrase(const SecureString &oldPass, const SecureString &newPass)
{
    m_wallet->lock(); // Make sure wallet is locked before attempting pass change
    return m_wallet->changeWalletPassphrase(oldPass, newPass);
}

// Handlers for core signals
static void NotifyUnload(WalletModel* walletModel)
{
    qDebug() << "NotifyUnload";
    bool invoked = QMetaObject::invokeMethod(walletModel, "unload");
    assert(invoked);
}

static void NotifyKeyStoreStatusChanged(WalletModel *walletmodel)
{
    qDebug() << "NotifyKeyStoreStatusChanged";
    bool invoked = QMetaObject::invokeMethod(walletmodel, "updateStatus", Qt::QueuedConnection);
    assert(invoked);
}

static void NotifyAddressBookChanged(WalletModel *walletmodel,
        const CTxDestination &address, const std::string &label, bool isMine,
        const std::string &purpose, ChangeType status)
{
    QString strAddress = QString::fromStdString(EncodeDestination(address));
    QString strLabel = QString::fromStdString(label);
    QString strPurpose = QString::fromStdString(purpose);

    qDebug() << "NotifyAddressBookChanged: " + strAddress + " " + strLabel + " isMine=" + QString::number(isMine) + " purpose=" + strPurpose + " status=" + QString::number(status);
    bool invoked = QMetaObject::invokeMethod(walletmodel, "updateAddressBook", Qt::QueuedConnection,
                              Q_ARG(QString, strAddress),
                              Q_ARG(QString, strLabel),
                              Q_ARG(bool, isMine),
                              Q_ARG(QString, strPurpose),
                              Q_ARG(int, status));
    assert(invoked);
}

static void NotifyTransactionChanged(WalletModel *walletmodel, const uint256 &hash, ChangeType status)
{
    Q_UNUSED(hash);
    Q_UNUSED(status);
    bool invoked = QMetaObject::invokeMethod(walletmodel, "updateTransaction", Qt::QueuedConnection);
    assert(invoked);
}

static void ShowProgress(WalletModel *walletmodel, const std::string &title, int nProgress)
{
    // emits signal "showProgress"
    bool invoked = QMetaObject::invokeMethod(walletmodel, "showProgress", Qt::QueuedConnection,
                              Q_ARG(QString, QString::fromStdString(title)),
                              Q_ARG(int, nProgress));
    assert(invoked);
}

static void NotifyWatchonlyChanged(WalletModel *walletmodel, bool fHaveWatchonly)
{
    bool invoked = QMetaObject::invokeMethod(walletmodel, "updateWatchOnlyFlag", Qt::QueuedConnection,
                              Q_ARG(bool, fHaveWatchonly));
    assert(invoked);
}

static void NotifyCanGetAddressesChanged(WalletModel* walletmodel)
{
    bool invoked = QMetaObject::invokeMethod(walletmodel, "canGetAddressesChanged");
    assert(invoked);
}

static void NotifyReservedBalanceChanged(WalletModel *walletmodel, CAmount nValue)
{
    QMetaObject::invokeMethod(walletmodel, "updateReservedBalanceChanged", Qt::QueuedConnection,
                              Q_ARG(CAmount, nValue));
}


void WalletModel::subscribeToCoreSignals()
{
    // Connect signals to wallet
    m_handler_unload = m_wallet->handleUnload(std::bind(&NotifyUnload, this));
    m_handler_status_changed = m_wallet->handleStatusChanged(std::bind(&NotifyKeyStoreStatusChanged, this));
    m_handler_address_book_changed = m_wallet->handleAddressBookChanged(std::bind(NotifyAddressBookChanged, this, std::placeholders::_1, std::placeholders::_2, std::placeholders::_3, std::placeholders::_4, std::placeholders::_5));
    m_handler_transaction_changed = m_wallet->handleTransactionChanged(std::bind(NotifyTransactionChanged, this, std::placeholders::_1, std::placeholders::_2));
    m_handler_show_progress = m_wallet->handleShowProgress(std::bind(ShowProgress, this, std::placeholders::_1, std::placeholders::_2));
    m_handler_watch_only_changed = m_wallet->handleWatchOnlyChanged(std::bind(NotifyWatchonlyChanged, this, std::placeholders::_1));
    m_handler_can_get_addrs_changed = m_wallet->handleCanGetAddressesChanged(boost::bind(NotifyCanGetAddressesChanged, this));

    if (m_wallet->IsParticlWallet()) {
        m_handler_reserved_balance_changed = m_wallet->handleReservedBalanceChanged(std::bind(NotifyReservedBalanceChanged, this, std::placeholders::_1));
    }
}

void WalletModel::unsubscribeFromCoreSignals()
{
    // Disconnect signals from wallet
    m_handler_unload->disconnect();
    m_handler_status_changed->disconnect();
    m_handler_address_book_changed->disconnect();
    m_handler_transaction_changed->disconnect();
    m_handler_show_progress->disconnect();
    m_handler_watch_only_changed->disconnect();
    m_handler_can_get_addrs_changed->disconnect();

    if (m_wallet->IsParticlWallet()) {
        m_handler_reserved_balance_changed->disconnect();
    }
}

// WalletModel::UnlockContext implementation
WalletModel::UnlockContext WalletModel::requestUnlock()
{
    bool was_locked = getEncryptionStatus() == Locked || getEncryptionStatus() == UnlockedForStaking;
    bool was_unlocked_for_staking = getEncryptionStatus() == UnlockedForStaking;
    if(was_locked)
    {
        // Request UI to unlock wallet
        Q_EMIT requireUnlock();
    }
    // If wallet is still locked, unlock was failed or cancelled, mark context as invalid
    //bool valid = getEncryptionStatus() != Locked;
    EncryptionStatus newStatus = getEncryptionStatus();
    bool valid = newStatus == Unlocked || newStatus == Unencrypted;

    return UnlockContext(this, valid, was_locked, was_unlocked_for_staking);
}

WalletModel::UnlockContext::UnlockContext(WalletModel *_wallet, bool _valid, bool _relock, bool _was_unlocked_for_staking):
        wallet(_wallet),
        valid(_valid),
        relock(_relock),
        was_unlocked_for_staking(_was_unlocked_for_staking)
{
}

WalletModel::UnlockContext::~UnlockContext()
{
    if (valid && relock) {
        if (was_unlocked_for_staking) {
            wallet->setUnlockedForStaking();
        } else {
            wallet->setWalletLocked(true);
        }
    }
}

void WalletModel::UnlockContext::CopyFrom(UnlockContext&& rhs)
{
    // Transfer context; old object no longer relocks wallet
    *this = rhs;
    rhs.relock = false;
}

bool WalletModel::isHardwareLinkedWallet() const {
    return m_wallet->isHardwareLinkedWallet();
}

bool WalletModel::tryCallRpc(const QString &sCommand, UniValue &rv, bool returnError) const
{
    try {
        rv = CallRPC(sCommand.toStdString(), m_wallet->getWalletName());
    } catch (UniValue& objError) {
        if (returnError) {
            rv = objError;
            return false;
        }
        try { // Nice formatting for standard-format error
            int code = find_value(objError, "code").get_int();
            std::string message = find_value(objError, "message").get_str();
            warningBox(tr("Wallet Model"), QString::fromStdString(message) + " (code " + QString::number(code) + ")");
            return false;
        } catch (const std::runtime_error&) { // raised when converting to invalid type, i.e. missing code or message
            // Show raw JSON object
            warningBox(tr("Wallet Model"), QString::fromStdString(objError.write()));
            return false;
        }
    } catch (const std::exception& e) {
        if (returnError) {
            rv = UniValue(UniValue::VOBJ);
            rv.pushKV("Error", e.what());
        } else {
            warningBox(tr("Wallet Model"), QString::fromStdString(e.what()));
        }
        return false;
    }

    return true;
};

void WalletModel::warningBox(QString heading, QString msg) const
{
    qWarning() << msg;
    QPair<QString, CClientUIInterface::MessageBoxFlags> msgParams;
    msgParams.second = CClientUIInterface::MSG_WARNING;
    msgParams.first = msg;

    Q_EMIT message(heading, msgParams.first, msgParams.second);
};

void WalletModel::loadReceiveRequests(std::vector<std::string>& vReceiveRequests)
{
    vReceiveRequests = m_wallet->getDestValues("rr"); // receive request
}

bool WalletModel::saveReceiveRequest(const std::string &sAddress, const int64_t nId, const std::string &sRequest)
{
    CTxDestination dest = DecodeDestination(sAddress);

    std::stringstream ss;
    ss << nId;
    std::string key = "rr" + ss.str(); // "rr" prefix = "receive request" in destdata

    if (sRequest.empty())
        return m_wallet->eraseDestData(dest, key);
    else
        return m_wallet->addDestData(dest, key, sRequest);
}

bool WalletModel::bumpFee(uint256 hash, uint256& new_hash)
{
    CCoinControl coin_control;
    coin_control.m_signal_bip125_rbf = true;
    std::vector<std::string> errors;
    CAmount old_fee;
    CAmount new_fee;
    CMutableTransaction mtx;
    if (!m_wallet->createBumpTransaction(hash, coin_control, 0 /* totalFee */, errors, old_fee, new_fee, mtx)) {
        QMessageBox::critical(nullptr, tr("Fee bump error"), tr("Increasing transaction fee failed") + "<br />(" +
            (errors.size() ? QString::fromStdString(errors[0]) : "") +")");
         return false;
    }

    // allow a user based fee verification
    QString questionString = tr("Do you want to increase the fee?");
    questionString.append("<br />");
    questionString.append("<table style=\"text-align: left;\">");
    questionString.append("<tr><td>");
    questionString.append(tr("Current fee:"));
    questionString.append("</td><td>");
    questionString.append(BitcoinUnits::formatHtmlWithUnit(getOptionsModel()->getDisplayUnit(), old_fee));
    questionString.append("</td></tr><tr><td>");
    questionString.append(tr("Increase:"));
    questionString.append("</td><td>");
    questionString.append(BitcoinUnits::formatHtmlWithUnit(getOptionsModel()->getDisplayUnit(), new_fee - old_fee));
    questionString.append("</td></tr><tr><td>");
    questionString.append(tr("New fee:"));
    questionString.append("</td><td>");
    questionString.append(BitcoinUnits::formatHtmlWithUnit(getOptionsModel()->getDisplayUnit(), new_fee));
    questionString.append("</td></tr></table>");
    SendConfirmationDialog confirmationDialog(tr("Confirm fee bump"), questionString);
    confirmationDialog.exec();
    QMessageBox::StandardButton retval = static_cast<QMessageBox::StandardButton>(confirmationDialog.result());

    // cancel sign&broadcast if user doesn't want to bump the fee
    if (retval != QMessageBox::Yes) {
        return false;
    }

    WalletModel::UnlockContext ctx(requestUnlock());
    if(!ctx.isValid())
    {
        return false;
    }

    // sign bumped transaction
    if (!m_wallet->signBumpTransaction(mtx)) {
        QMessageBox::critical(nullptr, tr("Fee bump error"), tr("Can't sign transaction."));
        return false;
    }
    // commit the bumped transaction
    if(!m_wallet->commitBumpTransaction(hash, std::move(mtx), errors, new_hash)) {
        QMessageBox::critical(nullptr, tr("Fee bump error"), tr("Could not commit transaction") + "<br />(" +
            QString::fromStdString(errors[0])+")");
         return false;
    }
    return true;
}

bool WalletModel::isWalletEnabled()
{
   return !gArgs.GetBoolArg("-disablewallet", DEFAULT_DISABLE_WALLET);
}

void WalletModel::lockWallet()
{
    m_wallet->lockWallet();
}

bool WalletModel::privateKeysDisabled() const
{
    return m_wallet->IsWalletFlagSet(WALLET_FLAG_DISABLE_PRIVATE_KEYS);
}

bool WalletModel::canGetAddresses() const
{
    return m_wallet->canGetAddresses();
}

QString WalletModel::getWalletName() const
{
    return QString::fromStdString(m_wallet->getWalletName());
}

QString WalletModel::getDisplayName() const
{
    const QString name = getWalletName();
    return name.isEmpty() ? "["+tr("default wallet")+"]" : name;
}

bool WalletModel::isMultiwallet()
{
    return m_node.getWallets().size() > 1;
}<|MERGE_RESOLUTION|>--- conflicted
+++ resolved
@@ -48,17 +48,9 @@
     transactionTableModel = new TransactionTableModel(platformStyle, this);
     recentRequestsTableModel = new RecentRequestsTableModel(this);
 
-<<<<<<< HEAD
-    // This timer will be fired repeatedly to update the balance
-    pollTimer = new QTimer(this);
-    connect(pollTimer, &QTimer::timeout, this, &WalletModel::pollBalanceChanged);
-    pollTimer->start(MODEL_UPDATE_DELAY);
-
     connect(getOptionsModel(), &OptionsModel::setReserveBalance, this, &WalletModel::setReserveBalance);
     connect(this, &WalletModel::notifyReservedBalanceChanged, getOptionsModel(), &OptionsModel::updateReservedBalance);
 
-=======
->>>>>>> be504692
     subscribeToCoreSignals();
 }
 
@@ -173,72 +165,41 @@
     // Pre-check input data for validity
     for (const SendCoinsRecipient &rcp : recipients)
     {
-<<<<<<< HEAD
-
-#ifdef ENABLE_BIP70
-        if (rcp.paymentRequest.IsInitialized())
-        {   // PaymentRequest...
-            CAmount subtotal = 0;
-            const payments::PaymentDetails& details = rcp.paymentRequest.getDetails();
-            for (int i = 0; i < details.outputs_size(); i++)
-            {
-                const payments::Output& out = details.outputs(i);
-                if (out.amount() <= 0) continue;
-                subtotal += out.amount();
-                const unsigned char* scriptStr = (const unsigned char*)out.script().data();
-                CScript scriptPubKey(scriptStr, scriptStr+out.script().size());
-                CAmount nAmount = out.amount();
-                CRecipient recipient = {scriptPubKey, nAmount, rcp.fSubtractFeeFromAmount};
-                vecSend.push_back(recipient);
+        // User-entered bitcoin address / amount:
+        if (rcp.m_coldstake) {
+            if (!validateAddress(rcp.spend_address) || !validateAddress(rcp.stake_address, true)) {
+                return InvalidAddress;
             }
-            if (subtotal <= 0)
-            {
+            if(rcp.amount <= 0) {
                 return InvalidAmount;
             }
-            total += subtotal;
-        }
-        else
-#endif
-=======
-        if (rcp.fSubtractFeeFromAmount)
-            fSubtractFeeFromAmount = true;
->>>>>>> be504692
-        {   // User-entered bitcoin address / amount:
-            if (rcp.m_coldstake) {
-                if (!validateAddress(rcp.spend_address) || !validateAddress(rcp.stake_address, true)) {
-                    return InvalidAddress;
-                }
-                if(rcp.amount <= 0) {
-                    return InvalidAmount;
-                }
-                //setAddress.insert(rcp.address);
-                //++nAddresses;
-
-                CScript scriptPubKey = GetScriptForDestination(DecodeDestination(rcp.address.toStdString()));
-                CRecipient recipient = {scriptPubKey, rcp.amount, rcp.fSubtractFeeFromAmount};
-                vecSend.push_back(recipient);
-
-                total += rcp.amount;
-                continue;
-            }
-
-            if(!validateAddress(rcp.address))
-            {
-                return InvalidAddress;
-            }
-            if(rcp.amount <= 0)
-            {
-                return InvalidAmount;
-            }
-            setAddress.insert(rcp.address);
-            ++nAddresses;
+            //setAddress.insert(rcp.address);
+            //++nAddresses;
 
             CScript scriptPubKey = GetScriptForDestination(DecodeDestination(rcp.address.toStdString()));
             CRecipient recipient = {scriptPubKey, rcp.amount, rcp.fSubtractFeeFromAmount};
             vecSend.push_back(recipient);
 
             total += rcp.amount;
-        }
+            continue;
+        }
+
+        if(!validateAddress(rcp.address))
+        {
+            return InvalidAddress;
+        }
+        if(rcp.amount <= 0)
+        {
+            return InvalidAmount;
+        }
+        setAddress.insert(rcp.address);
+        ++nAddresses;
+
+        CScript scriptPubKey = GetScriptForDestination(DecodeDestination(rcp.address.toStdString()));
+        CRecipient recipient = {scriptPubKey, rcp.amount, rcp.fSubtractFeeFromAmount};
+        vecSend.push_back(recipient);
+
+        total += rcp.amount;
     }
     if(setAddress.size() != nAddresses)
     {
