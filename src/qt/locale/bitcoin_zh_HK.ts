<TS language="zh_HK" version="2.1">
<context>
    <name>AddressBookPage</name>
    <message>
        <source>Right-click to edit address or label</source>
        <translation>按右擊修改位址或標記</translation>
    </message>
    <message>
        <source>Create a new address</source>
        <translation>新增一個位址</translation>
    </message>
    <message>
        <source>&amp;New</source>
        <translation>新增 &amp;N</translation>
    </message>
    <message>
        <source>Copy the currently selected address to the system clipboard</source>
        <translation>複製目前選擇的位址到系統剪貼簿</translation>
    </message>
    <message>
        <source>&amp;Copy</source>
        <translation>複製 &amp;C</translation>
    </message>
    <message>
        <source>C&amp;lose</source>
        <translation>關閉 &amp;l</translation>
    </message>
    <message>
        <source>Delete the currently selected address from the list</source>
        <translation>把目前選擇的位址從列表中刪除</translation>
    </message>
    <message>
        <source>Export the data in the current tab to a file</source>
        <translation>把目前分頁的資料匯出至檔案</translation>
    </message>
    <message>
        <source>&amp;Export</source>
        <translation>匯出 &amp;E</translation>
    </message>
    <message>
        <source>&amp;Delete</source>
        <translation>刪除 &amp;D</translation>
    </message>
    <message>
        <source>Choose the address to send coins to</source>
        <translation>選擇要付錢過去的地址</translation>
    </message>
    <message>
        <source>Choose the address to receive coins with</source>
        <translation>選擇要收錢的地址</translation>
    </message>
    <message>
        <source>C&amp;hoose</source>
        <translation>選擇 &amp;h</translation>
    </message>
    <message>
        <source>Sending addresses</source>
        <translation>付款地址</translation>
    </message>
    <message>
        <source>Receiving addresses</source>
        <translation>收款地址</translation>
    </message>
    <message>
        <source>These are your Particl addresses for sending payments. Always check the amount and the receiving address before sending coins.</source>
        <translation>這些是你要付款過去的 Particl 位址。在付款之前，務必要檢查金額和收款位址是否正確。</translation>
    </message>
    <message>
        <source>&amp;Copy Address</source>
        <translation>複製地址 &amp;C</translation>
    </message>
    <message>
        <source>Copy &amp;Label</source>
        <translation>複製標記 &amp;L</translation>
    </message>
    <message>
        <source>&amp;Edit</source>
        <translation>編輯 &amp;E</translation>
    </message>
    <message>
        <source>Export Address List</source>
        <translation>匯出地址清單</translation>
    </message>
    <message>
        <source>Comma separated file (*.csv)</source>
        <translation>逗號分隔檔 (*.csv)</translation>
    </message>
    <message>
        <source>Exporting Failed</source>
        <translation>匯出失敗</translation>
    </message>
    <message>
        <source>There was an error trying to save the address list to %1. Please try again.</source>
        <translation>儲存地址列表到 %1 時發生錯誤。請再試一次。</translation>
    </message>
</context>
<context>
    <name>AddressTableModel</name>
    <message>
        <source>Label</source>
        <translation>標記</translation>
    </message>
    <message>
        <source>Address</source>
        <translation>地址</translation>
    </message>
    <message>
        <source>(no label)</source>
        <translation>(無標記)</translation>
    </message>
</context>
<context>
    <name>AskPassphraseDialog</name>
    <message>
        <source>Passphrase Dialog</source>
        <translation>複雜密碼對話方塊</translation>
    </message>
    <message>
        <source>Enter passphrase</source>
        <translation>請輸入密碼</translation>
    </message>
    <message>
        <source>New passphrase</source>
        <translation>新密碼</translation>
    </message>
    <message>
        <source>Repeat new passphrase</source>
        <translation>重複新密碼</translation>
    </message>
    <message>
        <source>Encrypt wallet</source>
        <translation>加密錢包</translation>
    </message>
    <message>
        <source>This operation needs your wallet passphrase to unlock the wallet.</source>
        <translation>這個動作需要你的錢包密碼來將錢包解鎖。</translation>
    </message>
    <message>
        <source>Unlock wallet</source>
        <translation>解鎖錢包</translation>
    </message>
    <message>
        <source>This operation needs your wallet passphrase to decrypt the wallet.</source>
        <translation>這個動作需要你的錢包密碼來將錢包解密。</translation>
    </message>
    <message>
        <source>Decrypt wallet</source>
        <translation>解密錢包</translation>
    </message>
    <message>
        <source>Change passphrase</source>
        <translation>更改密碼</translation>
    </message>
    <message>
        <source>Confirm wallet encryption</source>
        <translation>確認錢包加密</translation>
    </message>
    <message>
        <source>Warning: If you encrypt your wallet and lose your passphrase, you will &lt;b&gt;LOSE ALL OF YOUR PARTICL&lt;/b&gt;!</source>
        <translation>警告: 如果你將錢包加密後又忘記密碼，你就會&lt;b&gt;失去所有 Particl 了&lt;/b&gt;！</translation>
    </message>
    <message>
        <source>Are you sure you wish to encrypt your wallet?</source>
        <translation>你確定要把錢包加密嗎？</translation>
    </message>
    <message>
        <source>Wallet encrypted</source>
        <translation>錢包已加密</translation>
    </message>
    <message>
        <source>IMPORTANT: Any previous backups you have made of your wallet file should be replaced with the newly generated, encrypted wallet file. For security reasons, previous backups of the unencrypted wallet file will become useless as soon as you start using the new, encrypted wallet.</source>
        <translation>重要: 請改用新產生的加密錢包檔，來取代所以舊錢包檔的備份。為安全計，當你開始使用新的加密錢包檔後，舊錢包檔的備份就不能再使用了。</translation>
    </message>
    <message>
        <source>Wallet encryption failed</source>
        <translation>錢包加密失敗</translation>
    </message>
    <message>
        <source>Wallet encryption failed due to an internal error. Your wallet was not encrypted.</source>
        <translation>因內部錯誤導致錢包加密失敗，你的錢包尚未加密。</translation>
    </message>
    <message>
        <source>The supplied passphrases do not match.</source>
        <translation>提供的密碼不一致。</translation>
    </message>
    <message>
        <source>Wallet unlock failed</source>
        <translation>錢包解鎖失敗</translation>
    </message>
    <message>
        <source>The passphrase entered for the wallet decryption was incorrect.</source>
        <translation>用來解密錢包的密碼不對。</translation>
    </message>
    <message>
        <source>Wallet decryption failed</source>
        <translation>錢包解密失敗</translation>
    </message>
    <message>
        <source>Wallet passphrase was successfully changed.</source>
        <translation>錢包密碼已成功更改。</translation>
    </message>
    <message>
        <source>Warning: The Caps Lock key is on!</source>
        <translation>警告: Caps Lock 已啟用！</translation>
    </message>
</context>
<context>
    <name>BanTableModel</name>
    <message>
        <source>IP/Netmask</source>
        <translation>IP位址/遮罩</translation>
    </message>
    <message>
        <source>Banned Until</source>
        <translation>封鎖至</translation>
    </message>
</context>
<context>
    <name>BitcoinGUI</name>
    <message>
        <source>Sign &amp;message...</source>
        <translation>簽署訊息... &amp;m</translation>
    </message>
    <message>
        <source>Synchronizing with network...</source>
        <translation>與網絡同步中...</translation>
    </message>
    <message>
        <source>&amp;Overview</source>
        <translation>總覽 &amp;O</translation>
    </message>
    <message>
        <source>Show general overview of wallet</source>
        <translation>顯示錢包一般總覽</translation>
    </message>
    <message>
        <source>&amp;Transactions</source>
        <translation>交易 &amp;T</translation>
    </message>
    <message>
        <source>Browse transaction history</source>
        <translation>瀏覽交易紀錄</translation>
    </message>
    <message>
        <source>E&amp;xit</source>
        <translation>結束 &amp;x</translation>
    </message>
    <message>
        <source>Quit application</source>
        <translation>結束應用程式</translation>
    </message>
    <message>
        <source>&amp;About %1</source>
        <translation>關於 %1 &amp;A</translation>
    </message>
    <message>
        <source>Show information about %1</source>
        <translation>顯示 %1 的相關資訊</translation>
    </message>
    <message>
        <source>About &amp;Qt</source>
        <translation>關於 Qt &amp;Q</translation>
    </message>
    <message>
        <source>Show information about Qt</source>
        <translation>顯示 Qt 相關資訊</translation>
    </message>
    <message>
        <source>&amp;Options...</source>
        <translation>選項... &amp;O</translation>
    </message>
    <message>
        <source>Modify configuration options for %1</source>
        <translation>修正 %1 的設定選項</translation>
    </message>
    <message>
        <source>&amp;Encrypt Wallet...</source>
        <translation>加密錢包... &amp;E</translation>
    </message>
    <message>
        <source>&amp;Backup Wallet...</source>
        <translation>備份錢包... &amp;B</translation>
    </message>
    <message>
        <source>&amp;Change Passphrase...</source>
        <translation>改變密碼... &amp;C</translation>
    </message>
    <message>
        <source>Open &amp;URI...</source>
        <translation>開啓網址... &amp;U</translation>
    </message>
    <message>
        <source>Reindexing blocks on disk...</source>
        <translation>正在為磁碟區塊重建索引...</translation>
    </message>
    <message>
        <source>Send coins to a Particl address</source>
        <translation>付款至一個 Particl 位址</translation>
    </message>
    <message>
        <source>Backup wallet to another location</source>
        <translation>把錢包備份到其它地方</translation>
    </message>
    <message>
        <source>Change the passphrase used for wallet encryption</source>
        <translation>改變錢包加密用的密碼</translation>
    </message>
    <message>
        <source>&amp;Verify message...</source>
        <translation>驗證訊息... &amp;V</translation>
    </message>
    <message>
        <source>&amp;Send</source>
        <translation>付款 &amp;S</translation>
    </message>
    <message>
        <source>&amp;Receive</source>
        <translation>收款 &amp;R</translation>
    </message>
    <message>
        <source>&amp;Show / Hide</source>
        <translation>顯示 / 隱藏 &amp;S</translation>
    </message>
    <message>
        <source>Show or hide the main Window</source>
        <translation>顯示或隱藏主視窗</translation>
    </message>
    <message>
        <source>&amp;File</source>
        <translation>檔案 &amp;F</translation>
    </message>
    <message>
        <source>&amp;Settings</source>
        <translation>設定 &amp;S</translation>
    </message>
    <message>
        <source>&amp;Help</source>
        <translation>說明 &amp;H</translation>
    </message>
    <message>
        <source>Request payments (generates QR codes and particl: URIs)</source>
        <translation>要求付款 (產生QR碼 particl: URIs)</translation>
    </message>
    <message>
        <source>Indexing blocks on disk...</source>
        <translation>正在為磁碟區塊建立索引...</translation>
    </message>
    <message>
        <source>Error</source>
        <translation>錯誤</translation>
    </message>
    <message>
        <source>Warning</source>
        <translation>警告</translation>
    </message>
    <message>
        <source>Information</source>
        <translation>資訊</translation>
    </message>
    <message>
        <source>Date: %1
</source>
        <translation>日期: %1
</translation>
    </message>
    </context>
<context>
    <name>CoinControlDialog</name>
    <message>
        <source>(no label)</source>
        <translation>(無標記)</translation>
    </message>
    </context>
<context>
    <name>CreateWalletActivity</name>
    </context>
<context>
    <name>CreateWalletDialog</name>
    </context>
<context>
    <name>EditAddressDialog</name>
    </context>
<context>
    <name>FreespaceChecker</name>
    </context>
<context>
    <name>HelpMessageDialog</name>
    </context>
<context>
    <name>Intro</name>
<<<<<<< HEAD
    <message>
        <source>Particl</source>
        <translation>Particl</translation>
=======
    <message numerus="yes">
        <source>%n GB of space available</source>
        <translation type="unfinished">
            <numerusform />
        </translation>
    </message>
    <message numerus="yes">
        <source>(of %n GB needed)</source>
        <translation type="unfinished">
            <numerusform />
        </translation>
    </message>
    <message numerus="yes">
        <source>(%n GB needed for full chain)</source>
        <translation type="unfinished">
            <numerusform />
        </translation>
    </message>
    <message numerus="yes">
        <source>(sufficient to restore backups %n day(s) old)</source>
        <extracomment>Explanatory text on the capability of the current prune target.</extracomment>
        <translation type="unfinished">
            <numerusform />
        </translation>
>>>>>>> 3f385c91
    </message>
    <message>
        <source>Error</source>
        <translation>錯誤</translation>
    </message>
    </context>
<context>
    <name>ModalOverlay</name>
    </context>
<context>
    <name>OpenURIDialog</name>
    </context>
<context>
    <name>OpenWalletActivity</name>
    </context>
<context>
    <name>OptionsDialog</name>
    <message>
        <source>Error</source>
        <translation>錯誤</translation>
    </message>
    </context>
<context>
    <name>OverviewPage</name>
    </context>
<context>
    <name>PSBTOperationsDialog</name>
    </context>
<context>
    <name>PaymentServer</name>
    </context>
<context>
    <name>PeerTableModel</name>
    <message>
        <source>Sent</source>
        <translation>已送出</translation>
    </message>
    <message>
        <source>Received</source>
        <translation>已接收</translation>
    </message>
</context>
<context>
    <name>QObject</name>
    <message>
        <source>Enter a Particl address (e.g. %1)</source>
        <translation>輸入一個 Particl 位址 (例如 %1)</translation>
    </message>
    <message>
        <source>%1 d</source>
        <translation>%1 日</translation>
    </message>
    <message>
        <source>%1 h</source>
        <translation>%1 小時</translation>
    </message>
    <message>
        <source>%1 m</source>
        <translation>%1 分</translation>
    </message>
    <message>
        <source>%1 s</source>
        <translation>%1 秒</translation>
    </message>
    <message>
        <source>None</source>
        <translation>沒有</translation>
    </message>
    <message>
        <source>N/A</source>
        <translation>N/A</translation>
    </message>
    <message>
        <source>%1 ms</source>
        <translation>%1 亳秒</translation>
    </message>
    <message numerus="yes">
        <source>%n second(s)</source>
        <translation><numerusform>%n 秒</numerusform></translation>
    </message>
    <message numerus="yes">
        <source>%n minute(s)</source>
        <translation><numerusform>%n 分鐘</numerusform></translation>
    </message>
    <message numerus="yes">
        <source>%n hour(s)</source>
        <translation><numerusform>%n 小時</numerusform></translation>
    </message>
    <message numerus="yes">
        <source>%n day(s)</source>
        <translation><numerusform>%n 日</numerusform></translation>
    </message>
    <message numerus="yes">
        <source>%n week(s)</source>
        <translation><numerusform>%n 星期</numerusform></translation>
    </message>
    <message>
        <source>%1 and %2</source>
        <translation>%1 和 %2</translation>
    </message>
    <message numerus="yes">
        <source>%n year(s)</source>
        <translation><numerusform>%n 年</numerusform></translation>
    </message>
    </context>
<context>
    <name>QRImageWidget</name>
    <message>
        <source>Save QR Code</source>
        <translation>儲存 QR 碼</translation>
    </message>
    <message>
        <source>PNG Image (*.png)</source>
        <translation>PNG 影像(*.png)</translation>
    </message>
</context>
<context>
    <name>RPCConsole</name>
    <message>
        <source>N/A</source>
        <translation>N/A</translation>
    </message>
    <message>
        <source>&amp;Information</source>
        <translation>資訊 &amp;I</translation>
    </message>
    <message>
        <source>General</source>
        <translation>一般</translation>
    </message>
    <message>
        <source>Received</source>
        <translation>已接收</translation>
    </message>
    <message>
        <source>Sent</source>
        <translation>已送出</translation>
    </message>
    <message>
        <source>Version</source>
        <translation>版本</translation>
    </message>
    </context>
<context>
    <name>ReceiveCoinsDialog</name>
    </context>
<context>
    <name>ReceiveRequestDialog</name>
    </context>
<context>
    <name>RecentRequestsTableModel</name>
    <message>
        <source>Label</source>
        <translation>標記</translation>
    </message>
    <message>
        <source>(no label)</source>
        <translation>(無標記)</translation>
    </message>
    </context>
<context>
    <name>SendCoinsDialog</name>
    <message>
        <source>(no label)</source>
        <translation>(無標記)</translation>
    </message>
</context>
<context>
    <name>SendCoinsEntry</name>
    </context>
<context>
    <name>ShutdownWindow</name>
    </context>
<context>
    <name>SignVerifyMessageDialog</name>
    </context>
<context>
    <name>TrafficGraphWidget</name>
    </context>
<context>
    <name>TransactionDesc</name>
    <message>
        <source>Open until %1</source>
        <translation>開放至 %1</translation>
    </message>
    </context>
<context>
    <name>TransactionDescDialog</name>
    </context>
<context>
    <name>TransactionTableModel</name>
    <message>
        <source>Label</source>
        <translation>標記</translation>
    </message>
    <message>
        <source>Open until %1</source>
        <translation>開放至 %1</translation>
    </message>
    <message>
        <source>(no label)</source>
        <translation>(無標記)</translation>
    </message>
    </context>
<context>
    <name>TransactionView</name>
    <message>
        <source>Comma separated file (*.csv)</source>
        <translation>逗號分隔檔 (*.csv)</translation>
    </message>
    <message>
        <source>Label</source>
        <translation>標記</translation>
    </message>
    <message>
        <source>Address</source>
        <translation>地址</translation>
    </message>
    <message>
        <source>Exporting Failed</source>
        <translation>匯出失敗</translation>
    </message>
    </context>
<context>
    <name>UnitDisplayStatusBarControl</name>
    </context>
<context>
    <name>WalletController</name>
    </context>
<context>
    <name>WalletFrame</name>
    </context>
<context>
    <name>WalletModel</name>
    </context>
<context>
    <name>WalletView</name>
    <message>
        <source>&amp;Export</source>
        <translation>匯出 &amp;E</translation>
    </message>
    <message>
        <source>Export the data in the current tab to a file</source>
        <translation>把目前分頁的資料匯出至檔案</translation>
    </message>
    <message>
        <source>Error</source>
        <translation>錯誤</translation>
    </message>
    </context>
<context>
    <name>bitcoin-core</name>
    </context>
</TS><|MERGE_RESOLUTION|>--- conflicted
+++ resolved
@@ -1,398 +1,503 @@
-<TS language="zh_HK" version="2.1">
+<TS version="2.1" language="zh_HK">
 <context>
     <name>AddressBookPage</name>
     <message>
         <source>Right-click to edit address or label</source>
-        <translation>按右擊修改位址或標記</translation>
+        <translation type="unfinished">按右擊修改位址或標記</translation>
     </message>
     <message>
         <source>Create a new address</source>
-        <translation>新增一個位址</translation>
+        <translation type="unfinished">新增一個位址</translation>
     </message>
     <message>
         <source>&amp;New</source>
-        <translation>新增 &amp;N</translation>
+        <translation type="unfinished">新增 &amp;N</translation>
     </message>
     <message>
         <source>Copy the currently selected address to the system clipboard</source>
-        <translation>複製目前選擇的位址到系統剪貼簿</translation>
+        <translation type="unfinished">複製目前選擇的位址到系統剪貼簿</translation>
     </message>
     <message>
         <source>&amp;Copy</source>
-        <translation>複製 &amp;C</translation>
+        <translation type="unfinished">複製 &amp;C</translation>
     </message>
     <message>
         <source>C&amp;lose</source>
-        <translation>關閉 &amp;l</translation>
+        <translation type="unfinished">關閉 &amp;l</translation>
     </message>
     <message>
         <source>Delete the currently selected address from the list</source>
-        <translation>把目前選擇的位址從列表中刪除</translation>
+        <translation type="unfinished">把目前選擇的位址從列表中刪除</translation>
+    </message>
+    <message>
+        <source>Enter address or label to search</source>
+        <translation type="unfinished">輸入位址或標記以作搜尋</translation>
     </message>
     <message>
         <source>Export the data in the current tab to a file</source>
-        <translation>把目前分頁的資料匯出至檔案</translation>
+        <translation type="unfinished">把目前分頁的資料匯出至檔案</translation>
     </message>
     <message>
         <source>&amp;Export</source>
-        <translation>匯出 &amp;E</translation>
+        <translation type="unfinished">匯出 &amp;E</translation>
     </message>
     <message>
         <source>&amp;Delete</source>
-        <translation>刪除 &amp;D</translation>
+        <translation type="unfinished">刪除 &amp;D</translation>
     </message>
     <message>
         <source>Choose the address to send coins to</source>
-        <translation>選擇要付錢過去的地址</translation>
+        <translation type="unfinished">選擇要付錢過去的地址</translation>
     </message>
     <message>
         <source>Choose the address to receive coins with</source>
-        <translation>選擇要收錢的地址</translation>
+        <translation type="unfinished">選擇要收錢的地址</translation>
     </message>
     <message>
         <source>C&amp;hoose</source>
-        <translation>選擇 &amp;h</translation>
+        <translation type="unfinished">選擇 &amp;h</translation>
     </message>
     <message>
         <source>Sending addresses</source>
-        <translation>付款地址</translation>
+        <translation type="unfinished">付款地址</translation>
     </message>
     <message>
         <source>Receiving addresses</source>
-        <translation>收款地址</translation>
+        <translation type="unfinished">收款地址</translation>
     </message>
     <message>
         <source>These are your Particl addresses for sending payments. Always check the amount and the receiving address before sending coins.</source>
-        <translation>這些是你要付款過去的 Particl 位址。在付款之前，務必要檢查金額和收款位址是否正確。</translation>
+        <translation type="unfinished">這些是你要付款過去的 Particl 位址。在付款之前，務必要檢查金額和收款位址是否正確。</translation>
     </message>
     <message>
         <source>&amp;Copy Address</source>
-        <translation>複製地址 &amp;C</translation>
+        <translation type="unfinished">複製地址 &amp;C</translation>
     </message>
     <message>
         <source>Copy &amp;Label</source>
-        <translation>複製標記 &amp;L</translation>
+        <translation type="unfinished">複製標記 &amp;L</translation>
     </message>
     <message>
         <source>&amp;Edit</source>
-        <translation>編輯 &amp;E</translation>
+        <translation type="unfinished">編輯 &amp;E</translation>
     </message>
     <message>
         <source>Export Address List</source>
-        <translation>匯出地址清單</translation>
-    </message>
-    <message>
-        <source>Comma separated file (*.csv)</source>
-        <translation>逗號分隔檔 (*.csv)</translation>
+        <translation type="unfinished">匯出地址清單</translation>
+    </message>
+    <message>
+        <source>There was an error trying to save the address list to %1. Please try again.</source>
+        <extracomment>An error message. %1 is a stand-in argument for the name of the file we attempted to save to.</extracomment>
+        <translation type="unfinished">儲存地址列表到 %1 時發生錯誤。請再試一次。</translation>
     </message>
     <message>
         <source>Exporting Failed</source>
-        <translation>匯出失敗</translation>
-    </message>
-    <message>
-        <source>There was an error trying to save the address list to %1. Please try again.</source>
-        <translation>儲存地址列表到 %1 時發生錯誤。請再試一次。</translation>
+        <translation type="unfinished">匯出失敗</translation>
     </message>
 </context>
 <context>
     <name>AddressTableModel</name>
     <message>
         <source>Label</source>
-        <translation>標記</translation>
+        <translation type="unfinished">標記</translation>
     </message>
     <message>
         <source>Address</source>
-        <translation>地址</translation>
+        <translation type="unfinished">地址</translation>
     </message>
     <message>
         <source>(no label)</source>
-        <translation>(無標記)</translation>
+        <translation type="unfinished">(無標記)</translation>
     </message>
 </context>
 <context>
     <name>AskPassphraseDialog</name>
     <message>
         <source>Passphrase Dialog</source>
-        <translation>複雜密碼對話方塊</translation>
+        <translation type="unfinished">複雜密碼對話方塊</translation>
     </message>
     <message>
         <source>Enter passphrase</source>
-        <translation>請輸入密碼</translation>
+        <translation type="unfinished">請輸入密碼</translation>
     </message>
     <message>
         <source>New passphrase</source>
-        <translation>新密碼</translation>
+        <translation type="unfinished">新密碼</translation>
     </message>
     <message>
         <source>Repeat new passphrase</source>
-        <translation>重複新密碼</translation>
+        <translation type="unfinished">重複新密碼</translation>
+    </message>
+    <message>
+        <source>Show passphrase</source>
+        <translation type="unfinished">顯示密碼</translation>
     </message>
     <message>
         <source>Encrypt wallet</source>
-        <translation>加密錢包</translation>
+        <translation type="unfinished">加密錢包</translation>
     </message>
     <message>
         <source>This operation needs your wallet passphrase to unlock the wallet.</source>
-        <translation>這個動作需要你的錢包密碼來將錢包解鎖。</translation>
+        <translation type="unfinished">這個動作需要你的錢包密碼來將錢包解鎖。</translation>
     </message>
     <message>
         <source>Unlock wallet</source>
-        <translation>解鎖錢包</translation>
-    </message>
-    <message>
-        <source>This operation needs your wallet passphrase to decrypt the wallet.</source>
-        <translation>這個動作需要你的錢包密碼來將錢包解密。</translation>
-    </message>
-    <message>
-        <source>Decrypt wallet</source>
-        <translation>解密錢包</translation>
+        <translation type="unfinished">解鎖錢包</translation>
     </message>
     <message>
         <source>Change passphrase</source>
-        <translation>更改密碼</translation>
+        <translation type="unfinished">更改密碼</translation>
     </message>
     <message>
         <source>Confirm wallet encryption</source>
-        <translation>確認錢包加密</translation>
+        <translation type="unfinished">確認錢包加密</translation>
     </message>
     <message>
         <source>Warning: If you encrypt your wallet and lose your passphrase, you will &lt;b&gt;LOSE ALL OF YOUR PARTICL&lt;/b&gt;!</source>
-        <translation>警告: 如果你將錢包加密後又忘記密碼，你就會&lt;b&gt;失去所有 Particl 了&lt;/b&gt;！</translation>
+        <translation type="unfinished">警告: 如果你將錢包加密後又忘記密碼，你就會&lt;b&gt;失去所有 Particl 了&lt;/b&gt;！</translation>
     </message>
     <message>
         <source>Are you sure you wish to encrypt your wallet?</source>
-        <translation>你確定要把錢包加密嗎？</translation>
+        <translation type="unfinished">你確定要把錢包加密嗎？</translation>
     </message>
     <message>
         <source>Wallet encrypted</source>
-        <translation>錢包已加密</translation>
+        <translation type="unfinished">錢包已加密</translation>
+    </message>
+    <message>
+        <source>Enter the new passphrase for the wallet.&lt;br/&gt;Please use a passphrase of &lt;b&gt;ten or more random characters&lt;/b&gt;, or &lt;b&gt;eight or more words&lt;/b&gt;.</source>
+        <translation type="unfinished">輸入錢包的新密碼。&lt;br/&gt;密碼請用&lt;b&gt;10 個或以上的隨機字元&lt;/b&gt;，或是&lt;b&gt;8 個或以上的字詞&lt;/b&gt;。</translation>
+    </message>
+    <message>
+        <source>Enter the old passphrase and new passphrase for the wallet.</source>
+        <translation type="unfinished">請輸入舊密碼和新密碼至錢包。</translation>
+    </message>
+    <message>
+        <source>Remember that encrypting your wallet cannot fully protect your particl from being stolen by malware infecting your computer.</source>
+        <translation type="unfinished">請記得將錢包加密不能完全防止你的 Particl 經被入侵電腦的惡意程式偷取。</translation>
+    </message>
+    <message>
+        <source>Wallet to be encrypted</source>
+        <translation type="unfinished">需要加密的錢包</translation>
+    </message>
+    <message>
+        <source>Your wallet is about to be encrypted. </source>
+        <translation type="unfinished">您的錢包將被加密</translation>
+    </message>
+    <message>
+        <source>Your wallet is now encrypted. </source>
+        <translation type="unfinished">您的錢包剛剛完成加密</translation>
     </message>
     <message>
         <source>IMPORTANT: Any previous backups you have made of your wallet file should be replaced with the newly generated, encrypted wallet file. For security reasons, previous backups of the unencrypted wallet file will become useless as soon as you start using the new, encrypted wallet.</source>
-        <translation>重要: 請改用新產生的加密錢包檔，來取代所以舊錢包檔的備份。為安全計，當你開始使用新的加密錢包檔後，舊錢包檔的備份就不能再使用了。</translation>
+        <translation type="unfinished">重要: 請改用新產生的加密錢包檔，來取代所以舊錢包檔的備份。為安全計，當你開始使用新的加密錢包檔後，舊錢包檔的備份就不能再使用了。</translation>
     </message>
     <message>
         <source>Wallet encryption failed</source>
-        <translation>錢包加密失敗</translation>
+        <translation type="unfinished">錢包加密失敗</translation>
     </message>
     <message>
         <source>Wallet encryption failed due to an internal error. Your wallet was not encrypted.</source>
-        <translation>因內部錯誤導致錢包加密失敗，你的錢包尚未加密。</translation>
+        <translation type="unfinished">因內部錯誤導致錢包加密失敗，你的錢包尚未加密。</translation>
     </message>
     <message>
         <source>The supplied passphrases do not match.</source>
-        <translation>提供的密碼不一致。</translation>
+        <translation type="unfinished">提供的密碼不一致。</translation>
     </message>
     <message>
         <source>Wallet unlock failed</source>
-        <translation>錢包解鎖失敗</translation>
+        <translation type="unfinished">錢包解鎖失敗</translation>
     </message>
     <message>
         <source>The passphrase entered for the wallet decryption was incorrect.</source>
-        <translation>用來解密錢包的密碼不對。</translation>
-    </message>
-    <message>
-        <source>Wallet decryption failed</source>
-        <translation>錢包解密失敗</translation>
+        <translation type="unfinished">用來解密錢包的密碼不對。</translation>
     </message>
     <message>
         <source>Wallet passphrase was successfully changed.</source>
-        <translation>錢包密碼已成功更改。</translation>
+        <translation type="unfinished">錢包密碼已成功更改。</translation>
     </message>
     <message>
         <source>Warning: The Caps Lock key is on!</source>
-        <translation>警告: Caps Lock 已啟用！</translation>
+        <translation type="unfinished">警告: Caps Lock 已啟用！</translation>
     </message>
 </context>
 <context>
     <name>BanTableModel</name>
     <message>
         <source>IP/Netmask</source>
-        <translation>IP位址/遮罩</translation>
+        <translation type="unfinished">IP位址/遮罩</translation>
     </message>
     <message>
         <source>Banned Until</source>
-        <translation>封鎖至</translation>
+        <translation type="unfinished">封鎖至</translation>
     </message>
 </context>
 <context>
+    <name>BitcoinApplication</name>
+    <message>
+        <source>Internal error</source>
+        <translation type="unfinished">內部錯誤</translation>
+    </message>
+    </context>
+<context>
+    <name>QObject</name>
+    <message>
+        <source>Error: %1</source>
+        <translation type="unfinished">錯誤: %1</translation>
+    </message>
+    <message>
+        <source>Enter a Particl address (e.g. %1)</source>
+        <translation type="unfinished">輸入一個 Particl 位址 (例如 %1)</translation>
+    </message>
+    <message>
+        <source>%1 d</source>
+        <translation type="unfinished">%1 日</translation>
+    </message>
+    <message>
+        <source>%1 h</source>
+        <translation type="unfinished">%1 小時</translation>
+    </message>
+    <message>
+        <source>%1 m</source>
+        <translation type="unfinished">%1 分</translation>
+    </message>
+    <message>
+        <source>%1 s</source>
+        <translation type="unfinished">%1 秒</translation>
+    </message>
+    <message>
+        <source>None</source>
+        <translation type="unfinished">沒有</translation>
+    </message>
+    <message>
+        <source>%1 ms</source>
+        <translation type="unfinished">%1 亳秒</translation>
+    </message>
+    <message numerus="yes">
+        <source>%n second(s)</source>
+        <translation type="unfinished">
+            <numerusform />
+        </translation>
+    </message>
+    <message numerus="yes">
+        <source>%n minute(s)</source>
+        <translation type="unfinished">
+            <numerusform />
+        </translation>
+    </message>
+    <message numerus="yes">
+        <source>%n hour(s)</source>
+        <translation type="unfinished">
+            <numerusform />
+        </translation>
+    </message>
+    <message numerus="yes">
+        <source>%n day(s)</source>
+        <translation type="unfinished">
+            <numerusform />
+        </translation>
+    </message>
+    <message numerus="yes">
+        <source>%n week(s)</source>
+        <translation type="unfinished">
+            <numerusform />
+        </translation>
+    </message>
+    <message>
+        <source>%1 and %2</source>
+        <translation type="unfinished">%1 和 %2</translation>
+    </message>
+    <message numerus="yes">
+        <source>%n year(s)</source>
+        <translation type="unfinished">
+            <numerusform />
+        </translation>
+    </message>
+    </context>
+<context>
     <name>BitcoinGUI</name>
     <message>
-        <source>Sign &amp;message...</source>
-        <translation>簽署訊息... &amp;m</translation>
-    </message>
-    <message>
-        <source>Synchronizing with network...</source>
-        <translation>與網絡同步中...</translation>
-    </message>
-    <message>
         <source>&amp;Overview</source>
-        <translation>總覽 &amp;O</translation>
+        <translation type="unfinished">總覽 &amp;O</translation>
     </message>
     <message>
         <source>Show general overview of wallet</source>
-        <translation>顯示錢包一般總覽</translation>
+        <translation type="unfinished">顯示錢包一般總覽</translation>
     </message>
     <message>
         <source>&amp;Transactions</source>
-        <translation>交易 &amp;T</translation>
+        <translation type="unfinished">交易 &amp;T</translation>
     </message>
     <message>
         <source>Browse transaction history</source>
-        <translation>瀏覽交易紀錄</translation>
+        <translation type="unfinished">瀏覽交易紀錄</translation>
     </message>
     <message>
         <source>E&amp;xit</source>
-        <translation>結束 &amp;x</translation>
+        <translation type="unfinished">結束 &amp;x</translation>
     </message>
     <message>
         <source>Quit application</source>
-        <translation>結束應用程式</translation>
+        <translation type="unfinished">結束應用程式</translation>
     </message>
     <message>
         <source>&amp;About %1</source>
-        <translation>關於 %1 &amp;A</translation>
+        <translation type="unfinished">關於 %1 &amp;A</translation>
     </message>
     <message>
         <source>Show information about %1</source>
-        <translation>顯示 %1 的相關資訊</translation>
+        <translation type="unfinished">顯示 %1 的相關資訊</translation>
     </message>
     <message>
         <source>About &amp;Qt</source>
-        <translation>關於 Qt &amp;Q</translation>
+        <translation type="unfinished">關於 Qt &amp;Q</translation>
     </message>
     <message>
         <source>Show information about Qt</source>
-        <translation>顯示 Qt 相關資訊</translation>
-    </message>
-    <message>
-        <source>&amp;Options...</source>
-        <translation>選項... &amp;O</translation>
+        <translation type="unfinished">顯示 Qt 相關資訊</translation>
     </message>
     <message>
         <source>Modify configuration options for %1</source>
-        <translation>修正 %1 的設定選項</translation>
-    </message>
-    <message>
-        <source>&amp;Encrypt Wallet...</source>
-        <translation>加密錢包... &amp;E</translation>
-    </message>
-    <message>
-        <source>&amp;Backup Wallet...</source>
-        <translation>備份錢包... &amp;B</translation>
-    </message>
-    <message>
-        <source>&amp;Change Passphrase...</source>
-        <translation>改變密碼... &amp;C</translation>
-    </message>
-    <message>
-        <source>Open &amp;URI...</source>
-        <translation>開啓網址... &amp;U</translation>
-    </message>
-    <message>
-        <source>Reindexing blocks on disk...</source>
-        <translation>正在為磁碟區塊重建索引...</translation>
+        <translation type="unfinished">修正 %1 的設定選項</translation>
+    </message>
+    <message>
+        <source>Create a new wallet</source>
+        <translation type="unfinished">新增一個錢包</translation>
+    </message>
+    <message>
+        <source>Wallet:</source>
+        <translation type="unfinished">錢包:</translation>
     </message>
     <message>
         <source>Send coins to a Particl address</source>
-        <translation>付款至一個 Particl 位址</translation>
+        <translation type="unfinished">付款至一個 Particl 位址</translation>
     </message>
     <message>
         <source>Backup wallet to another location</source>
-        <translation>把錢包備份到其它地方</translation>
+        <translation type="unfinished">把錢包備份到其它地方</translation>
     </message>
     <message>
         <source>Change the passphrase used for wallet encryption</source>
-        <translation>改變錢包加密用的密碼</translation>
-    </message>
-    <message>
-        <source>&amp;Verify message...</source>
-        <translation>驗證訊息... &amp;V</translation>
+        <translation type="unfinished">改變錢包加密用的密碼</translation>
     </message>
     <message>
         <source>&amp;Send</source>
-        <translation>付款 &amp;S</translation>
+        <translation type="unfinished">付款 &amp;S</translation>
     </message>
     <message>
         <source>&amp;Receive</source>
-        <translation>收款 &amp;R</translation>
-    </message>
-    <message>
-        <source>&amp;Show / Hide</source>
-        <translation>顯示 / 隱藏 &amp;S</translation>
-    </message>
-    <message>
-        <source>Show or hide the main Window</source>
-        <translation>顯示或隱藏主視窗</translation>
+        <translation type="unfinished">收款 &amp;R</translation>
     </message>
     <message>
         <source>&amp;File</source>
-        <translation>檔案 &amp;F</translation>
+        <translation type="unfinished">檔案 &amp;F</translation>
     </message>
     <message>
         <source>&amp;Settings</source>
-        <translation>設定 &amp;S</translation>
+        <translation type="unfinished">設定 &amp;S</translation>
     </message>
     <message>
         <source>&amp;Help</source>
-        <translation>說明 &amp;H</translation>
+        <translation type="unfinished">說明 &amp;H</translation>
     </message>
     <message>
         <source>Request payments (generates QR codes and particl: URIs)</source>
-        <translation>要求付款 (產生QR碼 particl: URIs)</translation>
-    </message>
-    <message>
-        <source>Indexing blocks on disk...</source>
-        <translation>正在為磁碟區塊建立索引...</translation>
+        <translation type="unfinished">要求付款 (產生QR碼 particl: URIs)</translation>
+    </message>
+    <message numerus="yes">
+        <source>Processed %n block(s) of transaction history.</source>
+        <translation type="unfinished">
+            <numerusform />
+        </translation>
     </message>
     <message>
         <source>Error</source>
-        <translation>錯誤</translation>
+        <translation type="unfinished">錯誤</translation>
     </message>
     <message>
         <source>Warning</source>
-        <translation>警告</translation>
+        <translation type="unfinished">警告</translation>
     </message>
     <message>
         <source>Information</source>
-        <translation>資訊</translation>
+        <translation type="unfinished">資訊</translation>
+    </message>
+    <message>
+        <source>Up to date</source>
+        <translation type="unfinished">已更新至最新版本</translation>
+    </message>
+    <message>
+        <source>Open Wallet</source>
+        <translation type="unfinished">開啟錢包</translation>
+    </message>
+    <message>
+        <source>Open a wallet</source>
+        <translation type="unfinished">開啟一個錢包</translation>
+    </message>
+    <message>
+        <source>default wallet</source>
+        <translation type="unfinished">預設錢包</translation>
+    </message>
+    <message>
+        <source>Main Window</source>
+        <translation type="unfinished">主視窗</translation>
+    </message>
+    <message numerus="yes">
+        <source>%n active connection(s) to Particl network.</source>
+        <extracomment>A substring of the tooltip.</extracomment>
+        <translation type="unfinished">
+            <numerusform />
+        </translation>
+    </message>
+    <message>
+        <source>Error: %1</source>
+        <translation type="unfinished">錯誤: %1</translation>
     </message>
     <message>
         <source>Date: %1
 </source>
-        <translation>日期: %1
+        <translation type="unfinished">日期: %1
 </translation>
     </message>
+    <message>
+        <source>Wallet: %1
+</source>
+        <translation type="unfinished">錢包: %1
+</translation>
+    </message>
     </context>
 <context>
     <name>CoinControlDialog</name>
     <message>
+        <source>Confirmed</source>
+        <translation type="unfinished">已確認</translation>
+    </message>
+    <message>
         <source>(no label)</source>
-        <translation>(無標記)</translation>
-    </message>
-    </context>
-<context>
-    <name>CreateWalletActivity</name>
+        <translation type="unfinished">(無標記)</translation>
+    </message>
+    </context>
+<context>
+    <name>OpenWalletActivity</name>
+    <message>
+        <source>default wallet</source>
+        <translation type="unfinished">預設錢包</translation>
+    </message>
+    <message>
+        <source>Open Wallet</source>
+        <extracomment>Title of window indicating the progress of opening of a wallet.</extracomment>
+        <translation type="unfinished">開啟錢包</translation>
+    </message>
     </context>
 <context>
     <name>CreateWalletDialog</name>
-    </context>
-<context>
-    <name>EditAddressDialog</name>
-    </context>
-<context>
-    <name>FreespaceChecker</name>
-    </context>
-<context>
-    <name>HelpMessageDialog</name>
+    <message>
+        <source>Wallet</source>
+        <translation type="unfinished">錢包</translation>
+    </message>
     </context>
 <context>
     <name>Intro</name>
-<<<<<<< HEAD
-    <message>
-        <source>Particl</source>
-        <translation>Particl</translation>
-=======
     <message numerus="yes">
         <source>%n GB of space available</source>
         <translation type="unfinished">
@@ -417,258 +522,164 @@
         <translation type="unfinished">
             <numerusform />
         </translation>
->>>>>>> 3f385c91
     </message>
     <message>
         <source>Error</source>
-        <translation>錯誤</translation>
-    </message>
-    </context>
-<context>
-    <name>ModalOverlay</name>
-    </context>
-<context>
-    <name>OpenURIDialog</name>
-    </context>
-<context>
-    <name>OpenWalletActivity</name>
+        <translation type="unfinished">錯誤</translation>
+    </message>
     </context>
 <context>
     <name>OptionsDialog</name>
     <message>
         <source>Error</source>
-        <translation>錯誤</translation>
-    </message>
-    </context>
-<context>
-    <name>OverviewPage</name>
-    </context>
-<context>
-    <name>PSBTOperationsDialog</name>
-    </context>
-<context>
-    <name>PaymentServer</name>
+        <translation type="unfinished">錯誤</translation>
+    </message>
     </context>
 <context>
     <name>PeerTableModel</name>
     <message>
         <source>Sent</source>
-        <translation>已送出</translation>
+        <extracomment>Title of Peers Table column which indicates the total amount of network information we have sent to the peer.</extracomment>
+        <translation type="unfinished">已送出</translation>
     </message>
     <message>
         <source>Received</source>
-        <translation>已接收</translation>
+        <extracomment>Title of Peers Table column which indicates the total amount of network information we have received from the peer.</extracomment>
+        <translation type="unfinished">已接收</translation>
+    </message>
+    <message>
+        <source>Address</source>
+        <extracomment>Title of Peers Table column which contains the IP/Onion/I2P address of the connected peer.</extracomment>
+        <translation type="unfinished">地址</translation>
+    </message>
+    </context>
+<context>
+    <name>QRImageWidget</name>
+    <message>
+        <source>Save QR Code</source>
+        <translation type="unfinished">儲存 QR 碼</translation>
+    </message>
+    </context>
+<context>
+    <name>RPCConsole</name>
+    <message>
+        <source>&amp;Information</source>
+        <translation type="unfinished">資訊 &amp;I</translation>
+    </message>
+    <message>
+        <source>General</source>
+        <translation type="unfinished">一般</translation>
+    </message>
+    <message>
+        <source>Received</source>
+        <translation type="unfinished">已接收</translation>
+    </message>
+    <message>
+        <source>Sent</source>
+        <translation type="unfinished">已送出</translation>
+    </message>
+    <message>
+        <source>Version</source>
+        <translation type="unfinished">版本</translation>
+    </message>
+    </context>
+<context>
+    <name>ReceiveRequestDialog</name>
+    <message>
+        <source>Wallet:</source>
+        <translation type="unfinished">錢包:</translation>
+    </message>
+    </context>
+<context>
+    <name>RecentRequestsTableModel</name>
+    <message>
+        <source>Label</source>
+        <translation type="unfinished">標記</translation>
+    </message>
+    <message>
+        <source>(no label)</source>
+        <translation type="unfinished">(無標記)</translation>
+    </message>
+    </context>
+<context>
+    <name>SendCoinsDialog</name>
+    <message numerus="yes">
+        <source>Estimated to begin confirmation within %n block(s).</source>
+        <translation type="unfinished">
+            <numerusform />
+        </translation>
+    </message>
+    <message>
+        <source>(no label)</source>
+        <translation type="unfinished">(無標記)</translation>
     </message>
 </context>
 <context>
-    <name>QObject</name>
-    <message>
-        <source>Enter a Particl address (e.g. %1)</source>
-        <translation>輸入一個 Particl 位址 (例如 %1)</translation>
-    </message>
-    <message>
-        <source>%1 d</source>
-        <translation>%1 日</translation>
-    </message>
-    <message>
-        <source>%1 h</source>
-        <translation>%1 小時</translation>
-    </message>
-    <message>
-        <source>%1 m</source>
-        <translation>%1 分</translation>
-    </message>
-    <message>
-        <source>%1 s</source>
-        <translation>%1 秒</translation>
-    </message>
-    <message>
-        <source>None</source>
-        <translation>沒有</translation>
-    </message>
-    <message>
-        <source>N/A</source>
-        <translation>N/A</translation>
-    </message>
-    <message>
-        <source>%1 ms</source>
-        <translation>%1 亳秒</translation>
-    </message>
-    <message numerus="yes">
-        <source>%n second(s)</source>
-        <translation><numerusform>%n 秒</numerusform></translation>
-    </message>
-    <message numerus="yes">
-        <source>%n minute(s)</source>
-        <translation><numerusform>%n 分鐘</numerusform></translation>
-    </message>
-    <message numerus="yes">
-        <source>%n hour(s)</source>
-        <translation><numerusform>%n 小時</numerusform></translation>
-    </message>
-    <message numerus="yes">
-        <source>%n day(s)</source>
-        <translation><numerusform>%n 日</numerusform></translation>
-    </message>
-    <message numerus="yes">
-        <source>%n week(s)</source>
-        <translation><numerusform>%n 星期</numerusform></translation>
-    </message>
-    <message>
-        <source>%1 and %2</source>
-        <translation>%1 和 %2</translation>
-    </message>
-    <message numerus="yes">
-        <source>%n year(s)</source>
-        <translation><numerusform>%n 年</numerusform></translation>
-    </message>
-    </context>
-<context>
-    <name>QRImageWidget</name>
-    <message>
-        <source>Save QR Code</source>
-        <translation>儲存 QR 碼</translation>
-    </message>
-    <message>
-        <source>PNG Image (*.png)</source>
-        <translation>PNG 影像(*.png)</translation>
+    <name>TransactionDesc</name>
+    <message numerus="yes">
+        <source>matures in %n more block(s)</source>
+        <translation type="unfinished">
+            <numerusform />
+        </translation>
+    </message>
+    </context>
+<context>
+    <name>TransactionTableModel</name>
+    <message>
+        <source>Label</source>
+        <translation type="unfinished">標記</translation>
+    </message>
+    <message>
+        <source>(no label)</source>
+        <translation type="unfinished">(無標記)</translation>
+    </message>
+    </context>
+<context>
+    <name>TransactionView</name>
+    <message>
+        <source>Confirmed</source>
+        <translation type="unfinished">已確認</translation>
+    </message>
+    <message>
+        <source>Label</source>
+        <translation type="unfinished">標記</translation>
+    </message>
+    <message>
+        <source>Address</source>
+        <translation type="unfinished">地址</translation>
+    </message>
+    <message>
+        <source>Exporting Failed</source>
+        <translation type="unfinished">匯出失敗</translation>
+    </message>
+    </context>
+<context>
+    <name>WalletFrame</name>
+    <message>
+        <source>Create a new wallet</source>
+        <translation type="unfinished">新增一個錢包</translation>
+    </message>
+    <message>
+        <source>Error</source>
+        <translation type="unfinished">錯誤</translation>
+    </message>
+    </context>
+<context>
+    <name>WalletModel</name>
+    <message>
+        <source>default wallet</source>
+        <translation type="unfinished">預設錢包</translation>
     </message>
 </context>
 <context>
-    <name>RPCConsole</name>
-    <message>
-        <source>N/A</source>
-        <translation>N/A</translation>
-    </message>
-    <message>
-        <source>&amp;Information</source>
-        <translation>資訊 &amp;I</translation>
-    </message>
-    <message>
-        <source>General</source>
-        <translation>一般</translation>
-    </message>
-    <message>
-        <source>Received</source>
-        <translation>已接收</translation>
-    </message>
-    <message>
-        <source>Sent</source>
-        <translation>已送出</translation>
-    </message>
-    <message>
-        <source>Version</source>
-        <translation>版本</translation>
-    </message>
-    </context>
-<context>
-    <name>ReceiveCoinsDialog</name>
-    </context>
-<context>
-    <name>ReceiveRequestDialog</name>
-    </context>
-<context>
-    <name>RecentRequestsTableModel</name>
-    <message>
-        <source>Label</source>
-        <translation>標記</translation>
-    </message>
-    <message>
-        <source>(no label)</source>
-        <translation>(無標記)</translation>
-    </message>
-    </context>
-<context>
-    <name>SendCoinsDialog</name>
-    <message>
-        <source>(no label)</source>
-        <translation>(無標記)</translation>
-    </message>
-</context>
-<context>
-    <name>SendCoinsEntry</name>
-    </context>
-<context>
-    <name>ShutdownWindow</name>
-    </context>
-<context>
-    <name>SignVerifyMessageDialog</name>
-    </context>
-<context>
-    <name>TrafficGraphWidget</name>
-    </context>
-<context>
-    <name>TransactionDesc</name>
-    <message>
-        <source>Open until %1</source>
-        <translation>開放至 %1</translation>
-    </message>
-    </context>
-<context>
-    <name>TransactionDescDialog</name>
-    </context>
-<context>
-    <name>TransactionTableModel</name>
-    <message>
-        <source>Label</source>
-        <translation>標記</translation>
-    </message>
-    <message>
-        <source>Open until %1</source>
-        <translation>開放至 %1</translation>
-    </message>
-    <message>
-        <source>(no label)</source>
-        <translation>(無標記)</translation>
-    </message>
-    </context>
-<context>
-    <name>TransactionView</name>
-    <message>
-        <source>Comma separated file (*.csv)</source>
-        <translation>逗號分隔檔 (*.csv)</translation>
-    </message>
-    <message>
-        <source>Label</source>
-        <translation>標記</translation>
-    </message>
-    <message>
-        <source>Address</source>
-        <translation>地址</translation>
-    </message>
-    <message>
-        <source>Exporting Failed</source>
-        <translation>匯出失敗</translation>
-    </message>
-    </context>
-<context>
-    <name>UnitDisplayStatusBarControl</name>
-    </context>
-<context>
-    <name>WalletController</name>
-    </context>
-<context>
-    <name>WalletFrame</name>
-    </context>
-<context>
-    <name>WalletModel</name>
-    </context>
-<context>
     <name>WalletView</name>
     <message>
         <source>&amp;Export</source>
-        <translation>匯出 &amp;E</translation>
+        <translation type="unfinished">匯出 &amp;E</translation>
     </message>
     <message>
         <source>Export the data in the current tab to a file</source>
-        <translation>把目前分頁的資料匯出至檔案</translation>
-    </message>
-    <message>
-        <source>Error</source>
-        <translation>錯誤</translation>
-    </message>
-    </context>
-<context>
-    <name>bitcoin-core</name>
+        <translation type="unfinished">把目前分頁的資料匯出至檔案</translation>
+    </message>
     </context>
 </TS>