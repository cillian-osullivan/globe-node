--- conflicted
+++ resolved
@@ -117,11 +117,8 @@
 - `LOG`: Use file-based logging for individual packages. During a package build its log file
   resides in the `depends` directory, and the log file is printed out automatically in case
   of build error. After successful build log files are moved along with package archives
-<<<<<<< HEAD
-- `PROTOBUF`: build protobuf (required for usb device support)
-=======
 - `LTO`: Use LTO when building packages.
->>>>>>> d6832217
+- `PROTOBUF`: build protobuf (required for Particl usb device support)
 
 If some packages are not built, for example `make NO_WALLET=1`, the appropriate
 options will be passed to bitcoin's configure. In this case, `--disable-wallet`.
