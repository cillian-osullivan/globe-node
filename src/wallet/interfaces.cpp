--- conflicted
+++ resolved
@@ -76,7 +76,6 @@
     for (const auto& txin : wtx.tx->vin) {
         result.txin_is_mine.emplace_back(InputIsMine(wallet, txin));
     }
-<<<<<<< HEAD
     if (wtx.tx->IsParticlVersion()) {
         size_t nv = wtx.tx->GetNumVOuts();
         result.txout_is_mine.reserve(nv);
@@ -109,24 +108,9 @@
                                                           ISMINE_NO);
         }
     }
-    result.credit = wtx.GetCredit(ISMINE_ALL, true);
-    result.debit = wtx.GetDebit(ISMINE_ALL);
-    result.change = wtx.GetChange();
-=======
-    result.txout_is_mine.reserve(wtx.tx->vout.size());
-    result.txout_address.reserve(wtx.tx->vout.size());
-    result.txout_address_is_mine.reserve(wtx.tx->vout.size());
-    for (const auto& txout : wtx.tx->vout) {
-        result.txout_is_mine.emplace_back(wallet.IsMine(txout));
-        result.txout_address.emplace_back();
-        result.txout_address_is_mine.emplace_back(ExtractDestination(txout.scriptPubKey, result.txout_address.back()) ?
-                                                      wallet.IsMine(result.txout_address.back()) :
-                                                      ISMINE_NO);
-    }
     result.credit = CachedTxGetCredit(wallet, wtx, ISMINE_ALL);
     result.debit = CachedTxGetDebit(wallet, wtx, ISMINE_ALL);
     result.change = CachedTxGetChange(wallet, wtx);
->>>>>>> 5fabde6f
     result.time = wtx.GetTxTime();
     result.value_map = wtx.mapValue;
     result.is_coinbase = wtx.IsCoinBase();
@@ -529,10 +513,6 @@
     }
     WalletBalances getBalances() override
     {
-<<<<<<< HEAD
-=======
-        const auto bal = GetBalance(*m_wallet);
->>>>>>> 5fabde6f
         WalletBalances result;
 
         if (m_wallet_part) {
@@ -559,7 +539,7 @@
             return result;
         }
 
-        const auto bal = m_wallet->GetBalance();
+        const auto bal = GetBalance(*m_wallet);
 
         result.balance = bal.m_mine_trusted;
         result.unconfirmed_balance = bal.m_mine_untrusted_pending;
@@ -610,7 +590,6 @@
     CoinsList listCoins(OutputTypes nType) override
     {
         CoinsList result;
-<<<<<<< HEAD
         if (m_wallet_part
             && nType != OUTPUT_STANDARD) {
             LOCK(m_wallet_part->cs_wallet);
@@ -625,10 +604,7 @@
         }
 
         LOCK(m_wallet->cs_wallet);
-        for (const auto& entry : m_wallet->ListCoins()) {
-=======
         for (const auto& entry : ListCoins(*m_wallet)) {
->>>>>>> 5fabde6f
             auto& group = result[entry.first];
             for (const auto& coin : entry.second) {
                 group.emplace_back(COutPoint(coin.tx->GetHash(), coin.i),
