--- conflicted
+++ resolved
@@ -210,11 +210,7 @@
             LogPrintf("The wallet is probably corrupted: Some keys decrypt but not all.\n");
             throw std::runtime_error("Error unlocking wallet: some keys decrypt but not all. Your wallet file may be corrupt.");
         }
-<<<<<<< HEAD
-        if (keyFail || (!keyPass && nTries > 0))
-=======
         if (keyFail || (!keyPass && !accept_no_keys))
->>>>>>> 4b6673d3
             return false;
         vMasterKey = vMasterKeyIn;
         fDecryptionThoroughlyChecked = true;
