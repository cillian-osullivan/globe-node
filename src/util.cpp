// Copyright (c) 2009-2010 Satoshi Nakamoto
// Copyright (c) 2009-2017 The Bitcoin Core developers
// Distributed under the MIT software license, see the accompanying
// file COPYING or http://www.opensource.org/licenses/mit-license.php.

#include <util.h>

#include <chainparamsbase.h>
#include <random.h>
#include <serialize.h>
#include <utilstrencodings.h>

#include <stdarg.h>

#if (defined(__FreeBSD__) || defined(__OpenBSD__) || defined(__DragonFly__))
#include <pthread.h>
#include <pthread_np.h>
#endif


#ifndef WIN32
// for posix_fallocate
#ifdef __linux__

#ifdef _POSIX_C_SOURCE
#undef _POSIX_C_SOURCE
#endif

#define _POSIX_C_SOURCE 200112L

#endif // __linux__

#include <algorithm>
#include <fcntl.h>
#include <sched.h>
#include <sys/resource.h>
#include <sys/stat.h>

#else

#ifdef _MSC_VER
#pragma warning(disable:4786)
#pragma warning(disable:4804)
#pragma warning(disable:4805)
#pragma warning(disable:4717)
#endif

#ifdef _WIN32_WINNT
#undef _WIN32_WINNT
#endif
#define _WIN32_WINNT 0x0501

#ifdef _WIN32_IE
#undef _WIN32_IE
#endif
#define _WIN32_IE 0x0501

#define WIN32_LEAN_AND_MEAN 1
#ifndef NOMINMAX
#define NOMINMAX
#endif

#include <io.h> /* for _commit */
#include <shlobj.h>
#endif

#ifdef HAVE_SYS_PRCTL_H
#include <sys/prctl.h>
#endif

#ifdef HAVE_MALLOPT_ARENA_MAX
#include <malloc.h>
#endif

#include <boost/interprocess/sync/file_lock.hpp>
#include <boost/program_options/detail/config_file.hpp>
#include <boost/thread.hpp>
#include <openssl/crypto.h>
#include <openssl/rand.h>
#include <openssl/conf.h>
#include <thread>

// Application startup time (used for uptime calculation)
const int64_t nStartupTime = GetTime();

const char * const BITCOIN_CONF_FILENAME = "particl.conf";
const char * const BITCOIN_PID_FILENAME = "particld.pid";
const char * const DEFAULT_DEBUGLOGFILE = "debug.log";

bool fParticlMode = true;
bool fParticlWallet = false;
ArgsManager gArgs;
bool fPrintToConsole = false;
bool fPrintToDebugLog = true;

bool fLogTimestamps = DEFAULT_LOGTIMESTAMPS;
bool fLogTimeMicros = DEFAULT_LOGTIMEMICROS;
bool fLogIPs = DEFAULT_LOGIPS;
std::atomic<bool> fReopenDebugLog(false);
CTranslationInterface translationInterface;

/** Log categories bitfield. */
std::atomic<uint32_t> logCategories(0);

/** Init OpenSSL library multithreading support */
static std::unique_ptr<CCriticalSection[]> ppmutexOpenSSL;
void locking_callback(int mode, int i, const char* file, int line) NO_THREAD_SAFETY_ANALYSIS
{
    if (mode & CRYPTO_LOCK) {
        ENTER_CRITICAL_SECTION(ppmutexOpenSSL[i]);
    } else {
        LEAVE_CRITICAL_SECTION(ppmutexOpenSSL[i]);
    }
}

// Singleton for wrapping OpenSSL setup/teardown.
class CInit
{
public:
    CInit()
    {
        // Init OpenSSL library multithreading support
        ppmutexOpenSSL.reset(new CCriticalSection[CRYPTO_num_locks()]);
        CRYPTO_set_locking_callback(locking_callback);

        // OpenSSL can optionally load a config file which lists optional loadable modules and engines.
        // We don't use them so we don't require the config. However some of our libs may call functions
        // which attempt to load the config file, possibly resulting in an exit() or crash if it is missing
        // or corrupt. Explicitly tell OpenSSL not to try to load the file. The result for our libs will be
        // that the config appears to have been loaded and there are no modules/engines available.
        OPENSSL_no_config();

#ifdef WIN32
        // Seed OpenSSL PRNG with current contents of the screen
        RAND_screen();
#endif

        // Seed OpenSSL PRNG with performance counter
        RandAddSeed();
    }
    ~CInit()
    {
        // Securely erase the memory used by the PRNG
        RAND_cleanup();
        // Shutdown OpenSSL library multithreading support
        CRYPTO_set_locking_callback(nullptr);
        // Clear the set of locks now to maintain symmetry with the constructor.
        ppmutexOpenSSL.reset();
    }
}
instance_of_cinit;

/**
 * LogPrintf() has been broken a couple of times now
 * by well-meaning people adding mutexes in the most straightforward way.
 * It breaks because it may be called by global destructors during shutdown.
 * Since the order of destruction of static/global objects is undefined,
 * defining a mutex as a global object doesn't work (the mutex gets
 * destroyed, and then some later destructor calls OutputDebugStringF,
 * maybe indirectly, and you get a core dump at shutdown trying to lock
 * the mutex).
 */

static std::once_flag debugPrintInitFlag;

/**
 * We use std::call_once() to make sure mutexDebugLog and
 * vMsgsBeforeOpenLog are initialized in a thread-safe manner.
 *
 * NOTE: fileout, mutexDebugLog and sometimes vMsgsBeforeOpenLog
 * are leaked on exit. This is ugly, but will be cleaned up by
 * the OS/libc. When the shutdown sequence is fully audited and
 * tested, explicit destruction of these objects can be implemented.
 */
static FILE* fileout = nullptr;
static std::mutex* mutexDebugLog = nullptr;
static std::list<std::string>* vMsgsBeforeOpenLog;

static int FileWriteStr(const std::string &str, FILE *fp)
{
    return fwrite(str.data(), 1, str.size(), fp);
}

static void DebugPrintInit()
{
    assert(mutexDebugLog == nullptr);
    mutexDebugLog = new std::mutex();
    vMsgsBeforeOpenLog = new std::list<std::string>;
}

fs::path GetDebugLogPath()
{
    fs::path logfile(gArgs.GetArg("-debuglogfile", DEFAULT_DEBUGLOGFILE));
    return AbsPathForConfigVal(logfile);
}

bool OpenDebugLog()
{
    std::call_once(debugPrintInitFlag, &DebugPrintInit);
    std::lock_guard<std::mutex> scoped_lock(*mutexDebugLog);

    assert(fileout == nullptr);
    assert(vMsgsBeforeOpenLog);
    fs::path pathDebug = GetDebugLogPath();

    fileout = fsbridge::fopen(pathDebug, "a");
    if (!fileout) {
        return false;
    }

    setbuf(fileout, nullptr); // unbuffered
    // dump buffered messages from before we opened the log
    while (!vMsgsBeforeOpenLog->empty()) {
        FileWriteStr(vMsgsBeforeOpenLog->front(), fileout);
        vMsgsBeforeOpenLog->pop_front();
    }

    delete vMsgsBeforeOpenLog;
    vMsgsBeforeOpenLog = nullptr;
    return true;
}

struct CLogCategoryDesc
{
    uint32_t flag;
    std::string category;
};

const CLogCategoryDesc LogCategories[] =
{
    {BCLog::NONE, "0"},
    {BCLog::NONE, "none"},
    {BCLog::NET, "net"},
    {BCLog::TOR, "tor"},
    {BCLog::MEMPOOL, "mempool"},
    {BCLog::HTTP, "http"},
    {BCLog::BENCH, "bench"},
    {BCLog::ZMQ, "zmq"},
    {BCLog::DB, "db"},
    {BCLog::RPC, "rpc"},
    {BCLog::ESTIMATEFEE, "estimatefee"},
    {BCLog::ADDRMAN, "addrman"},
    {BCLog::SELECTCOINS, "selectcoins"},
    {BCLog::REINDEX, "reindex"},
    {BCLog::CMPCTBLOCK, "cmpctblock"},
    {BCLog::RAND, "rand"},
    {BCLog::PRUNE, "prune"},
    {BCLog::PROXY, "proxy"},
    {BCLog::MEMPOOLREJ, "mempoolrej"},
    {BCLog::LIBEVENT, "libevent"},
    {BCLog::COINDB, "coindb"},
    {BCLog::QT, "qt"},
    {BCLog::LEVELDB, "leveldb"},

    {BCLog::SMSG, "smsg"},
    {BCLog::RINGCT, "ringct"},
    {BCLog::POS, "pos"},
    {BCLog::HDWALLET, "hdwallet"},

    {BCLog::ALL, "1"},
    {BCLog::ALL, "all"},
};

bool GetLogCategory(uint32_t *f, const std::string *str)
{
    if (f && str) {
        if (*str == "") {
            *f = BCLog::ALL;
            return true;
        }
        for (unsigned int i = 0; i < ARRAYLEN(LogCategories); i++) {
            if (LogCategories[i].category == *str) {
                *f = LogCategories[i].flag;
                return true;
            }
        }
    }
    return false;
}

std::string ListLogCategories()
{
    std::string ret;
    int outcount = 0;
    for (unsigned int i = 0; i < ARRAYLEN(LogCategories); i++) {
        // Omit the special cases.
        if (LogCategories[i].flag != BCLog::NONE && LogCategories[i].flag != BCLog::ALL) {
            if (outcount != 0) ret += ", ";
            ret += LogCategories[i].category;
            outcount++;
        }
    }
    return ret;
}

std::vector<CLogCategoryActive> ListActiveLogCategories()
{
    std::vector<CLogCategoryActive> ret;
    for (unsigned int i = 0; i < ARRAYLEN(LogCategories); i++) {
        // Omit the special cases.
        if (LogCategories[i].flag != BCLog::NONE && LogCategories[i].flag != BCLog::ALL) {
            CLogCategoryActive catActive;
            catActive.category = LogCategories[i].category;
            catActive.active = LogAcceptCategory(LogCategories[i].flag);
            ret.push_back(catActive);
        }
    }
    return ret;
}

/**
 * fStartedNewLine is a state variable held by the calling context that will
 * suppress printing of the timestamp when multiple calls are made that don't
 * end in a newline. Initialize it to true, and hold it, in the calling context.
 */
static std::string LogTimestampStr(const std::string &str, std::atomic_bool *fStartedNewLine)
{
    std::string strStamped;

    if (!fLogTimestamps)
        return str;

    if (*fStartedNewLine) {
        int64_t nTimeMicros = GetTimeMicros();
        strStamped = FormatISO8601DateTime(nTimeMicros/1000000);
        if (fLogTimeMicros) {
            strStamped.pop_back();
            strStamped += strprintf(".%06dZ", nTimeMicros%1000000);
        }
        int64_t mocktime = GetMockTime();
        if (mocktime) {
            strStamped += " (mocktime: " + FormatISO8601DateTime(mocktime) + ")";
        }
        strStamped += ' ' + str;
    } else
        strStamped = str;

    if (!str.empty() && str[str.size()-1] == '\n')
        *fStartedNewLine = true;
    else
        *fStartedNewLine = false;

    return strStamped;
}

int LogPrintStr(const std::string &str)
{
    int ret = 0; // Returns total number of characters written
    static std::atomic_bool fStartedNewLine(true);

    std::string strTimestamped = LogTimestampStr(str, &fStartedNewLine);

    if (fPrintToConsole)
    {
        // print to console
        ret = fwrite(strTimestamped.data(), 1, strTimestamped.size(), stdout);
        fflush(stdout);
    }
    else if (fPrintToDebugLog)
    {
        std::call_once(debugPrintInitFlag, &DebugPrintInit);
        std::lock_guard<std::mutex> scoped_lock(*mutexDebugLog);

        // buffer if we haven't opened the log yet
        if (fileout == nullptr) {
            assert(vMsgsBeforeOpenLog);
            ret = strTimestamped.length();
            vMsgsBeforeOpenLog->push_back(strTimestamped);
        }
        else
        {
            // reopen the log file, if requested
            if (fReopenDebugLog) {
                fReopenDebugLog = false;
                fs::path pathDebug = GetDebugLogPath();
                if (fsbridge::freopen(pathDebug,"a",fileout) != nullptr)
                    setbuf(fileout, nullptr); // unbuffered
            }

            ret = FileWriteStr(strTimestamped, fileout);
        }
    }
    return ret;
}

/** A map that contains all the currently held directory locks. After
 * successful locking, these will be held here until the global destructor
 * cleans them up and thus automatically unlocks them, or ReleaseDirectoryLocks
 * is called.
 */
static std::map<std::string, std::unique_ptr<boost::interprocess::file_lock>> dir_locks;
/** Mutex to protect dir_locks. */
static std::mutex cs_dir_locks;

bool LockDirectory(const fs::path& directory, const std::string lockfile_name, bool probe_only)
{
    std::lock_guard<std::mutex> ulock(cs_dir_locks);
    fs::path pathLockFile = directory / lockfile_name;

    // If a lock for this directory already exists in the map, don't try to re-lock it
    if (dir_locks.count(pathLockFile.string())) {
        return true;
    }

    // Create empty lock file if it doesn't exist.
    FILE* file = fsbridge::fopen(pathLockFile, "a");
    if (file) fclose(file);

    try {
        auto lock = MakeUnique<boost::interprocess::file_lock>(pathLockFile.string().c_str());
        if (!lock->try_lock()) {
            return false;
        }
        if (!probe_only) {
            // Lock successful and we're not just probing, put it into the map
            dir_locks.emplace(pathLockFile.string(), std::move(lock));
        }
    } catch (const boost::interprocess::interprocess_exception& e) {
        return error("Error while attempting to lock directory %s: %s", directory.string(), e.what());
    }
    return true;
}

void ReleaseDirectoryLocks()
{
    std::lock_guard<std::mutex> ulock(cs_dir_locks);
    dir_locks.clear();
}

bool DirIsWritable(const fs::path& directory)
{
    fs::path tmpFile = directory / fs::unique_path();

    FILE* file = fsbridge::fopen(tmpFile, "a");
    if (!file) return false;

    fclose(file);
    remove(tmpFile);

    return true;
}

/**
 * Interpret a string argument as a boolean.
 *
 * The definition of atoi() requires that non-numeric string values like "foo",
 * return 0. This means that if a user unintentionally supplies a non-integer
 * argument here, the return value is always false. This means that -foo=false
 * does what the user probably expects, but -foo=true is well defined but does
 * not do what they probably expected.
 *
 * The return value of atoi() is undefined when given input not representable as
 * an int. On most systems this means string value between "-2147483648" and
 * "2147483647" are well defined (this method will return true). Setting
 * -txindex=2147483648 on most systems, however, is probably undefined.
 *
 * For a more extensive discussion of this topic (and a wide range of opinions
 * on the Right Way to change this code), see PR12713.
 */
static bool InterpretBool(const std::string& strValue)
{
    if (strValue.empty())
        return true;
    return (atoi(strValue) != 0);
}

/**
 * Interpret -nofoo as if the user supplied -foo=0.
 *
 * This method also tracks when the -no form was supplied, and treats "-foo" as
 * a negated option when this happens. This can be later checked using the
 * IsArgNegated() method. One use case for this is to have a way to disable
 * options that are not normally boolean (e.g. using -nodebuglogfile to request
 * that debug log output is not sent to any file at all).
 */
void ArgsManager::InterpretNegatedOption(std::string& key, std::string& val)
{
    if (key.substr(0, 3) == "-no") {
        bool bool_val = InterpretBool(val);
        if (!bool_val ) {
            // Double negatives like -nofoo=0 are supported (but discouraged)
            LogPrintf("Warning: parsed potentially confusing double-negative %s=%s\n", key, val);
        }
        key.erase(1, 2);
        m_negated_args.insert(key);
        val = bool_val ? "0" : "1";
    } else {
        // In an invocation like "bitcoind -nofoo -foo" we want to unmark -foo
        // as negated when we see the second option.
        m_negated_args.erase(key);
    }
}

void ArgsManager::ParseParameters(int argc, const char* const argv[])
{
    LOCK(cs_args);
    mapArgs.clear();
    mapMultiArgs.clear();
    m_negated_args.clear();

    for (int i = 1; i < argc; i++) {
        std::string key(argv[i]);
        std::string val;
        size_t is_index = key.find('=');
        if (is_index != std::string::npos) {
            val = key.substr(is_index + 1);
            key.erase(is_index);
        }
#ifdef WIN32
        std::transform(key.begin(), key.end(), key.begin(), ::tolower);
        if (key[0] == '/')
            key[0] = '-';
#endif

        if (key[0] != '-')
            break;

        // Transform --foo to -foo
        if (key.length() > 1 && key[1] == '-')
            key.erase(0, 1);

        // Transform -nofoo to -foo=0
        InterpretNegatedOption(key, val);

        mapArgs[key] = val;
        mapMultiArgs[key].push_back(val);
    }
}

std::vector<std::string> ArgsManager::GetArgs(const std::string& strArg) const
{
    LOCK(cs_args);
    auto it = mapMultiArgs.find(strArg);
    if (it != mapMultiArgs.end()) return it->second;
    return {};
}

bool ArgsManager::IsArgSet(const std::string& strArg) const
{
    LOCK(cs_args);
    return mapArgs.count(strArg);
}

namespace part
{
static bool icompare_pred(unsigned char a, unsigned char b)
{
    return std::tolower(a) == std::tolower(b);
};
static bool icompare_str(const std::string &a, const std::string &b)
{
    return a.length() == b.length()
        && std::equal(b.begin(), b.end(), a.begin(), icompare_pred);
};

void *memrchr(const void *s, int c, size_t n)
{
    if (n < 1)
        return nullptr;

    unsigned char *cp = (unsigned char*) s + n;

    do {
        if (*(--cp) == (unsigned char) c)
            return (void*) cp;
    } while (--n != 0);

    return nullptr;
};

// memcmp_nta - memcmp that is secure against timing attacks
// returns 0 if both areas are equal to each other, non-zero otherwise
int memcmp_nta(const void *cs, const void *ct, size_t count)
{
    const unsigned char *su1, *su2;
    int res = 0;

    for (su1 = (unsigned char*)cs, su2 = (unsigned char*)ct;
        0 < count; ++su1, ++su2, count--)
        res |= (*su1 ^ *su2);

    return res;
};

void ReplaceStrInPlace(std::string &subject, const std::string search, const std::string replace)
{
    size_t pos = 0;
    while ((pos = subject.find(search, pos)) != std::string::npos)
    {
         subject.replace(pos, search.length(), replace);
         pos += replace.length();
    };
};

bool IsStringBoolPositive(const std::string &value)
{
    return (value == "+" || value == "1" || icompare_str(value, "on")  || icompare_str(value, "true") || icompare_str(value, "yes") || icompare_str(value, "y"));
};

bool IsStringBoolNegative(const std::string &value)
{
    return (value == "-" || value == "0" || icompare_str(value, "off") || icompare_str(value, "false") || icompare_str(value, "no") || icompare_str(value, "n"));
};

bool GetStringBool(const std::string &value, bool &fOut)
{
    if (IsStringBoolPositive(value))
    {
        fOut = true;
        return true;
    };

    if (IsStringBoolNegative(value))
    {
        fOut = false;
        return true;
    };

    return false;
};

bool IsStrOnlyDigits(const std::string &s)
{
    return s.find_first_not_of("0123456789") == std::string::npos;
};

std::string GetTimeString(int64_t timestamp, char *buffer, size_t nBuffer)
{
    struct tm* dt;
    time_t t = timestamp;
    dt = localtime(&t);

    strftime(buffer, nBuffer, "%Y-%m-%dT%H:%M:%S%z", dt); // %Z shows long strings on windows
    return std::string(buffer); // copies the null-terminated character sequence
};

std::string BytesReadable(uint64_t nBytes)
{
    if (nBytes >= 1024ll*1024ll*1024ll*1024ll)
        return strprintf("%.2f TB", nBytes/1024.0/1024.0/1024.0/1024.0);
    if (nBytes >= 1024*1024*1024)
        return strprintf("%.2f GB", nBytes/1024.0/1024.0/1024.0);
    if (nBytes >= 1024*1024)
        return strprintf("%.2f MB", nBytes/1024.0/1024.0);
    if (nBytes >= 1024)
        return strprintf("%.2f KB", nBytes/1024.0);

    return strprintf("%d B", nBytes);
};

bool stringsMatchI(const std::string &sString, const std::string &sFind, int type)
{
    // case insensitive

    switch (type)
    {
        case 0: // full match
            return sString.length() == sFind.length()
                && std::equal(sFind.begin(), sFind.end(), sString.begin(), icompare_pred);
        case 1: // startswith
            return sString.length() >= sFind.length()
                && std::equal(sFind.begin(), sFind.end(), sString.begin(), icompare_pred);
        case 2: // endswith
            return sString.length() >= sFind.length()
                && std::equal(sFind.begin(), sFind.end(), sString.begin(), icompare_pred);
    };

    return 0; // unknown type
};

std::string AmountToString(CAmount nValue)
{
    bool sign = nValue < 0;
    int64_t n_abs = (sign ? -nValue : nValue);
    int64_t quotient = n_abs / COIN;
    int64_t remainder = n_abs % COIN;
    return strprintf("%s%d.%08d", sign ? "-" : "", quotient, remainder);
};

std::string &TrimQuotes(std::string &s)
{
    if (s.size() < 1)
        return s;
    if (s.front() == '"')
        s.erase(0, 1);

    size_t n = s.size();
    if (n < 1)
        return s;
    if (n > 1 && s[n-2] == '\\') // don't strip \"
        return s;
    if (s.back() == '"')
        s.erase(n - 1);
    return s;
};

std::string &TrimWhitespace(std::string &s)
{
    LTrimWhitespace(s);
    RTrimWhitespace(s);
    return s;
};

std::string &LTrimWhitespace(std::string &s)
{
    std::string::iterator i;
    for (i = s.begin(); i != s.end(); ++i)
        if (!std::isspace(*i))
            break;
    if (i != s.begin())
        s.erase(s.begin(), i);
    return s;
};

std::string &RTrimWhitespace(std::string &s)
{
    std::string::reverse_iterator i;
    for (i = s.rbegin(); i != s.rend(); ++i)
        if (!std::isspace(*i))
            break;
    if (i != s.rbegin())
        s.erase(i.base(), s.end());
    return s;
};

static int daysInMonth(int year, int month)
{
    return month == 2 ? (year % 4 ? 28 : (year % 100 ? 29 : (year % 400 ? 28 : 29))) : ((month - 1) % 7 % 2 ? 30 : 31);
}
int64_t strToEpoch(const char *input, bool fFillMax)
{
    int year, month, day, hours, minutes, seconds;
    int n = sscanf(input, "%d-%d-%dT%d:%d:%d",
        &year, &month, &day, &hours, &minutes, &seconds);

    struct tm tm;
    memset(&tm, 0, sizeof(tm));

    if (n > 0 && year >= 1970 && year <= 9999)
        tm.tm_year = year - 1900;
    if (n > 1 && month > 0 && month < 13)
        tm.tm_mon = month - 1;          else if (fFillMax) { tm.tm_mon = 11; month = 12; }
    if (n > 2 && day > 0 && day < 32)
        tm.tm_mday = day;               else tm.tm_mday = fFillMax ? daysInMonth(year, month) : 1;
    if (n > 3 && hours >= 0 && hours < 24)
        tm.tm_hour = hours;             else if (fFillMax) tm.tm_hour = 23;
    if (n > 4 && minutes >= 0 && minutes < 60)
        tm.tm_min = minutes;            else if (fFillMax) tm.tm_min = 59;
    if (n > 5 && seconds >= 0 && seconds < 60)
        tm.tm_sec = seconds;            else if (fFillMax) tm.tm_sec = 59;

    return (int64_t) mktime(&tm);
};

    bool endsWith(const std::string &str, const std::string &suffix)
    {
        return str.size() >= suffix.size() &&
               str.compare(str.size() - suffix.size(), suffix.size(), suffix) == 0;
    };
} // namespace part

bool ArgsManager::IsArgNegated(const std::string& strArg) const
{
    LOCK(cs_args);
    return m_negated_args.find(strArg) != m_negated_args.end();
}

std::string ArgsManager::GetArg(const std::string& strArg, const std::string& strDefault) const
{
    LOCK(cs_args);
    auto it = mapArgs.find(strArg);
    if (it != mapArgs.end()) return it->second;
    return strDefault;
}

int64_t ArgsManager::GetArg(const std::string& strArg, int64_t nDefault) const
{
    LOCK(cs_args);
    auto it = mapArgs.find(strArg);
    if (it != mapArgs.end()) return atoi64(it->second);
    return nDefault;
}

bool ArgsManager::GetBoolArg(const std::string& strArg, bool fDefault) const
{
    LOCK(cs_args);
    auto it = mapArgs.find(strArg);
    if (it != mapArgs.end()) return InterpretBool(it->second);
    return fDefault;
}

bool ArgsManager::SoftSetArg(const std::string& strArg, const std::string& strValue)
{
    LOCK(cs_args);
    if (IsArgSet(strArg)) return false;
    ForceSetArg(strArg, strValue);
    return true;
}

bool ArgsManager::SoftSetBoolArg(const std::string& strArg, bool fValue)
{
    if (fValue)
        return SoftSetArg(strArg, std::string("1"));
    else
        return SoftSetArg(strArg, std::string("0"));
}

void ArgsManager::ForceSetArg(const std::string& strArg, const std::string& strValue)
{
    LOCK(cs_args);
    mapArgs[strArg] = strValue;
    mapMultiArgs[strArg] = {strValue};
}

bool HelpRequested(const ArgsManager& args)
{
    return args.IsArgSet("-?") || args.IsArgSet("-h") || args.IsArgSet("-help");
}

static const int screenWidth = 79;
static const int optIndent = 2;
static const int msgIndent = 7;

std::string HelpMessageGroup(const std::string &message) {
    return std::string(message) + std::string("\n\n");
}

std::string HelpMessageOpt(const std::string &option, const std::string &message) {
    return std::string(optIndent,' ') + std::string(option) +
           std::string("\n") + std::string(msgIndent,' ') +
           FormatParagraph(message, screenWidth - msgIndent, msgIndent) +
           std::string("\n\n");
}

static std::string FormatException(const std::exception* pex, const char* pszThread)
{
#ifdef WIN32
    char pszModule[MAX_PATH] = "";
    GetModuleFileNameA(nullptr, pszModule, sizeof(pszModule));
#else
    const char* pszModule = "particl";
#endif
    if (pex)
        return strprintf(
            "EXCEPTION: %s       \n%s       \n%s in %s       \n", typeid(*pex).name(), pex->what(), pszModule, pszThread);
    else
        return strprintf(
            "UNKNOWN EXCEPTION       \n%s in %s       \n", pszModule, pszThread);
}

void PrintExceptionContinue(const std::exception* pex, const char* pszThread)
{
    std::string message = FormatException(pex, pszThread);
    LogPrintf("\n\n************************\n%s\n", message);
    fprintf(stderr, "\n\n************************\n%s\n", message.c_str());
}

fs::path GetDefaultDataDir()
{
    // Windows < Vista: C:\Documents and Settings\Username\Application Data\Particl
    // Windows >= Vista: C:\Users\Username\AppData\Roaming\Particl
    // Mac: ~/Library/Application Support/Particl
    // Unix: ~/.particl
#ifdef WIN32
    // Windows
    return GetSpecialFolderPath(CSIDL_APPDATA) / "Particl";
#else
    fs::path pathRet;
    char* pszHome = getenv("HOME");
    if (pszHome == nullptr || strlen(pszHome) == 0)
        pathRet = fs::path("/");
    else
        pathRet = fs::path(pszHome);
#ifdef MAC_OSX
    // Mac
    return pathRet / "Library/Application Support/Particl";
#else
    // Unix
    return pathRet / ".particl";
#endif
#endif
}

static fs::path g_blocks_path_cached;
static fs::path g_blocks_path_cache_net_specific;
static fs::path pathCached;
static fs::path pathCachedNetSpecific;
static CCriticalSection csPathCached;

const fs::path &GetBlocksDir(bool fNetSpecific)
{

    LOCK(csPathCached);

    fs::path &path = fNetSpecific ? g_blocks_path_cache_net_specific : g_blocks_path_cached;

    // This can be called during exceptions by LogPrintf(), so we cache the
    // value so we don't have to do memory allocations after that.
    if (!path.empty())
        return path;

    if (gArgs.IsArgSet("-blocksdir")) {
        path = fs::system_complete(gArgs.GetArg("-blocksdir", ""));
        if (!fs::is_directory(path)) {
            path = "";
            return path;
        }
    } else {
        path = GetDataDir(false);
    }
    if (fNetSpecific)
        path /= BaseParams().DataDir();

    path /= "blocks";
    fs::create_directories(path);
    return path;
}

const fs::path &GetDataDir(bool fNetSpecific)
{
    LOCK(csPathCached);

    fs::path &path = fNetSpecific ? pathCachedNetSpecific : pathCached;

    // This can be called during exceptions by LogPrintf(), so we cache the
    // value so we don't have to do memory allocations after that.
    if (!path.empty())
        return path;

    if (gArgs.IsArgSet("-datadir")) {
        path = fs::system_complete(gArgs.GetArg("-datadir", ""));
        if (!fs::is_directory(path)) {
            path = "";
            return path;
        }
    } else {
        path = GetDefaultDataDir();
    }
    if (fNetSpecific)
        path /= BaseParams().DataDir();

    if (fs::create_directories(path)) {
        // This is the first run, create wallets subdirectory too
        fs::create_directories(path / "wallets");
    }

    return path;
}

void ClearDatadirCache()
{
    LOCK(csPathCached);

    pathCached = fs::path();
    pathCachedNetSpecific = fs::path();
    g_blocks_path_cached = fs::path();
    g_blocks_path_cache_net_specific = fs::path();
}

fs::path GetConfigFile(const std::string& confPath)
{
    return AbsPathForConfigVal(fs::path(confPath), false);
}

void ArgsManager::ReadConfigStream(std::istream& stream)
{
<<<<<<< HEAD
    fs::ifstream streamConfig(GetConfigFile(confPath));
    if (!streamConfig.good())
        return; // No particl.conf file is OK
=======
    LOCK(cs_args);
>>>>>>> 27278dff

    std::set<std::string> setOptions;
    setOptions.insert("*");

    for (boost::program_options::detail::config_file_iterator it(stream, setOptions), end; it != end; ++it)
    {
        // Don't overwrite existing settings so command line settings override bitcoin.conf
        std::string strKey = std::string("-") + it->string_key;
        std::string strValue = it->value[0];
        InterpretNegatedOption(strKey, strValue);
        if (mapArgs.count(strKey) == 0)
            mapArgs[strKey] = strValue;
        mapMultiArgs[strKey].push_back(strValue);
    }
}

<<<<<<< HEAD
        for (boost::program_options::detail::config_file_iterator it(streamConfig, setOptions), end; it != end; ++it)
        {
            // Don't overwrite existing settings so command line settings override bitcoin.conf
            std::string strKey = std::string("-") + it->string_key;
            std::string strValue = it->value[0];
            InterpretNegatedOption(strKey, strValue);
            if (mapArgs.count(strKey) == 0)
                mapArgs[strKey] = strValue;

            mapMultiArgs[strKey].push_back(strValue);
        }
=======
void ArgsManager::ReadConfigFile(const std::string& confPath)
{
    fs::ifstream stream(GetConfigFile(confPath));

    // ok to not have a config file
    if (stream.good()) {
        ReadConfigStream(stream);
>>>>>>> 27278dff
    }

    // If datadir is changed in .conf file:
    ClearDatadirCache();
    if (!fs::is_directory(GetDataDir(false))) {
        throw std::runtime_error(strprintf("specified data directory \"%s\" does not exist.", gArgs.GetArg("-datadir", "").c_str()));
    }
}

std::string ArgsManager::GetChainName() const
{
    bool fRegTest = GetBoolArg("-regtest", false);
    bool fTestNet = GetBoolArg("-testnet", false);

    if (fTestNet && fRegTest)
        throw std::runtime_error("Invalid combination of -regtest and -testnet.");
    if (fRegTest)
        return CBaseChainParams::REGTEST;
    if (fTestNet)
        return CBaseChainParams::TESTNET;
    return CBaseChainParams::MAIN;
}

#ifndef WIN32
fs::path GetPidFile()
{
    return AbsPathForConfigVal(fs::path(gArgs.GetArg("-pid", BITCOIN_PID_FILENAME)));
}

void CreatePidFile(const fs::path &path, pid_t pid)
{
    FILE* file = fsbridge::fopen(path, "w");
    if (file)
    {
        fprintf(file, "%d\n", pid);
        fclose(file);
    }
}
#endif

bool RenameOver(fs::path src, fs::path dest)
{
#ifdef WIN32
    return MoveFileExA(src.string().c_str(), dest.string().c_str(),
                       MOVEFILE_REPLACE_EXISTING) != 0;
#else
    int rc = std::rename(src.string().c_str(), dest.string().c_str());
    return (rc == 0);
#endif /* WIN32 */
}

/**
 * Ignores exceptions thrown by Boost's create_directories if the requested directory exists.
 * Specifically handles case where path p exists, but it wasn't possible for the user to
 * write to the parent directory.
 */
bool TryCreateDirectories(const fs::path& p)
{
    try
    {
        return fs::create_directories(p);
    } catch (const fs::filesystem_error&) {
        if (!fs::exists(p) || !fs::is_directory(p))
            throw;
    }

    // create_directories didn't create the directory, it had to have existed already
    return false;
}

void FileCommit(FILE *file)
{
    fflush(file); // harmless if redundantly called
#ifdef WIN32
    HANDLE hFile = (HANDLE)_get_osfhandle(_fileno(file));
    FlushFileBuffers(hFile);
#else
    #if defined(__linux__) || defined(__NetBSD__)
    fdatasync(fileno(file));
    #elif defined(__APPLE__) && defined(F_FULLFSYNC)
    fcntl(fileno(file), F_FULLFSYNC, 0);
    #else
    fsync(fileno(file));
    #endif
#endif
}

bool TruncateFile(FILE *file, unsigned int length) {
#if defined(WIN32)
    return _chsize(_fileno(file), length) == 0;
#else
    return ftruncate(fileno(file), length) == 0;
#endif
}

/**
 * this function tries to raise the file descriptor limit to the requested number.
 * It returns the actual file descriptor limit (which may be more or less than nMinFD)
 */
int RaiseFileDescriptorLimit(int nMinFD) {
#if defined(WIN32)
    return 2048;
#else
    struct rlimit limitFD;
    if (getrlimit(RLIMIT_NOFILE, &limitFD) != -1) {
        if (limitFD.rlim_cur < (rlim_t)nMinFD) {
            limitFD.rlim_cur = nMinFD;
            if (limitFD.rlim_cur > limitFD.rlim_max)
                limitFD.rlim_cur = limitFD.rlim_max;
            setrlimit(RLIMIT_NOFILE, &limitFD);
            getrlimit(RLIMIT_NOFILE, &limitFD);
        }
        return limitFD.rlim_cur;
    }
    return nMinFD; // getrlimit failed, assume it's fine
#endif
}

/**
 * this function tries to make a particular range of a file allocated (corresponding to disk space)
 * it is advisory, and the range specified in the arguments will never contain live data
 */
void AllocateFileRange(FILE *file, unsigned int offset, unsigned int length) {
#if defined(WIN32)
    // Windows-specific version
    HANDLE hFile = (HANDLE)_get_osfhandle(_fileno(file));
    LARGE_INTEGER nFileSize;
    int64_t nEndPos = (int64_t)offset + length;
    nFileSize.u.LowPart = nEndPos & 0xFFFFFFFF;
    nFileSize.u.HighPart = nEndPos >> 32;
    SetFilePointerEx(hFile, nFileSize, 0, FILE_BEGIN);
    SetEndOfFile(hFile);
#elif defined(MAC_OSX)
    // OSX specific version
    fstore_t fst;
    fst.fst_flags = F_ALLOCATECONTIG;
    fst.fst_posmode = F_PEOFPOSMODE;
    fst.fst_offset = 0;
    fst.fst_length = (off_t)offset + length;
    fst.fst_bytesalloc = 0;
    if (fcntl(fileno(file), F_PREALLOCATE, &fst) == -1) {
        fst.fst_flags = F_ALLOCATEALL;
        fcntl(fileno(file), F_PREALLOCATE, &fst);
    }
    ftruncate(fileno(file), fst.fst_length);
#elif defined(__linux__)
    // Version using posix_fallocate
    off_t nEndPos = (off_t)offset + length;
    posix_fallocate(fileno(file), 0, nEndPos);
#else
    // Fallback version
    // TODO: just write one byte per block
    static const char buf[65536] = {};
    fseek(file, offset, SEEK_SET);
    while (length > 0) {
        unsigned int now = 65536;
        if (length < now)
            now = length;
        fwrite(buf, 1, now, file); // allowed to fail; this function is advisory anyway
        length -= now;
    }
#endif
}

void ShrinkDebugFile()
{
    // Amount of debug.log to save at end when shrinking (must fit in memory)
    constexpr size_t RECENT_DEBUG_HISTORY_SIZE = 10 * 1000000;
    // Scroll debug.log if it's getting too big
    fs::path pathLog = GetDebugLogPath();
    FILE* file = fsbridge::fopen(pathLog, "r");
    // If debug.log file is more than 10% bigger the RECENT_DEBUG_HISTORY_SIZE
    // trim it down by saving only the last RECENT_DEBUG_HISTORY_SIZE bytes
    if (file && fs::file_size(pathLog) > 11 * (RECENT_DEBUG_HISTORY_SIZE / 10))
    {
        // Restart the file with some of the end
        std::vector<char> vch(RECENT_DEBUG_HISTORY_SIZE, 0);
        fseek(file, -((long)vch.size()), SEEK_END);
        int nBytes = fread(vch.data(), 1, vch.size(), file);
        fclose(file);

        file = fsbridge::fopen(pathLog, "w");
        if (file)
        {
            fwrite(vch.data(), 1, nBytes, file);
            fclose(file);
        }
    }
    else if (file != nullptr)
        fclose(file);
}

#ifdef WIN32
fs::path GetSpecialFolderPath(int nFolder, bool fCreate)
{
    char pszPath[MAX_PATH] = "";

    if(SHGetSpecialFolderPathA(nullptr, pszPath, nFolder, fCreate))
    {
        return fs::path(pszPath);
    }

    LogPrintf("SHGetSpecialFolderPathA() failed, could not obtain requested path.\n");
    return fs::path("");
}
#endif

void runCommand(const std::string& strCommand)
{
    if (strCommand.empty()) return;
    int nErr = ::system(strCommand.c_str());
    if (nErr)
        LogPrintf("runCommand error: system(%s) returned %d\n", strCommand, nErr);
}

void RenameThread(const char* name)
{
#if defined(PR_SET_NAME)
    // Only the first 15 characters are used (16 - NUL terminator)
    ::prctl(PR_SET_NAME, name, 0, 0, 0);
#elif (defined(__FreeBSD__) || defined(__OpenBSD__) || defined(__DragonFly__))
    pthread_set_name_np(pthread_self(), name);

#elif defined(MAC_OSX)
    pthread_setname_np(name);
#else
    // Prevent warnings for unused parameters...
    (void)name;
#endif
}

void SetupEnvironment()
{
#ifdef HAVE_MALLOPT_ARENA_MAX
    // glibc-specific: On 32-bit systems set the number of arenas to 1.
    // By default, since glibc 2.10, the C library will create up to two heap
    // arenas per core. This is known to cause excessive virtual address space
    // usage in our usage. Work around it by setting the maximum number of
    // arenas to 1.
    if (sizeof(void*) == 4) {
        mallopt(M_ARENA_MAX, 1);
    }
#endif
    // On most POSIX systems (e.g. Linux, but not BSD) the environment's locale
    // may be invalid, in which case the "C" locale is used as fallback.
#if !defined(WIN32) && !defined(MAC_OSX) && !defined(__FreeBSD__) && !defined(__OpenBSD__)
    try {
        std::locale(""); // Raises a runtime error if current locale is invalid
    } catch (const std::runtime_error&) {
        setenv("LC_ALL", "C", 1);
    }
#endif
    // The path locale is lazy initialized and to avoid deinitialization errors
    // in multithreading environments, it is set explicitly by the main thread.
    // A dummy locale is used to extract the internal default locale, used by
    // fs::path, which is then used to explicitly imbue the path.
    std::locale loc = fs::path::imbue(std::locale::classic());
    fs::path::imbue(loc);
}

bool SetupNetworking()
{
#ifdef WIN32
    // Initialize Windows Sockets
    WSADATA wsadata;
    int ret = WSAStartup(MAKEWORD(2,2), &wsadata);
    if (ret != NO_ERROR || LOBYTE(wsadata.wVersion ) != 2 || HIBYTE(wsadata.wVersion) != 2)
        return false;
#endif
    return true;
}

int GetNumCores()
{
    return std::thread::hardware_concurrency();
}

std::string CopyrightHolders(const std::string& strPrefix)
{
    const int BTC_START_YEAR = 2009;
    const int PART_START_YEAR = 2017;

    std::string sRange = PART_START_YEAR == COPYRIGHT_YEAR
        ? strprintf(" %i ", COPYRIGHT_YEAR)
        : strprintf(" %i-%i ", PART_START_YEAR, COPYRIGHT_YEAR);

    std::string strCopyrightHolders = strPrefix + sRange + strprintf(_(COPYRIGHT_HOLDERS), _(COPYRIGHT_HOLDERS_SUBSTITUTION));

    // Check for untranslated substitution to make sure Bitcoin Core copyright is not removed by accident
    if (strprintf(COPYRIGHT_HOLDERS, COPYRIGHT_HOLDERS_SUBSTITUTION).find("Bitcoin Core") == std::string::npos) {
        sRange = strprintf(" %i-%i ", BTC_START_YEAR, COPYRIGHT_YEAR);
        strCopyrightHolders += "\n" + strPrefix + sRange + "The Bitcoin Core developers";
    }
    return strCopyrightHolders;
}

// Obtain the application startup time (used for uptime calculation)
int64_t GetStartupTime()
{
    return nStartupTime;
}

fs::path AbsPathForConfigVal(const fs::path& path, bool net_specific)
{
    return fs::absolute(path, GetDataDir(net_specific));
}

int ScheduleBatchPriority(void)
{
#ifdef SCHED_BATCH
    const static sched_param param{.sched_priority = 0};
    if (int ret = pthread_setschedparam(0, SCHED_BATCH, &param)) {
        LogPrintf("Failed to pthread_setschedparam: %s\n", strerror(errno));
        return ret;
    }
    return 0;
#else
    return 1;
#endif
}<|MERGE_RESOLUTION|>--- conflicted
+++ resolved
@@ -964,13 +964,7 @@
 
 void ArgsManager::ReadConfigStream(std::istream& stream)
 {
-<<<<<<< HEAD
-    fs::ifstream streamConfig(GetConfigFile(confPath));
-    if (!streamConfig.good())
-        return; // No particl.conf file is OK
-=======
     LOCK(cs_args);
->>>>>>> 27278dff
 
     std::set<std::string> setOptions;
     setOptions.insert("*");
@@ -987,19 +981,6 @@
     }
 }
 
-<<<<<<< HEAD
-        for (boost::program_options::detail::config_file_iterator it(streamConfig, setOptions), end; it != end; ++it)
-        {
-            // Don't overwrite existing settings so command line settings override bitcoin.conf
-            std::string strKey = std::string("-") + it->string_key;
-            std::string strValue = it->value[0];
-            InterpretNegatedOption(strKey, strValue);
-            if (mapArgs.count(strKey) == 0)
-                mapArgs[strKey] = strValue;
-
-            mapMultiArgs[strKey].push_back(strValue);
-        }
-=======
 void ArgsManager::ReadConfigFile(const std::string& confPath)
 {
     fs::ifstream stream(GetConfigFile(confPath));
@@ -1007,7 +988,6 @@
     // ok to not have a config file
     if (stream.good()) {
         ReadConfigStream(stream);
->>>>>>> 27278dff
     }
 
     // If datadir is changed in .conf file:
