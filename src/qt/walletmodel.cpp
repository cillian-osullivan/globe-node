--- conflicted
+++ resolved
@@ -13,11 +13,8 @@
 #include <qt/sendcoinsdialog.h>
 #include <qt/transactiontablemodel.h>
 
-<<<<<<< HEAD
 #include <consensus/validation.h>
 #include <base58.h>
-=======
->>>>>>> 243c9bb7
 #include <chain.h>
 #include <key_io.h>
 #include <keystore.h>
@@ -708,13 +705,17 @@
     for (const COutPoint& outpoint : vOutpoints)
     {
         CHDWallet *phdw = getParticlWallet();
-        if (phdw && phdw->mapTempWallet.count(outpoint.hash))
+        if (phdw)
         {
-            int nDepth = phdw->mapTempWallet[outpoint.hash].GetDepthInMainChain();
-            if (nDepth < 0) continue;
-            COutput out(&phdw->mapTempWallet[outpoint.hash], outpoint.n, nDepth, true /* spendable */, true /* solvable */, true /* safe */);
-            vOutputs.push_back(out);
-            continue;
+            auto it = phdw->mapTempWallet.find(outpoint.hash);
+            if (it != phdw->mapTempWallet.end())
+            {
+                int nDepth = it->second.GetDepthInMainChain();
+                if (nDepth < 0) continue;
+                COutput out(&it->second, outpoint.n, nDepth, true /* spendable */, true /* solvable */, true /* safe */);
+                vOutputs.push_back(out);
+                continue;
+            };
         };
 
         auto it = wallet->mapWallet.find(outpoint.hash);
