#!/usr/bin/env python3
# Copyright (c) 2013-2020 The Bitcoin Core developers
# Distributed under the MIT software license, see the accompanying
# file COPYING or http://www.opensource.org/licenses/mit-license.php.
#
# Generate seeds.txt from Pieter's DNS seeder
#

import re
import sys
import dns.resolver
import collections
from typing import List, Dict, Union

NSEEDS=512

<<<<<<< HEAD
MAX_SEEDS_PER_ASN=16

MIN_BLOCKS = 399000
=======
MAX_SEEDS_PER_ASN = {
    'ipv4': 2,
    'ipv6': 10,
}

MIN_BLOCKS = 730000
>>>>>>> f3e0ace8

# These are hosts that have been observed to be behaving strangely (e.g.
# aggressively connecting to every node).
with open("suspicious_hosts.txt", mode="r", encoding="utf-8") as f:
    SUSPICIOUS_HOSTS = {s.strip() for s in f if s.strip()}


PATTERN_IPV4 = re.compile(r"^((\d{1,3})\.(\d{1,3})\.(\d{1,3})\.(\d{1,3})):(\d+)$")
PATTERN_IPV6 = re.compile(r"^\[([0-9a-z:]+)\]:(\d+)$")
PATTERN_ONION = re.compile(r"^([a-z2-7]{56}\.onion):(\d+)$")
PATTERN_AGENT = re.compile(
    r"^/Satoshi:("
    r"0.19.(2|99).(12|13)|"
    r"0.20.(0|1|99).(0|1|2|3|4|5)"
    r"0.21.(0|1|99).(0|1|2|3|4|5)"
    r"22.(0|1).(0|99)|"
    r")")

def parseline(line: str) -> Union[dict, None]:
    """ Parses a line from `seeds_main.txt` into a dictionary of details for that line.
    or `None`, if the line could not be parsed.
    """
    sline = line.split()
    if len(sline) < 11:
        # line too short to be valid, skip it.
       return None
    m = PATTERN_IPV4.match(sline[0])
    sortkey = None
    ip = None
    if m is None:
        m = PATTERN_IPV6.match(sline[0])
        if m is None:
            m = PATTERN_ONION.match(sline[0])
            if m is None:
                return None
            else:
                net = 'onion'
                ipstr = sortkey = m.group(1)
                port = int(m.group(2))
        else:
            net = 'ipv6'
            if m.group(1) in ['::']: # Not interested in localhost
                return None
            ipstr = m.group(1)
            sortkey = ipstr # XXX parse IPv6 into number, could use name_to_ipv6 from generate-seeds
            port = int(m.group(2))
    else:
        # Do IPv4 sanity check
        ip = 0
        for i in range(0,4):
            if int(m.group(i+2)) < 0 or int(m.group(i+2)) > 255:
                return None
            ip = ip + (int(m.group(i+2)) << (8*(3-i)))
        if ip == 0:
            return None
        net = 'ipv4'
        sortkey = ip
        ipstr = m.group(1)
        port = int(m.group(6))
    # Skip bad results.
    if sline[1] == 0:
        return None
    # Extract uptime %.
    uptime30 = float(sline[7][:-1])
    # Extract Unix timestamp of last success.
    lastsuccess = int(sline[2])
    # Extract protocol version.
    version = int(sline[10])
    # Extract user agent.
    agent = sline[11][1:-1]
    # Extract service flags.
    service = int(sline[9], 16)
    # Extract blocks.
    blocks = int(sline[8])
    # Construct result.
    return {
        'net': net,
        'ip': ipstr,
        'port': port,
        'ipnum': ip,
        'uptime': uptime30,
        'lastsuccess': lastsuccess,
        'version': version,
        'agent': agent,
        'service': service,
        'blocks': blocks,
        'sortkey': sortkey,
    }

def dedup(ips: List[Dict]) -> List[Dict]:
    """ Remove duplicates from `ips` where multiple ips share address and port. """
    d = {}
    for ip in ips:
        d[ip['ip'],ip['port']] = ip
    return list(d.values())

def filtermultiport(ips: List[Dict]) -> List[Dict]:
    """ Filter out hosts with more nodes per IP"""
    hist = collections.defaultdict(list)
    for ip in ips:
        hist[ip['sortkey']].append(ip)
    return [value[0] for (key,value) in list(hist.items()) if len(value)==1]

def lookup_asn(net: str, ip: str) -> Union[int, None]:
    """ Look up the asn for an `ip` address by querying cymru.com
    on network `net` (e.g. ipv4 or ipv6).

    Returns in integer ASN or None if it could not be found.
    """
    try:
        if net == 'ipv4':
            ipaddr = ip
            prefix = '.origin'
        else:                  # http://www.team-cymru.com/IP-ASN-mapping.html
            res = str()                         # 2001:4860:b002:23::68
            for nb in ip.split(':')[:4]:  # pick the first 4 nibbles
                for c in nb.zfill(4):           # right padded with '0'
                    res += c + '.'              # 2001 4860 b002 0023
            ipaddr = res.rstrip('.')            # 2.0.0.1.4.8.6.0.b.0.0.2.0.0.2.3
            prefix = '.origin6'

        asn = int([x.to_text() for x in dns.resolver.resolve('.'.join(
                   reversed(ipaddr.split('.'))) + prefix + '.asn.cymru.com',
                   'TXT').response.answer][0].split('\"')[1].split(' ')[0])
        return asn
    except Exception as e:
        sys.stderr.write(f'ERR: Could not resolve ASN for "{ip}": {e}\n')
        return None

# Based on Greg Maxwell's seed_filter.py
def filterbyasn(ips: List[Dict], max_per_asn: Dict, max_per_net: int) -> List[Dict]:
    """ Prunes `ips` by
    (a) trimming ips to have at most `max_per_net` ips from each net (e.g. ipv4, ipv6); and
    (b) trimming ips to have at most `max_per_asn` ips from each asn in each net.
    """
    # Sift out ips by type
    ips_ipv46 = [ip for ip in ips if ip['net'] in ['ipv4', 'ipv6']]
    ips_onion = [ip for ip in ips if ip['net'] == 'onion']

    # Filter IPv46 by ASN, and limit to max_per_net per network
    result = []
    net_count: Dict[str, int] = collections.defaultdict(int)
    asn_count: Dict[int, int] = collections.defaultdict(int)

    for i, ip in enumerate(ips_ipv46):
        if i % 10 == 0:
            # give progress update
            print(f"{i:6d}/{len(ips_ipv46)} [{100*i/len(ips_ipv46):04.1f}%]\r", file=sys.stderr, end='', flush=True)

        if net_count[ip['net']] == max_per_net:
            # do not add this ip as we already too many
            # ips from this network
            continue
        asn = lookup_asn(ip['net'], ip['ip'])
        if asn is None or asn_count[asn] == max_per_asn[ip['net']]:
            # do not add this ip as we already have too many
            # ips from this ASN on this network
            continue
        asn_count[asn] += 1
        net_count[ip['net']] += 1
        result.append(ip)

    # Add back Onions (up to max_per_net)
    result.extend(ips_onion[0:max_per_net])
    return result

def ip_stats(ips: List[Dict]) -> str:
    """ Format and return pretty string from `ips`. """
    hist: Dict[str, int] = collections.defaultdict(int)
    for ip in ips:
        if ip is not None:
            hist[ip['net']] += 1

    return f"{hist['ipv4']:6d} {hist['ipv6']:6d} {hist['onion']:6d}"

def main():
    lines = sys.stdin.readlines()
    ips = [parseline(line) for line in lines]

    print('\x1b[7m  IPv4   IPv6  Onion Pass                                               \x1b[0m', file=sys.stderr)
    print(f'{ip_stats(ips):s} Initial', file=sys.stderr)
    # Skip entries with invalid address.
    ips = [ip for ip in ips if ip is not None]
    print(f'{ip_stats(ips):s} Skip entries with invalid address', file=sys.stderr)
    # Skip duplicates (in case multiple seeds files were concatenated)
    ips = dedup(ips)
    print(f'{ip_stats(ips):s} After removing duplicates', file=sys.stderr)
    # Skip entries from suspicious hosts.
    ips = [ip for ip in ips if ip['ip'] not in SUSPICIOUS_HOSTS]
    print(f'{ip_stats(ips):s} Skip entries from suspicious hosts', file=sys.stderr)
    # Enforce minimal number of blocks.
    ips = [ip for ip in ips if ip['blocks'] >= MIN_BLOCKS]
    print(f'{ip_stats(ips):s} Enforce minimal number of blocks', file=sys.stderr)
    # Require service bit 1.
    ips = [ip for ip in ips if (ip['service'] & 1) == 1]
    print(f'{ip_stats(ips):s} Require service bit 1', file=sys.stderr)
    # Require at least 50% 30-day uptime for clearnet, 10% for onion.
    req_uptime = {
        'ipv4': 50,
        'ipv6': 50,
        'onion': 10,
    }
    ips = [ip for ip in ips if ip['uptime'] > req_uptime[ip['net']]]
    print(f'{ip_stats(ips):s} Require minimum uptime', file=sys.stderr)
    # Require a known and recent user agent.
    ips = [ip for ip in ips if PATTERN_AGENT.match(ip['agent'])]
    print(f'{ip_stats(ips):s} Require a known and recent user agent', file=sys.stderr)
    # Sort by availability (and use last success as tie breaker)
    ips.sort(key=lambda x: (x['uptime'], x['lastsuccess'], x['ip']), reverse=True)
    # Filter out hosts with multiple bitcoin ports, these are likely abusive
    ips = filtermultiport(ips)
    print(f'{ip_stats(ips):s} Filter out hosts with multiple bitcoin ports', file=sys.stderr)
    # Look up ASNs and limit results, both per ASN and globally.
    ips = filterbyasn(ips, MAX_SEEDS_PER_ASN, NSEEDS)
    print(f'{ip_stats(ips):s} Look up ASNs and limit results per ASN and per net', file=sys.stderr)
    # Sort the results by IP address (for deterministic output).
    ips.sort(key=lambda x: (x['net'], x['sortkey']))
    for ip in ips:
        if ip['net'] == 'ipv6':
            print('[%s]:%i' % (ip['ip'], ip['port']))
        else:
            print('%s:%i' % (ip['ip'], ip['port']))

if __name__ == '__main__':
    main()<|MERGE_RESOLUTION|>--- conflicted
+++ resolved
@@ -14,18 +14,12 @@
 
 NSEEDS=512
 
-<<<<<<< HEAD
-MAX_SEEDS_PER_ASN=16
-
-MIN_BLOCKS = 399000
-=======
 MAX_SEEDS_PER_ASN = {
-    'ipv4': 2,
+    'ipv4': 10,
     'ipv6': 10,
 }
 
 MIN_BLOCKS = 730000
->>>>>>> f3e0ace8
 
 # These are hosts that have been observed to be behaving strangely (e.g.
 # aggressively connecting to every node).
