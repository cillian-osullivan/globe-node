--- conflicted
+++ resolved
@@ -1,111 +1,64 @@
-<TS language="th" version="2.1">
+<TS version="2.1" language="th">
 <context>
     <name>AddressBookPage</name>
     <message>
         <source>Right-click to edit address or label</source>
-<<<<<<< HEAD
-        <translation>คลิกขวาเพื่อแก้ไขที่อยู่หรือชื่อ</translation>
-    </message>
-    <message>
-        <source>Create a new address</source>
-        <translation>สร้างที่อยู่ใหม่</translation>
-=======
         <translation type="unfinished">คลิกขวา เพื่อ แก้ไข แอดเดรส หรือ เลเบล</translation>
     </message>
     <message>
         <source>Create a new address</source>
         <translation type="unfinished">สร้าง แอดเดรส ใหม่</translation>
->>>>>>> 3f385c91
     </message>
     <message>
         <source>&amp;New</source>
-        <translation>ใหม่</translation>
+        <translation type="unfinished">&amp;ใหม่</translation>
     </message>
     <message>
         <source>Copy the currently selected address to the system clipboard</source>
-<<<<<<< HEAD
-        <translation>คัดลอกที่อยู่ที่เลือกอยู่ไปยังคลิบบอร์ดของระบบ</translation>
-=======
         <translation type="unfinished">คัดลอก แอดเดรส ที่เลือก ในปัจจุบัน ไปยัง คลิปบอร์ด ของระบบ</translation>
->>>>>>> 3f385c91
     </message>
     <message>
         <source>&amp;Copy</source>
-        <translation>คัดลอก</translation>
+        <translation type="unfinished">&amp;คัดลอก</translation>
     </message>
     <message>
         <source>C&amp;lose</source>
-        <translation>ปิด</translation>
+        <translation type="unfinished">&amp;ปิด</translation>
     </message>
     <message>
         <source>Delete the currently selected address from the list</source>
-<<<<<<< HEAD
-        <translation>ลบที่อยู่ที่เลือกไว้ออกจากรายการ</translation>
-    </message>
-    <message>
-        <source>Enter address or label to search</source>
-        <translation>ป้อนที่อยู่หรือฉลากเพื่อค้นหา</translation>
-=======
         <translation type="unfinished">ลบแอดเดรสที่เลือกในปัจจุบันออกจากรายการ</translation>
     </message>
     <message>
         <source>Enter address or label to search</source>
         <translation type="unfinished">ป้อน แอดเดรส หรือ เลเบล เพื่อ ทำการค้นหา</translation>
->>>>>>> 3f385c91
     </message>
     <message>
         <source>Export the data in the current tab to a file</source>
-        <translation>ส่งออกข้อมูลที่อยู่ในแถบนี้ไปในไฟล์</translation>
+        <translation type="unfinished">ส่งออกข้อมูลในแท็บปัจจุบันไปยังไฟล์</translation>
     </message>
     <message>
         <source>&amp;Export</source>
-        <translation>ส่งออก</translation>
+        <translation type="unfinished">&amp;ส่งออก</translation>
     </message>
     <message>
         <source>&amp;Delete</source>
-        <translation>ลบ</translation>
+        <translation type="unfinished">&amp;ลบ</translation>
     </message>
     <message>
         <source>Choose the address to send coins to</source>
-<<<<<<< HEAD
-        <translation>เลือกที่อยู่ที่จะส่งเหรียญ</translation>
-    </message>
-    <message>
-        <source>Choose the address to receive coins with</source>
-        <translation>เลือกที่อยู่ที่จะรับเหรียญ</translation>
-=======
         <translation type="unfinished">เลือก แอดเดรส ที่จะ ส่ง คอยน์ ไป</translation>
     </message>
     <message>
         <source>Choose the address to receive coins with</source>
         <translation type="unfinished">เลือก แอดเดรส ที่จะ รับ คอยน์</translation>
->>>>>>> 3f385c91
     </message>
     <message>
         <source>C&amp;hoose</source>
-        <translation>เลือก</translation>
+        <translation type="unfinished">&amp;เลือก</translation>
     </message>
     <message>
         <source>Sending addresses</source>
-<<<<<<< HEAD
-        <translation>ที่อยู่ในการส่ง</translation>
-    </message>
-    <message>
-        <source>Receiving addresses</source>
-        <translation>ที่อยู่ในการรับ</translation>
-    </message>
-    <message>
-        <source>These are your Particl addresses for sending payments. Always check the amount and the receiving address before sending coins.</source>
-        <translation>ที่อยู่ Particl ของคุณสำหรับการส่งการชำระเงิน โปรดตรวจสอบจำนวนเงินและที่อยู่รับก่อนที่จะส่งเหรียญ</translation>
-    </message>
-    <message>
-        <source>&amp;Copy Address</source>
-        <translation>คัดลอกที่อยู่</translation>
-    </message>
-    <message>
-        <source>Copy &amp;Label</source>
-        <translation>คัดลอกชื่อ</translation>
-=======
         <translation type="unfinished">แอดเดรส การส่ง</translation>
     </message>
     <message>
@@ -113,13 +66,13 @@
         <translation type="unfinished">แอดเดรส การรับ</translation>
     </message>
     <message>
-        <source>These are your Bitcoin addresses for sending payments. Always check the amount and the receiving address before sending coins.</source>
-        <translation type="unfinished">These are your Bitcoin addresses for sending payments. Always check the amount and the receiving address before sending coins</translation>
-    </message>
-    <message>
-        <source>These are your Bitcoin addresses for receiving payments. Use the 'Create new receiving address' button in the receive tab to create new addresses.
+        <source>These are your Particl addresses for sending payments. Always check the amount and the receiving address before sending coins.</source>
+        <translation type="unfinished">These are your Particl addresses for sending payments. Always check the amount and the receiving address before sending coins</translation>
+    </message>
+    <message>
+        <source>These are your Particl addresses for receiving payments. Use the 'Create new receiving address' button in the receive tab to create new addresses.
 Signing is only possible with addresses of the type 'legacy'.</source>
-        <translation type="unfinished">These are your Bitcoin addresses for receiving payments. Use the 'Create new receiving address' button in the receive tab to create new addresses.
+        <translation type="unfinished">These are your Particl addresses for receiving payments. Use the 'Create new receiving address' button in the receive tab to create new addresses.
 Signing is only possible with addresses of the type 'legacy'</translation>
     </message>
     <message>
@@ -129,21 +82,13 @@
     <message>
         <source>Copy &amp;Label</source>
         <translation type="unfinished">คัดลอก &amp;เลเบล</translation>
->>>>>>> 3f385c91
     </message>
     <message>
         <source>&amp;Edit</source>
-        <translation>แก้ไข</translation>
+        <translation type="unfinished">&amp;แก้ไข</translation>
     </message>
     <message>
         <source>Export Address List</source>
-<<<<<<< HEAD
-        <translation>ส่งออกรายการที่อยู่</translation>
-    </message>
-    <message>
-        <source>Comma separated file (*.csv)</source>
-        <translation>ไฟล์ที่คั่นด้วยจุลภาค (* .csv)</translation>
-=======
         <translation type="unfinished">ส่งออกรายการแอดเดรส</translation>
     </message>
     <message>
@@ -155,32 +100,16 @@
         <source>There was an error trying to save the address list to %1. Please try again.</source>
         <extracomment>An error message. %1 is a stand-in argument for the name of the file we attempted to save to.</extracomment>
         <translation type="unfinished">เกิดข้อผิดพลาดขณะพยายามบันทึกรายการแอดเดรสไปยัง %1 โปรดลองอีกครั้ง</translation>
->>>>>>> 3f385c91
     </message>
     <message>
         <source>Exporting Failed</source>
-        <translation>การส่งออกล้มเหลว</translation>
-    </message>
-    <message>
-        <source>There was an error trying to save the address list to %1. Please try again.</source>
-        <translation>เกิดข้อผิดพลาดขณะพยายามบันทึกรายการที่อยู่ไปยัง %1 กรุณาลองอีกครั้ง.</translation>
+        <translation type="unfinished">การส่งออกล้มเหลว</translation>
     </message>
 </context>
 <context>
     <name>AddressTableModel</name>
     <message>
         <source>Label</source>
-<<<<<<< HEAD
-        <translation>ฉลาก, ป้าย,</translation>
-    </message>
-    <message>
-        <source>Address</source>
-        <translation>ที่อยู่</translation>
-    </message>
-    <message>
-        <source>(no label)</source>
-        <translation>(ไม่มีฉลาก)</translation>
-=======
         <translation type="unfinished">เลเบล</translation>
     </message>
     <message>
@@ -190,64 +119,12 @@
     <message>
         <source>(no label)</source>
         <translation type="unfinished">(ไม่มีเลเบล)</translation>
->>>>>>> 3f385c91
     </message>
 </context>
 <context>
     <name>AskPassphraseDialog</name>
     <message>
         <source>Passphrase Dialog</source>
-<<<<<<< HEAD
-        <translation>กล่องโต้ตอบวลีรหัสผ่าน</translation>
-    </message>
-    <message>
-        <source>Enter passphrase</source>
-        <translation>ป้อนวลีรหัสผ่าน</translation>
-    </message>
-    <message>
-        <source>New passphrase</source>
-        <translation>วลีรหัสผ่านใหม่</translation>
-    </message>
-    <message>
-        <source>Repeat new passphrase</source>
-        <translation>ทำซ้ำข้อความรหัสใหม่</translation>
-    </message>
-    <message>
-        <source>Show passphrase</source>
-        <translation>ดูวลี</translation>
-    </message>
-    <message>
-        <source>Encrypt wallet</source>
-        <translation>กระเป๋าสตางค์ เข้ารหัส</translation>
-    </message>
-    <message>
-        <source>This operation needs your wallet passphrase to unlock the wallet.</source>
-        <translation>การดำเนินการนี้ต้องการกระเป๋าสตางค์กระเป๋าสตางค์ของคุณเพื่อปลดล็อกกระเป๋าสตางค์</translation>
-    </message>
-    <message>
-        <source>Unlock wallet</source>
-        <translation>ปลดล็อค กระเป๋าสตางค์ </translation>
-    </message>
-    <message>
-        <source>This operation needs your wallet passphrase to decrypt the wallet.</source>
-        <translation>การดำเนินการนี้ ต้องการ รหัสผ่าน กระเป๋าสตางค์ ของคุณ เพื่อ ถอดรหัส กระเป๋าสตางค์</translation>
-    </message>
-    <message>
-        <source>Decrypt wallet</source>
-        <translation>ถอดรหัส กระเป๋าสตางค์</translation>
-    </message>
-    <message>
-        <source>Change passphrase</source>
-        <translation>เปลี่ยน ข้อความรหัสผ่าน</translation>
-    </message>
-    <message>
-        <source>Confirm wallet encryption</source>
-        <translation>ยืนยันการเข้ารหัสกระเป๋าเงิน</translation>
-    </message>
-    <message>
-        <source>Are you sure you wish to encrypt your wallet?</source>
-        <translation>คุณแน่ใจหรือว่าต้องการเข้ารหัสกระเป๋าเงินของคุณ?</translation>
-=======
         <translation type="unfinished">พาสเฟส ไดอะล็อก</translation>
     </message>
     <message>
@@ -287,8 +164,8 @@
         <translation type="unfinished">ยืนยันการเข้ารหัสวอลเล็ต</translation>
     </message>
     <message>
-        <source>Warning: If you encrypt your wallet and lose your passphrase, you will &lt;b&gt;LOSE ALL OF YOUR BITCOINS&lt;/b&gt;!</source>
-        <translation type="unfinished">คำเตือน: หาก คุณ เข้ารหัส วอลเล็ต ของคุณ และ ทำพาสเฟส หาย , คุณ จะ สูญเสีย &lt;b&gt;BITCOINS ทั้งหมดของคุณ&lt;/b&gt;!</translation>
+        <source>Warning: If you encrypt your wallet and lose your passphrase, you will &lt;b&gt;LOSE ALL OF YOUR PARTICL&lt;/b&gt;!</source>
+        <translation type="unfinished">คำเตือน: หาก คุณ เข้ารหัส วอลเล็ต ของคุณ และ ทำพาสเฟส หาย , คุณ จะ สูญเสีย &lt;b&gt;PARTICL ทั้งหมดของคุณ&lt;/b&gt;!</translation>
     </message>
     <message>
         <source>Are you sure you wish to encrypt your wallet?</source>
@@ -307,8 +184,8 @@
         <translation type="unfinished">ป้อนพาสเฟสเก่าและพาสเฟสใหม่สำหรับวอลเล็ต</translation>
     </message>
     <message>
-        <source>Remember that encrypting your wallet cannot fully protect your bitcoins from being stolen by malware infecting your computer.</source>
-        <translation type="unfinished">โปรดจำ ไว้ว่า การเข้ารหัส วอลเล็ต ของคุณ ไม่สามารถ ปกป้อง bitcoins ของคุณ ได้อย่างเต็มที่ จากการ ถูกขโมย โดยมัลแวร์ ที่ติดไวรัส บนคอมพิวเตอร์ ของคุณ</translation>
+        <source>Remember that encrypting your wallet cannot fully protect your particl from being stolen by malware infecting your computer.</source>
+        <translation type="unfinished">โปรดจำ ไว้ว่า การเข้ารหัส วอลเล็ต ของคุณ ไม่สามารถ ปกป้อง particl ของคุณ ได้อย่างเต็มที่ จากการ ถูกขโมย โดยมัลแวร์ ที่ติดไวรัส บนคอมพิวเตอร์ ของคุณ</translation>
     </message>
     <message>
         <source>Wallet to be encrypted</source>
@@ -341,7 +218,6 @@
     <message>
         <source>Wallet unlock failed</source>
         <translation type="unfinished">การปลดล็อควอลเล็ตล้มเหลว</translation>
->>>>>>> 3f385c91
     </message>
     <message>
         <source>The passphrase entered for the wallet decryption was incorrect.</source>
@@ -359,347 +235,13 @@
 <context>
     <name>BanTableModel</name>
     <message>
-<<<<<<< HEAD
-        <source>IP/Netmask</source>
-        <translation>IP/Netmask (ตัวกรอง IP)</translation>
-=======
         <source>Banned Until</source>
         <translation type="unfinished">ห้าม จนถึง</translation>
->>>>>>> 3f385c91
-    </message>
-    <message>
-<<<<<<< HEAD
-        <source>Banned Until</source>
-        <translation>ห้าม จนถึง</translation>
-    </message>
-</context>
-<context>
-    <name>BitcoinGUI</name>
-    <message>
-        <source>Sign &amp;message...</source>
-        <translation>เซ็นต์ชื่อด้วย &amp;ข้อความ...</translation>
-    </message>
-    <message>
-        <source>Synchronizing with network...</source>
-        <translation>กำลังทำข้อมูลให้ตรงกันกับเครือข่าย ...</translation>
-    </message>
-    <message>
-        <source>&amp;Overview</source>
-        <translation>&amp;ภาพรวม</translation>
-    </message>
-    <message>
-        <source>Show general overview of wallet</source>
-        <translation>แสดงภาพรวมทั่วไปของกระเป๋าเงิน</translation>
-    </message>
-    <message>
-        <source>&amp;Transactions</source>
-        <translation>&amp;การทำรายการ</translation>
-    </message>
-    <message>
-        <source>Browse transaction history</source>
-        <translation>เรียกดูประวัติการทำธุรกรรม</translation>
-    </message>
-    <message>
-        <source>E&amp;xit</source>
-        <translation>&amp;ออก</translation>
-    </message>
-    <message>
-        <source>Quit application</source>
-        <translation>ออกจากโปรแกรม</translation>
-    </message>
-    <message>
-        <source>&amp;About %1</source>
-        <translation>&amp;เกี่ยวกับ %1</translation>
-    </message>
-    <message>
-        <source>Show information about %1</source>
-        <translation>แสดงข้อมูล เกี่ยวกับ %1</translation>
-    </message>
-    <message>
-        <source>About &amp;Qt</source>
-        <translation>เกี่ยวกับ &amp;Qt</translation>
-    </message>
-    <message>
-        <source>Show information about Qt</source>
-        <translation>แสดงข้อมูล เกี่ยวกับ Qt</translation>
-    </message>
-    <message>
-        <source>&amp;Options...</source>
-        <translation>&amp;ตัวเลือก...</translation>
-    </message>
-    <message>
-        <source>Modify configuration options for %1</source>
-        <translation>ปรับปรุง ข้อมูลการตั้งค่าตัวเลือก สำหรับ %1</translation>
-    </message>
-    <message>
-        <source>&amp;Encrypt Wallet...</source>
-        <translation>&amp;กระเป๋าเงินเข้ารหัส</translation>
-    </message>
-    <message>
-        <source>&amp;Backup Wallet...</source>
-        <translation>&amp;สำรองกระเป๋าเงิน...</translation>
-    </message>
-    <message>
-        <source>&amp;Change Passphrase...</source>
-        <translation>&amp;เปลี่ยนรหัสผ่าน...</translation>
-    </message>
-    <message>
-        <source>Open &amp;URI...</source>
-        <translation>เปิด &amp;URI</translation>
-    </message>
-    <message>
-        <source>Create Wallet...</source>
-        <translation>สร้าง Wallet</translation>
-    </message>
-    <message>
-        <source>Reindexing blocks on disk...</source>
-        <translation>กำลังทำดัชนี ที่เก็บบล็อก ใหม่ ในดิสก์...</translation>
-    </message>
-    <message>
-        <source>Send coins to a Particl address</source>
-        <translation>ส่ง coins ไปยัง ที่เก็บ Particl</translation>
-    </message>
-    <message>
-        <source>Backup wallet to another location</source>
-        <translation>สำรอง กระเป๋าเงินไปยัง ที่เก็บอื่น</translation>
-    </message>
-    <message>
-        <source>Change the passphrase used for wallet encryption</source>
-        <translation>เปลี่ยนรหัสผ่านที่ใช้สำหรับการเข้ารหัสกระเป๋าเงิน</translation>
-    </message>
-    <message>
-        <source>&amp;Verify message...</source>
-        <translation>&amp;ยืนยันข้อความ...</translation>
-    </message>
-    <message>
-        <source>&amp;Send</source>
-        <translation>&amp;ส่ง</translation>
-    </message>
-    <message>
-        <source>&amp;Receive</source>
-        <translation>&amp;รับ</translation>
-    </message>
-    <message>
-        <source>&amp;Show / Hide</source>
-        <translation>&amp;แสดง / ซ่อน</translation>
-    </message>
-    <message>
-        <source>Show or hide the main Window</source>
-        <translation>แสดง หรือ ซ่อน หน้าหลัก</translation>
-    </message>
-    <message>
-        <source>Encrypt the private keys that belong to your wallet</source>
-        <translation>เข้ารหัส private keys/ รหัสส่วนตัว สำหรับกระเป๋าเงินของท่าน</translation>
-    </message>
-    <message>
-        <source>Sign messages with your Particl addresses to prove you own them</source>
-        <translation>เซ็นชื่อด้วยข้อความ ที่เก็บ Particl เพื่อแสดงว่าท่านเป็นเจ้าของ particl นี้จริง</translation>
-    </message>
-    <message>
-        <source>Verify messages to ensure they were signed with specified Particl addresses</source>
-        <translation>ตรวจสอบ ข้อความ เพื่อให้แน่ใจว่า การเซ็นต์ชื่อ ด้วยที่เก็บ Particl แล้ว</translation>
-    </message>
-    <message>
-        <source>&amp;File</source>
-        <translation>&amp;ไฟล์</translation>
-    </message>
-    <message>
-        <source>&amp;Settings</source>
-        <translation>&amp;การตั้งค่า</translation>
-    </message>
-    <message>
-        <source>&amp;Help</source>
-        <translation>&amp;ช่วยเหลือ</translation>
-    </message>
-    <message>
-        <source>Tabs toolbar</source>
-        <translation>แถบเครื่องมือ</translation>
-    </message>
-    <message>
-        <source>Request payments (generates QR codes and particl: URIs)</source>
-        <translation>เรียกเก็บ การชำระเงิน (สร้าง QR codes และ particl: URIs)</translation>
-    </message>
-    <message>
-        <source>Show the list of used sending addresses and labels</source>
-        <translation>แสดงรายการ ที่เก็บเงินที่จะส่ง particl ออก และป้ายชื่อ ที่ใช้ไปแล้ว</translation>
-    </message>
-    <message>
-        <source>Show the list of used receiving addresses and labels</source>
-        <translation>แสดงรายการ ที่เก็บเงินที่จะรับ particl เข้า และป้ายชื่อ ที่ใช้ไปแล้ว</translation>
-    </message>
-    <message>
-        <source>&amp;Command-line options</source>
-        <translation>&amp;ตัวเลือก Command-line</translation>
-    </message>
-    <message numerus="yes">
-        <source>%n active connection(s) to Particl network</source>
-        <translation><numerusform>%n ช่องการเชื่อมต่อที่ใช้งานได้ เพื่อเชื่อมกับเครือข่าย Particl</numerusform></translation>
-    </message>
-    <message>
-        <source>Indexing blocks on disk...</source>
-        <translation>การกำลังสร้างดัชนีของบล็อก ในดิสก์...</translation>
-    </message>
-    <message>
-        <source>Processing blocks on disk...</source>
-        <translation>กำลังดำเนินการกับบล็อกในดิสก์...</translation>
-    </message>
-    <message numerus="yes">
-        <source>Processed %n block(s) of transaction history.</source>
-        <translation><numerusform>%n บล็อกในประวัติรายการ ได้รับการดำเนินการเรียบร้อยแล้ว</numerusform></translation>
-    </message>
-    <message>
-        <source>%1 behind</source>
-        <translation>%1 ตามหลัง</translation>
-    </message>
-    <message>
-        <source>Last received block was generated %1 ago.</source>
-        <translation>บล็อกสุดท้ายที่ได้รับ สร้างขึ้นเมื่อ %1 มาแล้ว</translation>
-    </message>
-    <message>
-        <source>Transactions after this will not yet be visible.</source>
-        <translation>รายการหลังจากนี้ จะไม่แสดงให้เห็น</translation>
-    </message>
-    <message>
-        <source>Error</source>
-        <translation>ข้อผิดพลาด</translation>
-    </message>
-    <message>
-        <source>Warning</source>
-        <translation>คำเตือน</translation>
-    </message>
-    <message>
-        <source>Information</source>
-        <translation>ข้อมูล</translation>
-    </message>
-    <message>
-        <source>Up to date</source>
-        <translation>ทันสมัย</translation>
-    </message>
-    <message>
-        <source>Show the %1 help message to get a list with possible Particl command-line options</source>
-        <translation>แสดง %1 ข้อความช่วยเหลือ เพื่อแสดงรายการ ตัวเลือกที่เป็นไปได้สำหรับ Particl command-line</translation>
-    </message>
-    <message>
-        <source>&amp;Window</source>
-        <translation>&amp;วันโดว์</translation>
-    </message>
-    <message>
-        <source>%1 client</source>
-        <translation>%1 ลูกค้า</translation>
-    </message>
-    <message>
-        <source>Catching up...</source>
-        <translation>กำลังตามให้ทัน...</translation>
-    </message>
-    <message>
-        <source>Date: %1
-</source>
-        <translation>วันที่: %1
-</translation>
-    </message>
-    <message>
-        <source>Amount: %1
-</source>
-        <translation>จำนวน: %1
-</translation>
-    </message>
-    <message>
-        <source>Type: %1
-</source>
-        <translation>ชนิด: %1
-</translation>
-    </message>
-    <message>
-        <source>Label: %1
-</source>
-        <translation>ป้ายชื่อ: %1
-</translation>
-    </message>
-    <message>
-        <source>Address: %1
-</source>
-        <translation>ที่อยู่: %1
-</translation>
-    </message>
-    <message>
-        <source>Sent transaction</source>
-        <translation>รายการที่ส่ง</translation>
-    </message>
-    <message>
-        <source>Incoming transaction</source>
-        <translation>การทำรายการขาเข้า</translation>
-    </message>
-    <message>
-        <source>Wallet is &lt;b&gt;encrypted&lt;/b&gt; and currently &lt;b&gt;unlocked&lt;/b&gt;</source>
-        <translation>ระเป๋าเงินถูก &lt;b&gt;เข้ารหัส&lt;/b&gt; และในขณะนี้ &lt;b&gt;ปลดล็อคแล้ว&lt;/b&gt;</translation>
-    </message>
-    <message>
-        <source>Wallet is &lt;b&gt;encrypted&lt;/b&gt; and currently &lt;b&gt;locked&lt;/b&gt;</source>
-        <translation>กระเป๋าเงินถูก &lt;b&gt;เข้ารหัส&lt;/b&gt; และในปัจจุบัน &lt;b&gt;ล็อค &lt;/b&gt;</translation>
-    </message>
-    </context>
-<context>
-    <name>CoinControlDialog</name>
-    <message>
-        <source>Coin Selection</source>
-        <translation>การเลือก Coin</translation>
-    </message>
-    <message>
-        <source>Quantity:</source>
-        <translation>จำนวน:</translation>
-    </message>
-    <message>
-        <source>Bytes:</source>
-        <translation>ไบต์:</translation>
-    </message>
-    <message>
-        <source>Amount:</source>
-        <translation>จำนวน:</translation>
-    </message>
-    <message>
-        <source>Fee:</source>
-        <translation>ค่าธรรมเนียม:</translation>
-    </message>
-    <message>
-        <source>Dust:</source>
-        <translation>เศษ:</translation>
-    </message>
-    <message>
-        <source>After Fee:</source>
-        <translation>ส่วนที่เหลือจากค่าธรรมเนียม:</translation>
-    </message>
-    <message>
-        <source>Change:</source>
-        <translation>เงินทอน:</translation>
-    </message>
-    <message>
-        <source>(un)select all</source>
-        <translation>(ไม่)เลือกทั้งหมด</translation>
-    </message>
-    <message>
-        <source>Tree mode</source>
-        <translation>โหมดแบบต้นไม้</translation>
-    </message>
-    <message>
-        <source>List mode</source>
-        <translation>โหมดแบบรายการ</translation>
-    </message>
-    <message>
-        <source>Amount</source>
-        <translation>จำนวน</translation>
-    </message>
-    <message>
-        <source>Received with label</source>
-        <translation>รับโดยป้ายชื่อ (label)</translation>
-    </message>
-    <message>
-        <source>Received with address</source>
-        <translation>รับโดยที่เก็บ</translation>
-    </message>
-    <message>
-        <source>Date</source>
-        <translation>วันที่</translation>
-=======
+    </message>
+</context>
+<context>
+    <name>BitcoinApplication</name>
+    <message>
         <source>Settings file %1 might be corrupt or invalid.</source>
         <translation type="unfinished">ไฟล์ตั้งค่า%1 อาจเสียหายหรือไม่ถูกต้อง</translation>
     </message>
@@ -839,7 +381,7 @@
         <translation type="unfinished">%s นักพัฒนา</translation>
     </message>
     <message>
-        <source>Error: Dumpfile version is not supported. This version of bitcoin-wallet only supports version 1 dumpfiles. Got dumpfile with version %s</source>
+        <source>Error: Dumpfile version is not supported. This version of particl-wallet only supports version 1 dumpfiles. Got dumpfile with version %s</source>
         <translation type="unfinished">ข้อผิดพลาด: ดัมพ์ไฟล์เวอร์ชัน ไม่รองรับเวอร์ชัน บิตคอยน์-วอลเล็ต รุ่นนี้รองรับไฟล์ดัมพ์เวอร์ชัน 1 เท่านั้น รับดัมพ์ไฟล์พร้อมเวอร์ชัน %s</translation>
     </message>
     <message>
@@ -863,8 +405,8 @@
         <translation type="unfinished">ไม่สามารถตั้งค่า -peerblockfilters โดยที่ไม่มี -blockfilterindex</translation>
     </message>
     <message>
-        <source>%s request to listen on port %u. This port is considered "bad" and thus it is unlikely that any Bitcoin Core peers connect to it. See doc/p2p-bad-ports.md for details and a full list.</source>
-        <translation type="unfinished">%sขอฟังความเห็นเรื่องพอร์ต%u พอร์ตนี้ถือว่า "ไม่ดี" ดังนั้นจึงไม่น่าเป็นไปได้ที่ Bitcoin Core จะเชื่อมต่อกับพอร์ตนี้ ดู doc/p2p-bad-ports.md สำหรับรายละเอียดและรายการทั้งหมด</translation>
+        <source>%s request to listen on port %u. This port is considered "bad" and thus it is unlikely that any Particl Core peers connect to it. See doc/p2p-bad-ports.md for details and a full list.</source>
+        <translation type="unfinished">%sขอฟังความเห็นเรื่องพอร์ต%u พอร์ตนี้ถือว่า "ไม่ดี" ดังนั้นจึงไม่น่าเป็นไปได้ที่ Particl Core จะเชื่อมต่อกับพอร์ตนี้ ดู doc/p2p-bad-ports.md สำหรับรายละเอียดและรายการทั้งหมด</translation>
     </message>
     <message>
         <source>Error loading %s: External signer wallet being loaded without external signer support compiled</source>
@@ -1161,58 +703,11 @@
     <message>
         <source>Wallet needed to be rewritten: restart %s to complete</source>
         <translation type="unfinished">ต้องเขียน Wallet ใหม่: restart %s เพื่อให้เสร็จสิ้น</translation>
->>>>>>> 3f385c91
     </message>
 </context>
 <context>
     <name>BitcoinGUI</name>
     <message>
-<<<<<<< HEAD
-        <source>Confirmations</source>
-        <translation>การยืนยัน</translation>
-    </message>
-    <message>
-        <source>Confirmed</source>
-        <translation>ยืนยันแล้ว</translation>
-    </message>
-    <message>
-        <source>Copy address</source>
-        <translation>คัดลอกที่อยู่</translation>
-    </message>
-    <message>
-        <source>Copy label</source>
-        <translation>คัดลอกป้ายกำกับ</translation>
-    </message>
-    <message>
-        <source>Copy amount</source>
-        <translation>คัดลอกจำนวนเงิน</translation>
-    </message>
-    <message>
-        <source>Copy transaction ID</source>
-        <translation>คัดลอก ID ธุรกรรม</translation>
-    </message>
-    <message>
-        <source>(no label)</source>
-        <translation>(ไม่มีฉลาก)</translation>
-    </message>
-    </context>
-<context>
-    <name>CreateWalletActivity</name>
-    </context>
-<context>
-    <name>CreateWalletDialog</name>
-    <message>
-        <source>Encrypt Wallet</source>
-        <translation>เข้ารหัสกระเป๋าเงิน</translation>
-    </message>
-    <message>
-        <source>Make Blank Wallet</source>
-        <translation>ทำกระเป๋าเงินเปล่า</translation>
-    </message>
-    <message>
-        <source>Create</source>
-        <translation>สร้าง</translation>
-=======
         <source>&amp;Overview</source>
         <translation type="unfinished">&amp;ภาพรวม</translation>
     </message>
@@ -1274,8 +769,8 @@
         <translation type="unfinished">พร็อกซี่ ถูก &lt;b&gt;เปิดใช้งาน&lt;/b&gt;: %1</translation>
     </message>
     <message>
-        <source>Send coins to a Bitcoin address</source>
-        <translation type="unfinished">ส่ง เหรียญ ไปยัง Bitcoin แอดเดรส</translation>
+        <source>Send coins to a Particl address</source>
+        <translation type="unfinished">ส่ง เหรียญ ไปยัง Particl แอดเดรส</translation>
     </message>
     <message>
         <source>Backup wallet to another location</source>
@@ -1318,16 +813,16 @@
         <translation type="unfinished">เซ็น &amp;ข้อความ...</translation>
     </message>
     <message>
-        <source>Sign messages with your Bitcoin addresses to prove you own them</source>
-        <translation type="unfinished">เซ็นชื่อด้วยข้อความ ที่เก็บ Bitcoin เพื่อแสดงว่าท่านเป็นเจ้าของ bitcoin นี้จริง</translation>
+        <source>Sign messages with your Particl addresses to prove you own them</source>
+        <translation type="unfinished">เซ็นชื่อด้วยข้อความ ที่เก็บ Particl เพื่อแสดงว่าท่านเป็นเจ้าของ particl นี้จริง</translation>
     </message>
     <message>
         <source>&amp;Verify message…</source>
         <translation type="unfinished">&amp;ยืนยัน ข้อความ…</translation>
     </message>
     <message>
-        <source>Verify messages to ensure they were signed with specified Bitcoin addresses</source>
-        <translation type="unfinished">ตรวจสอบ ข้อความ เพื่อให้แน่ใจว่า การเซ็นต์ชื่อ ด้วยที่เก็บ Bitcoin แล้ว</translation>
+        <source>Verify messages to ensure they were signed with specified Particl addresses</source>
+        <translation type="unfinished">ตรวจสอบ ข้อความ เพื่อให้แน่ใจว่า การเซ็นต์ชื่อ ด้วยที่เก็บ Particl แล้ว</translation>
     </message>
     <message>
         <source>&amp;Load PSBT from file…</source>
@@ -1390,8 +885,8 @@
         <translation type="unfinished">กำลังเชื่อมต่อ ไปยัง peers…</translation>
     </message>
     <message>
-        <source>Request payments (generates QR codes and bitcoin: URIs)</source>
-        <translation type="unfinished">ขอการชำระเงิน (สร้างรหัส QR และ bitcoin: URIs)</translation>
+        <source>Request payments (generates QR codes and particl: URIs)</source>
+        <translation type="unfinished">ขอการชำระเงิน (สร้างรหัส QR และ particl: URIs)</translation>
     </message>
     <message>
         <source>Show the list of used sending addresses and labels</source>
@@ -1542,7 +1037,7 @@
         <translation type="unfinished">&amp;แสดง</translation>
     </message>
     <message numerus="yes">
-        <source>%n active connection(s) to Bitcoin network.</source>
+        <source>%n active connection(s) to Particl network.</source>
         <extracomment>A substring of the tooltip.</extracomment>
         <translation type="unfinished">
             <numerusform>%n เครือข่ายที่สามารถใช้เชื่อมต่อไปยังเครือข่ายบิตคอยน์ได้</numerusform>
@@ -1962,32 +1457,12 @@
     <message>
         <source>Use an external signing device such as a hardware wallet. Configure the external signer script in wallet preferences first.</source>
         <translation type="unfinished">Use an external signing device such as a hardware wallet. Configure the external signer script in wallet preferences first</translation>
->>>>>>> 3f385c91
-    </message>
-</context>
+    </message>
+    </context>
 <context>
     <name>EditAddressDialog</name>
     <message>
         <source>Edit Address</source>
-<<<<<<< HEAD
-        <translation>แก้ไขที่อยู่</translation>
-    </message>
-    <message>
-        <source>&amp;Label</source>
-        <translation>&amp;ป้ายชื่อ</translation>
-    </message>
-    <message>
-        <source>The label associated with this address list entry</source>
-        <translation>รายการแสดง ป้ายชื่อที่เกี่ยวข้องกับที่เก็บนี้</translation>
-    </message>
-    <message>
-        <source>The address associated with this address list entry. This can only be modified for sending addresses.</source>
-        <translation>ที่เก็บที่เกี่ยวข้องกับ ที่เก็บที่แสดงรายการนี้ การปรับปรุงนี้ทำได้สำหรับ ที่เก็บเงินที่จะใช่ส่งเงิน เท่านั้น</translation>
-    </message>
-    <message>
-        <source>&amp;Address</source>
-        <translation>&amp;ที่เก็บ</translation>
-=======
         <translation type="unfinished">แก้ไข แอดเดรส</translation>
     </message>
     <message>
@@ -2015,23 +1490,10 @@
         <translation type="unfinished">แก้ไข แอดเดรส การส่ง</translation>
     </message>
     <message>
-        <source>The entered address "%1" is not a valid Bitcoin address.</source>
-        <translation type="unfinished">แอดเดรส ที่ป้อน "%1" เป็น Bitcoin แอดเดรส ที่ ไม่ ถูกต้อง</translation>
->>>>>>> 3f385c91
-    </message>
-    <message>
-<<<<<<< HEAD
-        <source>A new data directory will be created.</source>
-        <translation>ไดเร็กทอรี่ใหม่ที่ใช้เก็บข้อมูลจะถูกสร้างขึ้นมา</translation>
-    </message>
-    <message>
-        <source>name</source>
-        <translation>ชื่อ</translation>
-    </message>
-    <message>
-        <source>Directory already exists. Add %1 if you intend to create a new directory here.</source>
-        <translation>ไดเร็กทอรี่มีอยู่แล้ว ใส่เพิ่ม %1 หากท่านต้องการสร้างไดเร็กทอรี่ใหม่ที่นี่</translation>
-=======
+        <source>The entered address "%1" is not a valid Particl address.</source>
+        <translation type="unfinished">แอดเดรส ที่ป้อน "%1" เป็น Particl แอดเดรส ที่ ไม่ ถูกต้อง</translation>
+    </message>
+    <message>
         <source>Address "%1" already exists as a receiving address with label "%2" and so cannot be added as a sending address.</source>
         <translation type="unfinished">Address "%1" already exists as a receiving address with label "%2" and so cannot be added as a sending address</translation>
     </message>
@@ -2046,31 +1508,11 @@
     <message>
         <source>New key generation failed.</source>
         <translation type="unfinished">การสร้างคีย์ใหม่ล้มเหลว</translation>
->>>>>>> 3f385c91
     </message>
 </context>
 <context>
     <name>FreespaceChecker</name>
     <message>
-<<<<<<< HEAD
-        <source>Path already exists, and is not a directory.</source>
-        <translation>พาธ มีอยู่แล้ว พาธนี่ไม่ใช่ไดเร็กทอรี่</translation>
-    </message>
-    <message>
-        <source>Cannot create data directory here.</source>
-        <translation>ไม่สามารถสร้างไดเร็กทอรี่ข้อมูลที่นี่</translation>
-    </message>
-</context>
-<context>
-    <name>HelpMessageDialog</name>
-    <message>
-        <source>version</source>
-        <translation>เวอร์ชั่น</translation>
-    </message>
-    <message>
-        <source>About %1</source>
-        <translation>เกี่ยวกับ %1</translation>
-=======
         <source>A new data directory will be created.</source>
         <translation type="unfinished">ไดเร็กทอรีข้อมูลใหม่จะถูกสร้างขึ้น</translation>
     </message>
@@ -2115,42 +1557,23 @@
         </translation>
     </message>
     <message>
-        <source>%1 will download and store a copy of the Bitcoin block chain.</source>
-        <translation type="unfinished">%1 จะดาวน์โหลดและจัดเก็บสำเนาของบล็อกเชน Bitcoin</translation>
+        <source>%1 will download and store a copy of the Particl block chain.</source>
+        <translation type="unfinished">%1 จะดาวน์โหลดและจัดเก็บสำเนาของบล็อกเชน Particl</translation>
     </message>
     <message>
         <source>The wallet will also be stored in this directory.</source>
         <translation type="unfinished"> วอลเล็ตจะถูกเก็บใว้ในไดเร็กทอรีนี้เช่นกัน</translation>
->>>>>>> 3f385c91
-    </message>
-    <message>
-        <source>Command-line options</source>
-        <translation>ตัวเลือก Command-line</translation>
-    </message>
-</context>
-<context>
-    <name>Intro</name>
+    </message>
+    <message>
+        <source>Error</source>
+        <translation type="unfinished">ข้อผิดพลาด</translation>
+    </message>
     <message>
         <source>Welcome</source>
-        <translation>ยินดีต้อนรับ</translation>
+        <translation type="unfinished">ยินดีต้อนรับ</translation>
     </message>
     <message>
         <source>Welcome to %1.</source>
-<<<<<<< HEAD
-        <translation>ยินดีต้องรับสู่ %1</translation>
-    </message>
-    <message>
-        <source>As this is the first time the program is launched, you can choose where %1 will store its data.</source>
-        <translation>นี่เป็นการรันโปรแกรมครั้งแรก ท่านสามารถเลือก ว่าจะเก็บข้อมูลไว้ที่ %1</translation>
-    </message>
-    <message>
-        <source>Use the default data directory</source>
-        <translation>ใช้ไดเร็กทอรี่ข้อมูล ที่เป็นค่าเริ่มต้น</translation>
-    </message>
-    <message>
-        <source>Use a custom data directory:</source>
-        <translation>ใช้ไดเร็กทอรี่ข้อมูลที่ตั้งค่าเอง:</translation>
-=======
         <translation type="unfinished">ยินดีต้อนรับเข้าสู่ %1.</translation>
     </message>
     <message>
@@ -2176,26 +1599,19 @@
     <message>
         <source>Use a custom data directory:</source>
         <translation type="unfinished">ใช้ ไดเรกทอรี ข้อมูล ที่กำหนดเอง:</translation>
->>>>>>> 3f385c91
-    </message>
-    <message>
-<<<<<<< HEAD
-        <source>Particl</source>
-        <translation>Particl</translation>
-=======
+    </message>
+</context>
+<context>
+    <name>HelpMessageDialog</name>
+    <message>
         <source>version</source>
         <translation type="unfinished">เวอร์ชัน</translation>
->>>>>>> 3f385c91
-    </message>
-    <message>
-        <source>Approximately %1 GB of data will be stored in this directory.</source>
-        <translation>ประมาณ %1 GB ของข้อมูลจะเก็บในไดเร็กทอรี่</translation>
-    </message>
-    <message>
-<<<<<<< HEAD
-        <source>The wallet will also be stored in this directory.</source>
-        <translation>The wallet เก็บใว้ในไดเร็กทอรี่</translation>
-=======
+    </message>
+    <message>
+        <source>About %1</source>
+        <translation type="unfinished">เกี่ยวกับ %1</translation>
+    </message>
+    <message>
         <source>Command-line options</source>
         <translation type="unfinished">ตัวเลือก Command-line </translation>
     </message>
@@ -2209,17 +1625,11 @@
     <message>
         <source>Do not shut down the computer until this window disappears.</source>
         <translation type="unfinished">อย่าปิดเครื่องคอมพิวเตอร์จนกว่าหน้าต่างนี้จะหายไป</translation>
->>>>>>> 3f385c91
-    </message>
-    <message>
-<<<<<<< HEAD
-        <source>Error: Specified data directory "%1" cannot be created.</source>
-        <translation>ข้อผิดพลาด: ไดเร็กทอรี่ข้อมูลที่ต้องการ "%1" ไม่สามารถสร้างได้</translation>
-    </message>
-    <message>
-        <source>Error</source>
-        <translation>ข้อผิดพลาด</translation>
-=======
+    </message>
+</context>
+<context>
+    <name>ModalOverlay</name>
+    <message>
         <source>Form</source>
         <translation type="unfinished">รูปแบบ</translation>
     </message>
@@ -2242,147 +1652,30 @@
     <message>
         <source>Progress increase per hour</source>
         <translation type="unfinished">ความคืบหน้าเพิ่มขึ้นต่อชั่วโมง</translation>
->>>>>>> 3f385c91
-    </message>
-    <message numerus="yes">
-        <source>%n GB of free space available</source>
-        <translation><numerusform>%n GB พื้นที่ว่างบนดิสก์ที่ใช้ได้</numerusform></translation>
-    </message>
-    <message numerus="yes">
-        <source>(of %n GB needed)</source>
-        <translation><numerusform>(ต้องการพื้นที่ %n GB)</numerusform></translation>
-    </message>
-    </context>
-<context>
-    <name>ModalOverlay</name>
-    <message>
-<<<<<<< HEAD
-        <source>Form</source>
-        <translation>รูป</translation>
-=======
+    </message>
+    <message>
         <source>Estimated time left until synced</source>
         <translation type="unfinished">เวลาโดยประมาณที่เหลือจนกว่าจะซิงค์</translation>
->>>>>>> 3f385c91
     </message>
     </context>
 <context>
     <name>OpenURIDialog</name>
     <message>
-<<<<<<< HEAD
-        <source>URI:</source>
-        <translation>URI:</translation>
-=======
-        <source>Open bitcoin URI</source>
-        <translation type="unfinished">เปิด bitcoin: URI</translation>
->>>>>>> 3f385c91
+        <source>Open particl URI</source>
+        <translation type="unfinished">เปิด particl: URI</translation>
     </message>
     </context>
 <context>
-    <name>OpenWalletActivity</name>
-    </context>
-<context>
     <name>OptionsDialog</name>
     <message>
         <source>Options</source>
-        <translation>ตัวเลือก</translation>
+        <translation type="unfinished">ตัวเลือก</translation>
     </message>
     <message>
         <source>&amp;Main</source>
-        <translation>&amp;หลัก</translation>
-    </message>
-    <message>
-<<<<<<< HEAD
-        <source>Automatically start %1 after logging in to the system.</source>
-        <translation>เริ่มต้นอัตโนมัติ %1 หลังจาก ล็อกอิน เข้าสู่ระบบแล้ว</translation>
-    </message>
-    <message>
-        <source>&amp;Start %1 on system login</source>
-        <translation>&amp;เริ่ม %1 ในการล็อกอินระบบ</translation>
-    </message>
-    <message>
-        <source>Size of &amp;database cache</source>
-        <translation>ขนาดของ &amp;database cache</translation>
-    </message>
-    <message>
-        <source>Number of script &amp;verification threads</source>
-        <translation>จำนวนของสคริปท์ &amp;verification threads</translation>
-    </message>
-    <message>
-        <source>IP address of the proxy (e.g. IPv4: 127.0.0.1 / IPv6: ::1)</source>
-        <translation>IP แอดเดส ของ proxy (เช่น IPv4: 127.0.0.1 / IPv6: ::1)</translation>
-    </message>
-    <message>
-        <source>Minimize instead of exit the application when the window is closed. When this option is enabled, the application will be closed only after selecting Exit in the menu.</source>
-        <translation>มินิไมซ์แอพ แทนการออกจากแอพพลิเคชั่น เมื่อวินโดว์ได้รับการปิด เมื่อเลือกตัวเลือกนี้ แอพพลิเคชั่น จะถูกปิด ก็ต่อเมื่อ มีการเลือกเมนู Exit/ออกจากระบบ เท่านั้น</translation>
-    </message>
-    <message>
-        <source>Third party URLs (e.g. a block explorer) that appear in the transactions tab as context menu items. %s in the URL is replaced by transaction hash. Multiple URLs are separated by vertical bar |.</source>
-        <translation>URL แบบอื่น (ยกตัวอย่าง เอ็กพลอเลอร์บล็อก) ที่อยู่ใน เมนูรายการ ลำดับ %s ใน URL จะถูกเปลี่ยนด้วย รายการแฮช URL ที่เป็นแบบหลายๆอัน จะถูกแยก โดย เครื่องหมายเส้นบาร์ตั้ง |</translation>
-    </message>
-    <message>
-        <source>Reset all client options to default.</source>
-        <translation>รีเซต ไคลเอ็นออพชั่น กลับไปเป็นค่าเริ่มต้น</translation>
-    </message>
-    <message>
-        <source>&amp;Reset Options</source>
-        <translation>&amp;รีเซต ออพชั่น</translation>
-    </message>
-    <message>
-        <source>&amp;Network</source>
-        <translation>&amp;เน็ตเวิร์ก</translation>
-    </message>
-    <message>
-        <source>(0 = auto, &lt;0 = leave that many cores free)</source>
-        <translation>(0 = อัตโนมัติ, &lt;0 = ปล่อย คอร์ อิสระ)</translation>
-    </message>
-    <message>
-        <source>W&amp;allet</source>
-        <translation>กระเ&amp;ป๋าเงิน</translation>
-    </message>
-    <message>
-        <source>Expert</source>
-        <translation>ผู้เชี่ยวชาญ</translation>
-    </message>
-    <message>
-        <source>Enable coin &amp;control features</source>
-        <translation>เปิดใช้ coin &amp; รูปแบบการควบคุม</translation>
-    </message>
-    <message>
-        <source>If you disable the spending of unconfirmed change, the change from a transaction cannot be used until that transaction has at least one confirmation. This also affects how your balance is computed.</source>
-        <translation>หากท่านไม่เปิดใช้ การใช้เงินทอนที่ยังไม่ยืนยัน เงินทอนจากการทำรายการจะไม่สามารถใช้ได้ จนกว่ารายการที่ทำการ จะได้รับการยืนยันหนึ่งครั้ง และจะกระทบการคำนวณยอดคงเหลือของท่านด้วย</translation>
-    </message>
-    <message>
-        <source>&amp;Spend unconfirmed change</source>
-        <translation>&amp;ใช้เงินทอนที่ยังไม่ยืนยัน</translation>
-    </message>
-    <message>
-        <source>Automatically open the Particl client port on the router. This only works when your router supports UPnP and it is enabled.</source>
-        <translation>เปิด Particl ไคล์เอ็นท์พอร์ต/client port บน router โดยอัตโนมัติ วิธีนี้ใช้ได้เมื่อ router สนับสนุน UPnP และสถานะเปิดใช้งาน</translation>
-    </message>
-    <message>
-        <source>Map port using &amp;UPnP</source>
-        <translation>จองพอร์ต โดยใช้ &amp;UPnP</translation>
-    </message>
-    <message>
-        <source>Connect to the Particl network through a SOCKS5 proxy.</source>
-        <translation>เชื่อมต่อกับ Particl เน็ตเวิร์ก ผ่านพร็อกซี่แบบ SOCKS5</translation>
-    </message>
-    <message>
-        <source>&amp;Connect through SOCKS5 proxy (default proxy):</source>
-        <translation>&amp;เชื่อมต่อผ่าน พร็อกซี่ SOCKS5 (พร็อกซี่เริ่มต้น):</translation>
-    </message>
-    <message>
-        <source>Proxy &amp;IP:</source>
-        <translation>พร็อกซี่ &amp;IP:</translation>
-    </message>
-    <message>
-        <source>&amp;Port:</source>
-        <translation>&amp;พอร์ต</translation>
-    </message>
-    <message>
-        <source>Port of the proxy (e.g. 9050)</source>
-        <translation>พอร์ตของพร็อกซี่ (ตัวอย่าง 9050)</translation>
-=======
+        <translation type="unfinished">&amp;หลัก</translation>
+    </message>
+    <message>
         <source>Maximum database cache size. A larger cache can contribute to faster sync, after which the benefit is less pronounced for most use cases. Lowering the cache size will reduce memory usage. Unused mempool memory is shared for this cache.</source>
         <extracomment>Tooltip text for Options window setting that sets the size of the database cache. Explains the corresponding effects of increasing/decreasing this value.</extracomment>
         <translation type="unfinished">ขนาดแคชฐานข้อมูลสูงสุด แคชที่ใหญ่ขึ้นสามารถนำไปสู่การซิงค์ได้เร็วยิ่งขึ้น หลังจากนั้นประโยชน์จะเด่นชัดน้อยลงสำหรับกรณีการใช้งานส่วนใหญ่ การลดขนาดแคชจะลดการใช้หน่วยความจำ มีการแชร์หน่วยความจำ mempool ที่ไม่ได้ใช้สำหรับแคชนี้</translation>
@@ -2485,40 +1778,11 @@
     <message>
         <source>Recent transactions</source>
         <translation type="unfinished">การทำธุรกรรม ล่าสุด</translation>
->>>>>>> 3f385c91
     </message>
     </context>
 <context>
     <name>PSBTOperationsDialog</name>
     <message>
-<<<<<<< HEAD
-        <source>Used for reaching peers via:</source>
-        <translation>ใช้ในการเข้าถึงอีกฝ่ายหนึ่ง peer โดย:</translation>
-    </message>
-    <message>
-        <source>IPv4</source>
-        <translation>IPv4</translation>
-    </message>
-    <message>
-        <source>IPv6</source>
-        <translation>IPv6</translation>
-    </message>
-    <message>
-        <source>Tor</source>
-        <translation>Tor</translation>
-    </message>
-    <message>
-        <source>&amp;Window</source>
-        <translation>&amp;วันโดว์</translation>
-    </message>
-    <message>
-        <source>Show only a tray icon after minimizing the window.</source>
-        <translation>แสดงเทรย์ไอคอน หลังมืนิไมส์วินโดว์ เท่านั้น</translation>
-    </message>
-    <message>
-        <source>Error</source>
-        <translation>ข้อผิดพลาด</translation>
-=======
         <source>Save…</source>
         <translation type="unfinished">บันทึก…</translation>
     </message>
@@ -2557,16 +1821,11 @@
     <message>
         <source>(But this wallet cannot sign transactions.)</source>
         <translation type="unfinished">(แต่วอลเล็ทนี้ไม่สามารถลงนามการทำธุรกรรมได้)</translation>
->>>>>>> 3f385c91
     </message>
     </context>
 <context>
     <name>PeerTableModel</name>
     <message>
-<<<<<<< HEAD
-        <source>Form</source>
-        <translation>รูป</translation>
-=======
         <source>Peer</source>
         <extracomment>Title of Peers Table column which contains a unique number used to identify a connection.</extracomment>
         <translation type="unfinished">เพียร์</translation>
@@ -2575,7 +1834,6 @@
         <source>Age</source>
         <extracomment>Title of Peers Table column which indicates the duration (length of time) since the peer connection started.</extracomment>
         <translation type="unfinished">อายุ</translation>
->>>>>>> 3f385c91
     </message>
     <message>
         <source>Direction</source>
@@ -2619,33 +1877,6 @@
     </message>
 </context>
 <context>
-<<<<<<< HEAD
-    <name>PSBTOperationsDialog</name>
-    </context>
-<context>
-    <name>PaymentServer</name>
-    </context>
-<context>
-    <name>PeerTableModel</name>
-    </context>
-<context>
-    <name>QObject</name>
-    <message>
-        <source>Amount</source>
-        <translation>จำนวน</translation>
-    </message>
-    <message>
-        <source>%1 and %2</source>
-        <translation>%1 และ %2</translation>
-    </message>
-    </context>
-<context>
-    <name>QRImageWidget</name>
-    </context>
-<context>
-    <name>RPCConsole</name>
-    </context>
-=======
     <name>QRImageWidget</name>
     <message>
         <source>&amp;Save Image…</source>
@@ -2904,7 +2135,6 @@
         <translation type="unfinished">ไม่รู้จัก</translation>
     </message>
 </context>
->>>>>>> 3f385c91
 <context>
     <name>ReceiveCoinsDialog</name>
     <message>
@@ -2913,17 +2143,6 @@
     </message>
     <message>
         <source>&amp;Label:</source>
-<<<<<<< HEAD
-        <translation>&amp;ชื่อ:</translation>
-    </message>
-    <message>
-        <source>Copy label</source>
-        <translation>คัดลอกป้ายกำกับ</translation>
-    </message>
-    <message>
-        <source>Copy amount</source>
-        <translation>คัดลอกจำนวนเงิน</translation>
-=======
         <translation type="unfinished">&amp;เลเบล:</translation>
     </message>
     <message>
@@ -2965,16 +2184,11 @@
     <message>
         <source>Could not unlock wallet.</source>
         <translation type="unfinished">ไม่สามารถปลดล็อกวอลเล็ตได้</translation>
->>>>>>> 3f385c91
     </message>
     </context>
 <context>
     <name>ReceiveRequestDialog</name>
     <message>
-<<<<<<< HEAD
-        <source>Amount:</source>
-        <translation>จำนวน:</translation>
-=======
         <source>Address:</source>
         <translation type="unfinished">แอดเดรส:</translation>
     </message>
@@ -3017,24 +2231,16 @@
     <message>
         <source>Payment information</source>
         <translation type="unfinished">ข้อมูการชำระเงิน</translation>
->>>>>>> 3f385c91
     </message>
     </context>
 <context>
     <name>RecentRequestsTableModel</name>
     <message>
         <source>Date</source>
-        <translation>วันที่</translation>
+        <translation type="unfinished">วันที่</translation>
     </message>
     <message>
         <source>Label</source>
-<<<<<<< HEAD
-        <translation>ฉลาก, ป้าย,</translation>
-    </message>
-    <message>
-        <source>(no label)</source>
-        <translation>(ไม่มีฉลาก)</translation>
-=======
         <translation type="unfinished">เลเบล</translation>
     </message>
     <message>
@@ -3044,7 +2250,6 @@
     <message>
         <source>(no label)</source>
         <translation type="unfinished">(ไม่มีเลเบล)</translation>
->>>>>>> 3f385c91
     </message>
     <message>
         <source>(no message)</source>
@@ -3059,17 +2264,6 @@
     <name>SendCoinsDialog</name>
     <message>
         <source>Send Coins</source>
-<<<<<<< HEAD
-        <translation>ส่งเหรียญ</translation>
-    </message>
-    <message>
-        <source>Quantity:</source>
-        <translation>จำนวน:</translation>
-    </message>
-    <message>
-        <source>Bytes:</source>
-        <translation>ไบต์:</translation>
-=======
         <translation type="unfinished">ส่ง คอยน์</translation>
     </message>
     <message>
@@ -3083,33 +2277,17 @@
     <message>
         <source>Bytes:</source>
         <translation type="unfinished">ไบทส์:</translation>
->>>>>>> 3f385c91
     </message>
     <message>
         <source>Amount:</source>
-        <translation>จำนวน:</translation>
+        <translation type="unfinished">จำนวน:</translation>
     </message>
     <message>
         <source>Fee:</source>
-        <translation>ค่าธรรมเนียม:</translation>
+        <translation type="unfinished">ค่าธรรมเนียม:</translation>
     </message>
     <message>
         <source>After Fee:</source>
-<<<<<<< HEAD
-        <translation>ส่วนที่เหลือจากค่าธรรมเนียม:</translation>
-    </message>
-    <message>
-        <source>Change:</source>
-        <translation>เงินทอน:</translation>
-    </message>
-    <message>
-        <source>Dust:</source>
-        <translation>เศษ:</translation>
-    </message>
-    <message>
-        <source>Copy amount</source>
-        <translation>คัดลอกจำนวนเงิน</translation>
-=======
         <translation type="unfinished">หลังค่าธรรมเนียม:</translation>
     </message>
     <message>
@@ -3219,9 +2397,9 @@
         <translation type="unfinished">คุณต้องการสร้างธุรกรรมนี้หรือไม่?</translation>
     </message>
     <message>
-        <source>Please, review your transaction. You can create and send this transaction or create a Partially Signed Bitcoin Transaction (PSBT), which you can save or copy and then sign with, e.g., an offline %1 wallet, or a PSBT-compatible hardware wallet.</source>
+        <source>Please, review your transaction. You can create and send this transaction or create a Partially Signed Particl Transaction (PSBT), which you can save or copy and then sign with, e.g., an offline %1 wallet, or a PSBT-compatible hardware wallet.</source>
         <extracomment>Text to inform a user attempting to create a transaction of their current options. At this stage, a user can send their transaction or create a PSBT. This string is displayed when both private keys and PSBT controls are enabled.</extracomment>
-        <translation type="unfinished">โปรดตรวจสอบธุรกรรมของคุณ คุณสามารถสร้างและส่งธุรกรรมนี้หรือสร้างธุรกรรม Bitcoin ที่ลงชื่อบางส่วน (PSBT) ซึ่งคุณสามารถบันทึกหรือคัดลอกแล้วลงชื่อเข้าใช้ เช่น วอลเล็ต %1 ออฟไลน์, หรือ PSBT-compatible hardware wallet</translation>
+        <translation type="unfinished">โปรดตรวจสอบธุรกรรมของคุณ คุณสามารถสร้างและส่งธุรกรรมนี้หรือสร้างธุรกรรม Particl ที่ลงชื่อบางส่วน (PSBT) ซึ่งคุณสามารถบันทึกหรือคัดลอกแล้วลงชื่อเข้าใช้ เช่น วอลเล็ต %1 ออฟไลน์, หรือ PSBT-compatible hardware wallet</translation>
     </message>
     <message>
         <source>Please, review your transaction.</source>
@@ -3245,7 +2423,6 @@
         <translation type="unfinished">
             <numerusform />
         </translation>
->>>>>>> 3f385c91
     </message>
     <message>
         <source>Confirm custom change address</source>
@@ -3253,20 +2430,12 @@
     </message>
     <message>
         <source>(no label)</source>
-<<<<<<< HEAD
-        <translation>(ไม่มีฉลาก)</translation>
-=======
         <translation type="unfinished">(ไม่มีเลเบล)</translation>
->>>>>>> 3f385c91
     </message>
 </context>
 <context>
     <name>SendCoinsEntry</name>
     <message>
-<<<<<<< HEAD
-        <source>&amp;Label:</source>
-        <translation>&amp;ชื่อ:</translation>
-=======
         <source>A&amp;mount:</source>
         <translation type="unfinished">&amp;จำนวน:</translation>
     </message>
@@ -3281,17 +2450,17 @@
     <message>
         <source>Message:</source>
         <translation type="unfinished">ข้อความ:</translation>
->>>>>>> 3f385c91
     </message>
     </context>
 <context>
-    <name>ShutdownWindow</name>
+    <name>SendConfirmationDialog</name>
+    <message>
+        <source>Send</source>
+        <translation type="unfinished">ส่ง</translation>
+    </message>
     </context>
 <context>
     <name>SignVerifyMessageDialog</name>
-<<<<<<< HEAD
-    </context>
-=======
     <message>
         <source>&amp;Sign Message</source>
         <translation type="unfinished">&amp;เซ็น ข้อความ</translation>
@@ -3333,17 +2502,20 @@
         <translation type="unfinished">ข้อความ ตรวจสอบแล้ว</translation>
     </message>
 </context>
->>>>>>> 3f385c91
-<context>
-    <name>TrafficGraphWidget</name>
-    </context>
+<context>
+    <name>SplashScreen</name>
+    <message>
+        <source>(press q to shutdown and continue later)</source>
+        <translation type="unfinished">(กด q เพื่อปิดและดำเนินการต่อในภายหลัง)</translation>
+    </message>
+    <message>
+        <source>press q to shutdown</source>
+        <translation type="unfinished">กด q เพื่อปิด</translation>
+    </message>
+</context>
 <context>
     <name>TransactionDesc</name>
     <message>
-<<<<<<< HEAD
-        <source>Date</source>
-        <translation>วันที่</translation>
-=======
         <source>conflicted with a transaction with %1 confirmations</source>
         <extracomment>Text explaining the current status of a transaction, shown in the status field of the details window for this transaction. This status represents an unconfirmed transaction that conflicts with a confirmed transaction.</extracomment>
         <translation type="unfinished">ขัดแย้งกับการทำธุรกรรมกับ %1 การยืนยัน</translation>
@@ -3426,11 +2598,10 @@
     <message>
         <source>Transaction</source>
         <translation type="unfinished">การทำธุรกรรม</translation>
->>>>>>> 3f385c91
     </message>
     <message>
         <source>Amount</source>
-        <translation>จำนวน</translation>
+        <translation type="unfinished">จำนวน</translation>
     </message>
     <message>
         <source>true</source>
@@ -3442,23 +2613,9 @@
     </message>
 </context>
 <context>
-    <name>TransactionDescDialog</name>
-    </context>
-<context>
     <name>TransactionTableModel</name>
     <message>
         <source>Date</source>
-<<<<<<< HEAD
-        <translation>วันที่</translation>
-    </message>
-    <message>
-        <source>Label</source>
-        <translation>ฉลาก, ป้าย,</translation>
-    </message>
-    <message>
-        <source>(no label)</source>
-        <translation>(ไม่มีฉลาก)</translation>
-=======
         <translation type="unfinished">วันที่</translation>
     </message>
     <message>
@@ -3496,32 +2653,11 @@
     <message>
         <source>Type of transaction.</source>
         <translation type="unfinished">ประเภท ของ การทำธุรกรรม</translation>
->>>>>>> 3f385c91
     </message>
     </context>
 <context>
     <name>TransactionView</name>
     <message>
-<<<<<<< HEAD
-        <source>Copy address</source>
-        <translation>คัดลอกที่อยู่</translation>
-    </message>
-    <message>
-        <source>Copy label</source>
-        <translation>คัดลอกป้ายกำกับ</translation>
-    </message>
-    <message>
-        <source>Copy amount</source>
-        <translation>คัดลอกจำนวนเงิน</translation>
-    </message>
-    <message>
-        <source>Copy transaction ID</source>
-        <translation>คัดลอก ID ธุรกรรม</translation>
-    </message>
-    <message>
-        <source>Comma separated file (*.csv)</source>
-        <translation>ไฟล์ที่คั่นด้วยจุลภาค (* .csv)</translation>
-=======
         <source>This week</source>
         <translation type="unfinished">สัปดาห์นี้</translation>
     </message>
@@ -3594,11 +2730,10 @@
         <source>Comma separated file</source>
         <extracomment>Expanded name of the CSV file format. See: https://en.wikipedia.org/wiki/Comma-separated_values.</extracomment>
         <translation type="unfinished">เครื่องหมายจุลภาค (Comma) เพื่อแยกไฟล์</translation>
->>>>>>> 3f385c91
     </message>
     <message>
         <source>Confirmed</source>
-        <translation>ยืนยันแล้ว</translation>
+        <translation type="unfinished">ยืนยันแล้ว</translation>
     </message>
     <message>
         <source>Watch-only</source>
@@ -3606,17 +2741,6 @@
     </message>
     <message>
         <source>Date</source>
-<<<<<<< HEAD
-        <translation>วันที่</translation>
-    </message>
-    <message>
-        <source>Label</source>
-        <translation>ฉลาก, ป้าย,</translation>
-    </message>
-    <message>
-        <source>Address</source>
-        <translation>ที่อยู่</translation>
-=======
         <translation type="unfinished">วันที่</translation>
     </message>
     <message>
@@ -3634,11 +2758,10 @@
     <message>
         <source>ID</source>
         <translation type="unfinished">ไอดี</translation>
->>>>>>> 3f385c91
     </message>
     <message>
         <source>Exporting Failed</source>
-        <translation>การส่งออกล้มเหลว</translation>
+        <translation type="unfinished">การส่งออกล้มเหลว</translation>
     </message>
     <message>
         <source>Exporting Successful</source>
@@ -3654,16 +2777,7 @@
     </message>
 </context>
 <context>
-    <name>UnitDisplayStatusBarControl</name>
-    </context>
-<context>
-    <name>WalletController</name>
-    </context>
-<context>
     <name>WalletFrame</name>
-<<<<<<< HEAD
-    </context>
-=======
     <message>
         <source>Create a new wallet</source>
         <translation type="unfinished">สร้าง วอลเล็ต ใหม่</translation>
@@ -3689,16 +2803,10 @@
         <translation type="unfinished">ไม่สามารถถอดรหัส PSBT</translation>
     </message>
 </context>
->>>>>>> 3f385c91
 <context>
     <name>WalletModel</name>
     <message>
         <source>Send Coins</source>
-<<<<<<< HEAD
-        <translation>ส่งเหรียญ</translation>
-    </message>
-    </context>
-=======
         <translation type="unfinished">ส่ง คอยน์</translation>
     </message>
     <message>
@@ -3747,22 +2855,17 @@
         <translation type="unfinished">วอลเล็ต เริ่มต้น</translation>
     </message>
 </context>
->>>>>>> 3f385c91
 <context>
     <name>WalletView</name>
     <message>
         <source>&amp;Export</source>
-        <translation>ส่งออก</translation>
+        <translation type="unfinished">&amp;ส่งออก</translation>
     </message>
     <message>
         <source>Export the data in the current tab to a file</source>
-        <translation>ส่งออกข้อมูลที่อยู่ในแถบนี้ไปในไฟล์</translation>
-    </message>
-    <message>
-<<<<<<< HEAD
-        <source>Error</source>
-        <translation>ข้อผิดพลาด</translation>
-=======
+        <translation type="unfinished">ส่งออกข้อมูลในแท็บปัจจุบันไปยังไฟล์</translation>
+    </message>
+    <message>
         <source>Backup Wallet</source>
         <translation type="unfinished">แบ็คอัพวอลเล็ต</translation>
     </message>
@@ -3786,10 +2889,6 @@
     <message>
         <source>Cancel</source>
         <translation type="unfinished">ยกเลิก</translation>
->>>>>>> 3f385c91
-    </message>
-    </context>
-<context>
-    <name>bitcoin-core</name>
-    </context>
+    </message>
+</context>
 </TS>