--- conflicted
+++ resolved
@@ -170,9 +170,6 @@
 
     uint256 getLastBlockProcessed() const;
 
-<<<<<<< HEAD
-//private:
-=======
     // Retrieve the cached wallet balance
     interfaces::WalletBalances getCachedBalance() const;
 
@@ -180,8 +177,7 @@
     // Otherwise, uses the wallet's cached available balance.
     CAmount getAvailableBalance(const wallet::CCoinControl* control);
 
-private:
->>>>>>> a75b7796
+//private:
     std::unique_ptr<interfaces::Wallet> m_wallet;
     std::unique_ptr<interfaces::Handler> m_handler_unload;
     std::unique_ptr<interfaces::Handler> m_handler_status_changed;
