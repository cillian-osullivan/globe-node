--- conflicted
+++ resolved
@@ -809,12 +809,8 @@
                 RPCExamples{
                     HelpExampleCli("combinerawtransaction", R"('["myhex1", "myhex2", "myhex3"]')")
                 },
-<<<<<<< HEAD
-            }.Check(request);
-=======
         [&](const RPCHelpMan& self, const JSONRPCRequest& request) -> UniValue
 {
->>>>>>> 4f807348
 
     UniValue txs = request.params[0].get_array();
     std::vector<CMutableTransaction> txVariants(txs.size());
@@ -1055,6 +1051,7 @@
                         },
                         },
                     {"maxfeerate", RPCArg::Type::AMOUNT, /* default */ FormatMoney(DEFAULT_MAX_RAW_TX_FEE_RATE.GetFeePerK()), "Reject transactions whose fee rate is higher than the specified value, expressed in " + CURRENCY_UNIT + "/kB\n"},
+                    {"ignorelocks", RPCArg::Type::BOOL, /* default */ "false", "If true, ignore sequence locks when testing.\n"},
                 },
                 RPCResult{
                     RPCResult::Type::ARR, "", "The result of the mempool acceptance test for each raw transaction in the input array.\n"
@@ -1122,10 +1119,7 @@
     {
         LOCK(cs_main);
         test_accept_res = AcceptToMemoryPool(mempool, state, std::move(tx),
-<<<<<<< HEAD
-            nullptr /* plTxnReplaced */, false /* bypass_limits */, max_raw_tx_fee, /* test_accept */ true, /* ignore_locks */ ignore_locks);
-=======
-            nullptr /* plTxnReplaced */, false /* bypass_limits */, /* test_accept */ true, &fee);
+            nullptr /* plTxnReplaced */, false /* bypass_limits */, /* test_accept */ true, &fee, /* ignore_locks */ ignore_locks);
     }
 
     // Check that fee does not exceed maximum fee
@@ -1134,7 +1128,6 @@
         result_0.pushKV("reject-reason", "max-fee-exceeded");
         result.push_back(std::move(result_0));
         return result;
->>>>>>> 4f807348
     }
     result_0.pushKV("allowed", test_accept_res);
 
