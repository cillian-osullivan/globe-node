--- conflicted
+++ resolved
@@ -60,13 +60,9 @@
 
   WRAP_DIR=$HOME/wrapped
   HOSTS="x86_64-linux-gnu arm-linux-gnueabihf aarch64-linux-gnu powerpc64-linux-gnu powerpc64le-linux-gnu riscv64-linux-gnu"
-<<<<<<< HEAD
-  CONFIGFLAGS="--enable-glibc-back-compat --enable-reduce-exports --disable-bench --disable-gui-tests --enable-usbdevice"
+  CONFIGFLAGS="--enable-glibc-back-compat --enable-reduce-exports --disable-bench --disable-gui-tests --disable-fuzz-binary --enable-usbdevice"
   HOSTS_NOUSB="x86_64-linux-gnu"
-  CONFIGFLAGS_NOUSB="--enable-glibc-back-compat --enable-reduce-exports --disable-bench --disable-gui-tests --disable-usbdevice"
-=======
-  CONFIGFLAGS="--enable-glibc-back-compat --enable-reduce-exports --disable-bench --disable-gui-tests --disable-fuzz-binary"
->>>>>>> bf3189ed
+  CONFIGFLAGS_NOUSB="--enable-glibc-back-compat --enable-reduce-exports --disable-bench --disable-gui-tests --disable-fuzz-binary --disable-usbdevice"
   FAKETIME_HOST_PROGS="gcc g++"
   FAKETIME_PROGS="date ar ranlib nm"
   HOST_CFLAGS="-O2 -g"
@@ -127,7 +123,6 @@
   cd particl-core
   BASEPREFIX="${PWD}/depends"
   # Build dependencies for each host
-<<<<<<< HEAD
   for i in ${HOSTS}; do
     case $i in
     i686-pc-linux-gnu)
@@ -142,11 +137,7 @@
       export NO_USB=1
       ;;
     esac
-    make ${MAKEOPTS} -C ${BASEPREFIX} HOST="${i}"
-=======
-  for i in $HOSTS; do
     make ${MAKEOPTS} -C ${BASEPREFIX} HOST="${i}" CC=${i}-gcc-8 CXX=${i}-g++-8
->>>>>>> bf3189ed
   done
 
   # Faketime for binaries
