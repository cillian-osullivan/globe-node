--- conflicted
+++ resolved
@@ -629,15 +629,9 @@
     /** Check whether we are doing an initial block download (synchronizing from disk or network) */
     bool IsInitialBlockDownload() const;
 
-<<<<<<< HEAD
 //private:
-    bool ActivateBestChainStep(CValidationState& state, const CChainParams& chainparams, CBlockIndex* pindexMostWork, const std::shared_ptr<const CBlock>& pblock, bool& fInvalidFound, ConnectTrace& connectTrace) EXCLUSIVE_LOCKS_REQUIRED(cs_main);
-    bool ConnectTip(CValidationState& state, const CChainParams& chainparams, CBlockIndex* pindexNew, const std::shared_ptr<const CBlock>& pblock, ConnectTrace& connectTrace, DisconnectedBlockTransactions &disconnectpool) EXCLUSIVE_LOCKS_REQUIRED(cs_main);
-=======
-private:
     bool ActivateBestChainStep(CValidationState& state, const CChainParams& chainparams, CBlockIndex* pindexMostWork, const std::shared_ptr<const CBlock>& pblock, bool& fInvalidFound, ConnectTrace& connectTrace) EXCLUSIVE_LOCKS_REQUIRED(cs_main, ::mempool.cs);
-    bool ConnectTip(CValidationState& state, const CChainParams& chainparams, CBlockIndex* pindexNew, const std::shared_ptr<const CBlock>& pblock, ConnectTrace& connectTrace, DisconnectedBlockTransactions& disconnectpool) EXCLUSIVE_LOCKS_REQUIRED(cs_main, ::mempool.cs);
->>>>>>> c84349a1
+    bool ConnectTip(CValidationState& state, const CChainParams& chainparams, CBlockIndex* pindexNew, const std::shared_ptr<const CBlock>& pblock, ConnectTrace& connectTrace, DisconnectedBlockTransactions &disconnectpool) EXCLUSIVE_LOCKS_REQUIRED(cs_main, ::mempool.cs);
 
     CBlockIndex* AddToBlockIndex(const CBlockHeader& block) EXCLUSIVE_LOCKS_REQUIRED(cs_main);
     /** Create a new block index entry for a given block hash */
